--- conflicted
+++ resolved
@@ -29,9 +29,9 @@
 import com.cloud.exception.InsufficientCapacityException;
 import com.cloud.exception.ResourceUnavailableException;
 
-public class AsyncJobExecutionContext {
+public class AsyncJobExecutionContext  {
     private AsyncJob _job;
-
+	
     static private AsyncJobManager _jobMgr;
     static private AsyncJobJoinMapDao _joinMapDao;
 
@@ -39,30 +39,29 @@
         _jobMgr = jobMgr;
         _joinMapDao = joinMapDao;
     }
+	
+	private static ManagedThreadLocal<AsyncJobExecutionContext> s_currentExectionContext = new ManagedThreadLocal<AsyncJobExecutionContext>();
 
-    private static ManagedThreadLocal<AsyncJobExecutionContext> s_currentExectionContext = new ManagedThreadLocal<AsyncJobExecutionContext>();
-
-    public AsyncJobExecutionContext() {
-    }
-
+	public AsyncJobExecutionContext() {
+	}
+	
     public AsyncJobExecutionContext(AsyncJob job) {
-        _job = job;
-    }
-
-    public SyncQueueItem getSyncSource() {
-        return _job.getSyncSource();
-    }
-
-    public void resetSyncSource() {
-        _job.setSyncSource(null);
-    }
-
+		_job = job;
+	}
+	
+	public SyncQueueItem getSyncSource() {
+		return _job.getSyncSource();
+	}
+	
+	public void resetSyncSource() {
+		_job.setSyncSource(null);
+	}
+	
     public AsyncJob getJob() {
-        return _job;
-    }
-
+		return _job;
+	}
+	
     public void setJob(AsyncJob job) {
-<<<<<<< HEAD
 		_job = job;
 	}
     
@@ -74,30 +73,25 @@
     	return false;
     }
 	
-=======
-        _job = job;
-    }
-
->>>>>>> 170f32f1
     public void completeAsyncJob(JobInfo.Status jobStatus, int resultCode, String resultObject) {
         assert (_job != null);
-        _jobMgr.completeAsyncJob(_job.getId(), jobStatus, resultCode, resultObject);
+    	_jobMgr.completeAsyncJob(_job.getId(), jobStatus, resultCode, resultObject);
     }
-
+    
     public void updateAsyncJobStatus(int processStatus, String resultObject) {
         assert (_job != null);
-        _jobMgr.updateAsyncJobStatus(_job.getId(), processStatus, resultObject);
+    	_jobMgr.updateAsyncJobStatus(_job.getId(), processStatus, resultObject);
     }
-
+    
     public void updateAsyncJobAttachment(String instanceType, Long instanceId) {
         assert (_job != null);
-        _jobMgr.updateAsyncJobAttachment(_job.getId(), instanceType, instanceId);
+    	_jobMgr.updateAsyncJobAttachment(_job.getId(), instanceType, instanceId);
     }
-
+	
     public void logJobJournal(AsyncJob.JournalType journalType, String journalText, String journalObjJson) {
         assert (_job != null);
-        _jobMgr.logJobJournal(_job.getId(), journalType, journalText, journalObjJson);
-    }
+		_jobMgr.logJobJournal(_job.getId(), journalType, journalText, journalObjJson);
+	}
 
     public void log(Logger logger, String journalText) {
         _jobMgr.logJobJournal(_job.getId(), AsyncJob.JournalType.SUCCESS, journalText, null);
@@ -106,56 +100,56 @@
 
     public void joinJob(long joinJobId) {
         assert (_job != null);
-        _jobMgr.joinJob(_job.getId(), joinJobId);
+    	_jobMgr.joinJob(_job.getId(), joinJobId);
     }
-
+	
     public void joinJob(long joinJobId, String wakeupHandler, String wakeupDispatcher, String[] wakeupTopcisOnMessageBus, long wakeupIntervalInMilliSeconds,
         long timeoutInMilliSeconds) {
         assert (_job != null);
         _jobMgr.joinJob(_job.getId(), joinJobId, wakeupHandler, wakeupDispatcher, wakeupTopcisOnMessageBus, wakeupIntervalInMilliSeconds, timeoutInMilliSeconds);
     }
-
+    
     //
-    // check failure exception before we disjoin the worker job
-    // TODO : it is ugly and this will become unnecessary after we switch to full-async mode
-    //
+	// check failure exception before we disjoin the worker job
+	// TODO : it is ugly and this will become unnecessary after we switch to full-async mode
+	//
     public void disjoinJob(long joinedJobId) throws InsufficientCapacityException, ConcurrentOperationException, ResourceUnavailableException {
         assert (_job != null);
-
-        AsyncJobJoinMapVO record = _joinMapDao.getJoinRecord(_job.getId(), joinedJobId);
+    	
+    	AsyncJobJoinMapVO record = _joinMapDao.getJoinRecord(_job.getId(), joinedJobId);
         if (record.getJoinStatus() == JobInfo.Status.FAILED && record.getJoinResult() != null) {
-            Object exception = JobSerializerHelper.fromObjectSerializedString(record.getJoinResult());
+    		Object exception = JobSerializerHelper.fromObjectSerializedString(record.getJoinResult());
             if (exception != null && exception instanceof Exception) {
                 if (exception instanceof InsufficientCapacityException)
-                    throw (InsufficientCapacityException)exception;
+    				throw (InsufficientCapacityException)exception;
                 else if (exception instanceof ConcurrentOperationException)
-                    throw (ConcurrentOperationException)exception;
+    				throw (ConcurrentOperationException)exception;
                 else if (exception instanceof ResourceUnavailableException)
-                    throw (ResourceUnavailableException)exception;
-                else
-                    throw new RuntimeException((Exception)exception);
-            }
-        }
-
-        _jobMgr.disjoinJob(_job.getId(), joinedJobId);
+    				throw (ResourceUnavailableException)exception;
+    			else
+    				throw new RuntimeException((Exception)exception);
+    		}
+    	}
+    	
+    	_jobMgr.disjoinJob(_job.getId(), joinedJobId);
+    }
+    
+    public void completeJoin(JobInfo.Status joinStatus, String joinResult) {
+        assert (_job != null);
+    	_jobMgr.completeJoin(_job.getId(), joinStatus, joinResult);
+    }
+    
+    public void completeJobAndJoin(JobInfo.Status joinStatus, String joinResult) {
+        assert (_job != null);
+    	_jobMgr.completeJoin(_job.getId(), joinStatus, joinResult);
+    	_jobMgr.completeAsyncJob(_job.getId(), joinStatus, 0, null);
     }
 
-    public void completeJoin(JobInfo.Status joinStatus, String joinResult) {
-        assert (_job != null);
-        _jobMgr.completeJoin(_job.getId(), joinStatus, joinResult);
-    }
-
-    public void completeJobAndJoin(JobInfo.Status joinStatus, String joinResult) {
-        assert (_job != null);
-        _jobMgr.completeJoin(_job.getId(), joinStatus, joinResult);
-        _jobMgr.completeAsyncJob(_job.getId(), joinStatus, 0, null);
-    }
-
-    public static AsyncJobExecutionContext getCurrentExecutionContext() {
-        AsyncJobExecutionContext context = s_currentExectionContext.get();
-        return context;
-    }
-
+	public static AsyncJobExecutionContext getCurrentExecutionContext() {
+		AsyncJobExecutionContext context = s_currentExectionContext.get();
+		return context;
+	}
+	
     public static AsyncJobExecutionContext registerPseudoExecutionContext(long accountId, long userId) {
         AsyncJobExecutionContext context = s_currentExectionContext.get();
         if (context == null) {
@@ -175,6 +169,6 @@
     
     // This is intended to be package level access for AsyncJobManagerImpl only.
     public static void setCurrentExecutionContext(AsyncJobExecutionContext currentContext) {
-        s_currentExectionContext.set(currentContext);
-    }
+		s_currentExectionContext.set(currentContext);
+	}
 }