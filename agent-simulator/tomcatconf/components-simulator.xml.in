--- conflicted
+++ resolved
@@ -4,16 +4,6 @@
         <dao name="Configuration configuration server" class="com.cloud.configuration.dao.ConfigurationDaoImpl">
              <param name="premium">true</param>
          </dao>
-<<<<<<< HEAD
-         <system-integrity-checker class="com.cloud.upgrade.DatabaseUpgradeChecker">
-             <checker name="ManagementServerNode" class="com.cloud.cluster.ManagementServerNode"/>
-             <checker name="EncryptionSecretKeyChecker" class="com.cloud.utils.crypt.EncryptionSecretKeyChecker"/>
-             <checker name="DatabaseIntegrityChecker" class="com.cloud.upgrade.DatabaseIntegrityChecker"/>
-             <checker name="DatabaseUpgradeChecker" class="com.cloud.upgrade.DatabaseUpgradeChecker"/>
-         </system-integrity-checker>
-
-=======
->>>>>>> 1b8a23f5
         <adapters key="com.cloud.ha.Investigator">
             <adapter name="SimpleInvestigator" class="com.cloud.ha.CheckOnAgentInvestigator"/>
             <adapter name="PingInvestigator" class="com.cloud.ha.UserVmDomRInvestigator"/>
