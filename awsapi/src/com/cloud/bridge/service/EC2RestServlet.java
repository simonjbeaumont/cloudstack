--- conflicted
+++ resolved
@@ -39,7 +39,6 @@
 import java.util.Properties;
 import java.util.UUID;
 
-import javax.annotation.PostConstruct;
 import javax.inject.Inject;
 import javax.servlet.ServletConfig;
 import javax.servlet.ServletException;
@@ -58,12 +57,8 @@
 import org.apache.axis2.databinding.utils.writer.MTOMAwareXMLSerializer;
 import org.apache.commons.codec.binary.Base64;
 import org.apache.log4j.Logger;
-<<<<<<< HEAD
 import org.springframework.stereotype.Component;
 import org.springframework.web.context.support.SpringBeanAutowiringSupport;
-=======
-import org.jasypt.encryption.pbe.StandardPBEStringEncryptor;
->>>>>>> 894cb8f7
 
 import com.amazon.ec2.AllocateAddressResponse;
 import com.amazon.ec2.AssociateAddressResponse;
@@ -104,11 +99,8 @@
 import com.amazon.ec2.TerminateInstancesResponse;
 import com.cloud.bridge.model.CloudStackUserVO;
 import com.cloud.bridge.model.UserCredentialsVO;
-<<<<<<< HEAD
 import com.cloud.bridge.persist.dao.CloudStackConfigurationDao;
-=======
 import com.cloud.bridge.persist.dao.CloudStackUserDaoImpl;
->>>>>>> 894cb8f7
 import com.cloud.bridge.persist.dao.OfferingDaoImpl;
 import com.cloud.bridge.persist.dao.UserCredentialsDaoImpl;
 import com.cloud.bridge.service.controller.s3.ServiceProvider;
@@ -152,17 +144,16 @@
 import com.cloud.bridge.util.AuthenticationUtils;
 import com.cloud.bridge.util.ConfigurationHelper;
 import com.cloud.bridge.util.EC2RestAuth;
-import com.cloud.bridge.util.EncryptionSecretKeyCheckerUtil;
 import com.cloud.stack.models.CloudStackAccount;
 import com.cloud.utils.db.Transaction;
 
 @Component("EC2RestServlet")
 public class EC2RestServlet extends HttpServlet {
 
-<<<<<<< HEAD
     private static final long serialVersionUID = -6168996266762804888L;
     @Inject UserCredentialsDaoImpl ucDao;
     @Inject OfferingDaoImpl ofDao;
+    @Inject CloudStackUserDaoImpl userDao;
 
     public static final Logger logger = Logger.getLogger(EC2RestServlet.class);
 
@@ -212,57 +203,6 @@
             //pathToKeystore = new String( installedPath + File.separator + "webapps" + File.separator + webappName + File.separator + "WEB-INF" + File.separator + "classes" + File.separator + keystore );
             pathToKeystore = new String( webappPath +  File.separator +  "\\WEB-INF" + File.separator + "classes" + File.separator + keystore );
         }
-=======
-	private static final long serialVersionUID = -6168996266762804888L;
-	protected final UserCredentialsDaoImpl ucDao = ComponentLocator.inject(UserCredentialsDaoImpl.class);
-    protected final CloudStackUserDaoImpl userDao = ComponentLocator.inject(CloudStackUserDaoImpl.class);
-	protected final OfferingDaoImpl ofDao = ComponentLocator.inject(OfferingDaoImpl.class);
-	
-	public static final Logger logger = Logger.getLogger(EC2RestServlet.class);
-	
-	private OMFactory factory = OMAbstractFactory.getOMFactory();
-	private XMLOutputFactory xmlOutFactory = XMLOutputFactory.newInstance();
-	
-	private String pathToKeystore   = null;
-	private String keystorePassword = null;
-	private String wsdlVersion      = null;
-	private String version          = null;
-	
-	boolean debug=true;
-
-    
-	/**
-	 * We build the path to where the keystore holding the WS-Security X509 certificates
-	 * are stored.
-	 */
-	@Override
-	public void init( ServletConfig config ) throws ServletException {
-       File propertiesFile = ConfigurationHelper.findConfigurationFile("ec2-service.properties");
-       Properties EC2Prop = null;
-       
-       if (null != propertiesFile) {
-   		   logger.info("Use EC2 properties file: " + propertiesFile.getAbsolutePath());
-   	       EC2Prop = new Properties();
-    	   try {
-			   EC2Prop.load( new FileInputStream( propertiesFile ));
-		   } catch (FileNotFoundException e) {
-			   logger.warn("Unable to open properties file: " + propertiesFile.getAbsolutePath(), e);
-		   } catch (IOException e) {
-			   logger.warn("Unable to read properties file: " + propertiesFile.getAbsolutePath(), e);
-		   }
-	       String keystore  = EC2Prop.getProperty( "keystore" );
-	       keystorePassword = EC2Prop.getProperty( "keystorePass" );
-	   	   wsdlVersion      = EC2Prop.getProperty( "WSDLVersion", "2010-11-15" );
-           version = EC2Prop.getProperty( "cloudbridgeVersion", "UNKNOWN VERSION" );
-	       
-	       String installedPath = System.getenv("CATALINA_HOME");
-	       if (installedPath == null) installedPath = System.getenv("CATALINA_BASE");
-	       if (installedPath == null) installedPath = System.getProperty("catalina.home");
-	       String webappPath = config.getServletContext().getRealPath("/");
-	       //pathToKeystore = new String( installedPath + File.separator + "webapps" + File.separator + webappName + File.separator + "WEB-INF" + File.separator + "classes" + File.separator + keystore );
-	       pathToKeystore = new String( webappPath + "WEB-INF" + File.separator + "classes" + File.separator + keystore );
-       }
->>>>>>> 894cb8f7
     }
 
     @Override
@@ -744,64 +684,17 @@
         EC2AuthorizeRevokeSecurityGroup EC2request = new EC2AuthorizeRevokeSecurityGroup();
 
         String[] groupName = request.getParameterValues( "GroupName" );
-<<<<<<< HEAD
         if ( null != groupName && 0 < groupName.length ) 
             EC2request.setName( groupName[0] );
         else { response.sendError(530, "Missing GroupName parameter" ); return; }
 
-        EC2IpPermission perm = new EC2IpPermission();       	
-
-        String[] protocol = request.getParameterValues( "IpProtocol" );
-        if ( null != protocol && 0 < protocol.length ) 
-            perm.setProtocol( protocol[0] );
-        else { response.sendError(530, "Missing IpProtocol parameter" ); return; }
-
-        String[] fromPort = request.getParameterValues( "FromPort" );
-        if ( null != fromPort && 0 < fromPort.length ) 
-            perm.setProtocol( fromPort[0] );
-        else { response.sendError(530, "Missing FromPort parameter" ); return; }
-
-        String[] toPort = request.getParameterValues( "ToPort" );
-        if ( null != toPort && 0 < toPort.length ) 
-            perm.setProtocol( toPort[0] );
-        else { response.sendError(530, "Missing ToPort parameter" ); return; }
-
-        String[] ranges = request.getParameterValues( "CidrIp" );
-        if ( null != ranges && 0 < ranges.length) 
-            perm.addIpRange( ranges[0] );
-        else { response.sendError(530, "Missing CidrIp parameter" ); return; }
-
-        String[] user = request.getParameterValues( "SourceSecurityGroupOwnerId" );
-        if ( null == user || 0 == user.length) { 
-            response.sendError(530, "Missing SourceSecurityGroupOwnerId parameter" ); 
-            return; 
-        }
-
-        String[] name = request.getParameterValues( "SourceSecurityGroupName" );
-        if ( null == name || 0 == name.length) {
-            response.sendError(530, "Missing SourceSecurityGroupName parameter" ); 
-            return; 		
-        }
-
-        EC2SecurityGroup group = new EC2SecurityGroup();
-        group.setAccount( user[0] );
-        group.setName( name[0] );
-        perm.addUser( group );
-        EC2request.addIpPermission( perm );	
-
-        // -> execute the request
-=======
-		if ( null != groupName && 0 < groupName.length ) 
-			 EC2request.setName( groupName[0] );
-        else { response.sendError(530, "Missing GroupName parameter" ); return; }
-
         // -> not clear how many parameters there are until we fail to get IpPermissions.n.IpProtocol
         int nCount = 1, mCount;
         do  {
-            EC2IpPermission perm = new EC2IpPermission();
+        EC2IpPermission perm = new EC2IpPermission();       	
 
             String[] protocol = request.getParameterValues( "IpPermissions." + nCount + ".IpProtocol" );
-            if ( null != protocol && 0 < protocol.length )
+        if ( null != protocol && 0 < protocol.length ) 
                 perm.setProtocol( protocol[0]);
             else break;
 
@@ -817,7 +710,7 @@
             mCount = 1;
             do {
                 String[] ranges = request.getParameterValues( "IpPermissions." + nCount + ".IpRanges." + mCount + ".CidrIp" );
-                if ( null != ranges && 0 < ranges.length)
+        if ( null != ranges && 0 < ranges.length) 
                     perm.addIpRange( ranges[0]);
                 else break;
                 mCount++;
@@ -849,11 +742,10 @@
 
         if (1 == nCount) {
             response.sendError(530, "At least one IpPermissions required" );
-            return;
-        }
-
-	    // -> execute the request
->>>>>>> 894cb8f7
+            return; 		
+        }
+
+        // -> execute the request
         RevokeSecurityGroupIngressResponse EC2response = EC2SoapServiceImpl.toRevokeSecurityGroupIngressResponse( 
                 ServiceProvider.getInstance().getEC2Engine().revokeSecurityGroup( EC2request ));
         serializeResponse(response, EC2response);
@@ -865,7 +757,6 @@
         EC2AuthorizeRevokeSecurityGroup EC2request = new EC2AuthorizeRevokeSecurityGroup();
 
         String[] groupName = request.getParameterValues( "GroupName" );
-<<<<<<< HEAD
         if ( null != groupName && 0 < groupName.length ) 
             EC2request.setName( groupName[0] );
         else { response.sendError(530, "Missing GroupName parameter" ); return; }
@@ -881,10 +772,12 @@
         else break;
 
         String[] fromPort = request.getParameterValues( "IpPermissions." + nCount + ".FromPort" );
-        if (null != fromPort && 0 < fromPort.length) perm.setProtocol( fromPort[0] );
+            if ( null != fromPort && 0 < fromPort.length)
+                perm.setFromPort( Integer.parseInt( fromPort[0]));
 
         String[] toPort = request.getParameterValues( "IpPermissions." + nCount + ".ToPort" );
-        if (null != toPort && 0 < toPort.length) perm.setProtocol( toPort[0] );
+            if ( null != toPort && 0 < toPort.length)
+                perm.setToPort( Integer.parseInt( toPort[0]));
 
         // -> list: IpPermissions.n.IpRanges.m.CidrIp
         int mCount = 1;
@@ -924,68 +817,6 @@
 
 
         // -> execute the request
-=======
-		if ( null != groupName && 0 < groupName.length ) 
-			 EC2request.setName( groupName[0] );
-        else { response.sendError(530, "Missing GroupName parameter" ); return; }
-
-		// -> not clear how many parameters there are until we fail to get IpPermissions.n.IpProtocol
-		int nCount = 1;
-		do 
-		{  	EC2IpPermission perm = new EC2IpPermission();       	
-
-            String[] protocol = request.getParameterValues( "IpPermissions." + nCount + ".IpProtocol" );
-		    if ( null != protocol && 0 < protocol.length ) 
-		    	 perm.setProtocol( protocol[0] );
-		    else break;
-
-            String[] fromPort = request.getParameterValues( "IpPermissions." + nCount + ".FromPort" );
-            if ( null != fromPort && 0 < fromPort.length)
-                perm.setFromPort( Integer.parseInt( fromPort[0]));
-
-            String[] toPort = request.getParameterValues( "IpPermissions." + nCount + ".ToPort" );
-            if ( null != toPort && 0 < toPort.length)
-                perm.setToPort( Integer.parseInt( toPort[0]));
-
-            // -> list: IpPermissions.n.IpRanges.m.CidrIp
-			int mCount = 1;
-	        do 
-	        {  String[] ranges = request.getParameterValues( "IpPermissions." + nCount + ".IpRanges." + mCount + ".CidrIp" );
-               if ( null != ranges && 0 < ranges.length)
-		    	    perm.addIpRange( ranges[0] );
-		       else break;
-		       mCount++;
-		       
-	        } while( true );
-
-            // -> list: IpPermissions.n.Groups.m.UserId and IpPermissions.n.Groups.m.GroupName 
-	        mCount = 1;
-	        do 
-	        {  String[] user = request.getParameterValues( "IpPermissions." + nCount + ".Groups." + mCount + ".UserId" );
-		       if ( null == user || 0 == user.length) break;
-	
-		       String[] name = request.getParameterValues( "IpPermissions." + nCount + ".Groups." + mCount + ".GroupName" );
-			   if ( null == name || 0 == name.length) break;
-
-			   EC2SecurityGroup group = new EC2SecurityGroup();
-			   group.setAccount( user[0] );
-			   group.setName( name[0] );
-			   perm.addUser( group );
-		       mCount++;
-		       
-	        } while( true );
-	        
-	        // -> multiple IP permissions can be specified per group name
-		    EC2request.addIpPermission( perm );	
-		    nCount++;
-		    
-		} while( true );
-		
-		if (1 == nCount) { response.sendError(530, "At least one IpPermissions required" ); return; }
-
-		
-	    // -> execute the request
->>>>>>> 894cb8f7
         AuthorizeSecurityGroupIngressResponse EC2response = EC2SoapServiceImpl.toAuthorizeSecurityGroupIngressResponse( 
                 ServiceProvider.getInstance().getEC2Engine().authorizeSecurityGroup( EC2request ));
         serializeResponse(response, EC2response);
@@ -1896,7 +1727,6 @@
 
         // -> can have only one but not both { Expires | Timestamp } headers
         String[] expires = request.getParameterValues( "Expires" );
-<<<<<<< HEAD
         if ( null != expires && 0 < expires.length ) 
         {
             // -> contains the date and time at which the signature included in the request EXPIRES
@@ -1914,17 +1744,13 @@
             }
         } 
 
-        // [B] Use the cloudAccessKey to get the users secret key in the db
-        UserCredentialsVO cloudKeys = ucDao.getByAccessKey( cloudAccessKey );
-
-        if ( null == cloudKeys ) 
-        {
-            logger.debug( cloudAccessKey + " is not defined in the EC2 service - call SetUserKeys" );
-            response.sendError(404, cloudAccessKey + " is not defined in the EC2 service - call SetUserKeys" ); 
-            return false; 
-        }
-        else cloudSecretKey = cloudKeys.getSecretKey(); 
-
+        // [B] Use the access key to get the users secret key from the cloud DB
+        cloudSecretKey = userDao.getSecretKeyByAccessKey( cloudAccessKey );
+        if ( cloudSecretKey == null ) {
+            logger.debug("No Secret key found for Access key '" + cloudAccessKey + "' in the the EC2 service");
+            throw new EC2ServiceException( ClientError.AuthFailure, "No Secret key found for Access key '" + cloudAccessKey +
+                    "' in the the EC2 service" );
+        }
 
         // [C] Verify the signature
         //  -> getting the query-string in this way maintains its URL encoding
@@ -1946,58 +1772,11 @@
             // construct our idea of a queryString with parameters!
             Enumeration<?> params = request.getParameterNames();
             if (params != null) {
-=======
-		if ( null != expires && 0 < expires.length ) 
-		{
-			 // -> contains the date and time at which the signature included in the request EXPIRES
-		     if (hasSignatureExpired( expires[0] )) {
-				 response.sendError(531, "Expires parameter indicates signature has expired: " + expires[0] ); 
-				 return false;
-			 }
-		}
-		else 
-		{    // -> contains the date and time at which the request is SIGNED
-             String[] time = request.getParameterValues( "Timestamp" );
-		     if ( null == time || 0 == time.length ) {
-                  response.sendError(530, "Missing Timestamp and Expires parameter, one is required" ); 
-                  return false; 
-             }
-		} 
-		
-        // [B] Use the access key to get the users secret key from the cloud DB
-        cloudSecretKey = userDao.getSecretKeyByAccessKey( cloudAccessKey );
-        if ( cloudSecretKey == null ) {
-            logger.debug("No Secret key found for Access key '" + cloudAccessKey + "' in the the EC2 service");
-            throw new EC2ServiceException( ClientError.AuthFailure, "No Secret key found for Access key '" + cloudAccessKey +
-                    "' in the the EC2 service" );
-        }
-
-		// [C] Verify the signature
-		//  -> getting the query-string in this way maintains its URL encoding
-	    EC2RestAuth restAuth = new EC2RestAuth();
-	    restAuth.setHostHeader( request.getHeader( "Host" ));
-	    String requestUri = request.getRequestURI();
-		
-	    // If forwarded from another basepath:
-	    String forwardedPath = (String) request.getAttribute("javax.servlet.forward.request_uri");
-	    if(forwardedPath!=null){
-	        requestUri=forwardedPath;
-		}
-		restAuth.setHTTPRequestURI( requestUri);
-
-		String queryString = request.getQueryString();
-		// getQueryString returns null (does it ever NOT return null for these), 
-		// we need to construct queryString to avoid changing the auth code...
-		if (queryString == null) {
-		    // construct our idea of a queryString with parameters!
-		    Enumeration<?> params = request.getParameterNames();
-		    if (params != null) {
->>>>>>> 894cb8f7
                 while(params.hasMoreElements()) {
                     String paramName = (String) params.nextElement();
                     // exclude the signature string obviously. ;)
                     if (paramName.equalsIgnoreCase("Signature")) continue;
-                    if (queryString == null)
+                    if (queryString == null) 
                         queryString = paramName + "=" + URLEncoder.encode(request.getParameter(paramName), "UTF-8"); 
                     else 
                         queryString = queryString + "&" + paramName + "=" + URLEncoder.encode(request.getParameter(paramName), "UTF-8"); 
