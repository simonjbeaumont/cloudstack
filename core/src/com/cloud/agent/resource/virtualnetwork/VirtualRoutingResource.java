--- conflicted
+++ resolved
@@ -464,22 +464,14 @@
             }
         }
         if (!foundLinkLocalBr) {
-<<<<<<< HEAD
-            Script.runSimpleBashScript("ip route add " + NetUtils.getLinkLocalCIDR() + " dev " + linkLocalBr + " src " + NetUtils.getLinkLocalGateway());
-=======
             Script.runSimpleBashScript("ifconfig " + linkLocalBr + " 169.254.0.1;" + "ip route add " + NetUtils.getLinkLocalCIDR() + " dev " + linkLocalBr + " src " + NetUtils.getLinkLocalGateway());
->>>>>>> c9d4e50b
         }
     }
 
     public void createControlNetwork(String privBrName) {
         deletExitingLinkLocalRoutTable(privBrName);
         if (!isBridgeExists(privBrName)) {
-<<<<<<< HEAD
-            Script.runSimpleBashScript("brctl addbr " + privBrName + "; ifconfig " + privBrName + " up;", _timeout);
-=======
             Script.runSimpleBashScript("brctl addbr " + privBrName + "; ifconfig " + privBrName + " up; ifconfig " + privBrName + " 169.254.0.1", _timeout);
->>>>>>> c9d4e50b
         }
     }
 
