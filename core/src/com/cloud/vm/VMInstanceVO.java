--- conflicted
+++ resolved
@@ -475,7 +475,6 @@
     public void setServiceOfferingId(long serviceOfferingId) {
         this.serviceOfferingId = serviceOfferingId;
     }
-<<<<<<< HEAD
 
 	@Override
 	public long getDiskOfferingId() {
@@ -483,13 +482,4 @@
 		return 0;
 	}
 
-}
-=======
-    
-    @Override
-    public boolean canPlugNics() {
-        return false;
-    }
-
-}
->>>>>>> 0a258842
+}