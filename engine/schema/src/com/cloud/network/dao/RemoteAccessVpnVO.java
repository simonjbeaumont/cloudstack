// Licensed to the Apache Software Foundation (ASF) under one
// or more contributor license agreements.  See the NOTICE file
// distributed with this work for additional information
// regarding copyright ownership.  The ASF licenses this file
// to you under the Apache License, Version 2.0 (the
// "License"); you may not use this file except in compliance
// with the License.  You may obtain a copy of the License at
//
//   http://www.apache.org/licenses/LICENSE-2.0
//
// Unless required by applicable law or agreed to in writing,
// software distributed under the License is distributed on an
// "AS IS" BASIS, WITHOUT WARRANTIES OR CONDITIONS OF ANY
// KIND, either express or implied.  See the License for the
// specific language governing permissions and limitations
// under the License.
package com.cloud.network.dao;

import java.util.UUID;

import javax.persistence.Column;
import javax.persistence.Entity;
import javax.persistence.GeneratedValue;
import javax.persistence.GenerationType;
import javax.persistence.Id;
import javax.persistence.Table;

import org.apache.cloudstack.acl.AclEntityType;

import com.cloud.network.RemoteAccessVpn;

@Entity
@Table(name = ("remote_access_vpn"))
public class RemoteAccessVpnVO implements RemoteAccessVpn {
    @Column(name = "account_id")
    private long accountId;

    @Column(name = "network_id")
    private Long networkId;

    @Column(name = "domain_id")
    private long domainId;

    @Column(name = "vpn_server_addr_id")
    private long serverAddressId;

    @Column(name = "local_ip")
    private String localIp;

    @Column(name = "ip_range")
    private String ipRange;

    @Column(name = "ipsec_psk")
    private String ipsecPresharedKey;

    @Column(name = "state")
    private State state;

    @Id
    @GeneratedValue(strategy = GenerationType.IDENTITY)
    @Column(name = "id")
    private long id;

    @Column(name = "uuid")
    private String uuid;

    @Column(name = "vpc_id")
    private Long vpcId;

    public RemoteAccessVpnVO() {
        uuid = UUID.randomUUID().toString();
    }

    public RemoteAccessVpnVO(long accountId, long domainId, Long networkId, long publicIpId, Long vpcId, String localIp, String ipRange,  String presharedKey) {
        this.accountId = accountId;
        serverAddressId = publicIpId;
        this.ipRange = ipRange;
        ipsecPresharedKey = presharedKey;
        this.localIp = localIp;
        this.domainId = domainId;
        this.networkId = networkId;
        state = State.Added;
        uuid = UUID.randomUUID().toString();
        this.vpcId = vpcId;
    }

    @Override
    public State getState() {
        return state;
    }

    public void setState(State state) {
        this.state = state;
    }

    @Override
    public long getAccountId() {
        return accountId;
    }

    @Override
    public long getServerAddressId() {
        return serverAddressId;
    }

    @Override
    public String getIpRange() {
        return ipRange;
    }

    public void setIpRange(String ipRange) {
        this.ipRange = ipRange;
    }

    @Override
    public String getIpsecPresharedKey() {
        return ipsecPresharedKey;
    }

    public void setIpsecPresharedKey(String ipsecPresharedKey) {
        this.ipsecPresharedKey = ipsecPresharedKey;
    }

    @Override
    public String getLocalIp() {
        return localIp;
    }

    @Override
    public long getDomainId() {
        return domainId;
    }

    @Override
    public Long getNetworkId() {
        return networkId;
    }

    @Override
    public long getId() {
        return id;
    }

    @Override
    public String getUuid() {
        return uuid;
    }

    @Override
    public Long getVpcId() {
        return vpcId;
    }

<<<<<<< HEAD
    @Override
    public AclEntityType getEntityType() {
        return AclEntityType.RemoteAccessVpn;
=======
    public void setUuid(String uuid) {
        this.uuid = uuid;
>>>>>>> 33846338
    }
}<|MERGE_RESOLUTION|>--- conflicted
+++ resolved
@@ -151,13 +151,12 @@
         return vpcId;
     }
 
-<<<<<<< HEAD
+    public void setUuid(String uuid) {
+        this.uuid = uuid;
+    }
+
     @Override
     public AclEntityType getEntityType() {
         return AclEntityType.RemoteAccessVpn;
-=======
-    public void setUuid(String uuid) {
-        this.uuid = uuid;
->>>>>>> 33846338
     }
 }