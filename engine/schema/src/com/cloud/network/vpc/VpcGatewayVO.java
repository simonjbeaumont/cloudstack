--- conflicted
+++ resolved
@@ -44,15 +44,6 @@
     @Column(name = "ip4_address")
     String ip4Address;
 
-<<<<<<< HEAD
-    @Column(name="gateway")
-    String gateway;
-
-    @Column(name="netmask")
-    String netmask;
-
-    @Column(name="vlan_tag")
-=======
     @Column(name = "gateway")
     String gateway;
 
@@ -60,31 +51,12 @@
     String netmask;
 
     @Column(name = "vlan_tag")
->>>>>>> da8ee45a
     String broadcastUri;
 
     @Column(name = "type")
     @Enumerated(value = EnumType.STRING)
     VpcGateway.Type type;
 
-<<<<<<< HEAD
-    @Column(name="vpc_id")
-    Long vpcId;
-
-    @Column(name="zone_id")
-    long zoneId;
-
-    @Column(name="network_id")
-    long networkId;
-
-    @Column(name=GenericDao.CREATED_COLUMN)
-    Date created;
-
-    @Column(name=GenericDao.REMOVED_COLUMN)
-    Date removed;
-
-    @Column(name="uuid")
-=======
     @Column(name = "vpc_id")
     Long vpcId;
 
@@ -101,7 +73,6 @@
     Date removed;
 
     @Column(name = "uuid")
->>>>>>> da8ee45a
     private String uuid;
 
     @Column(name = "account_id")
@@ -110,13 +81,8 @@
     @Column(name = "domain_id")
     long domainId;
 
-<<<<<<< HEAD
-    @Column(name="state")
-    @Enumerated(value=EnumType.STRING)
-=======
     @Column(name = "state")
     @Enumerated(value = EnumType.STRING)
->>>>>>> da8ee45a
     State state;
 
     @Column(name = "source_nat")
@@ -143,13 +109,8 @@
      * @param account_id
      * @param sourceNat
      */
-<<<<<<< HEAD
-    public VpcGatewayVO(String ip4Address, Type type, long vpcId, long zoneId, long networkId, String broadcastUri,
-            String gateway, String netmask, long accountId, long domainId, boolean sourceNat, long networkACLId) {
-=======
     public VpcGatewayVO(String ip4Address, Type type, long vpcId, long zoneId, long networkId, String broadcastUri, String gateway, String netmask, long accountId,
             long domainId, boolean sourceNat, long networkACLId) {
->>>>>>> da8ee45a
         this.ip4Address = ip4Address;
         this.type = type;
         this.vpcId = vpcId;
