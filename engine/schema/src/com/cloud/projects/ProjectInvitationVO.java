--- conflicted
+++ resolved
@@ -28,10 +28,8 @@
 import javax.persistence.Id;
 import javax.persistence.Table;
 
-<<<<<<< HEAD
 import org.apache.cloudstack.acl.AclEntityType;
-=======
->>>>>>> da8ee45a
+
 import com.cloud.utils.db.GenericDao;
 
 @Entity
@@ -68,16 +66,16 @@
     private String uuid;
 
     protected ProjectInvitationVO() {
-        this.uuid = UUID.randomUUID().toString();
+        uuid = UUID.randomUUID().toString();
     }
 
     public ProjectInvitationVO(long projectId, Long accountId, Long domainId, String email, String token) {
-        this.forAccountId = accountId;
-        this.inDomainId = domainId;
+        forAccountId = accountId;
+        inDomainId = domainId;
         this.projectId = projectId;
         this.email = email;
         this.token = token;
-        this.uuid = UUID.randomUUID().toString();
+        uuid = UUID.randomUUID().toString();
     }
 
     @Override
@@ -133,7 +131,7 @@
 
     @Override
     public String getUuid() {
-        return this.uuid;
+        return uuid;
     }
 
     public void setUuid(String uuid) {
