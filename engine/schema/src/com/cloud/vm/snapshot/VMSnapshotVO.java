// Licensed to the Apache Software Foundation (ASF) under one
// or more contributor license agreements.  See the NOTICE file
// distributed with this work for additional information
// regarding copyright ownership.  The ASF licenses this file
// to you under the Apache License, Version 2.0 (the
// "License"); you may not use this file except in compliance
// with the License.  You may obtain a copy of the License at
//
//   http://www.apache.org/licenses/LICENSE-2.0
//
// Unless required by applicable law or agreed to in writing,
// software distributed under the License is distributed on an
// "AS IS" BASIS, WITHOUT WARRANTIES OR CONDITIONS OF ANY
// KIND, either express or implied.  See the License for the
// specific language governing permissions and limitations
// under the License.

package com.cloud.vm.snapshot;

import java.util.Date;
import java.util.UUID;

import javax.persistence.Column;
import javax.persistence.Entity;
import javax.persistence.EnumType;
import javax.persistence.Enumerated;
import javax.persistence.GeneratedValue;
import javax.persistence.GenerationType;
import javax.persistence.Id;
import javax.persistence.Table;
import javax.persistence.TableGenerator;
import javax.persistence.Temporal;
import javax.persistence.TemporalType;
import javax.persistence.Transient;

import org.apache.cloudstack.acl.AclEntityType;
import org.apache.cloudstack.engine.subsystem.api.storage.VMSnapshotOptions;

import com.cloud.utils.db.GenericDao;

@Entity
@Table(name = "vm_snapshots")
public class VMSnapshotVO implements VMSnapshot {
    @Id
    @TableGenerator(name = "vm_snapshots_sq",
                    table = "sequence",
                    pkColumnName = "name",
                    valueColumnName = "value",
                    pkColumnValue = "vm_snapshots_seq",
                    allocationSize = 1)
    @GeneratedValue(strategy = GenerationType.TABLE)
    @Column(name = "id")
    Long id;

    @Column(name = "uuid")
    String uuid = UUID.randomUUID().toString();

    @Column(name = "name")
    String name;

    @Column(name = "display_name")
    String displayName;

    @Column(name = "description")
    String description;

    @Column(name = "vm_id")
    long vmId;

    @Column(name = "account_id")
    long accountId;

    @Column(name = "domain_id")
    long domainId;

    @Column(name = "vm_snapshot_type")
    @Enumerated(EnumType.STRING)
    VMSnapshot.Type type;

    @Column(name = "state", updatable = true, nullable = false)
    @Enumerated(value = EnumType.STRING)
    private State state;

    @Column(name = GenericDao.CREATED_COLUMN)
    Date created;

    @Column(name = GenericDao.REMOVED_COLUMN)
    Date removed;

    @Column(name = "current")
    Boolean current;

    @Column(name = "parent")
    Long parent;

    @Column(name = "updated")
    @Temporal(value = TemporalType.TIMESTAMP)
    Date updated;

<<<<<<< HEAD
    @Column(name="update_count", updatable = true, nullable=false)
=======
    @Column(name = "update_count", updatable = true, nullable = false)
>>>>>>> da8ee45a
    protected long updatedCount;

    @Transient
    VMSnapshotOptions options;

    public VMSnapshotOptions getOptions() {
        return options;
    }

    public void setOptions(VMSnapshotOptions options) {
        this.options = options;
    }

    @Override
    public Long getParent() {
        return parent;
    }

    public void setParent(Long parent) {
        this.parent = parent;
    }

    public VMSnapshotVO() {

    }

    @Override
    public Date getRemoved() {
        return removed;
    }

    public VMSnapshotVO(Long accountId, Long domainId, Long vmId, String description, String vmSnapshotName, String vsDisplayName, Long serviceOfferingId, Type type,
            Boolean current) {
        this.accountId = accountId;
        this.domainId = domainId;
        this.vmId = vmId;
        this.state = State.Allocated;
        this.description = description;
        this.name = vmSnapshotName;
        this.displayName = vsDisplayName;
        this.type = type;
        this.current = current;
    }

    @Override
    public String getDescription() {
        return description;
    }

    @Override
    public Date getCreated() {
        return created;
    }

    public void setCreated(Date created) {
        this.created = created;
    }

    @Override
    public long getId() {
        return id;
    }

    @Override
    public Long getVmId() {
        return vmId;
    }

    public void setVmId(Long vmId) {
        this.vmId = vmId;
    }

    @Override
    public String getName() {
        return name;
    }

    public void setName(String name) {
        this.name = name;
    }

    @Override
    public State getState() {
        return state;
    }

    public void setState(State state) {
        this.state = state;
    }

    @Override
    public String getUuid() {
        return uuid;
    }

    @Override
    public long getAccountId() {
        return accountId;
    }

    @Override
    public long getDomainId() {
        return domainId;
    }

    @Override
    public String getDisplayName() {
        return displayName;
    }

    public void setDisplayName(String displayName) {
        this.displayName = displayName;
    }

    @Override
    public Boolean getCurrent() {
        return current;
    }

    public void setCurrent(Boolean current) {
        this.current = current;
    }

    @Override
    public long getUpdatedCount() {
        return updatedCount;
    }

    @Override
    public void incrUpdatedCount() {
        this.updatedCount++;
    }

    @Override
    public Date getUpdated() {
        return updated;
    }

    @Override
    public Type getType() {
        return type;
    }

    public void setRemoved(Date removed) {
        this.removed = removed;
    }

    @Override
    public AclEntityType getEntityType() {
        return AclEntityType.VMSnapshot;
    }
}<|MERGE_RESOLUTION|>--- conflicted
+++ resolved
@@ -97,11 +97,7 @@
     @Temporal(value = TemporalType.TIMESTAMP)
     Date updated;
 
-<<<<<<< HEAD
-    @Column(name="update_count", updatable = true, nullable=false)
-=======
     @Column(name = "update_count", updatable = true, nullable = false)
->>>>>>> da8ee45a
     protected long updatedCount;
 
     @Transient
@@ -138,10 +134,10 @@
         this.accountId = accountId;
         this.domainId = domainId;
         this.vmId = vmId;
-        this.state = State.Allocated;
+        state = State.Allocated;
         this.description = description;
-        this.name = vmSnapshotName;
-        this.displayName = vsDisplayName;
+        name = vmSnapshotName;
+        displayName = vsDisplayName;
         this.type = type;
         this.current = current;
     }
@@ -232,7 +228,7 @@
 
     @Override
     public void incrUpdatedCount() {
-        this.updatedCount++;
+        updatedCount++;
     }
 
     @Override
