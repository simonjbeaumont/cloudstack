--- conflicted
+++ resolved
@@ -183,23 +183,17 @@
         this.enableSshKey = sshKeyEnabled;
     }
 
-<<<<<<< HEAD
-    public VMTemplateVO(long id, String name, ImageFormat format, boolean isPublic, boolean featured, boolean isExtractable, TemplateType type, String url, boolean requiresHvm, int bits, long accountId, String cksum, String displayText, boolean enablePassword, long guestOSId, boolean bootable, HypervisorType hyperType, String templateTag, Map details, boolean sshKeyEnabled, boolean isDynamicallyScalable) {
-        this(id, name, format, isPublic, featured, isExtractable, type, url, requiresHvm, bits, accountId, cksum, displayText, enablePassword, guestOSId, bootable, hyperType, details);
-        this.templateTag = templateTag;
-    	this.uuid = UUID.randomUUID().toString();
-    	this.state = TemplateState.Allocated;
-    	this.enableSshKey = sshKeyEnabled;
-        this.dynamicallyScalable = isDynamicallyScalable;
-=======
+
     public static VMTemplateVO createPreHostIso(Long id, String uniqueName, String name, ImageFormat format,
             boolean isPublic, boolean featured, TemplateType type, String url, Date created, boolean requiresHvm,
             int bits, long accountId, String cksum, String displayText, boolean enablePassword, long guestOSId,
-            boolean bootable, HypervisorType hyperType) {
+            boolean bootable, HypervisorType hyperType, String templateTag, Map details, boolean sshKeyEnabled, boolean isDynamicallyScalable) {
         VMTemplateVO template = new VMTemplateVO(id, uniqueName, name, format, isPublic, featured, type, url, created,
                 requiresHvm, bits, accountId, cksum, displayText, enablePassword, guestOSId, bootable, hyperType);
+        template.templateTag = templateTag;
+        template.enableSshKey = sshKeyEnabled;
+        template.dynamicallyScalable = isDynamicallyScalable;
         return template;
->>>>>>> 5f28dcc6
     }
 
     public VMTemplateVO(Long id, String uniqueName, String name, ImageFormat format, boolean isPublic,
@@ -520,7 +514,6 @@
         return sortKey;
     }
 
-<<<<<<< HEAD
         public void setDynamicallyScalable(boolean dynamicallyScalable) {
             this.dynamicallyScalable = dynamicallyScalable;
         }
@@ -529,7 +522,6 @@
             return this.dynamicallyScalable;
         }
 
-=======
     @Override
     public boolean getEnableSshKey() {
         return enableSshKey;
@@ -566,6 +558,5 @@
     public void setUpdated(Date updated) {
         this.updated = updated;
     }
->>>>>>> 5f28dcc6
 
 }