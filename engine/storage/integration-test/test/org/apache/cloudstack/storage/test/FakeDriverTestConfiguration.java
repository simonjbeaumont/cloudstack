/*
 * Licensed to the Apache Software Foundation (ASF) under one
 * or more contributor license agreements.  See the NOTICE file
 * distributed with this work for additional information
 * regarding copyright ownership.  The ASF licenses this file
 * to you under the Apache License, Version 2.0 (the
 * "License"); you may not use this file except in compliance
 * with the License.  You may obtain a copy of the License at
 *
 *   http://www.apache.org/licenses/LICENSE-2.0
 *
 * Unless required by applicable law or agreed to in writing,
 * software distributed under the License is distributed on an
 * "AS IS" BASIS, WITHOUT WARRANTIES OR CONDITIONS OF ANY
 * KIND, either express or implied.  See the License for the
 * specific language governing permissions and limitations
 * under the License.
 */
package org.apache.cloudstack.storage.test;

import com.cloud.storage.snapshot.SnapshotScheduler;
import com.cloud.storage.snapshot.SnapshotSchedulerImpl;
import com.cloud.user.DomainManager;
<<<<<<< HEAD
=======
import com.cloud.utils.component.ComponentContext;
>>>>>>> ad6fc9f6
import org.apache.cloudstack.engine.subsystem.api.storage.DataMotionStrategy;
import org.apache.cloudstack.engine.subsystem.api.storage.DataStoreProvider;
import org.apache.cloudstack.engine.subsystem.api.storage.EndPointSelector;
import org.apache.cloudstack.storage.datastore.provider.CloudStackPrimaryDataStoreProviderImpl;
import org.apache.cloudstack.storage.datastore.type.DataStoreType;
import org.apache.cloudstack.storage.endpoint.DefaultEndPointSelector;
import org.mockito.Mockito;
import org.springframework.context.annotation.Bean;

import java.util.HashSet;
import java.util.Set;

public class FakeDriverTestConfiguration extends ChildTestConfiguration{
    @Bean
    public CloudStackPrimaryDataStoreProviderImpl dataStoreProvider() {
        CloudStackPrimaryDataStoreProviderImpl provider = Mockito.mock(CloudStackPrimaryDataStoreProviderImpl.class);

        return provider;
    }

    @Bean
    public DataMotionStrategy dataMotionStrategy() {
        DataMotionStrategy strategy = new MockStorageMotionStrategy();
        return strategy;
    }

    @Bean
    public SnapshotScheduler SnapshotScheduler() {
        return Mockito.mock(SnapshotScheduler.class);
    }

    @Bean
    public DomainManager DomainManager() {
        return Mockito.mock(DomainManager.class);
    }

<<<<<<< HEAD
=======
    @Override
    @Bean
    public EndPointSelector selector() {
        return ComponentContext.inject(DefaultEndPointSelector.class);
    }

>>>>>>> ad6fc9f6
}<|MERGE_RESOLUTION|>--- conflicted
+++ resolved
@@ -21,10 +21,7 @@
 import com.cloud.storage.snapshot.SnapshotScheduler;
 import com.cloud.storage.snapshot.SnapshotSchedulerImpl;
 import com.cloud.user.DomainManager;
-<<<<<<< HEAD
-=======
 import com.cloud.utils.component.ComponentContext;
->>>>>>> ad6fc9f6
 import org.apache.cloudstack.engine.subsystem.api.storage.DataMotionStrategy;
 import org.apache.cloudstack.engine.subsystem.api.storage.DataStoreProvider;
 import org.apache.cloudstack.engine.subsystem.api.storage.EndPointSelector;
@@ -61,13 +58,10 @@
         return Mockito.mock(DomainManager.class);
     }
 
-<<<<<<< HEAD
-=======
     @Override
     @Bean
     public EndPointSelector selector() {
         return ComponentContext.inject(DefaultEndPointSelector.class);
     }
 
->>>>>>> ad6fc9f6
 }