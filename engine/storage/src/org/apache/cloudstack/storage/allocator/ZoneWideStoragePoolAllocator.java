--- conflicted
+++ resolved
@@ -49,33 +49,13 @@
         Volume volume =  _volumeDao.findById(dskCh.getVolumeId());
         List<Volume> requestVolumes = new ArrayList<Volume>();
         requestVolumes.add(volume);
-<<<<<<< HEAD
-        return storageMgr.storagePoolHasEnoughSpace(requestVolumes, pool);
+
+        return storageMgr.storagePoolHasEnoughIops(requestVolumes, pool) &&
+               storageMgr.storagePoolHasEnoughSpace(requestVolumes, pool);
 	}
 	
 	@Override
     protected List<StoragePool> select(DiskProfile dskCh, VirtualMachineProfile vmProfile,
-			DeploymentPlan plan, ExcludeList avoid, int returnUpTo) {
-	    s_logger.debug("ZoneWideStoragePoolAllocator to find storage pool");
-		List<StoragePool> suitablePools = new ArrayList<StoragePool>();
-		HypervisorType hypervisor = dskCh.getHypervisorType();
-		if (hypervisor != null) {
-            if (hypervisor != HypervisorType.KVM && hypervisor != HypervisorType.VMware) {
-                s_logger.debug("Only kvm, VMware hypervisors are enabled to support zone wide storage");
-				return suitablePools;
-			}
-		}
-		
-		List<StoragePoolVO> storagePools = _storagePoolDao.findZoneWideStoragePoolsByTags(plan.getDataCenterId(), dskCh.getTags());
-=======
-
-        return storageMgr.storagePoolHasEnoughIops(requestVolumes, pool) &&
-               storageMgr.storagePoolHasEnoughSpace(requestVolumes, pool);
-    }
-
-	@Override
-	protected List<StoragePool> select(DiskProfile dskCh,
-			VirtualMachineProfile<? extends VirtualMachine> vmProfile,
 			DeploymentPlan plan, ExcludeList avoid, int returnUpTo) {
 	    s_logger.debug("ZoneWideStoragePoolAllocator to find storage pool");
 		List<StoragePool> suitablePools = new ArrayList<StoragePool>();
@@ -91,20 +71,15 @@
         for (StoragePoolVO storagePool : storagePools) {
             if (HypervisorType.Any.equals(storagePool.getHypervisor())) {
                 anyHypervisorStoragePools.add(storagePool);
-            }
-        }
-
->>>>>>> 16b7509a
+			}
+		}
+		
         List<StoragePoolVO> storagePoolsByHypervisor = _storagePoolDao.findZoneWideStoragePoolsByHypervisor(plan.getDataCenterId(), dskCh.getHypervisorType());
 
         storagePools.retainAll(storagePoolsByHypervisor);
-<<<<<<< HEAD
 	
-=======
-
         storagePools.addAll(anyHypervisorStoragePools);
 
->>>>>>> 16b7509a
         // add remaining pools in zone, that did not match tags, to avoid set
         List<StoragePoolVO> allPools = _storagePoolDao.findZoneWideStoragePoolsByTags(plan.getDataCenterId(), null);
         allPools.removeAll(storagePools);
