/*
 * Licensed to the Apache Software Foundation (ASF) under one
 * or more contributor license agreements.  See the NOTICE file
 * distributed with this work for additional information
 * regarding copyright ownership.  The ASF licenses this file
 * to you under the Apache License, Version 2.0 (the
 * "License"); you may not use this file except in compliance
 * with the License.  You may obtain a copy of the License at
 *
 *   http://www.apache.org/licenses/LICENSE-2.0
 *
 * Unless required by applicable law or agreed to in writing,
 * software distributed under the License is distributed on an
 * "AS IS" BASIS, WITHOUT WARRANTIES OR CONDITIONS OF ANY
 * KIND, either express or implied.  See the License for the
 * specific language governing permissions and limitations
 * under the License.
 */
package org.apache.cloudstack.storage.image;

import java.lang.reflect.Method;
import java.util.Date;
import java.util.List;
import java.util.Map;

import org.apache.cloudstack.acl.IAMEntityType;
import org.apache.cloudstack.engine.cloud.entity.api.TemplateEntity;
import org.apache.cloudstack.engine.subsystem.api.storage.TemplateInfo;
import org.apache.cloudstack.storage.image.datastore.ImageStoreInfo;

import com.cloud.hypervisor.Hypervisor.HypervisorType;
import com.cloud.storage.Storage.ImageFormat;
import com.cloud.storage.Storage.TemplateType;

public class TemplateEntityImpl implements TemplateEntity {
    protected TemplateInfo templateInfo;

    @Override
    public State getState() {
        return templateInfo.getState();
    }

    public TemplateEntityImpl(TemplateInfo templateInfo) {
        this.templateInfo = templateInfo;
    }

    public ImageStoreInfo getImageDataStore() {
        return (ImageStoreInfo)templateInfo.getDataStore();
    }

    public long getImageDataStoreId() {
        return getImageDataStore().getImageStoreId();
    }

    public TemplateInfo getTemplateInfo() {
        return templateInfo;
    }

    @Override
    public String getUuid() {
        return templateInfo.getUuid();
    }

    @Override
    public long getId() {
        return templateInfo.getId();
    }

    public String getExternalId() {
        // TODO Auto-generated method stub
        return null;
    }

    @Override
    public String getCurrentState() {
        // TODO Auto-generated method stub
        return null;
    }

    @Override
    public String getDesiredState() {
        // TODO Auto-generated method stub
        return null;
    }

    @Override
    public Date getCreatedTime() {
        // TODO Auto-generated method stub
        return null;
    }

    @Override
    public Date getLastUpdatedTime() {
        // TODO Auto-generated method stub
        return null;
    }

    @Override
    public String getOwner() {
        // TODO Auto-generated method stub
        return null;
    }

    @Override
    public Map<String, String> getDetails() {
        // TODO Auto-generated method stub
        return null;
    }

    @Override
    public Boolean isDynamicallyScalable() {
        return null;  //To change body of implemented methods use File | Settings | File Templates.
    }

    @Override
    public void addDetail(String name, String value) {
        // TODO Auto-generated method stub

    }

    @Override
    public void delDetail(String name, String value) {
        // TODO Auto-generated method stub

    }

    @Override
    public void updateDetail(String name, String value) {
        // TODO Auto-generated method stub

    }

    @Override
    public List<Method> getApplicableActions() {
        // TODO Auto-generated method stub
        return null;
    }

    @Override
    public boolean isFeatured() {
        // TODO Auto-generated method stub
        return false;
    }

    @Override
    public boolean isPublicTemplate() {
        // TODO Auto-generated method stub
        return false;
    }

    @Override
    public boolean isExtractable() {
        // TODO Auto-generated method stub
        return false;
    }

    @Override
    public String getName() {
        // TODO Auto-generated method stub
        return null;
    }

    @Override
    public ImageFormat getFormat() {
        // TODO Auto-generated method stub
        return null;
    }

    @Override
    public boolean isRequiresHvm() {
        // TODO Auto-generated method stub
        return false;
    }

    @Override
    public String getDisplayText() {
        // TODO Auto-generated method stub
        return null;
    }

    @Override
    public boolean getEnablePassword() {
        // TODO Auto-generated method stub
        return false;
    }

    @Override
    public boolean getEnableSshKey() {
        // TODO Auto-generated method stub
        return false;
    }

    @Override
    public boolean isCrossZones() {
        // TODO Auto-generated method stub
        return false;
    }

    @Override
    public Date getCreated() {
        // TODO Auto-generated method stub
        return null;
    }

    @Override
    public long getGuestOSId() {
        // TODO Auto-generated method stub
        return 0;
    }

    @Override
    public boolean isBootable() {
        // TODO Auto-generated method stub
        return false;
    }

    @Override
    public TemplateType getTemplateType() {
        // TODO Auto-generated method stub
        return null;
    }

    @Override
    public HypervisorType getHypervisorType() {
        // TODO Auto-generated method stub
        return null;
    }

    @Override
    public int getBits() {
        // TODO Auto-generated method stub
        return 0;
    }

    @Override
    public String getUniqueName() {
        // TODO Auto-generated method stub
        return null;
    }

    @Override
    public String getUrl() {
        // TODO Auto-generated method stub
        return null;
    }

    @Override
    public String getChecksum() {
        // TODO Auto-generated method stub
        return null;
    }

    @Override
    public Long getSourceTemplateId() {
        // TODO Auto-generated method stub
        return null;
    }

    @Override
    public String getTemplateTag() {
        // TODO Auto-generated method stub
        return null;
    }

    @Override
    public long getAccountId() {
        // TODO Auto-generated method stub
        return 0;
    }

    @Override
    public long getDomainId() {
        // TODO Auto-generated method stub
        return 0;
    }

    @Override
    public long getPhysicalSize() {
        // TODO Auto-generated method stub
        return 0;
    }

    @Override
    public long getVirtualSize() {
        // TODO Auto-generated method stub
        return 0;
    }

    @Override
    public IAMEntityType getEntityType() {
<<<<<<< HEAD
        // TODO Auto-generated method stub
        return null;
    }

=======
        return IAMEntityType.VirtualMachineTemplate;
    }
>>>>>>> 63e3eea7
}<|MERGE_RESOLUTION|>--- conflicted
+++ resolved
@@ -288,13 +288,6 @@
 
     @Override
     public IAMEntityType getEntityType() {
-<<<<<<< HEAD
-        // TODO Auto-generated method stub
-        return null;
-    }
-
-=======
         return IAMEntityType.VirtualMachineTemplate;
     }
->>>>>>> 63e3eea7
 }