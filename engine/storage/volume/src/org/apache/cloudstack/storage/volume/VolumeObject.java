--- conflicted
+++ resolved
@@ -22,14 +22,7 @@
 
 import org.apache.log4j.Logger;
 
-import com.cloud.storage.DiskOfferingVO;
-import com.cloud.storage.dao.DiskOfferingDao;
-<<<<<<< HEAD
-
 import org.apache.cloudstack.acl.AclEntityType;
-=======
-import com.cloud.vm.VirtualMachine;
->>>>>>> da8ee45a
 import org.apache.cloudstack.engine.subsystem.api.storage.DataObjectInStore;
 import org.apache.cloudstack.engine.subsystem.api.storage.DataStore;
 import org.apache.cloudstack.engine.subsystem.api.storage.ObjectInDataStoreStateMachine;
@@ -48,9 +41,11 @@
 import com.cloud.hypervisor.Hypervisor.HypervisorType;
 import com.cloud.offering.DiskOffering.DiskCacheMode;
 import com.cloud.storage.DataStoreRole;
+import com.cloud.storage.DiskOfferingVO;
 import com.cloud.storage.Storage.ImageFormat;
 import com.cloud.storage.Volume;
 import com.cloud.storage.VolumeVO;
+import com.cloud.storage.dao.DiskOfferingDao;
 import com.cloud.storage.dao.VolumeDao;
 import com.cloud.utils.component.ComponentContext;
 import com.cloud.utils.exception.CloudRuntimeException;
@@ -58,6 +53,7 @@
 import com.cloud.utils.fsm.StateMachine2;
 import com.cloud.utils.storage.encoding.EncodingType;
 import com.cloud.vm.VMInstanceVO;
+import com.cloud.vm.VirtualMachine;
 import com.cloud.vm.dao.VMInstanceDao;
 
 public class VolumeObject implements VolumeInfo {
@@ -94,7 +90,7 @@
 
     @Override
     public String getAttachedVmName() {
-        Long vmId = this.volumeVO.getInstanceId();
+        Long vmId = volumeVO.getInstanceId();
         if (vmId != null) {
             VMInstanceVO vm = vmInstanceDao.findById(vmId);
 
@@ -108,7 +104,7 @@
 
     @Override
     public VirtualMachine getAttachedVM() {
-        Long vmId = this.volumeVO.getInstanceId();
+        Long vmId = volumeVO.getInstanceId();
         if (vmId != null) {
             VMInstanceVO vm = vmInstanceDao.findById(vmId);
             return vm;
@@ -179,7 +175,7 @@
             result = _volStateMachine.transitTo(volumeVO, event, null, volumeDao);
             volumeVO = volumeDao.findById(volumeVO.getId());
         } catch (NoTransitionException e) {
-            String errorMessage = "Failed to transit volume: " + this.getVolumeId() + ", due to: " + e.toString();
+            String errorMessage = "Failed to transit volume: " + getVolumeId() + ", due to: " + e.toString();
             s_logger.debug(errorMessage);
             throw new CloudRuntimeException(errorMessage);
         }
@@ -246,25 +242,25 @@
 
     @Override
     public long getId() {
-        return this.volumeVO.getId();
+        return volumeVO.getId();
     }
 
     @Override
     public boolean isAttachedVM() {
-        return (this.volumeVO.getInstanceId() == null) ? false : true;
+        return (volumeVO.getInstanceId() == null) ? false : true;
     }
 
     @Override
     public String getUri() {
-        if (this.dataStore == null) {
+        if (dataStore == null) {
             throw new CloudRuntimeException("datastore must be set before using this object");
         }
-        DataObjectInStore obj = objectInStoreMgr.findObject(this.volumeVO.getId(), DataObjectType.VOLUME, this.dataStore.getId(), this.dataStore.getRole());
+        DataObjectInStore obj = objectInStoreMgr.findObject(volumeVO.getId(), DataObjectType.VOLUME, dataStore.getId(), dataStore.getRole());
         if (obj.getState() != ObjectInDataStoreStateMachine.State.Ready) {
-            return this.dataStore.getUri() + "&" + EncodingType.OBJTYPE + "=" + DataObjectType.VOLUME + "&" + EncodingType.SIZE + "=" + this.volumeVO.getSize() + "&" +
-                EncodingType.NAME + "=" + this.volumeVO.getName();
+            return dataStore.getUri() + "&" + EncodingType.OBJTYPE + "=" + DataObjectType.VOLUME + "&" + EncodingType.SIZE + "=" + volumeVO.getSize() + "&" +
+                EncodingType.NAME + "=" + volumeVO.getName();
         } else {
-            return this.dataStore.getUri() + "&" + EncodingType.OBJTYPE + "=" + DataObjectType.VOLUME + "&" + EncodingType.PATH + "=" + obj.getInstallPath();
+            return dataStore.getUri() + "&" + EncodingType.OBJTYPE + "=" + DataObjectType.VOLUME + "&" + EncodingType.PATH + "=" + obj.getInstallPath();
         }
     }
 
@@ -275,19 +271,19 @@
 
     @Override
     public void processEvent(ObjectInDataStoreStateMachine.Event event) {
-        if (this.dataStore == null) {
+        if (dataStore == null) {
             return;
         }
         try {
             Volume.Event volEvent = null;
-            if (this.dataStore.getRole() == DataStoreRole.ImageCache) {
+            if (dataStore.getRole() == DataStoreRole.ImageCache) {
                 objectInStoreMgr.update(this, event);
                 return;
             }
-            if (this.dataStore.getRole() == DataStoreRole.Image) {
+            if (dataStore.getRole() == DataStoreRole.Image) {
                 objectInStoreMgr.update(this, event);
-                if (this.volumeVO.getState() == Volume.State.Migrating || this.volumeVO.getState() == Volume.State.Copying ||
-                    this.volumeVO.getState() == Volume.State.Uploaded || this.volumeVO.getState() == Volume.State.Expunged) {
+                if (volumeVO.getState() == Volume.State.Migrating || volumeVO.getState() == Volume.State.Copying ||
+                    volumeVO.getState() == Volume.State.Uploaded || volumeVO.getState() == Volume.State.Expunged) {
                     return;
                 }
                 if (event == ObjectInDataStoreStateMachine.Event.CreateOnlyRequested) {
@@ -316,14 +312,14 @@
             } else if (event == ObjectInDataStoreStateMachine.Event.ResizeRequested) {
                 volEvent = Volume.Event.ResizeRequested;
             }
-            this.stateTransit(volEvent);
+            stateTransit(volEvent);
         } catch (Exception e) {
             s_logger.debug("Failed to update state", e);
             throw new CloudRuntimeException("Failed to update state:" + e.toString());
         } finally {
             // in case of OperationFailed, expunge the entry
             if (event == ObjectInDataStoreStateMachine.Event.OperationFailed &&
-                (this.volumeVO.getState() != Volume.State.Copying && this.volumeVO.getState() != Volume.State.Uploaded)) {
+                (volumeVO.getState() != Volume.State.Copying && volumeVO.getState() != Volume.State.Uploaded)) {
                 objectInStoreMgr.deleteIfNotReady(this);
             }
         }
@@ -347,25 +343,25 @@
 
     @Override
     public String getName() {
-        return this.volumeVO.getName();
+        return volumeVO.getName();
     }
 
     @Override
     public Long getInstanceId() {
-        return this.volumeVO.getInstanceId();
+        return volumeVO.getInstanceId();
     }
 
     @Override
     public String getFolder() {
-        return this.volumeVO.getFolder();
+        return volumeVO.getFolder();
     }
 
     @Override
     public String getPath() {
-        if (this.dataStore.getRole() == DataStoreRole.Primary) {
-            return this.volumeVO.getPath();
+        if (dataStore.getRole() == DataStoreRole.Primary) {
+            return volumeVO.getPath();
         } else {
-            DataObjectInStore objInStore = this.objectInStoreMgr.findObject(this, dataStore);
+            DataObjectInStore objInStore = objectInStoreMgr.findObject(this, dataStore);
             if (objInStore != null) {
                 return objInStore.getInstallPath();
             } else {
@@ -376,121 +372,121 @@
 
     @Override
     public Long getPodId() {
-        return this.volumeVO.getPodId();
+        return volumeVO.getPodId();
     }
 
     @Override
     public long getDataCenterId() {
-        return this.volumeVO.getDataCenterId();
+        return volumeVO.getDataCenterId();
     }
 
     @Override
     public Type getVolumeType() {
-        return this.volumeVO.getVolumeType();
+        return volumeVO.getVolumeType();
     }
 
     @Override
     public Long getPoolId() {
-        return this.volumeVO.getPoolId();
+        return volumeVO.getPoolId();
     }
 
     @Override
     public Date getAttached() {
-        return this.volumeVO.getAttached();
+        return volumeVO.getAttached();
     }
 
     @Override
     public Long getDeviceId() {
-        return this.volumeVO.getDeviceId();
+        return volumeVO.getDeviceId();
     }
 
     @Override
     public Date getCreated() {
-        return this.volumeVO.getCreated();
+        return volumeVO.getCreated();
     }
 
     @Override
     public Long getDiskOfferingId() {
-        return this.volumeVO.getDiskOfferingId();
+        return volumeVO.getDiskOfferingId();
     }
 
     @Override
     public String getChainInfo() {
-        return this.volumeVO.getChainInfo();
+        return volumeVO.getChainInfo();
     }
 
     @Override
     public boolean isRecreatable() {
-        return this.volumeVO.isRecreatable();
+        return volumeVO.isRecreatable();
     }
 
     @Override
     public long getUpdatedCount() {
-        return this.volumeVO.getUpdatedCount();
+        return volumeVO.getUpdatedCount();
     }
 
     @Override
     public void incrUpdatedCount() {
-        this.volumeVO.incrUpdatedCount();
+        volumeVO.incrUpdatedCount();
     }
 
     @Override
     public Date getUpdated() {
-        return this.volumeVO.getUpdated();
+        return volumeVO.getUpdated();
     }
 
     @Override
     public String getReservationId() {
-        return this.volumeVO.getReservationId();
+        return volumeVO.getReservationId();
     }
 
     @Override
     public void setReservationId(String reserv) {
-        this.volumeVO.setReservationId(reserv);
+        volumeVO.setReservationId(reserv);
     }
 
     @Override
     public long getAccountId() {
-        return this.volumeVO.getAccountId();
+        return volumeVO.getAccountId();
     }
 
     @Override
     public long getDomainId() {
-        return this.volumeVO.getDomainId();
+        return volumeVO.getDomainId();
     }
 
     @Override
     public Long getTemplateId() {
-        return this.volumeVO.getTemplateId();
+        return volumeVO.getTemplateId();
     }
 
     @Override
     public void addPayload(Object data) {
-        this.payload = data;
+        payload = data;
     }
 
     @Override
     public Object getpayload() {
-        return this.payload;
+        return payload;
     }
 
     public VolumeVO getVolume() {
-        return this.volumeVO;
+        return volumeVO;
     }
 
     @Override
     public HypervisorType getHypervisorType() {
-        return this.volumeDao.getHypervisorType(this.volumeVO.getId());
+        return volumeDao.getHypervisorType(volumeVO.getId());
     }
 
     @Override
     public Long getLastPoolId() {
-        return this.volumeVO.getLastPoolId();
+        return volumeVO.getLastPoolId();
     }
 
     @Override
     public DataTO getTO() {
-        DataTO to = this.getDataStore().getDriver().getTO(this);
+        DataTO to = getDataStore().getDriver().getTO(this);
         if (to == null) {
             to = new VolumeObjectTO(this);
         }
@@ -500,10 +496,10 @@
     @Override
     public void processEvent(ObjectInDataStoreStateMachine.Event event, Answer answer) {
         try {
-            if (this.dataStore.getRole() == DataStoreRole.Primary) {
+            if (dataStore.getRole() == DataStoreRole.Primary) {
                 if (answer instanceof CopyCmdAnswer) {
                     CopyCmdAnswer cpyAnswer = (CopyCmdAnswer)answer;
-                    VolumeVO vol = this.volumeDao.findById(this.getId());
+                    VolumeVO vol = volumeDao.findById(getId());
                     VolumeObjectTO newVol = (VolumeObjectTO)cpyAnswer.getNewData();
                     vol.setPath(newVol.getPath());
                     if (newVol.getSize() != null) {
@@ -512,17 +508,17 @@
                     if (newVol.getFormat() != null) {
                         vol.setFormat(newVol.getFormat());
                     }
-                    vol.setPoolId(this.getDataStore().getId());
+                    vol.setPoolId(getDataStore().getId());
                     volumeDao.update(vol.getId(), vol);
                 } else if (answer instanceof CreateObjectAnswer) {
                     CreateObjectAnswer createAnswer = (CreateObjectAnswer)answer;
                     VolumeObjectTO newVol = (VolumeObjectTO)createAnswer.getData();
-                    VolumeVO vol = this.volumeDao.findById(this.getId());
+                    VolumeVO vol = volumeDao.findById(getId());
                     vol.setPath(newVol.getPath());
                     if (newVol.getSize() != null) {
                         vol.setSize(newVol.getSize());
                     }
-                    vol.setPoolId(this.getDataStore().getId());
+                    vol.setPoolId(getDataStore().getId());
                     if (newVol.getFormat() != null) {
                         vol.setFormat(newVol.getFormat());
                     }
@@ -532,19 +528,19 @@
                 // image store or imageCache store
                 if (answer instanceof DownloadAnswer) {
                     DownloadAnswer dwdAnswer = (DownloadAnswer)answer;
-                    VolumeDataStoreVO volStore = this.volumeStoreDao.findByStoreVolume(this.dataStore.getId(), this.getId());
+                    VolumeDataStoreVO volStore = volumeStoreDao.findByStoreVolume(dataStore.getId(), getId());
                     volStore.setInstallPath(dwdAnswer.getInstallPath());
                     volStore.setChecksum(dwdAnswer.getCheckSum());
-                    this.volumeStoreDao.update(volStore.getId(), volStore);
+                    volumeStoreDao.update(volStore.getId(), volStore);
                 } else if (answer instanceof CopyCmdAnswer) {
                     CopyCmdAnswer cpyAnswer = (CopyCmdAnswer)answer;
-                    VolumeDataStoreVO volStore = this.volumeStoreDao.findByStoreVolume(this.dataStore.getId(), this.getId());
+                    VolumeDataStoreVO volStore = volumeStoreDao.findByStoreVolume(dataStore.getId(), getId());
                     VolumeObjectTO newVol = (VolumeObjectTO)cpyAnswer.getNewData();
                     volStore.setInstallPath(newVol.getPath());
                     if (newVol.getSize() != null) {
                         volStore.setSize(newVol.getSize());
                     }
-                    this.volumeStoreDao.update(volStore.getId(), volStore);
+                    volumeStoreDao.update(volStore.getId(), volStore);
                 }
             }
         } catch (RuntimeException ex) {
@@ -559,12 +555,12 @@
 
     @Override
     public void incRefCount() {
-        if (this.dataStore == null) {
+        if (dataStore == null) {
             return;
         }
 
-        if (this.dataStore.getRole() == DataStoreRole.Image || this.dataStore.getRole() == DataStoreRole.ImageCache) {
-            VolumeDataStoreVO store = volumeStoreDao.findByStoreVolume(this.dataStore.getId(), this.getId());
+        if (dataStore.getRole() == DataStoreRole.Image || dataStore.getRole() == DataStoreRole.ImageCache) {
+            VolumeDataStoreVO store = volumeStoreDao.findByStoreVolume(dataStore.getId(), getId());
             store.incrRefCnt();
             store.setLastUpdated(new Date());
             volumeStoreDao.update(store.getId(), store);
@@ -573,11 +569,11 @@
 
     @Override
     public void decRefCount() {
-        if (this.dataStore == null) {
+        if (dataStore == null) {
             return;
         }
-        if (this.dataStore.getRole() == DataStoreRole.Image || this.dataStore.getRole() == DataStoreRole.ImageCache) {
-            VolumeDataStoreVO store = volumeStoreDao.findByStoreVolume(this.dataStore.getId(), this.getId());
+        if (dataStore.getRole() == DataStoreRole.Image || dataStore.getRole() == DataStoreRole.ImageCache) {
+            VolumeDataStoreVO store = volumeStoreDao.findByStoreVolume(dataStore.getId(), getId());
             store.decrRefCnt();
             store.setLastUpdated(new Date());
             volumeStoreDao.update(store.getId(), store);
@@ -586,11 +582,11 @@
 
     @Override
     public Long getRefCount() {
-        if (this.dataStore == null) {
+        if (dataStore == null) {
             return null;
         }
-        if (this.dataStore.getRole() == DataStoreRole.Image || this.dataStore.getRole() == DataStoreRole.ImageCache) {
-            VolumeDataStoreVO store = volumeStoreDao.findByStoreVolume(this.dataStore.getId(), this.getId());
+        if (dataStore.getRole() == DataStoreRole.Image || dataStore.getRole() == DataStoreRole.ImageCache) {
+            VolumeDataStoreVO store = volumeStoreDao.findByStoreVolume(dataStore.getId(), getId());
             return store.getRefCnt();
         }
         return null;
@@ -599,45 +595,45 @@
     @Override
     public void processEventOnly(ObjectInDataStoreStateMachine.Event event, Answer answer) {
         try {
-            if (this.dataStore.getRole() == DataStoreRole.Primary) {
+            if (dataStore.getRole() == DataStoreRole.Primary) {
                 if (answer instanceof CopyCmdAnswer) {
                     CopyCmdAnswer cpyAnswer = (CopyCmdAnswer)answer;
-                    VolumeVO vol = this.volumeDao.findById(this.getId());
+                    VolumeVO vol = volumeDao.findById(getId());
                     VolumeObjectTO newVol = (VolumeObjectTO)cpyAnswer.getNewData();
                     vol.setPath(newVol.getPath());
                     if (newVol.getSize() != null) {
                         vol.setSize(newVol.getSize());
                     }
-                    vol.setPoolId(this.getDataStore().getId());
+                    vol.setPoolId(getDataStore().getId());
                     volumeDao.update(vol.getId(), vol);
                 } else if (answer instanceof CreateObjectAnswer) {
                     CreateObjectAnswer createAnswer = (CreateObjectAnswer)answer;
                     VolumeObjectTO newVol = (VolumeObjectTO)createAnswer.getData();
-                    VolumeVO vol = this.volumeDao.findById(this.getId());
+                    VolumeVO vol = volumeDao.findById(getId());
                     vol.setPath(newVol.getPath());
                     if (newVol.getSize() != null) {
                         vol.setSize(newVol.getSize());
                     }
-                    vol.setPoolId(this.getDataStore().getId());
+                    vol.setPoolId(getDataStore().getId());
                     volumeDao.update(vol.getId(), vol);
                 }
             } else {
                 // image store or imageCache store
                 if (answer instanceof DownloadAnswer) {
                     DownloadAnswer dwdAnswer = (DownloadAnswer)answer;
-                    VolumeDataStoreVO volStore = this.volumeStoreDao.findByStoreVolume(this.dataStore.getId(), this.getId());
+                    VolumeDataStoreVO volStore = volumeStoreDao.findByStoreVolume(dataStore.getId(), getId());
                     volStore.setInstallPath(dwdAnswer.getInstallPath());
                     volStore.setChecksum(dwdAnswer.getCheckSum());
-                    this.volumeStoreDao.update(volStore.getId(), volStore);
+                    volumeStoreDao.update(volStore.getId(), volStore);
                 } else if (answer instanceof CopyCmdAnswer) {
                     CopyCmdAnswer cpyAnswer = (CopyCmdAnswer)answer;
-                    VolumeDataStoreVO volStore = this.volumeStoreDao.findByStoreVolume(this.dataStore.getId(), this.getId());
+                    VolumeDataStoreVO volStore = volumeStoreDao.findByStoreVolume(dataStore.getId(), getId());
                     VolumeObjectTO newVol = (VolumeObjectTO)cpyAnswer.getNewData();
                     volStore.setInstallPath(newVol.getPath());
                     if (newVol.getSize() != null) {
                         volStore.setSize(newVol.getSize());
                     }
-                    this.volumeStoreDao.update(volStore.getId(), volStore);
+                    volumeStoreDao.update(volStore.getId(), volStore);
                 }
             }
         } catch (RuntimeException ex) {
@@ -652,7 +648,7 @@
 
     @Override
     public ImageFormat getFormat() {
-        return this.volumeVO.getFormat();
+        return volumeVO.getFormat();
     }
 
     @Override
@@ -665,7 +661,7 @@
 
     @Override
     public Long getVmSnapshotChainSize() {
-        return this.volumeVO.getVmSnapshotChainSize();
+        return volumeVO.getVmSnapshotChainSize();
     }
 
     @Override
