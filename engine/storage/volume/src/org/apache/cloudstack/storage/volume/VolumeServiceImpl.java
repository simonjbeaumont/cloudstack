/*
 * Licensed to the Apache Software Foundation (ASF) under one
 * or more contributor license agreements.  See the NOTICE file
 * distributed with this work for additional information
 * regarding copyright ownership.  The ASF licenses this file
 * to you under the Apache License, Version 2.0 (the
 * "License"); you may not use this file except in compliance
 * with the License.  You may obtain a copy of the License at
 *
 *   http://www.apache.org/licenses/LICENSE-2.0
 *
 * Unless required by applicable law or agreed to in writing,
 * software distributed under the License is distributed on an
 * "AS IS" BASIS, WITHOUT WARRANTIES OR CONDITIONS OF ANY
 * KIND, either express or implied.  See the License for the
 * specific language governing permissions and limitations
 * under the License.
 */
package org.apache.cloudstack.storage.volume;

import java.util.ArrayList;
import java.util.Date;
import java.util.List;
import java.util.Map;

import javax.inject.Inject;

import org.apache.log4j.Logger;
import org.springframework.stereotype.Component;

import org.apache.cloudstack.engine.cloud.entity.api.VolumeEntity;
import org.apache.cloudstack.engine.subsystem.api.storage.CopyCommandResult;
import org.apache.cloudstack.engine.subsystem.api.storage.CreateCmdResult;
import org.apache.cloudstack.engine.subsystem.api.storage.DataMotionService;
import org.apache.cloudstack.engine.subsystem.api.storage.DataObject;
import org.apache.cloudstack.engine.subsystem.api.storage.DataStore;
import org.apache.cloudstack.engine.subsystem.api.storage.EndPoint;
import org.apache.cloudstack.engine.subsystem.api.storage.EndPointSelector;
import org.apache.cloudstack.engine.subsystem.api.storage.ObjectInDataStoreStateMachine;
import org.apache.cloudstack.engine.subsystem.api.storage.ObjectInDataStoreStateMachine.Event;
import org.apache.cloudstack.engine.subsystem.api.storage.DataStoreDriver;
import org.apache.cloudstack.engine.subsystem.api.storage.PrimaryDataStoreDriver;
import org.apache.cloudstack.engine.subsystem.api.storage.SnapshotInfo;
import org.apache.cloudstack.engine.subsystem.api.storage.TemplateInfo;
import org.apache.cloudstack.engine.subsystem.api.storage.ChapInfo;
import org.apache.cloudstack.engine.subsystem.api.storage.VolumeDataFactory;
import org.apache.cloudstack.engine.subsystem.api.storage.VolumeInfo;
import org.apache.cloudstack.engine.subsystem.api.storage.VolumeService;
import org.apache.cloudstack.framework.async.AsyncCallFuture;
import org.apache.cloudstack.framework.async.AsyncCallbackDispatcher;
import org.apache.cloudstack.framework.async.AsyncCompletionCallback;
import org.apache.cloudstack.framework.async.AsyncRpcContext;
import org.apache.cloudstack.storage.command.CommandResult;
import org.apache.cloudstack.storage.command.DeleteCommand;
import org.apache.cloudstack.storage.datastore.DataObjectManager;
import org.apache.cloudstack.storage.datastore.ObjectInDataStoreManager;
import org.apache.cloudstack.storage.datastore.PrimaryDataStore;
import org.apache.cloudstack.storage.datastore.PrimaryDataStoreProviderManager;
import org.apache.cloudstack.storage.datastore.db.VolumeDataStoreDao;
import org.apache.cloudstack.storage.datastore.db.VolumeDataStoreVO;
import org.apache.cloudstack.storage.to.VolumeObjectTO;

import com.cloud.agent.api.Answer;
import com.cloud.agent.api.storage.ListVolumeAnswer;
import com.cloud.agent.api.storage.ListVolumeCommand;
import com.cloud.agent.api.to.VirtualMachineTO;
import com.cloud.alert.AlertManager;
import com.cloud.configuration.Config;
import com.cloud.configuration.Resource.ResourceType;
import com.cloud.configuration.dao.ConfigurationDao;
import com.cloud.exception.ConcurrentOperationException;
import com.cloud.exception.ResourceAllocationException;
import com.cloud.host.Host;
import com.cloud.storage.DataStoreRole;
import com.cloud.storage.StoragePool;
import com.cloud.storage.VMTemplateStoragePoolVO;
import com.cloud.storage.VMTemplateStorageResourceAssoc;
import com.cloud.storage.VMTemplateStorageResourceAssoc.Status;
import com.cloud.storage.Volume;
import com.cloud.storage.VolumeVO;
import com.cloud.storage.dao.VMTemplatePoolDao;
import com.cloud.storage.dao.VolumeDao;
import com.cloud.storage.snapshot.SnapshotManager;
import com.cloud.storage.template.TemplateProp;
import com.cloud.user.AccountManager;
import com.cloud.user.ResourceLimitService;
import com.cloud.utils.NumbersUtil;
import com.cloud.utils.db.DB;
import com.cloud.utils.exception.CloudRuntimeException;

@Component
public class VolumeServiceImpl implements VolumeService {
    private static final Logger s_logger = Logger.getLogger(VolumeServiceImpl.class);
    @Inject
    VolumeDao volDao;
    @Inject
    PrimaryDataStoreProviderManager dataStoreMgr;
    @Inject
    ObjectInDataStoreManager objectInDataStoreMgr;
    @Inject
    DataObjectManager dataObjectMgr;
    @Inject
    DataMotionService motionSrv;
    @Inject
    VolumeDataFactory volFactory;
    @Inject
    SnapshotManager snapshotMgr;
    @Inject
    ResourceLimitService _resourceLimitMgr;
    @Inject
    AccountManager _accountMgr;
    @Inject
    AlertManager _alertMgr;
    @Inject
    ConfigurationDao configDao;
    @Inject
    VolumeDataStoreDao _volumeStoreDao;
    @Inject
    VMTemplatePoolDao _tmpltPoolDao;
    @Inject
    VolumeDao _volumeDao;
    @Inject
    EndPointSelector _epSelector;

    public VolumeServiceImpl() {
    }
<<<<<<< HEAD
    
    private class CreateVolumeContext<T> extends AsyncRpcConext<T> {
=======

    private class CreateVolumeContext<T> extends AsyncRpcContext<T> {
>>>>>>> 16b7509a

        private final DataObject volume;
        private final AsyncCallFuture<VolumeApiResult> future;
        /**
         * @param callback
         */
        public CreateVolumeContext(AsyncCompletionCallback<T> callback, DataObject volume, AsyncCallFuture<VolumeApiResult> future) {
            super(callback);
            this.volume = volume;
            this.future = future;
        }
        
        public DataObject getVolume() {
            return this.volume;
        }
        
        public AsyncCallFuture<VolumeApiResult> getFuture() {
            return this.future;
        }
        
    }
<<<<<<< HEAD
    
=======

    public ChapInfo getChapInfo(VolumeInfo volumeInfo, DataStore dataStore) {
        DataStoreDriver dataStoreDriver = dataStore.getDriver();

        if (dataStoreDriver instanceof PrimaryDataStoreDriver) {
            return ((PrimaryDataStoreDriver)dataStoreDriver).getChapInfo(volumeInfo);
        }

        return null;
    }

>>>>>>> 16b7509a
    @Override
    public AsyncCallFuture<VolumeApiResult> createVolumeAsync(VolumeInfo volume, DataStore dataStore) {
        AsyncCallFuture<VolumeApiResult> future = new AsyncCallFuture<VolumeApiResult>();
        DataObject volumeOnStore = dataStore.create(volume);
        volumeOnStore.processEvent(Event.CreateOnlyRequested);

        CreateVolumeContext<VolumeApiResult> context = new CreateVolumeContext<VolumeApiResult>(null, volumeOnStore,
                future);
        AsyncCallbackDispatcher<VolumeServiceImpl, CreateCmdResult> caller = AsyncCallbackDispatcher.create(this);
        caller.setCallback(caller.getTarget().createVolumeCallback(null, null)).setContext(context);
<<<<<<< HEAD
        
        dataStore.getDriver().createAsync(volumeOnStore, caller);
=======

        dataStore.getDriver().createAsync(dataStore, volumeOnStore, caller);
>>>>>>> 16b7509a
        return future;
    }
    
    protected Void createVolumeCallback(AsyncCallbackDispatcher<VolumeServiceImpl, CreateCmdResult> callback,
            CreateVolumeContext<VolumeApiResult> context) {
        CreateCmdResult result = callback.getResult();
        DataObject vo = context.getVolume();
        String errMsg = null;
        if (result.isSuccess()) {
            vo.processEvent(Event.OperationSuccessed, result.getAnswer());
        } else {
            vo.processEvent(Event.OperationFailed);
            errMsg = result.getResult();
        }
        VolumeApiResult volResult = new VolumeApiResult((VolumeObject) vo);
        if (errMsg != null) {
            volResult.setResult(errMsg);
        }
        context.getFuture().complete(volResult);
        return null;
    }
<<<<<<< HEAD
    
    private class DeleteVolumeContext<T> extends AsyncRpcConext<T> {
=======

    private class DeleteVolumeContext<T> extends AsyncRpcContext<T> {
>>>>>>> 16b7509a
        private final VolumeObject volume;
        private final AsyncCallFuture<VolumeApiResult> future;
        /**
         * @param callback
         */
        public DeleteVolumeContext(AsyncCompletionCallback<T> callback, VolumeObject volume, AsyncCallFuture<VolumeApiResult> future) {
            super(callback);
            this.volume = volume;
            this.future = future;
        }
        
        public VolumeObject getVolume() {
            return this.volume;
        }
        
        public AsyncCallFuture<VolumeApiResult> getFuture() {
            return this.future;
        }
    }

    @DB
    @Override
    public  AsyncCallFuture<VolumeApiResult> expungeVolumeAsync(VolumeInfo volume) {
        AsyncCallFuture<VolumeApiResult> future = new AsyncCallFuture<VolumeApiResult>();
        VolumeApiResult result = new VolumeApiResult(volume);
        if (volume.getDataStore() == null) {
            volDao.remove(volume.getId());
            future.complete(result);
            return future;
        }
        
        // Find out if the volume is at state of download_in_progress on secondary storage
        VolumeDataStoreVO volumeStore = _volumeStoreDao.findByVolume(volume.getId());
        if (volumeStore != null) {
            if (volumeStore.getDownloadState() == VMTemplateStorageResourceAssoc.Status.DOWNLOAD_IN_PROGRESS) {
                s_logger.debug("Volume: " + volume.getName() + " is currently being uploaded; cant' delete it.");
                future.complete(result);
                return future;
            }
        }

        VolumeVO vol = volDao.findById(volume.getId());

        String volumePath = vol.getPath();
        Long poolId = vol.getPoolId();
        if (poolId == null || volumePath == null || volumePath.trim().isEmpty()) {
            if (s_logger.isDebugEnabled()) {
                s_logger.debug("Marking volume that was never created as destroyed: " + vol);
            }
            volDao.remove(vol.getId());
            future.complete(result);
            return future;
        }
        VolumeObject vo = (VolumeObject) volume;
      
        volume.processEvent(Event.ExpungeRequested);
      
        DeleteVolumeContext<VolumeApiResult> context = new DeleteVolumeContext<VolumeApiResult>(null, vo, future);
        AsyncCallbackDispatcher<VolumeServiceImpl, CommandResult> caller = AsyncCallbackDispatcher.create(this);
        caller.setCallback(caller.getTarget().deleteVolumeCallback(null, null)).setContext(context);
<<<<<<< HEAD
        
        volume.getDataStore().getDriver().deleteAsync(volume, caller);
=======

        volume.getDataStore().getDriver().deleteAsync(volume.getDataStore(), volume, caller);
>>>>>>> 16b7509a
        return future;
    }
    
    public Void deleteVolumeCallback(AsyncCallbackDispatcher<VolumeServiceImpl, CommandResult> callback,
            DeleteVolumeContext<VolumeApiResult> context) {
        CommandResult result = callback.getResult();
        VolumeObject vo = context.getVolume();
        VolumeApiResult apiResult = new VolumeApiResult(vo);
        if (result.isSuccess()) {
            vo.processEvent(Event.OperationSuccessed);
            volDao.remove(vo.getId());
        } else {
            vo.processEvent(Event.OperationFailed);
            apiResult.setResult(result.getResult());
        }
        context.getFuture().complete(apiResult);
        return null;
    }

    @Override
    public boolean cloneVolume(long volumeId, long baseVolId) {
        // TODO Auto-generated method stub
        return false;
    }

    @Override
    public VolumeEntity getVolumeEntity(long volumeId) {
            return null;
        }

    class CreateBaseImageContext<T> extends AsyncRpcContext<T> {
        private final VolumeInfo volume;
        private final PrimaryDataStore dataStore;
        private final TemplateInfo srcTemplate;
        private final AsyncCallFuture<VolumeApiResult> future;
        final DataObject destObj;
        long templatePoolId;

        public CreateBaseImageContext(AsyncCompletionCallback<T> callback, VolumeInfo volume,
                PrimaryDataStore datastore, TemplateInfo srcTemplate, AsyncCallFuture<VolumeApiResult> future,
                DataObject destObj, long templatePoolId) {
            super(callback);
            this.volume = volume;
            this.dataStore = datastore;
            this.future = future;
            this.srcTemplate = srcTemplate;
            this.destObj = destObj;
            this.templatePoolId = templatePoolId;
        }
        
        public VolumeInfo getVolume() {
            return this.volume;
        }
        
        public PrimaryDataStore getDataStore() {
            return this.dataStore;
        }

        public TemplateInfo getSrcTemplate() {
            return this.srcTemplate;
        }
        
        public AsyncCallFuture<VolumeApiResult> getFuture() {
            return this.future;
        }
<<<<<<< HEAD
        
=======

        public long getTemplatePoolId() {
            return templatePoolId;
        }


>>>>>>> 16b7509a
    }
    
    private TemplateInfo waitForTemplateDownloaded(PrimaryDataStore store, TemplateInfo template) {
        int storagePoolMaxWaitSeconds = NumbersUtil.parseInt(
                configDao.getValue(Config.StoragePoolMaxWaitSeconds.key()), 3600);
        int sleepTime = 120;
        int tries = storagePoolMaxWaitSeconds / sleepTime;
        while (tries > 0) {
            TemplateInfo tmpl = store.getTemplate(template.getId());
            if (tmpl != null) {
                return tmpl;
        }
            try {
                Thread.sleep(sleepTime * 1000);
            } catch (InterruptedException e) {
                s_logger.debug("waiting for template download been interrupted: " + e.toString());
            }
            tries--;
        }
        return null;
    }
    
    @DB
    protected void createBaseImageAsync(VolumeInfo volume, PrimaryDataStore dataStore, TemplateInfo template,
            AsyncCallFuture<VolumeApiResult> future) {
       
        DataObject templateOnPrimaryStoreObj = dataStore.create(template);

        VMTemplateStoragePoolVO templatePoolRef = _tmpltPoolDao.findByPoolTemplate(dataStore.getId(), template.getId());
        if (templatePoolRef == null) {
            throw new CloudRuntimeException("Failed to find template " + template.getUniqueName()
                    + " in VMTemplateStoragePool");
        }
        long templatePoolRefId = templatePoolRef.getId();
        CreateBaseImageContext<CreateCmdResult> context = new CreateBaseImageContext<CreateCmdResult>(null, volume,
                dataStore, template, future, templateOnPrimaryStoreObj, templatePoolRefId);
        AsyncCallbackDispatcher<VolumeServiceImpl, CopyCommandResult> caller = AsyncCallbackDispatcher.create(this);
        caller.setCallback(caller.getTarget().copyBaseImageCallback(null, null)).setContext(context);
<<<<<<< HEAD
        
        try {
        templateOnPrimaryStoreObj.processEvent(Event.CreateOnlyRequested);
        } catch (Exception e) {
            s_logger.info("Multiple threads are trying to copy template to primary storage, current thread should just wait");
            try {
                templateOnPrimaryStoreObj = waitForTemplateDownloaded(dataStore, template);
            } catch (Exception e1) {
                s_logger.debug("wait for template:" + template.getId() + " downloading finished, but failed");
                VolumeApiResult result = new VolumeApiResult(volume);
                result.setResult(e1.toString());
                future.complete(result);
                return;
            }
            if (templateOnPrimaryStoreObj == null) {
                VolumeApiResult result = new VolumeApiResult(volume);
                result.setResult("wait for template:" + template.getId() + " downloading finished, but failed");
                future.complete(result);
                return;
            } else {
                s_logger.debug("waiting for template:" + template.getId() + " downloading finished, success");
=======

        int storagePoolMaxWaitSeconds = NumbersUtil.parseInt(
                configDao.getValue(Config.StoragePoolMaxWaitSeconds.key()), 3600);
        templatePoolRef = _tmpltPoolDao.acquireInLockTable(templatePoolRefId, storagePoolMaxWaitSeconds);
        if (templatePoolRef == null) {
            templatePoolRef = _tmpltPoolDao.findByPoolTemplate(dataStore.getId(), template.getId());
            if (templatePoolRef.getState() == ObjectInDataStoreStateMachine.State.Ready ) {
                s_logger.info("Unable to acquire lock on VMTemplateStoragePool " + templatePoolRefId + ", But Template " + template.getUniqueName() + " is already copied to primary storage, skip copying");
>>>>>>> 16b7509a
                createVolumeFromBaseImageAsync(volume, templateOnPrimaryStoreObj, dataStore, future);
                return;
            }
            throw new CloudRuntimeException("Unable to acquire lock on VMTemplateStoragePool: " + templatePoolRefId);
        }
     
        try {
            // lock acquired
            if (templatePoolRef.getState() == ObjectInDataStoreStateMachine.State.Ready ) {
                s_logger.info("Template " + template.getUniqueName() + " is already copied to primary storage, skip copying");
                createVolumeFromBaseImageAsync(volume, templateOnPrimaryStoreObj, dataStore, future);
                return;
            }
            // remove the leftover hanging entry
            dataStore.delete(templateOnPrimaryStoreObj);
            // create a new entry to restart copying process
            templateOnPrimaryStoreObj = dataStore.create(template);
            templateOnPrimaryStoreObj.processEvent(Event.CreateOnlyRequested);
            motionSrv.copyAsync(template, templateOnPrimaryStoreObj, caller);
        } catch (Throwable e) {
            s_logger.debug("failed to create template on storage", e);
            templateOnPrimaryStoreObj.processEvent(Event.OperationFailed);
            VolumeApiResult result = new VolumeApiResult(volume);
            result.setResult(e.toString());
            future.complete(result);
            _tmpltPoolDao.releaseFromLockTable(templatePoolRefId);
        }
        return;
    }
    
    @DB
    protected Void copyBaseImageCallback(AsyncCallbackDispatcher<VolumeServiceImpl, CopyCommandResult> callback,
            CreateBaseImageContext<VolumeApiResult> context) {
        CopyCommandResult result = callback.getResult();
        VolumeApiResult res = new VolumeApiResult(context.getVolume());
        
        AsyncCallFuture<VolumeApiResult> future = context.getFuture();
        DataObject templateOnPrimaryStoreObj = context.destObj;
        if (!result.isSuccess()) {
            templateOnPrimaryStoreObj.processEvent(Event.OperationFailed);
            _tmpltPoolDao.releaseFromLockTable(context.getTemplatePoolId());
            res.setResult(result.getResult());
            future.complete(res);
            return null;
        }
        
        templateOnPrimaryStoreObj.processEvent(Event.OperationSuccessed, result.getAnswer());
        _tmpltPoolDao.releaseFromLockTable(context.getTemplatePoolId());
        createVolumeFromBaseImageAsync(context.volume, templateOnPrimaryStoreObj, context.dataStore, future);
        return null;
    }
<<<<<<< HEAD
    
    private class CreateVolumeFromBaseImageContext<T> extends AsyncRpcConext<T> {
=======

    private class CreateVolumeFromBaseImageContext<T> extends AsyncRpcContext<T> {
>>>>>>> 16b7509a
        private final DataObject vo;
        private final AsyncCallFuture<VolumeApiResult> future;
        private final DataObject templateOnStore;
        private final SnapshotInfo snapshot;

        public CreateVolumeFromBaseImageContext(AsyncCompletionCallback<T> callback, DataObject vo,
                DataStore primaryStore, DataObject templateOnStore, AsyncCallFuture<VolumeApiResult> future,
                SnapshotInfo snapshot) {
            super(callback);
            this.vo = vo;
            this.future = future;
            this.templateOnStore = templateOnStore;
            this.snapshot = snapshot;
        }
        
        public AsyncCallFuture<VolumeApiResult> getFuture() {
            return this.future;
        }
    }
    
    @DB
    protected void createVolumeFromBaseImageAsync(VolumeInfo volume, DataObject templateOnPrimaryStore,
            PrimaryDataStore pd, AsyncCallFuture<VolumeApiResult> future) {
        DataObject volumeOnPrimaryStorage = pd.create(volume);
        volumeOnPrimaryStorage.processEvent(Event.CreateOnlyRequested);

        CreateVolumeFromBaseImageContext<VolumeApiResult> context = new CreateVolumeFromBaseImageContext<VolumeApiResult>(
                null, volumeOnPrimaryStorage, pd, templateOnPrimaryStore, future, null);
        AsyncCallbackDispatcher<VolumeServiceImpl, CopyCommandResult> caller = AsyncCallbackDispatcher.create(this);
        caller.setCallback(caller.getTarget().createVolumeFromBaseImageCallBack(null, null));
        caller.setContext(context);

        motionSrv.copyAsync(context.templateOnStore, volumeOnPrimaryStorage, caller);
        return;
    }
    
    @DB
    protected Void createVolumeFromBaseImageCallBack(
            AsyncCallbackDispatcher<VolumeServiceImpl, CopyCommandResult> callback,
            CreateVolumeFromBaseImageContext<VolumeApiResult> context) {
        DataObject vo = context.vo;
        CopyCommandResult result = callback.getResult();
        VolumeApiResult volResult = new VolumeApiResult((VolumeObject) vo);
       
        if (result.isSuccess()) {
            vo.processEvent(Event.OperationSuccessed, result.getAnswer());
        } else {
            vo.processEvent(Event.OperationFailed);
            volResult.setResult(result.getResult());
        }
        
        AsyncCallFuture<VolumeApiResult> future = context.getFuture();
        future.complete(volResult);
        return null;
    }

    @DB
    @Override
    public AsyncCallFuture<VolumeApiResult> createVolumeFromTemplateAsync(VolumeInfo volume, long dataStoreId,
            TemplateInfo template) {
        PrimaryDataStore pd = dataStoreMgr.getPrimaryDataStore(dataStoreId);
        TemplateInfo templateOnPrimaryStore = pd.getTemplate(template.getId());
        AsyncCallFuture<VolumeApiResult> future = new AsyncCallFuture<VolumeApiResult>();
        
        if (templateOnPrimaryStore == null) {
            createBaseImageAsync(volume, pd, template, future);
            return future;
        }
            
        createVolumeFromBaseImageAsync(volume, templateOnPrimaryStore, pd, future);
        return future;
    }

    @Override
    @DB
    public boolean destroyVolume(long volumeId) throws ConcurrentOperationException {
        
        VolumeInfo vol = volFactory.getVolume(volumeId);
        vol.processEvent(Event.DestroyRequested);
        snapshotMgr.deletePoliciesForVolume(volumeId);

        vol.processEvent(Event.OperationSuccessed);
             
        return true;
    }

    @Override
    public AsyncCallFuture<VolumeApiResult> createVolumeFromSnapshot(VolumeInfo volume, DataStore store,
            SnapshotInfo snapshot) {
        AsyncCallFuture<VolumeApiResult> future = new AsyncCallFuture<VolumeApiResult>();
        
        try {
        	DataObject volumeOnStore = store.create(volume);
            volumeOnStore.processEvent(Event.CreateOnlyRequested);
            snapshot.processEvent(Event.CopyingRequested);
            CreateVolumeFromBaseImageContext<VolumeApiResult> context = new CreateVolumeFromBaseImageContext<VolumeApiResult>(
                    null, volume, store, volumeOnStore, future, snapshot);
             AsyncCallbackDispatcher<VolumeServiceImpl, CopyCommandResult> caller =  AsyncCallbackDispatcher.create(this);
            caller.setCallback(caller.getTarget().createVolumeFromSnapshotCallback(null, null)).setContext(context);
        	motionSrv.copyAsync(snapshot, volumeOnStore, caller);
        } catch (Exception e) {
        	s_logger.debug("create volume from snapshot failed", e);
        	VolumeApiResult result = new VolumeApiResult(volume);
        	result.setResult(e.toString());
        	future.complete(result);
        }
        
        return future;
    }
    
    protected Void createVolumeFromSnapshotCallback(
            AsyncCallbackDispatcher<VolumeServiceImpl, CopyCommandResult> callback,
    		CreateVolumeFromBaseImageContext<VolumeApiResult> context) {
    	CopyCommandResult result = callback.getResult();
        VolumeInfo volume = (VolumeInfo) context.templateOnStore;
        SnapshotInfo snapshot = context.snapshot;
    	VolumeApiResult apiResult = new VolumeApiResult(volume);
    	Event event = null;
    	if (result.isFailed()) {
    		apiResult.setResult(result.getResult());
    		event = Event.OperationFailed;
    	} else {
    		event = Event.OperationSuccessed;
    	}
    	
    	try {
            if (result.isSuccess()) {
                volume.processEvent(event, result.getAnswer());
            } else {
    		volume.processEvent(event);
            }
            snapshot.processEvent(event);
    	} catch (Exception e) {
    		s_logger.debug("create volume from snapshot failed", e);
    		apiResult.setResult(e.toString());
    	}
    	
    	AsyncCallFuture<VolumeApiResult> future = context.future;
    	future.complete(apiResult);
    	return null;
    }
    
    protected VolumeVO duplicateVolumeOnAnotherStorage(Volume volume, StoragePool pool) {
        Long lastPoolId = volume.getPoolId();
        VolumeVO newVol = new VolumeVO(volume);
        newVol.setPoolId(pool.getId());
        newVol.setFolder(pool.getPath());
        newVol.setPodId(pool.getPodId());
        newVol.setPoolId(pool.getId());
        newVol.setLastPoolId(lastPoolId);
        newVol.setPodId(pool.getPodId());
        return volDao.persist(newVol);
    }
<<<<<<< HEAD
    
    private class CopyVolumeContext<T> extends AsyncRpcConext<T> {
=======

    private class CopyVolumeContext<T> extends AsyncRpcContext<T> {
>>>>>>> 16b7509a
        final VolumeInfo srcVolume;
        final VolumeInfo destVolume;
        final AsyncCallFuture<VolumeApiResult> future;

        public CopyVolumeContext(AsyncCompletionCallback<T> callback, AsyncCallFuture<VolumeApiResult> future,
                VolumeInfo srcVolume, VolumeInfo destVolume, DataStore destStore) {
            super(callback);
            this.srcVolume = srcVolume;
            this.destVolume = destVolume;
            this.future = future;
        }
        
    }

    protected AsyncCallFuture<VolumeApiResult> copyVolumeFromImageToPrimary(VolumeInfo srcVolume, DataStore destStore) {
        AsyncCallFuture<VolumeApiResult> future = new AsyncCallFuture<VolumeApiResult>();
        VolumeApiResult res = new VolumeApiResult(srcVolume);
        VolumeInfo destVolume = null;
        try {
            destVolume = (VolumeInfo) destStore.create(srcVolume);
            destVolume.processEvent(Event.CopyingRequested);
            srcVolume.processEvent(Event.CopyingRequested);
                
            CopyVolumeContext<VolumeApiResult> context = new CopyVolumeContext<VolumeApiResult>(null, future,
                    srcVolume, destVolume, destStore);
            AsyncCallbackDispatcher<VolumeServiceImpl, CopyCommandResult> caller = AsyncCallbackDispatcher.create(this);
            caller.setCallback(caller.getTarget().copyVolumeFromImageToPrimaryCallback(null, null)).setContext(context);

            motionSrv.copyAsync(srcVolume, destVolume, caller);
            return future;
        } catch (Exception e) {
            s_logger.error("failed to copy volume from image store", e);
            if (destVolume != null) {
                destVolume.processEvent(Event.OperationFailed);
            }

            srcVolume.processEvent(Event.OperationFailed);
            res.setResult(e.toString());
                future.complete(res);
                return future;
            }
    }

    protected Void copyVolumeFromImageToPrimaryCallback(
            AsyncCallbackDispatcher<VolumeServiceImpl, CopyCommandResult> callback,
            CopyVolumeContext<VolumeApiResult> context) {
        VolumeInfo srcVolume = context.srcVolume;
        VolumeInfo destVolume = context.destVolume;
        CopyCommandResult result = callback.getResult();
        AsyncCallFuture<VolumeApiResult> future = context.future;
        VolumeApiResult res = new VolumeApiResult(destVolume);
        try {
            if (res.isFailed()) {
                destVolume.processEvent(Event.OperationFailed);
                srcVolume.processEvent(Event.OperationFailed);
                res.setResult(result.getResult());
                future.complete(res);
                return null;
            }

            srcVolume.processEvent(Event.OperationSuccessed);
            destVolume.processEvent(Event.OperationSuccessed, result.getAnswer());
            srcVolume.getDataStore().delete(srcVolume);
            future.complete(res);
        } catch (Exception e) {
            res.setResult(e.toString());
            future.complete(res);
        }
        return null;
    }


    protected AsyncCallFuture<VolumeApiResult> copyVolumeFromPrimaryToImage(VolumeInfo srcVolume, DataStore destStore) {
        AsyncCallFuture<VolumeApiResult> future = new AsyncCallFuture<VolumeApiResult>();
        VolumeApiResult res = new VolumeApiResult(srcVolume);
        VolumeInfo destVolume = null;
        try {
            destVolume = (VolumeInfo)destStore.create(srcVolume);
            srcVolume.processEvent(Event.MigrationRequested);    // this is just used for locking that src volume record in DB to avoid using lock
            destVolume.processEventOnly(Event.CreateOnlyRequested);

            CopyVolumeContext<VolumeApiResult> context = new CopyVolumeContext<VolumeApiResult>(null, future, srcVolume,
                    destVolume,
                    destStore);
            AsyncCallbackDispatcher<VolumeServiceImpl, CopyCommandResult> caller = AsyncCallbackDispatcher.create(this);
            caller.setCallback(caller.getTarget().copyVolumeFromPrimaryToImageCallback(null, null))
            .setContext(context);

            motionSrv.copyAsync(srcVolume, destVolume, caller);
            return future;
        } catch (Exception e) {
            s_logger.error("failed to copy volume to image store", e);
            if (destVolume != null) {
                destVolume.getDataStore().delete(destVolume);
            }
            srcVolume.processEvent(Event.OperationFailed); // unlock source volume record
            res.setResult(e.toString());
            future.complete(res);
            return future;
        }
    }

    protected Void copyVolumeFromPrimaryToImageCallback(AsyncCallbackDispatcher<VolumeServiceImpl, CopyCommandResult> callback, CopyVolumeContext<VolumeApiResult> context) {
        VolumeInfo srcVolume = context.srcVolume;
        VolumeInfo destVolume = context.destVolume;
        CopyCommandResult result = callback.getResult();
        AsyncCallFuture<VolumeApiResult> future = context.future;
        VolumeApiResult res = new VolumeApiResult(destVolume);
        try {
            if (res.isFailed()) {
                srcVolume.processEvent(Event.OperationFailed); // back to Ready state in Volume table
                destVolume.processEventOnly(Event.OperationFailed);
                res.setResult(result.getResult());
                future.complete(res);
            }else{
                srcVolume.processEvent(Event.OperationSuccessed); // back to Ready state in Volume table
                destVolume.processEventOnly(Event.OperationSuccessed, result.getAnswer());
                future.complete(res);
            }
        } catch (Exception e) {
            res.setResult(e.toString());
            future.complete(res);
        }
        return null;
    }


    @Override
    public AsyncCallFuture<VolumeApiResult> copyVolume(VolumeInfo srcVolume, DataStore destStore) {

        if (srcVolume.getState() == Volume.State.Uploaded) {
            return copyVolumeFromImageToPrimary(srcVolume, destStore);
        }

        if (destStore.getRole() == DataStoreRole.Image) {
            return copyVolumeFromPrimaryToImage(srcVolume, destStore);
        }

        AsyncCallFuture<VolumeApiResult> future = new AsyncCallFuture<VolumeApiResult>();
        VolumeApiResult res = new VolumeApiResult(srcVolume);
        try {
            if (!snapshotMgr.canOperateOnVolume(srcVolume)) {
                s_logger.debug("There are snapshots creating on this volume, can not move this volume");

                res.setResult("There are snapshots creating on this volume, can not move this volume");
                future.complete(res);
                return future;
            }

            VolumeVO destVol = duplicateVolumeOnAnotherStorage(srcVolume, (StoragePool) destStore);
            VolumeInfo destVolume = volFactory.getVolume(destVol.getId(), destStore);
            destVolume.processEvent(Event.MigrationRequested);
            srcVolume.processEvent(Event.MigrationRequested);

            CopyVolumeContext<VolumeApiResult> context = new CopyVolumeContext<VolumeApiResult>(null, future,
                    srcVolume, destVolume, destStore);
            AsyncCallbackDispatcher<VolumeServiceImpl, CopyCommandResult> caller = AsyncCallbackDispatcher.create(this);
            caller.setCallback(caller.getTarget().copyVolumeCallBack(null, null)).setContext(context);
            motionSrv.copyAsync(srcVolume, destVolume, caller);
        } catch (Exception e) {
            s_logger.debug("Failed to copy volume" + e);
            res.setResult(e.toString());
            future.complete(res);
        }
        return future;
    }
    
    protected Void copyVolumeCallBack(AsyncCallbackDispatcher<VolumeServiceImpl, CopyCommandResult> callback,
            CopyVolumeContext<VolumeApiResult> context) {
        VolumeInfo srcVolume = context.srcVolume;
        VolumeInfo destVolume = context.destVolume;
        CopyCommandResult result = callback.getResult();
        AsyncCallFuture<VolumeApiResult> future = context.future;
        VolumeApiResult res = new VolumeApiResult(destVolume);
        try {
            if (result.isFailed()) {
                res.setResult(result.getResult());
                destVolume.processEvent(Event.OperationFailed);
                srcVolume.processEvent(Event.OperationFailed);
                destroyVolume(destVolume.getId());
                destVolume = volFactory.getVolume(destVolume.getId());
                AsyncCallFuture<VolumeApiResult> destroyFuture = expungeVolumeAsync(destVolume);
                destroyFuture.get();
                future.complete(res);
                return null;
            }
            srcVolume.processEvent(Event.OperationSuccessed);
            destVolume.processEvent(Event.OperationSuccessed, result.getAnswer());
            destroyVolume(srcVolume.getId());
            srcVolume = volFactory.getVolume(srcVolume.getId());
            AsyncCallFuture<VolumeApiResult> destroyFuture = expungeVolumeAsync(srcVolume);
            destroyFuture.get();
            future.complete(res);
            return null;
        } catch (Exception e) {
            s_logger.debug("Failed to process copy volume callback", e);
            res.setResult(e.toString());
            future.complete(res);
        }
        
        return null;
    }

    private class MigrateVolumeContext<T> extends AsyncRpcContext<T> {
        final VolumeInfo srcVolume;
        final VolumeInfo destVolume;
        final AsyncCallFuture<VolumeApiResult> future;

        /**
         * @param callback
         */
        public MigrateVolumeContext(AsyncCompletionCallback<T> callback, AsyncCallFuture<VolumeApiResult> future,
                VolumeInfo srcVolume, VolumeInfo destVolume, DataStore destStore) {
            super(callback);
            this.srcVolume = srcVolume;
            this.destVolume = destVolume;
            this.future = future;
        }
    }

    @Override
    public AsyncCallFuture<VolumeApiResult> migrateVolume(VolumeInfo srcVolume, DataStore destStore) {
        AsyncCallFuture<VolumeApiResult> future = new AsyncCallFuture<VolumeApiResult>();
        VolumeApiResult res = new VolumeApiResult(srcVolume);
        try {
            if (!snapshotMgr.canOperateOnVolume(srcVolume)) {
                s_logger.debug("Snapshots are being created on this volume. This volume cannot be migrated now.");
                res.setResult("Snapshots are being created on this volume. This volume cannot be migrated now.");
                future.complete(res);
                return future;
            }

            VolumeInfo destVolume = volFactory.getVolume(srcVolume.getId(), destStore);
            srcVolume.processEvent(Event.MigrationRequested);
            MigrateVolumeContext<VolumeApiResult> context = new MigrateVolumeContext<VolumeApiResult>(null, future,
                    srcVolume, destVolume, destStore);
            AsyncCallbackDispatcher<VolumeServiceImpl, CopyCommandResult> caller = AsyncCallbackDispatcher.create(this);
            caller.setCallback(caller.getTarget().migrateVolumeCallBack(null, null)).setContext(context);
            motionSrv.copyAsync(srcVolume, destVolume, caller);
        } catch (Exception e) {
            s_logger.debug("Failed to copy volume", e);
            res.setResult(e.toString());
            future.complete(res);
        }
        return future;
    }

    protected Void migrateVolumeCallBack(AsyncCallbackDispatcher<VolumeServiceImpl, CopyCommandResult> callback,
            MigrateVolumeContext<VolumeApiResult> context) {
        VolumeInfo srcVolume = context.srcVolume;
        CopyCommandResult result = callback.getResult();
        AsyncCallFuture<VolumeApiResult> future = context.future;
        VolumeApiResult res = new VolumeApiResult(srcVolume);
        try {
            if (result.isFailed()) {
                res.setResult(result.getResult());
                srcVolume.processEvent(Event.OperationFailed);
                future.complete(res);
            } else {
                srcVolume.processEvent(Event.OperationSuccessed);
                future.complete(res);
            }
        } catch (Exception e) {
            s_logger.error("Failed to process copy volume callback", e);
            res.setResult(e.toString());
            future.complete(res);
        }

        return null;
    }

    private class MigrateVmWithVolumesContext<T> extends AsyncRpcContext<T> {
        final Map<VolumeInfo, DataStore> volumeToPool;
        final AsyncCallFuture<CommandResult> future;

        public MigrateVmWithVolumesContext(AsyncCompletionCallback<T> callback, AsyncCallFuture<CommandResult> future,
                Map<VolumeInfo, DataStore> volumeToPool) {
            super(callback);
            this.volumeToPool = volumeToPool;
            this.future = future;
        }
    }

    @Override
    public AsyncCallFuture<CommandResult> migrateVolumes(Map<VolumeInfo, DataStore> volumeMap, VirtualMachineTO vmTo,
            Host srcHost, Host destHost) {
        AsyncCallFuture<CommandResult> future = new AsyncCallFuture<CommandResult>();
        CommandResult res = new CommandResult();
        try {
            // Check to make sure there are no snapshot operations on a volume
            // and
            // put it in the migrating state.
            List<VolumeInfo> volumesMigrating = new ArrayList<VolumeInfo>();
            for (Map.Entry<VolumeInfo, DataStore> entry : volumeMap.entrySet()) {
                VolumeInfo volume = entry.getKey();
                if (!snapshotMgr.canOperateOnVolume(volume)) {
                    s_logger.debug("Snapshots are being created on a volume. Volumes cannot be migrated now.");
                    res.setResult("Snapshots are being created on a volume. Volumes cannot be migrated now.");
                    future.complete(res);

                    // All the volumes that are already in migrating state need
                    // to be put back in ready state.
                    for (VolumeInfo volumeMigrating : volumesMigrating) {
                        volumeMigrating.processEvent(Event.OperationFailed);
                    }
                    return future;
                } else {
                    volume.processEvent(Event.MigrationRequested);
                    volumesMigrating.add(volume);
                }
            }

            MigrateVmWithVolumesContext<CommandResult> context = new MigrateVmWithVolumesContext<CommandResult>(null,
                    future, volumeMap);
            AsyncCallbackDispatcher<VolumeServiceImpl, CopyCommandResult> caller = AsyncCallbackDispatcher.create(this);
            caller.setCallback(caller.getTarget().migrateVmWithVolumesCallBack(null, null)).setContext(context);
            motionSrv.copyAsync(volumeMap, vmTo, srcHost, destHost, caller);

        } catch (Exception e) {
            s_logger.debug("Failed to copy volume", e);
            res.setResult(e.toString());
            future.complete(res);
        }

        return future;
    }

    protected Void migrateVmWithVolumesCallBack(AsyncCallbackDispatcher<VolumeServiceImpl, CopyCommandResult> callback,
            MigrateVmWithVolumesContext<CommandResult> context) {
        Map<VolumeInfo, DataStore> volumeToPool = context.volumeToPool;
        CopyCommandResult result = callback.getResult();
        AsyncCallFuture<CommandResult> future = context.future;
        CommandResult res = new CommandResult();
        try {
            if (result.isFailed()) {
                res.setResult(result.getResult());
                for (Map.Entry<VolumeInfo, DataStore> entry : volumeToPool.entrySet()) {
                    VolumeInfo volume = entry.getKey();
                    volume.processEvent(Event.OperationFailed);
                }
                future.complete(res);
            } else {
                for (Map.Entry<VolumeInfo, DataStore> entry : volumeToPool.entrySet()) {
                    VolumeInfo volume = entry.getKey();
                    volume.processEvent(Event.OperationSuccessed);
                }
                future.complete(res);
            }
        } catch (Exception e) {
            s_logger.error("Failed to process copy volume callback", e);
            res.setResult(e.toString());
            future.complete(res);
        }

        return null;
    }

    @Override
    public AsyncCallFuture<VolumeApiResult> registerVolume(VolumeInfo volume, DataStore store) {
        
        AsyncCallFuture<VolumeApiResult> future = new AsyncCallFuture<VolumeApiResult>();
        DataObject volumeOnStore = store.create(volume);

        volumeOnStore.processEvent(Event.CreateOnlyRequested);

        CreateVolumeContext<VolumeApiResult> context = new CreateVolumeContext<VolumeApiResult>(null, volumeOnStore,
                future);
        AsyncCallbackDispatcher<VolumeServiceImpl, CreateCmdResult> caller = AsyncCallbackDispatcher.create(this);
        caller.setCallback(caller.getTarget().registerVolumeCallback(null, null));
        caller.setContext(context);
<<<<<<< HEAD
        
        store.getDriver().createAsync(volumeOnStore, caller);
=======

        store.getDriver().createAsync(store, volumeOnStore, caller);
>>>>>>> 16b7509a
        return future;
    }
    
    protected Void registerVolumeCallback(AsyncCallbackDispatcher<VolumeServiceImpl, CreateCmdResult> callback,
            CreateVolumeContext<VolumeApiResult> context) {
        CreateCmdResult result = callback.getResult();
        try {
            VolumeObject vo = (VolumeObject) context.volume;
        if (result.isFailed()) {
                vo.processEvent(Event.OperationFailed);
        } else {
                vo.processEvent(Event.OperationSuccessed, result.getAnswer());
        }

            _resourceLimitMgr.incrementResourceCount(vo.getAccountId(), ResourceType.secondary_storage, vo.getSize());
        VolumeApiResult res = new VolumeApiResult(vo);
        context.future.complete(res);
        return null;
        } catch (Exception e) {
            s_logger.error("register volume failed: ", e);
            VolumeApiResult res = new VolumeApiResult(null);
            context.future.complete(res);
            return null;
        }
    }

	@Override
	public AsyncCallFuture<VolumeApiResult> resize(VolumeInfo volume) {
		AsyncCallFuture<VolumeApiResult> future = new AsyncCallFuture<VolumeApiResult>();
		VolumeApiResult result = new VolumeApiResult(volume);
		try {
			volume.processEvent(Event.ResizeRequested);
		} catch (Exception e) {
			s_logger.debug("Failed to change state to resize", e);
			result.setResult(e.toString());
			future.complete(result);
			return future;
		}
		 CreateVolumeContext<VolumeApiResult> context = new CreateVolumeContext<VolumeApiResult>(null, volume, future);
	        AsyncCallbackDispatcher<VolumeServiceImpl, CreateCmdResult> caller = AsyncCallbackDispatcher.create(this);
        caller.setCallback(caller.getTarget().resizeVolumeCallback(caller, context)).setContext(context);
		volume.getDataStore().getDriver().resize(volume, caller);
		return future;
	}
	
    protected Void resizeVolumeCallback(AsyncCallbackDispatcher<VolumeServiceImpl, CreateCmdResult> callback,
            CreateVolumeContext<VolumeApiResult> context) {
		CreateCmdResult result = callback.getResult();
		AsyncCallFuture<VolumeApiResult> future  = context.future;
        VolumeInfo volume = (VolumeInfo) context.volume;
		
		if (result.isFailed()) {
			try {
				volume.processEvent(Event.OperationFailed);
			} catch (Exception e) {
				s_logger.debug("Failed to change state", e);
			}
			VolumeApiResult res = new VolumeApiResult(volume);
			res.setResult(result.getResult());
			future.complete(res);
			return null;
		}
		
		try {
			volume.processEvent(Event.OperationSuccessed);
        } catch (Exception e) {
			s_logger.debug("Failed to change state", e);
			VolumeApiResult res = new VolumeApiResult(volume);
			res.setResult(result.getResult());
			future.complete(res);
			return null;
		}
		
		VolumeApiResult res = new VolumeApiResult(volume);
		future.complete(res);
		
		return null;
	}
	
    @Override
    public void handleVolumeSync(DataStore store) {
        if (store == null) {
            s_logger.warn("Huh? ssHost is null");
            return;
        }
        long storeId = store.getId();

        Map<Long, TemplateProp> volumeInfos = listVolume(store);
        if (volumeInfos == null) {
            return;
        }

        List<VolumeDataStoreVO> dbVolumes = _volumeStoreDao.listByStoreId(storeId);
        List<VolumeDataStoreVO> toBeDownloaded = new ArrayList<VolumeDataStoreVO>(dbVolumes);
        for (VolumeDataStoreVO volumeStore : dbVolumes) {
            VolumeVO volume = _volumeDao.findById(volumeStore.getVolumeId());
            // Exists then don't download
            if (volumeInfos.containsKey(volume.getId())) {
                TemplateProp volInfo = volumeInfos.remove(volume.getId());
                toBeDownloaded.remove(volumeStore);
                s_logger.info("Volume Sync found " + volume.getUuid() + " already in the volume image store table");
                if (volumeStore.getDownloadState() != Status.DOWNLOADED) {
                    volumeStore.setErrorString("");
                }
                if (volInfo.isCorrupted()) {
                    volumeStore.setDownloadState(Status.DOWNLOAD_ERROR);
                    String msg = "Volume " + volume.getUuid() + " is corrupted on image store ";
                    volumeStore.setErrorString(msg);
                    s_logger.info("msg");
                    if (volumeStore.getDownloadUrl() == null) {
                        msg = "Volume (" + volume.getUuid() + ") with install path " + volInfo.getInstallPath()
                                + "is corrupted, please check in image store: " + volumeStore.getDataStoreId();
                        s_logger.warn(msg);
                    } else {
                        toBeDownloaded.add(volumeStore);
                    }

                } else { // Put them in right status
                    volumeStore.setDownloadPercent(100);
                    volumeStore.setDownloadState(Status.DOWNLOADED);
                    volumeStore.setInstallPath(volInfo.getInstallPath());
                    volumeStore.setSize(volInfo.getSize());
                    volumeStore.setPhysicalSize(volInfo.getPhysicalSize());
                    volumeStore.setLastUpdated(new Date());
                    _volumeStoreDao.update(volumeStore.getId(), volumeStore);

                    if (volume.getSize() == 0) {
                        // Set volume size in volumes table
                        volume.setSize(volInfo.getSize());
                        _volumeDao.update(volumeStore.getVolumeId(), volume);
                    }

                    if (volInfo.getSize() > 0) {
                        try {
                            _resourceLimitMgr.checkResourceLimit(_accountMgr.getAccount(volume.getAccountId()),
                                    com.cloud.configuration.Resource.ResourceType.secondary_storage, volInfo.getSize()
                                            - volInfo.getPhysicalSize());
                        } catch (ResourceAllocationException e) {
                            s_logger.warn(e.getMessage());
                            _alertMgr.sendAlert(AlertManager.ALERT_TYPE_RESOURCE_LIMIT_EXCEEDED,
                                    volume.getDataCenterId(), volume.getPodId(), e.getMessage(), e.getMessage());
                        } finally {
                            _resourceLimitMgr.recalculateResourceCount(volume.getAccountId(), volume.getDomainId(),
                                    com.cloud.configuration.Resource.ResourceType.secondary_storage.getOrdinal());
                        }
                    }
                }
                continue;
            }
            // Volume is not on secondary but we should download.
            if (volumeStore.getDownloadState() != Status.DOWNLOADED) {
                s_logger.info("Volume Sync did not find " + volume.getName() + " ready on image store " + storeId
                        + ", will request download to start/resume shortly");
                toBeDownloaded.add(volumeStore);
            }
        }

        // Download volumes which haven't been downloaded yet.
        if (toBeDownloaded.size() > 0) {
            for (VolumeDataStoreVO volumeHost : toBeDownloaded) {
                if (volumeHost.getDownloadUrl() == null) { // If url is null we
                                                           // can't initiate the
                                                           // download
                    continue;
                }
                s_logger.debug("Volume " + volumeHost.getVolumeId() + " needs to be downloaded to " + store.getName());
                // TODO: pass a callback later
                VolumeInfo vol = volFactory.getVolume(volumeHost.getVolumeId());
                createVolumeAsync(vol, store);
            }
        }

        // Delete volumes which are not present on DB.
        for (Long uniqueName : volumeInfos.keySet()) {
            TemplateProp tInfo = volumeInfos.get(uniqueName);

            //we cannot directly call expungeVolumeAsync here to
            // reuse delete logic since in this case, our db does not have
            // this template at all.
            VolumeObjectTO tmplTO = new VolumeObjectTO();
            tmplTO.setDataStore(store.getTO());
            tmplTO.setPath(tInfo.getInstallPath());
            tmplTO.setId(tInfo.getId());
            DeleteCommand dtCommand = new DeleteCommand(tmplTO);
            EndPoint ep = _epSelector.select(store);
            Answer answer = ep.sendMessage(dtCommand);
            if (answer == null || !answer.getResult()) {
                s_logger.info("Failed to deleted volume at store: " + store.getName());

            } else {
                String description = "Deleted volume " + tInfo.getTemplateName() + " on secondary storage " + storeId;
                s_logger.info(description);
            }
        }
    }

    private Map<Long, TemplateProp> listVolume(DataStore store) {
        ListVolumeCommand cmd = new ListVolumeCommand(store.getTO(), store.getUri());
        EndPoint ep = _epSelector.select(store);
        Answer answer = ep.sendMessage(cmd);
        if (answer != null && answer.getResult()) {
            ListVolumeAnswer tanswer = (ListVolumeAnswer) answer;
            return tanswer.getTemplateInfo();
        } else {
            if (s_logger.isDebugEnabled()) {
                s_logger.debug("Can not list volumes for image store " + store.getId());
            }
        }

        return null;
    }

    @Override
    public SnapshotInfo takeSnapshot(VolumeInfo volume) {
        VolumeObject vol = (VolumeObject) volume;
        vol.stateTransit(Volume.Event.SnapshotRequested);
	
        SnapshotInfo snapshot = null;
        try {
            snapshot = snapshotMgr.takeSnapshot(volume);
        } catch (Exception e) {
            s_logger.debug("Take snapshot: " + volume.getId() + " failed: " + e.toString());
        } finally {
            if (snapshot != null) {
                vol.stateTransit(Volume.Event.OperationSucceeded);
            } else {
                vol.stateTransit(Volume.Event.OperationFailed);
            }
        }

        return snapshot;
    }

}<|MERGE_RESOLUTION|>--- conflicted
+++ resolved
@@ -124,13 +124,8 @@
 
     public VolumeServiceImpl() {
     }
-<<<<<<< HEAD
-    
-    private class CreateVolumeContext<T> extends AsyncRpcConext<T> {
-=======
-
+    
     private class CreateVolumeContext<T> extends AsyncRpcContext<T> {
->>>>>>> 16b7509a
 
         private final DataObject volume;
         private final AsyncCallFuture<VolumeApiResult> future;
@@ -152,10 +147,7 @@
         }
         
     }
-<<<<<<< HEAD
-    
-=======
-
+    
     public ChapInfo getChapInfo(VolumeInfo volumeInfo, DataStore dataStore) {
         DataStoreDriver dataStoreDriver = dataStore.getDriver();
 
@@ -166,7 +158,6 @@
         return null;
     }
 
->>>>>>> 16b7509a
     @Override
     public AsyncCallFuture<VolumeApiResult> createVolumeAsync(VolumeInfo volume, DataStore dataStore) {
         AsyncCallFuture<VolumeApiResult> future = new AsyncCallFuture<VolumeApiResult>();
@@ -177,13 +168,8 @@
                 future);
         AsyncCallbackDispatcher<VolumeServiceImpl, CreateCmdResult> caller = AsyncCallbackDispatcher.create(this);
         caller.setCallback(caller.getTarget().createVolumeCallback(null, null)).setContext(context);
-<<<<<<< HEAD
-        
-        dataStore.getDriver().createAsync(volumeOnStore, caller);
-=======
-
+        
         dataStore.getDriver().createAsync(dataStore, volumeOnStore, caller);
->>>>>>> 16b7509a
         return future;
     }
     
@@ -205,13 +191,8 @@
         context.getFuture().complete(volResult);
         return null;
     }
-<<<<<<< HEAD
-    
-    private class DeleteVolumeContext<T> extends AsyncRpcConext<T> {
-=======
-
+    
     private class DeleteVolumeContext<T> extends AsyncRpcContext<T> {
->>>>>>> 16b7509a
         private final VolumeObject volume;
         private final AsyncCallFuture<VolumeApiResult> future;
         /**
@@ -272,13 +253,8 @@
         DeleteVolumeContext<VolumeApiResult> context = new DeleteVolumeContext<VolumeApiResult>(null, vo, future);
         AsyncCallbackDispatcher<VolumeServiceImpl, CommandResult> caller = AsyncCallbackDispatcher.create(this);
         caller.setCallback(caller.getTarget().deleteVolumeCallback(null, null)).setContext(context);
-<<<<<<< HEAD
-        
-        volume.getDataStore().getDriver().deleteAsync(volume, caller);
-=======
-
+        
         volume.getDataStore().getDriver().deleteAsync(volume.getDataStore(), volume, caller);
->>>>>>> 16b7509a
         return future;
     }
     
@@ -344,16 +320,12 @@
         public AsyncCallFuture<VolumeApiResult> getFuture() {
             return this.future;
         }
-<<<<<<< HEAD
-        
-=======
-
+        
         public long getTemplatePoolId() {
             return templatePoolId;
         }
 
 
->>>>>>> 16b7509a
     }
     
     private TemplateInfo waitForTemplateDownloaded(PrimaryDataStore store, TemplateInfo template) {
@@ -392,30 +364,7 @@
                 dataStore, template, future, templateOnPrimaryStoreObj, templatePoolRefId);
         AsyncCallbackDispatcher<VolumeServiceImpl, CopyCommandResult> caller = AsyncCallbackDispatcher.create(this);
         caller.setCallback(caller.getTarget().copyBaseImageCallback(null, null)).setContext(context);
-<<<<<<< HEAD
-        
-        try {
-        templateOnPrimaryStoreObj.processEvent(Event.CreateOnlyRequested);
-        } catch (Exception e) {
-            s_logger.info("Multiple threads are trying to copy template to primary storage, current thread should just wait");
-            try {
-                templateOnPrimaryStoreObj = waitForTemplateDownloaded(dataStore, template);
-            } catch (Exception e1) {
-                s_logger.debug("wait for template:" + template.getId() + " downloading finished, but failed");
-                VolumeApiResult result = new VolumeApiResult(volume);
-                result.setResult(e1.toString());
-                future.complete(result);
-                return;
-            }
-            if (templateOnPrimaryStoreObj == null) {
-                VolumeApiResult result = new VolumeApiResult(volume);
-                result.setResult("wait for template:" + template.getId() + " downloading finished, but failed");
-                future.complete(result);
-                return;
-            } else {
-                s_logger.debug("waiting for template:" + template.getId() + " downloading finished, success");
-=======
-
+        
         int storagePoolMaxWaitSeconds = NumbersUtil.parseInt(
                 configDao.getValue(Config.StoragePoolMaxWaitSeconds.key()), 3600);
         templatePoolRef = _tmpltPoolDao.acquireInLockTable(templatePoolRefId, storagePoolMaxWaitSeconds);
@@ -423,7 +372,6 @@
             templatePoolRef = _tmpltPoolDao.findByPoolTemplate(dataStore.getId(), template.getId());
             if (templatePoolRef.getState() == ObjectInDataStoreStateMachine.State.Ready ) {
                 s_logger.info("Unable to acquire lock on VMTemplateStoragePool " + templatePoolRefId + ", But Template " + template.getUniqueName() + " is already copied to primary storage, skip copying");
->>>>>>> 16b7509a
                 createVolumeFromBaseImageAsync(volume, templateOnPrimaryStoreObj, dataStore, future);
                 return;
             }
@@ -475,13 +423,8 @@
         createVolumeFromBaseImageAsync(context.volume, templateOnPrimaryStoreObj, context.dataStore, future);
         return null;
     }
-<<<<<<< HEAD
-    
-    private class CreateVolumeFromBaseImageContext<T> extends AsyncRpcConext<T> {
-=======
-
+    
     private class CreateVolumeFromBaseImageContext<T> extends AsyncRpcContext<T> {
->>>>>>> 16b7509a
         private final DataObject vo;
         private final AsyncCallFuture<VolumeApiResult> future;
         private final DataObject templateOnStore;
@@ -635,13 +578,8 @@
         newVol.setPodId(pool.getPodId());
         return volDao.persist(newVol);
     }
-<<<<<<< HEAD
-    
-    private class CopyVolumeContext<T> extends AsyncRpcConext<T> {
-=======
-
+    
     private class CopyVolumeContext<T> extends AsyncRpcContext<T> {
->>>>>>> 16b7509a
         final VolumeInfo srcVolume;
         final VolumeInfo destVolume;
         final AsyncCallFuture<VolumeApiResult> future;
@@ -1012,13 +950,8 @@
         AsyncCallbackDispatcher<VolumeServiceImpl, CreateCmdResult> caller = AsyncCallbackDispatcher.create(this);
         caller.setCallback(caller.getTarget().registerVolumeCallback(null, null));
         caller.setContext(context);
-<<<<<<< HEAD
-        
-        store.getDriver().createAsync(volumeOnStore, caller);
-=======
-
+        
         store.getDriver().createAsync(store, volumeOnStore, caller);
->>>>>>> 16b7509a
         return future;
     }
     
