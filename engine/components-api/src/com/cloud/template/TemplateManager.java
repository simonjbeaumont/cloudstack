// Licensed to the Apache Software Foundation (ASF) under one
// or more contributor license agreements.  See the NOTICE file
// distributed with this work for additional information
// regarding copyright ownership.  The ASF licenses this file
// to you under the Apache License, Version 2.0 (the
// "License"); you may not use this file except in compliance
// with the License.  You may obtain a copy of the License at
//
//   http://www.apache.org/licenses/LICENSE-2.0
//
// Unless required by applicable law or agreed to in writing,
// software distributed under the License is distributed on an
// "AS IS" BASIS, WITHOUT WARRANTIES OR CONDITIONS OF ANY
// KIND, either express or implied.  See the License for the
// specific language governing permissions and limitations
// under the License.
package com.cloud.template;

import java.util.List;

import org.apache.cloudstack.engine.subsystem.api.storage.DataStore;
import org.apache.cloudstack.engine.subsystem.api.storage.TemplateInfo;
import org.apache.cloudstack.framework.config.ConfigKey;
import org.apache.cloudstack.storage.datastore.db.StoragePoolVO;

import com.cloud.dc.DataCenterVO;
import com.cloud.exception.ResourceAllocationException;
import com.cloud.exception.StorageUnavailableException;
import com.cloud.storage.StoragePool;
import com.cloud.storage.VMTemplateHostVO;
import com.cloud.storage.VMTemplateStoragePoolVO;
import com.cloud.storage.VMTemplateVO;
import com.cloud.utils.Pair;
import com.cloud.vm.VirtualMachineProfile;

/**
 * TemplateManager manages the templates stored on secondary storage. It is responsible for creating private/public templates.
 */
public interface TemplateManager {
    static final String AllowPublicUserTemplatesCK = "allow.public.user.templates";
    static final ConfigKey<Boolean> AllowPublicUserTemplates = new ConfigKey<Boolean>("Advanced", Boolean.class, AllowPublicUserTemplatesCK, "true",
        "If false, users will not be able to create public templates.", true, ConfigKey.Scope.Account);

    /**
     * Prepares a template for vm creation for a certain storage pool.
     *
     * @param template
     *            template to prepare
     * @param pool
     *            pool to make sure the template is ready in.
     * @return VMTemplateStoragePoolVO if preparation is complete; null if not.
     */
    VMTemplateStoragePoolVO prepareTemplateForCreate(VMTemplateVO template, StoragePool pool);

    boolean resetTemplateDownloadStateOnPool(long templateStoragePoolRefId);

    /**
     * Copies a template from its current secondary storage server to the secondary storage server in the specified zone.
     *
     * @param template
     * @param srcSecStore
     * @param destZone
     * @return true if success
     * @throws StorageUnavailableException
     * @throws ResourceAllocationException
     */
    boolean copy(long userId, VMTemplateVO template, DataStore srcSecStore, DataCenterVO dstZone) throws StorageUnavailableException, ResourceAllocationException;

    /**
     * Deletes a template from secondary storage servers
     *
     * @param userId
     * @param templateId
     * @param zoneId
     *            - optional. If specified, will only delete the template from the specified zone's secondary storage server.
     * @return true if success
     */
    boolean delete(long userId, long templateId, Long zoneId);

    /**
     * Lists templates in the specified storage pool that are not being used by any VM.
     *
     * @param pool
     * @return list of VMTemplateStoragePoolVO
     */
    List<VMTemplateStoragePoolVO> getUnusedTemplatesInPool(StoragePoolVO pool);

    /**
     * Deletes a template in the specified storage pool.
     *
     * @param templatePoolVO
     */
    void evictTemplateFromStoragePool(VMTemplateStoragePoolVO templatePoolVO);

    boolean templateIsDeleteable(VMTemplateHostVO templateHostRef);

    boolean templateIsDeleteable(long templateId);

    Pair<String, String> getAbsoluteIsoPath(long templateId, long dataCenterId);

    String getSecondaryStorageURL(long zoneId);

    DataStore getImageStore(long zoneId, long tmpltId);

    DataStore getImageStore(long tmpltId);

    Long getTemplateSize(long templateId, long zoneId);

    DataStore getImageStore(String storeUuid, Long zoneId);

    String getChecksum(DataStore store, String templatePath);

    List<DataStore> getImageStoreByTemplate(long templateId, Long zoneId);

    TemplateInfo prepareIso(long isoId, long dcId);

<<<<<<< HEAD
    public static final String MESSAGE_REGISTER_PUBLIC_TEMPLATE_EVENT = "Message.RegisterPublicTemplate.Event";
    public static final String MESSAGE_RESET_TEMPLATE_PERMISSION_EVENT = "Message.ResetTemplatePermission.Event";
=======

    /**
     * Adds ISO definition to given vm profile
     *
     * @param VirtualMachineProfile
     */
    void prepareIsoForVmProfile(VirtualMachineProfile profile);

    public static final String MESSAGE_REGISTER_PUBLIC_TEMPLATE_EVENT = "Message.RegisterPublicTemplate.Event";
    public static final String MESSAGE_RESET_TEMPLATE_PERMISSION_EVENT = "Message.ResetTemplatePermission.Event";

>>>>>>> 63e3eea7
}<|MERGE_RESOLUTION|>--- conflicted
+++ resolved
@@ -114,10 +114,6 @@
 
     TemplateInfo prepareIso(long isoId, long dcId);
 
-<<<<<<< HEAD
-    public static final String MESSAGE_REGISTER_PUBLIC_TEMPLATE_EVENT = "Message.RegisterPublicTemplate.Event";
-    public static final String MESSAGE_RESET_TEMPLATE_PERMISSION_EVENT = "Message.ResetTemplatePermission.Event";
-=======
 
     /**
      * Adds ISO definition to given vm profile
@@ -129,5 +125,4 @@
     public static final String MESSAGE_REGISTER_PUBLIC_TEMPLATE_EVENT = "Message.RegisterPublicTemplate.Event";
     public static final String MESSAGE_RESET_TEMPLATE_PERMISSION_EVENT = "Message.ResetTemplatePermission.Event";
 
->>>>>>> 63e3eea7
 }