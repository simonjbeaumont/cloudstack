--- conflicted
+++ resolved
@@ -18,11 +18,8 @@
 
 import java.util.List;
 
-<<<<<<< HEAD
 import org.apache.cloudstack.acl.AclEntityType;
 
-=======
->>>>>>> da8ee45a
 public class StaticNatRuleImpl implements StaticNatRule {
     long id;
     String xid;
@@ -38,18 +35,18 @@
     String destIpAddress;
 
     public StaticNatRuleImpl(FirewallRuleVO rule, String dstIp) {
-        this.id = rule.getId();
-        this.xid = rule.getXid();
-        this.uuid = rule.getUuid();
-        this.protocol = rule.getProtocol();
-        this.portStart = rule.getSourcePortStart();
-        this.portEnd = rule.getSourcePortEnd();
-        this.state = rule.getState();
-        this.accountId = rule.getAccountId();
-        this.domainId = rule.getDomainId();
-        this.networkId = rule.getNetworkId();
-        this.sourceIpAddressId = rule.getSourceIpAddressId();
-        this.destIpAddress = dstIp;
+        id = rule.getId();
+        xid = rule.getXid();
+        uuid = rule.getUuid();
+        protocol = rule.getProtocol();
+        portStart = rule.getSourcePortStart();
+        portEnd = rule.getSourcePortEnd();
+        state = rule.getState();
+        accountId = rule.getAccountId();
+        domainId = rule.getDomainId();
+        networkId = rule.getNetworkId();
+        sourceIpAddressId = rule.getSourceIpAddressId();
+        destIpAddress = dstIp;
     }
 
     @Override
