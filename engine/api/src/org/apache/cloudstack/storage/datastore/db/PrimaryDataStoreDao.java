// Licensed to the Apache Software Foundation (ASF) under one
// or more contributor license agreements.  See the NOTICE file
// distributed with this work for additional information
// regarding copyright ownership.  The ASF licenses this file
// to you under the Apache License, Version 2.0 (the
// "License"); you may not use this file except in compliance
// with the License.  You may obtain a copy of the License at
//
//   http://www.apache.org/licenses/LICENSE-2.0
//
// Unless required by applicable law or agreed to in writing,
// software distributed under the License is distributed on an
// "AS IS" BASIS, WITHOUT WARRANTIES OR CONDITIONS OF ANY
// KIND, either express or implied.  See the License for the
// specific language governing permissions and limitations
// under the License.
package org.apache.cloudstack.storage.datastore.db;

import java.util.ArrayList;
import java.util.List;
import java.util.Map;

<<<<<<< HEAD
import com.cloud.storage.ScopeType;
=======
import org.apache.cloudstack.engine.subsystem.api.storage.ScopeType;

import com.cloud.hypervisor.Hypervisor.HypervisorType;
>>>>>>> c30d9be3
import com.cloud.storage.StoragePoolStatus;
import com.cloud.utils.db.GenericDao;

/**
 * Data Access Object for storage_pool table
 */
public interface PrimaryDataStoreDao extends GenericDao<StoragePoolVO, Long> {

    /**
     * @param datacenterId
     *            -- the id of the datacenter (availability zone)
     */
    List<StoragePoolVO> listByDataCenterId(long datacenterId);

    /**
     * @param datacenterId
     *            -- the id of the datacenter (availability zone)
     */
    List<StoragePoolVO> listBy(long datacenterId, long podId, Long clusterId, ScopeType scope);

    /**
     * Set capacity of storage pool in bytes
     * 
     * @param id
     *            pool id.
     * @param capacity
     *            capacity in bytes
     */
    void updateCapacity(long id, long capacity);

    /**
     * Set available bytes of storage pool in bytes
     * 
     * @param id
     *            pool id.
     * @param available
     *            available capacity in bytes
     */
    void updateAvailable(long id, long available);

    StoragePoolVO persist(StoragePoolVO pool, Map<String, String> details);

    /**
     * Find pool by name.
     * 
     * @param name
     *            name of pool.
     * @return the single StoragePoolVO
     */
    List<StoragePoolVO> findPoolByName(String name);

    /**
     * Find pools by the pod that matches the details.
     * 
     * @param podId
     *            pod id to find the pools in.
     * @param details
     *            details to match. All must match for the pool to be returned.
     * @return List of StoragePoolVO
     */
    List<StoragePoolVO> findPoolsByDetails(long dcId, long podId, Long clusterId, Map<String, String> details,
            ScopeType scope);

    List<StoragePoolVO> findPoolsByTags(long dcId, long podId, Long clusterId, String[] tags);

    /**
     * Find pool by UUID.
     * 
     * @param uuid
     *            uuid of pool.
     * @return the single StoragePoolVO
     */
    StoragePoolVO findPoolByUUID(String uuid);

    List<StoragePoolVO> listByStorageHost(String hostFqdnOrIp);

    StoragePoolVO findPoolByHostPath(long dcId, Long podId, String host, String path, String uuid);

    List<StoragePoolVO> listPoolByHostPath(String host, String path);

    void updateDetails(long poolId, Map<String, String> details);

    Map<String, String> getDetails(long poolId);

    List<String> searchForStoragePoolDetails(long poolId, String value);

    List<StoragePoolVO> findIfDuplicatePoolsExistByUUID(String uuid);

    List<StoragePoolVO> listByStatus(StoragePoolStatus status);

    long countPoolsByStatus(StoragePoolStatus... statuses);

    List<StoragePoolVO> listByStatusInZone(long dcId, StoragePoolStatus status);

    List<StoragePoolVO> listPoolsByCluster(long clusterId);

    List<StoragePoolVO> findLocalStoragePoolsByTags(long dcId, long podId, Long clusterId, String[] tags);

<<<<<<< HEAD
    List<StoragePoolVO> findZoneWideStoragePoolsByTags(long dcId, String[] tags);
=======
	List<StoragePoolVO> findZoneWideStoragePoolsByTags(long dcId, String[] tags);

    List<StoragePoolVO> findZoneWideStoragePoolsByHypervisor(long dataCenterId, HypervisorType hypervisorType);
>>>>>>> c30d9be3
}<|MERGE_RESOLUTION|>--- conflicted
+++ resolved
@@ -16,17 +16,11 @@
 // under the License.
 package org.apache.cloudstack.storage.datastore.db;
 
-import java.util.ArrayList;
 import java.util.List;
 import java.util.Map;
 
-<<<<<<< HEAD
+import com.cloud.hypervisor.Hypervisor.HypervisorType;
 import com.cloud.storage.ScopeType;
-=======
-import org.apache.cloudstack.engine.subsystem.api.storage.ScopeType;
-
-import com.cloud.hypervisor.Hypervisor.HypervisorType;
->>>>>>> c30d9be3
 import com.cloud.storage.StoragePoolStatus;
 import com.cloud.utils.db.GenericDao;
 
@@ -49,7 +43,7 @@
 
     /**
      * Set capacity of storage pool in bytes
-     * 
+     *
      * @param id
      *            pool id.
      * @param capacity
@@ -59,7 +53,7 @@
 
     /**
      * Set available bytes of storage pool in bytes
-     * 
+     *
      * @param id
      *            pool id.
      * @param available
@@ -71,7 +65,7 @@
 
     /**
      * Find pool by name.
-     * 
+     *
      * @param name
      *            name of pool.
      * @return the single StoragePoolVO
@@ -80,7 +74,7 @@
 
     /**
      * Find pools by the pod that matches the details.
-     * 
+     *
      * @param podId
      *            pod id to find the pools in.
      * @param details
@@ -94,7 +88,7 @@
 
     /**
      * Find pool by UUID.
-     * 
+     *
      * @param uuid
      *            uuid of pool.
      * @return the single StoragePoolVO
@@ -125,11 +119,7 @@
 
     List<StoragePoolVO> findLocalStoragePoolsByTags(long dcId, long podId, Long clusterId, String[] tags);
 
-<<<<<<< HEAD
     List<StoragePoolVO> findZoneWideStoragePoolsByTags(long dcId, String[] tags);
-=======
-	List<StoragePoolVO> findZoneWideStoragePoolsByTags(long dcId, String[] tags);
 
     List<StoragePoolVO> findZoneWideStoragePoolsByHypervisor(long dataCenterId, HypervisorType hypervisorType);
->>>>>>> c30d9be3
 }