SET foreign_key_checks = 0;
use cloud;

DROP VIEW IF EXISTS `cloud`.`port_forwarding_rules_view`;
DROP TABLE IF EXISTS `cloud`.`configuration`;
DROP TABLE IF EXISTS `cloud`.`ip_forwarding`;
DROP TABLE IF EXISTS `cloud`.`management_agent`;
DROP TABLE IF EXISTS `cloud`.`host`;
DROP TABLE IF EXISTS `cloud`.`mshost`;
DROP TABLE IF EXISTS `cloud`.`service_offering`;
DROP TABLE IF EXISTS `cloud`.`user`;
DROP TABLE IF EXISTS `cloud`.`user_ip_address`;
DROP TABLE IF EXISTS `cloud`.`user_statistics`;
DROP TABLE IF EXISTS `cloud`.`vm_template`;
DROP TABLE IF EXISTS `cloud`.`vm_instance`;
DROP TABLE IF EXISTS `cloud`.`domain_router`;
DROP TABLE IF EXISTS `cloud`.`event`;
DROP TABLE IF EXISTS `cloud`.`host_details`;
DROP TABLE IF EXISTS `cloud`.`host_pod_ref`;
DROP TABLE IF EXISTS `cloud`.`host_zone_ref`;
DROP TABLE IF EXISTS `cloud`.`data_ceneter`;
DROP TABLE IF EXISTS `cloud`.`volumes`;
DROP TABLE IF EXISTS `cloud`.`storage`;
DROP TABLE IF EXISTS `cloud`.`data_center`;
DROP TABLE IF EXISTS `cloud`.`pricing`;
DROP TABLE IF EXISTS `cloud`.`sequence`;
DROP TABLE IF EXISTS `cloud`.`user_vm`;
DROP TABLE IF EXISTS `cloud`.`template_host_ref`;
DROP TABLE IF EXISTS `cloud`.`upload`;
DROP TABLE IF EXISTS `cloud`.`template_zone_ref`;
DROP TABLE IF EXISTS `cloud`.`dc_vnet_alloc`;
DROP TABLE IF EXISTS `cloud`.`dc_ip_address_alloc`;
DROP TABLE IF EXISTS `cloud`.`vlan`;
DROP TABLE IF EXISTS `cloud`.`host_vlan_map`;
DROP TABLE IF EXISTS `cloud`.`pod_vlan_map`;
DROP TABLE IF EXISTS `cloud`.`vm_host`;
DROP TABLE IF EXISTS `cloud`.`op_ha_work`;
DROP TABLE IF EXISTS `cloud`.`op_dc_vnet_alloc`;
DROP TABLE IF EXISTS `cloud`.`op_dc_ip_address_alloc`;
DROP TABLE IF EXISTS `cloud`.`op_vm_host`;
DROP TABLE IF EXISTS `cloud`.`op_host_queue`;
DROP TABLE IF EXISTS `cloud`.`console_proxy`;
DROP TABLE IF EXISTS `cloud`.`secondary_storage_vm`;
DROP TABLE IF EXISTS `cloud`.`domain`;
DROP TABLE IF EXISTS `cloud`.`account`;
DROP TABLE IF EXISTS `cloud`.`limit`;
DROP TABLE IF EXISTS `cloud`.`op_host_capacity`;
DROP TABLE IF EXISTS `cloud`.`alert`;
DROP TABLE IF EXISTS `cloud`.`op_lock`;
DROP TABLE IF EXISTS `cloud`.`op_host_upgrade`;
DROP TABLE IF EXISTS `cloud`.`snapshots`;
DROP TABLE IF EXISTS `cloud`.`scheduled_volume_backups`;
DROP TABLE IF EXISTS `cloud`.`disk_offering`;
DROP TABLE IF EXISTS `cloud`.`security_group`;
DROP TABLE IF EXISTS `cloud`.`network_rule_config`;
DROP TABLE IF EXISTS `cloud`.`host_details`;
DROP TABLE IF EXISTS `cloud`.`launch_permission`;
DROP TABLE IF EXISTS `cloud`.`resource_limit`;
DROP TABLE IF EXISTS `cloud`.`async_job`;
DROP TABLE IF EXISTS `cloud`.`sync_queue`;
DROP TABLE IF EXISTS `cloud`.`sync_queue_item`;
DROP TABLE IF EXISTS `cloud`.`security_group_vm_map`;
DROP TABLE IF EXISTS `cloud`.`load_balancer_vm_map`;
DROP TABLE IF EXISTS `cloud`.`load_balancer_inline_ip_map`;
DROP TABLE IF EXISTS `cloud`.`storage_pool`;
DROP TABLE IF EXISTS `cloud`.`storage_pool_host_ref`;
DROP TABLE IF EXISTS `cloud`.`template_spool_ref`;
DROP TABLE IF EXISTS `cloud`.`guest_os`;
DROP TABLE IF EXISTS `cloud`.`snapshot_policy`;
DROP TABLE IF EXISTS `cloud`.`snapshot_policy_ref`;
DROP TABLE IF EXISTS `cloud`.`snapshot_schedule`;
DROP TABLE IF EXISTS `cloud`.`op_pod_vlan_alloc`;
DROP TABLE IF EXISTS `cloud`.`storage_pool_details`;
DROP TABLE IF EXISTS `cloud`.`cluster`;
DROP TABLE IF EXISTS `cloud`.`nics`;
DROP TABLE IF EXISTS `cloud`.`networks`;
DROP TABLE IF EXISTS `cloud`.`op_networks`;
DROP TABLE IF EXISTS `cloud`.`network_offerings`;
DROP TABLE IF EXISTS `cloud`.`account_network_ref`;
DROP TABLE IF EXISTS `cloud`.`domain_network_ref`;
DROP TABLE IF EXISTS `cloud`.`instance_group`;
DROP TABLE IF EXISTS `cloud`.`instance_group_vm_map`;
DROP TABLE IF EXISTS `cloud`.`op_it_work`;
DROP TABLE IF EXISTS `cloud`.`load_balancing_ip_map`;
DROP TABLE IF EXISTS `cloud`.`load_balancing_rules`;
DROP TABLE IF EXISTS `cloud`.`port_forwarding_rules`;
DROP TABLE IF EXISTS `cloud`.`firewall_rules`;
DROP TABLE IF EXISTS `cloud`.`firewall_rules_cidrs`;
DROP TABLE IF EXISTS `cloud`.`ssh_keypairs`;
DROP TABLE IF EXISTS `cloud`.`usage_event`;
DROP TABLE IF EXISTS `cloud`.`host_tags`;
DROP TABLE IF EXISTS `cloud`.`version`;
DROP TABLE IF EXISTS `cloud`.`account_vlan_map`;
DROP TABLE IF EXISTS `cloud`.`cluster_details`;
DROP TABLE IF EXISTS `cloud`.`guest_os_category`;
DROP TABLE IF EXISTS `cloud`.`guest_os_hypervisor`;
DROP TABLE IF EXISTS `cloud`.`op_dc_link_local_ip_address_alloc`;
DROP TABLE IF EXISTS `cloud`.`op_host`;
DROP TABLE IF EXISTS `cloud`.`op_nwgrp_work`;
DROP TABLE IF EXISTS `cloud`.`op_vm_ruleset_log`;
DROP TABLE IF EXISTS `cloud`.`ovs_host_vlan_alloc`;
DROP TABLE IF EXISTS `cloud`.`ovs_tunnel`;
DROP TABLE IF EXISTS `cloud`.`ovs_tunnel_account`;
DROP TABLE IF EXISTS `cloud`.`ovs_tunnel_alloc`;
DROP TABLE IF EXISTS `cloud`.`ovs_vlan_mapping_dirty`;
DROP TABLE IF EXISTS `cloud`.`ovs_vm_flow_log`;
DROP TABLE IF EXISTS `cloud`.`ovs_work`;
DROP TABLE IF EXISTS `cloud`.`remote_access_vpn`;
DROP TABLE IF EXISTS `cloud`.`resource_count`;
DROP TABLE IF EXISTS `cloud`.`security_ingress_rule`;
DROP TABLE IF EXISTS `cloud`.`security_egress_rule`;
DROP TABLE IF EXISTS `cloud`.`stack_maid`;
DROP TABLE IF EXISTS `cloud`.`storage_pool_work`;
DROP TABLE IF EXISTS `cloud`.`user_vm_details`;
DROP TABLE IF EXISTS `cloud`.`vpn_users`;
DROP TABLE IF EXISTS `cloud`.`data_center_details`;
DROP TABLE IF EXISTS `cloud`.`network_tags`;
DROP TABLE IF EXISTS `cloud`.`op_host_transfer`;
<<<<<<< HEAD
DROP TABLE IF EXISTS `cloud`.`projects`;
=======
>>>>>>> b93c7bc6

CREATE TABLE `cloud`.`version` (
  `id` bigint unsigned NOT NULL UNIQUE AUTO_INCREMENT COMMENT 'id',
  `version` char(40) NOT NULL UNIQUE COMMENT 'version',
  `updated` datetime NOT NULL COMMENT 'Date this version table was updated',
  `step` char(32) NOT NULL COMMENT 'Step in the upgrade to this version',
  PRIMARY KEY (`id`),
  INDEX `i_version__version`(`version`)
) ENGINE=InnoDB DEFAULT CHARSET=utf8;

INSERT INTO `version` (`version`, `updated`, `step`) VALUES('@VERSION@', now(), 'Complete');

CREATE TABLE `cloud`.`op_it_work` (
  `id` char(40) COMMENT 'reservation id',
  `mgmt_server_id` bigint unsigned COMMENT 'management server id',
  `created_at` bigint unsigned NOT NULL COMMENT 'when was this work detail created',
  `thread` varchar(255) NOT NULL COMMENT 'thread name',
  `type` char(32) NOT NULL COMMENT 'type of work',
  `vm_type` char(32) NOT NULL COMMENT 'type of vm',
  `step` char(32) NOT NULL COMMENT 'state',
  `updated_at` bigint unsigned NOT NULL COMMENT 'time it was taken over',
  `instance_id` bigint unsigned NOT NULL COMMENT 'vm instance',
  `resource_type` char(32) COMMENT 'type of resource being worked on',
  `resource_id` bigint unsigned COMMENT 'resource id being worked on',
  PRIMARY KEY (`id`),
  CONSTRAINT `fk_op_it_work__mgmt_server_id` FOREIGN KEY (`mgmt_server_id`) REFERENCES `mshost`(`msid`),
  CONSTRAINT `fk_op_it_work__instance_id` FOREIGN KEY (`instance_id`) REFERENCES `vm_instance`(`id`) ON DELETE CASCADE,
  INDEX `i_op_it_work__step`(`step`)
) ENGINE=InnoDB DEFAULT CHARSET=utf8;

CREATE TABLE `cloud`.`op_networks`(
  `id` bigint unsigned NOT NULL UNIQUE KEY,
  `mac_address_seq` bigint unsigned NOT NULL DEFAULT 1 COMMENT 'mac address',
  `nics_count` int unsigned NOT NULL DEFAULT 0 COMMENT '# of nics',
  `gc` tinyint unsigned NOT NULL DEFAULT 1 COMMENT 'gc this network or not',
  `check_for_gc` tinyint unsigned NOT NULL DEFAULT 1 COMMENT 'check this network for gc or not',
  PRIMARY KEY(`id`),
  CONSTRAINT `fk_op_networks__id` FOREIGN KEY (`id`) REFERENCES `networks`(`id`) ON DELETE CASCADE
) ENGINE=InnoDB DEFAULT CHARSET=utf8;

CREATE TABLE `cloud`.`networks` (
  `id` bigint unsigned NOT NULL AUTO_INCREMENT COMMENT 'id',
  `name` varchar(255) COMMENT 'name for this network',
  `display_text` varchar(255) COMMENT 'display text for this network',
  `traffic_type` varchar(32) NOT NULL COMMENT 'type of traffic going through this network',
  `broadcast_domain_type` varchar(32) NOT NULL COMMENT 'type of broadcast domain used',
  `broadcast_uri` varchar(255) COMMENT 'broadcast domain specifier',
  `gateway` varchar(15) COMMENT 'gateway for this network configuration',
  `cidr` varchar(18) COMMENT 'network cidr', 
  `mode` varchar(32) COMMENT 'How to retrieve ip address in this network',
  `network_offering_id` bigint unsigned NOT NULL COMMENT 'network offering id that this configuration is created from',
  `data_center_id` bigint unsigned NOT NULL COMMENT 'data center id that this configuration is used in',
  `guru_name` varchar(255) NOT NULL COMMENT 'who is responsible for this type of network configuration',
  `state` varchar(32) NOT NULL COMMENT 'what state is this configuration in',
  `related` bigint unsigned NOT NULL COMMENT 'related to what other network configuration',
  `domain_id` bigint unsigned NOT NULL COMMENT 'foreign key to domain id',
  `account_id` bigint unsigned NOT NULL COMMENT 'owner of this network',
  `dns1` varchar(255) COMMENT 'comma separated DNS list',
  `dns2` varchar(255) COMMENT 'comma separated DNS list',
  `guru_data` varchar(1024) COMMENT 'data stored by the network guru that setup this network',
  `set_fields` bigint unsigned NOT NULL DEFAULT 0 COMMENT 'which fields are set already',
  `guest_type` char(32) COMMENT 'type of guest network',
  `shared` int(1) unsigned NOT NULL DEFAULT 0 COMMENT '0 if network is shared, 1 if network dedicated',
  `is_domain_specific` int(1) unsigned NOT NULL DEFAULT 0 COMMENT '1 if network is domain specific, 0 false otherwise',
  `network_domain` varchar(255) COMMENT 'domain',
  `reservation_id` char(40) COMMENT 'reservation id',
  `is_default` int(1) unsigned NOT NULL DEFAULT 0 COMMENT '1 if network is default',
  `created` datetime NOT NULL COMMENT 'date created',
  `removed` datetime COMMENT 'date removed if not null',
  `is_security_group_enabled` tinyint NOT NULL DEFAULT 0 COMMENT '1: enabled, 0: not',
  PRIMARY KEY (`id`),
  CONSTRAINT `fk_networks__network_offering_id` FOREIGN KEY (`network_offering_id`) REFERENCES `network_offerings`(`id`),
  CONSTRAINT `fk_networks__data_center_id` FOREIGN KEY (`data_center_id`) REFERENCES `data_center`(`id`) ON DELETE CASCADE,
  CONSTRAINT `fk_networks__related` FOREIGN KEY(`related`) REFERENCES `networks`(`id`) ON DELETE CASCADE,
  CONSTRAINT `fk_networks__account_id` FOREIGN KEY(`account_id`) REFERENCES `account`(`id`),
  CONSTRAINT `fk_networks__domain_id` FOREIGN KEY(`domain_id`) REFERENCES `domain`(`id`),
  INDEX `i_networks__removed`(`removed`) 
) ENGINE=InnoDB DEFAULT CHARSET=utf8;

CREATE TABLE `cloud`.`network_tags` (
  `id` bigint unsigned NOT NULL AUTO_INCREMENT COMMENT 'id',
  `network_id` bigint unsigned NOT NULL COMMENT 'id of the network',
  `tag` varchar(255) NOT NULL COMMENT 'tag',
  PRIMARY KEY (`id`),
  CONSTRAINT `fk_network_tags__network_id` FOREIGN KEY (`network_id`) REFERENCES `networks`(`id`) ON DELETE CASCADE,
  UNIQUE KEY(`network_id`, `tag`)
) ENGINE=InnoDB DEFAULT CHARSET=utf8;

CREATE TABLE `cloud`.`account_network_ref` (
  `id` bigint unsigned NOT NULL AUTO_INCREMENT COMMENT 'id',
  `account_id` bigint unsigned NOT NULL COMMENT 'account id',
  `network_id` bigint unsigned NOT NULL COMMENT 'network id',
  `is_owner` smallint(1) NOT NULL COMMENT 'is the owner of the network',
  PRIMARY KEY (`id`),
  CONSTRAINT `fk_account_network_ref__account_id` FOREIGN KEY (`account_id`) REFERENCES `account`(`id`) ON DELETE CASCADE,
  CONSTRAINT `fk_account_network_ref__networks_id` FOREIGN KEY (`network_id`) REFERENCES `networks`(`id`) ON DELETE CASCADE
) ENGINE=InnoDB DEFAULT CHARSET=utf8;

CREATE TABLE `cloud`.`nics` (
  `id` bigint unsigned NOT NULL UNIQUE AUTO_INCREMENT COMMENT 'id',
  `instance_id` bigint unsigned COMMENT 'vm instance id',
  `mac_address` varchar(17) COMMENT 'mac address',
  `ip4_address` char(40) COMMENT 'ip4 address',
  `netmask` varchar(15) COMMENT 'netmask for ip4 address',
  `gateway` varchar(15) COMMENT 'gateway',
  `ip_type` varchar(32) COMMENT 'type of ip',
  `broadcast_uri` varchar(255) COMMENT 'broadcast uri',
  `network_id` bigint unsigned NOT NULL COMMENT 'network configuration id',
  `mode` varchar(32) COMMENT 'mode of getting ip address',  
  `state` varchar(32) NOT NULL COMMENT 'state of the creation',
  `strategy` varchar(32) NOT NULL COMMENT 'reservation strategy',
  `reserver_name` varchar(255) COMMENT 'Name of the component that reserved the ip address',
  `reservation_id` varchar(64) COMMENT 'id for the reservation',
  `device_id` int(10) COMMENT 'device id for the network when plugged into the virtual machine',
  `update_time` timestamp NOT NULL COMMENT 'time the state was changed',
  `isolation_uri` varchar(255) COMMENT 'id for isolation',
  `ip6_address` char(40) COMMENT 'ip6 address',
  `default_nic` tinyint NOT NULL COMMENT "None", 
  `vm_type` varchar(32) COMMENT 'type of vm: System or User vm',
  `created` datetime NOT NULL COMMENT 'date created',
  `removed` datetime COMMENT 'date removed if not null',
  PRIMARY KEY (`id`),
  CONSTRAINT `fk_nics__instance_id` FOREIGN KEY `fk_nics__instance_id`(`instance_id`) REFERENCES `vm_instance`(`id`) ON DELETE CASCADE,
  CONSTRAINT `fk_nics__networks_id` FOREIGN KEY `fk_nics__networks_id`(`network_id`) REFERENCES `networks`(`id`),
  INDEX `i_nics__removed`(`removed`)
) ENGINE=InnoDB DEFAULT CHARSET=utf8;

CREATE TABLE `cloud`.`network_offerings` (
  `id` bigint unsigned NOT NULL UNIQUE AUTO_INCREMENT COMMENT 'id',
  `name` varchar(64) NOT NULL COMMENT 'name of the network offering',
  `unique_name` varchar(64) NOT NULL UNIQUE COMMENT 'unique name of the network offering',
  `display_text` varchar(255) NOT NULL COMMENT 'text to display to users',
  `nw_rate` smallint unsigned COMMENT 'network rate throttle mbits/s',
  `mc_rate` smallint unsigned COMMENT 'mcast rate throttle mbits/s',
  `concurrent_connections` int(10) unsigned COMMENT 'concurrent connections supported on this network',
  `traffic_type` varchar(32) NOT NULL COMMENT 'traffic type carried on this network',
  `tags` varchar(4096) COMMENT 'tags supported by this offering',
  `system_only` int(1) unsigned NOT NULL DEFAULT 0 COMMENT 'Is this network offering for system use only',
  `specify_vlan` int(1) unsigned NOT NULL DEFAULT 0 COMMENT 'Should the user specify vlan',
  `service_offering_id` bigint unsigned UNIQUE COMMENT 'service offering id that this network offering is tied to',
  `created` datetime NOT NULL COMMENT 'time the entry was created',
  `removed` datetime DEFAULT NULL COMMENT 'time the entry was removed',
  `default` int(1) unsigned NOT NULL DEFAULT 0 COMMENT '1 if network offering is default',
  `availability` varchar(255) NOT NULL COMMENT 'availability of the network',
  `dns_service` int(1) unsigned NOT NULL DEFAULT 0 COMMENT 'true if network offering provides dns service',
  `gateway_service` int(1) unsigned NOT NULL DEFAULT 0 COMMENT 'true if network offering provides gateway service',
  `firewall_service` int(1) unsigned NOT NULL DEFAULT 0 COMMENT 'true if network offering provides firewall service',
  `lb_service` int(1) unsigned NOT NULL DEFAULT 0 COMMENT 'true if network offering provides lb service',
  `userdata_service` int(1) unsigned NOT NULL DEFAULT 0 COMMENT 'true if network offering provides user data service',
  `vpn_service` int(1) unsigned NOT NULL DEFAULT 0 COMMENT 'true if network offering provides vpn service',
  `dhcp_service` int(1) unsigned NOT NULL DEFAULT 0 COMMENT 'true if network offering provides dhcp service',
  `shared_source_nat_service` int(1) unsigned NOT NULL DEFAULT 0 COMMENT 'true if the network offering provides the shared source nat service',
  `guest_type` char(32) COMMENT 'guest ip type of network offering',
  `redundant_router` int(1) unsigned NOT NULL DEFAULT 0 COMMENT 'true if network offering provides redundant routers',
  PRIMARY KEY (`id`),
  INDEX `i_network_offerings__system_only`(`system_only`),
  INDEX `i_network_offerings__removed`(`removed`)
) ENGINE=InnoDB DEFAULT CHARSET=utf8;

CREATE TABLE `cloud`.`cluster` (
  `id` bigint unsigned NOT NULL UNIQUE AUTO_INCREMENT COMMENT 'id',
  `name` varchar(255) COMMENT 'name for the cluster',
  `guid` varchar(255) UNIQUE DEFAULT NULL COMMENT 'guid for the cluster',
  `pod_id` bigint unsigned NOT NULL COMMENT 'pod id',
  `data_center_id` bigint unsigned NOT NULL COMMENT 'data center id',
  `hypervisor_type` varchar(32),
  `cluster_type` varchar(64) DEFAULT 'CloudManaged',
  `allocation_state` varchar(32) NOT NULL DEFAULT 'Enabled' COMMENT 'Is this cluster enabled for allocation for new resources',
  `managed_state` varchar(32) NOT NULL DEFAULT 'Managed' COMMENT 'Is this cluster managed by cloudstack',
  `removed` datetime COMMENT 'date removed if not null',
  PRIMARY KEY (`id`),
  CONSTRAINT `fk_cluster__data_center_id` FOREIGN KEY (`data_center_id`) REFERENCES `cloud`.`data_center`(`id`) ON DELETE CASCADE,
  CONSTRAINT `fk_cluster__pod_id` FOREIGN KEY (`pod_id`) REFERENCES `cloud`.`host_pod_ref`(`id`),
  UNIQUE `i_cluster__pod_id__name`(`pod_id`, `name`),
  INDEX `i_cluster__allocation_state`(`allocation_state`),
  INDEX `i_cluster__removed`(`removed`)
) ENGINE=InnoDB DEFAULT CHARSET=utf8;

CREATE TABLE `cloud`.`cluster_details` (
  `id` bigint unsigned NOT NULL auto_increment,
  `cluster_id` bigint unsigned NOT NULL COMMENT 'cluster id',
  `name` varchar(255) NOT NULL,
  `value` varchar(255) NOT NULL,
  PRIMARY KEY (`id`),
  CONSTRAINT `fk_cluster_details__cluster_id` FOREIGN KEY (`cluster_id`) REFERENCES `cluster`(`id`) ON DELETE CASCADE
) ENGINE=InnoDB DEFAULT CHARSET=utf8;

CREATE TABLE `cloud`.`op_host_upgrade` (
  `host_id` bigint unsigned NOT NULL UNIQUE COMMENT 'host id',
  `version` varchar(20) NOT NULL COMMENT 'version',
  `state` varchar(20) NOT NULL COMMENT 'state',
  PRIMARY KEY (`host_id`)
) ENGINE=InnoDB DEFAULT CHARSET=utf8;

CREATE TABLE `cloud`.`op_lock` (
  `key` varchar(128) NOT NULL UNIQUE COMMENT 'primary key of the table',
  `mac` varchar(17) NOT NULL COMMENT 'management server id of the server that holds this lock',
  `ip` char(40) NOT NULL COMMENT 'name of the thread that holds this lock',
  `thread` varchar(255) NOT NULL COMMENT 'Thread id that acquired this lock',
  `acquired_on` timestamp NOT NULL DEFAULT CURRENT_TIMESTAMP COMMENT 'Time acquired',
<<<<<<< HEAD
  `waiters` int NOT NULL DEFAULT 0 COMMENT 'How many have waited for this',
  PRIMARY KEY (`key`),
  INDEX `i_op_lock__mac_ip_thread`(`mac`, `ip`, `thread`)
) ENGINE=InnoDB DEFAULT CHARSET=utf8;
=======
  `waiters` int NOT NULL DEFAULT 0 COMMENT 'How many have the thread acquired this lock (reentrant)',
  PRIMARY KEY (`key`),
  INDEX `i_op_lock__mac_ip_thread`(`mac`, `ip`, `thread`)
) ENGINE=Memory DEFAULT CHARSET=utf8;
>>>>>>> b93c7bc6

CREATE TABLE  `cloud`.`configuration` (
  `category` varchar(255) NOT NULL DEFAULT 'Advanced',
  `instance` varchar(255) NOT NULL,
  `component` varchar(255) NOT NULL DEFAULT 'management-server',
  `name` varchar(255) NOT NULL,
  `value` varchar(4095),
  `description` varchar(1024),
  PRIMARY KEY (`name`),
  INDEX `i_configuration__instance`(`instance`),
  INDEX `i_configuration__name`(`name`),
  INDEX `i_configuration__category`(`category`),
  INDEX `i_configuration__component`(`component`)
) ENGINE=InnoDB DEFAULT CHARSET=utf8;

CREATE TABLE `cloud`.`op_ha_work` (
  `id` bigint unsigned UNIQUE NOT NULL AUTO_INCREMENT COMMENT 'id',
  `instance_id` bigint unsigned NOT NULL COMMENT 'vm instance that needs to be ha.',
  `type` varchar(32) NOT NULL COMMENT 'type of work',
  `vm_type` varchar(32) NOT NULL COMMENT 'VM type',
  `state` varchar(32) NOT NULL COMMENT 'state of the vm instance when this happened.',
  `mgmt_server_id` bigint unsigned COMMENT 'management server that has taken up the work of doing ha',
  `host_id` bigint unsigned COMMENT 'host that the vm is suppose to be on',
  `created` datetime NOT NULL COMMENT 'time the entry was requested',
  `tried` int(10) unsigned COMMENT '# of times tried',
  `taken` datetime COMMENT 'time it was taken by the management server',
  `step` varchar(32) NOT NULL COMMENT 'Step in the work',
  `time_to_try` bigint COMMENT 'time to try do this work',
  `updated` bigint unsigned NOT NULL COMMENT 'time the VM state was updated when it was stored into work queue',
  PRIMARY KEY (`id`),
  CONSTRAINT `fk_op_ha_work__instance_id` FOREIGN KEY `fk_op_ha_work__instance_id` (`instance_id`) REFERENCES `vm_instance` (`id`) ON DELETE CASCADE, 
  INDEX `i_op_ha_work__instance_id`(`instance_id`),
  CONSTRAINT `fk_op_ha_work__host_id` FOREIGN KEY `fk_op_ha_work__host_id` (`host_id`) REFERENCES `host` (`id`),
  INDEX `i_op_ha_work__host_id`(`host_id`), 
  INDEX `i_op_ha_work__step`(`step`), 
  INDEX `i_op_ha_work__type`(`type`),
  CONSTRAINT `fk_op_ha_work__mgmt_server_id` FOREIGN KEY `fk_op_ha_work__mgmt_server_id`(`mgmt_server_id`) REFERENCES `mshost`(`msid`),
  INDEX `i_op_ha_work__mgmt_server_id`(`mgmt_server_id`)

) ENGINE=InnoDB DEFAULT CHARSET=utf8;

CREATE TABLE `cloud`.`sequence` (
  `name` varchar(64) UNIQUE NOT NULL COMMENT 'name of the sequence',
  `value` bigint unsigned NOT NULL COMMENT 'sequence value',
  PRIMARY KEY (`name`)
) ENGINE=InnoDB DEFAULT CHARSET=utf8;

INSERT INTO `cloud`.`sequence` (name, value) VALUES ('vm_instance_seq', 1);
INSERT INTO `cloud`.`sequence` (name, value) VALUES ('vm_template_seq', 200);
INSERT INTO `cloud`.`sequence` (name, value) VALUES ('public_mac_address_seq', 1);
INSERT INTO `cloud`.`sequence` (name, value) VALUES ('private_mac_address_seq', 1);
INSERT INTO `cloud`.`sequence` (name, value) VALUES ('storage_pool_seq', 200);
INSERT INTO `cloud`.`sequence` (name, value) VALUES ('volume_seq', 1);
INSERT INTO `cloud`.`sequence` (name, value) VALUES ('networks_seq', 200);
INSERT INTO `cloud`.`sequence` (name, value) VALUES ('checkpoint_seq', 1);

CREATE TABLE `cloud`.`volumes` (
  `id` bigint unsigned NOT NULL AUTO_INCREMENT COMMENT 'Primary Key',
  `account_id` bigint unsigned NOT NULL COMMENT 'owner.  foreign key to account table',
  `domain_id` bigint unsigned NOT NULL COMMENT 'the domain that the owner belongs to',
  `pool_id` bigint unsigned  COMMENT 'pool it belongs to. foreign key to storage_pool table',
  `instance_id` bigint unsigned NULL COMMENT 'vm instance it belongs to. foreign key to vm_instance table',
  `device_id` bigint unsigned NULL COMMENT 'which device inside vm instance it is ',
  `name` varchar(255) COMMENT 'A user specified name for the volume',
  `size` bigint unsigned NOT NULL COMMENT 'total size',
  `folder` varchar(255)  COMMENT 'The folder where the volume is saved',
  `path` varchar(255) COMMENT 'Path',
  `pod_id` bigint unsigned COMMENT 'pod this volume belongs to',
  `data_center_id` bigint unsigned NOT NULL COMMENT 'data center this volume belongs to',
  `iscsi_name` varchar(255) COMMENT 'iscsi target name',
  `host_ip` char(40)  COMMENT 'host ip address for convenience',
  `volume_type` varchar(64) NOT NULL COMMENT 'root, swap or data',
  `pool_type` varchar(64) COMMENT 'type of the pool',
  `disk_offering_id` bigint unsigned NOT NULL COMMENT 'can be null for system VMs',
  `template_id` bigint unsigned COMMENT 'fk to vm_template.id',
  `first_snapshot_backup_uuid` varchar (255) COMMENT 'The first snapshot that was ever taken for this volume',
  `recreatable` tinyint(1) unsigned NOT NULL DEFAULT 0 COMMENT 'Is this volume recreatable?',
  `created` datetime COMMENT 'Date Created',
  `attached` datetime COMMENT 'Date Attached',
  `updated` datetime COMMENT 'Date updated for attach/detach',
  `removed` datetime COMMENT 'Date removed.  not null if removed',
  `state` varchar(32) COMMENT 'State machine',
  `chain_info` text COMMENT 'save possible disk chain info in primary storage',
  PRIMARY KEY (`id`),
  INDEX `i_volumes__removed`(`removed`),
  INDEX `i_volumes__pod_id`(`pod_id`),
  INDEX `i_volumes__data_center_id`(`data_center_id`),
  CONSTRAINT `fk_volumes__account_id` FOREIGN KEY `fk_volumes__account_id` (`account_id`) REFERENCES `account` (`id`),
  INDEX `i_volumes__account_id`(`account_id`),
  CONSTRAINT `fk_volumes__pool_id` FOREIGN KEY `fk_volumes__pool_id` (`pool_id`) REFERENCES `storage_pool` (`id`),
  INDEX `i_volumes__pool_id`(`pool_id`),
  CONSTRAINT `fk_volumes__instance_id` FOREIGN KEY `fk_volumes__instance_id` (`instance_id`) REFERENCES `vm_instance` (`id`) ON DELETE CASCADE,
  INDEX `i_volumes__instance_id`(`instance_id`),
  INDEX `i_volumes__state`(`state`)
) ENGINE=InnoDB DEFAULT CHARSET=utf8;

CREATE TABLE `cloud`.`snapshots` (
  `id` bigint unsigned UNIQUE NOT NULL AUTO_INCREMENT COMMENT 'Primary Key',
  `data_center_id` bigint unsigned NOT NULL,
  `account_id` bigint unsigned NOT NULL COMMENT 'owner.  foreign key to account table',
  `domain_id` bigint unsigned NOT NULL COMMENT 'the domain that the owner belongs to',
  `volume_id` bigint unsigned NOT NULL COMMENT 'volume it belongs to. foreign key to volume table',
  `disk_offering_id` bigint unsigned NOT NULL COMMENT 'from original volume',
  `status` varchar(32) COMMENT 'snapshot creation status',
  `path` varchar(255) COMMENT 'Path',
  `name` varchar(255) NOT NULL COMMENT 'snapshot name',
  `snapshot_type` int(4) NOT NULL COMMENT 'type of snapshot, e.g. manual, recurring',
  `type_description` varchar(25) COMMENT 'description of the type of snapshot, e.g. manual, recurring',
  `size` bigint unsigned NOT NULL COMMENT 'original disk size of snapshot',
  `created` datetime COMMENT 'Date Created',
  `removed` datetime COMMENT 'Date removed.  not null if removed',
  `backup_snap_id` varchar(255) COMMENT 'Back up uuid of the snapshot',
  `swift_id` bigint unsigned COMMENT 'which swift',
  `swift_name` varchar(255) COMMENT 'Back up name in swift',
  `sechost_id` bigint unsigned COMMENT 'secondary storage host id',
  `prev_snap_id` bigint unsigned COMMENT 'Id of the most recent snapshot',
  `hypervisor_type` varchar(32) NOT NULL COMMENT 'hypervisor that the snapshot was taken under',
  `version` varchar(32) COMMENT 'snapshot version',
  PRIMARY KEY (`id`)
) ENGINE=InnoDB DEFAULT CHARSET=utf8;

CREATE TABLE `cloud`.`vlan` (
  `id` bigint unsigned NOT NULL UNIQUE AUTO_INCREMENT,
  `vlan_id` varchar(255),
  `vlan_gateway` varchar(255),
  `vlan_netmask` varchar(255),
  `description` varchar(255),
  `vlan_type` varchar(255),
  `data_center_id` bigint unsigned NOT NULL,
  `network_id` bigint unsigned NOT NULL COMMENT 'id of corresponding network offering',
  PRIMARY KEY (`id`),
  #CONSTRAINT `fk_vlan__network_id` FOREIGN KEY (`network_id`) REFERENCES `networks`(`id`),
  CONSTRAINT `fk_vlan__data_center_id` FOREIGN KEY (`data_center_id`) REFERENCES `data_center`(`id`)
) ENGINE=InnoDB DEFAULT CHARSET=utf8;

CREATE TABLE `cloud`.`pod_vlan_map` (
  `id` bigint unsigned NOT NULL UNIQUE AUTO_INCREMENT,
  `pod_id` bigint unsigned NOT NULL COMMENT 'pod id. foreign key to pod table',
  `vlan_db_id` bigint unsigned NOT NULL COMMENT 'database id of vlan. foreign key to vlan table',
  PRIMARY KEY (`id`),
  CONSTRAINT `fk_pod_vlan_map__pod_id` FOREIGN KEY (`pod_id`) REFERENCES `host_pod_ref` (`id`) ON DELETE CASCADE,
  INDEX `i_pod_vlan_map__pod_id`(`pod_id`),
  CONSTRAINT `fk_pod_vlan_map__vlan_id` FOREIGN KEY (`vlan_db_id`) REFERENCES `vlan` (`id`) ON DELETE CASCADE,
  INDEX `i_pod_vlan_map__vlan_id`(`vlan_db_id`)
) ENGINE=InnoDB DEFAULT CHARSET=utf8;

CREATE TABLE `cloud`.`account_vlan_map` (
  `id` bigint unsigned NOT NULL UNIQUE AUTO_INCREMENT,
  `account_id` bigint unsigned NOT NULL COMMENT 'account id. foreign key to account table',
  `vlan_db_id` bigint unsigned NOT NULL COMMENT 'database id of vlan. foreign key to vlan table',
  PRIMARY KEY (`id`),
  CONSTRAINT `fk_account_vlan_map__account_id` FOREIGN KEY (`account_id`) REFERENCES `account` (`id`) ON DELETE CASCADE,
  INDEX `i_account_vlan_map__account_id`(`account_id`),
  CONSTRAINT `fk_account_vlan_map__vlan_id` FOREIGN KEY (`vlan_db_id`) REFERENCES `vlan` (`id`) ON DELETE CASCADE,
  INDEX `i_account_vlan_map__vlan_id`(`vlan_db_id`)
) ENGINE=InnoDB DEFAULT CHARSET=utf8;

CREATE TABLE  `cloud`.`data_center` (
  `id` bigint unsigned NOT NULL UNIQUE AUTO_INCREMENT,
  `name` varchar(255),
  `description` varchar(255),
  `dns1` varchar(255) NOT NULL,
  `dns2` varchar(255),
  `internal_dns1` varchar(255) NOT NULL,
  `internal_dns2` varchar(255),
  `gateway` varchar(15),
  `netmask` varchar(15),
  `vnet` varchar(255),
  `router_mac_address` varchar(17) NOT NULL DEFAULT '02:00:00:00:00:01' COMMENT 'mac address for the router within the domain',
  `mac_address` bigint unsigned NOT NULL DEFAULT '1' COMMENT 'Next available mac address for the ethernet card interacting with public internet',
  `guest_network_cidr` varchar(18),
  `domain` varchar(100) COMMENT 'Network domain name of the Vms of the zone',
  `domain_id` bigint unsigned COMMENT 'domain id for the parent domain to this zone (null signifies public zone)',
  `networktype` varchar(255) NOT NULL DEFAULT 'Basic' COMMENT 'Network type of the zone',
  `dns_provider` char(64) DEFAULT 'VirtualRouter',
  `gateway_provider` char(64) DEFAULT 'VirtualRouter',
  `firewall_provider` char(64) DEFAULT 'VirtualRouter',
  `dhcp_provider` char(64) DEFAULT 'VirtualRouter',
  `lb_provider` char(64) DEFAULT 'VirtualRouter',
  `vpn_provider` char(64) DEFAULT 'VirtualRouter',
  `userdata_provider` char(64) DEFAULT 'VirtualRouter',
  `is_security_group_enabled` tinyint NOT NULL DEFAULT 0 COMMENT '1: enabled, 0: not',
  `allocation_state` varchar(32) NOT NULL DEFAULT 'Enabled' COMMENT 'Is this data center enabled for allocation for new resources',
  `zone_token` varchar(255),
  `removed` datetime COMMENT 'date removed if not null',
  PRIMARY KEY  (`id`),
  CONSTRAINT `fk_data_center__domain_id` FOREIGN KEY (`domain_id`) REFERENCES `domain`(`id`),
  INDEX `i_data_center__domain_id`(`domain_id`),
  INDEX `i_data_center__allocation_state`(`allocation_state`),
  INDEX `i_data_center__zone_token`(`zone_token`),
  INDEX `i_data_center__removed`(`removed`)
) ENGINE=InnoDB DEFAULT CHARSET=utf8;

CREATE TABLE `cloud`.`op_dc_ip_address_alloc` (
  `id` bigint unsigned NOT NULL AUTO_INCREMENT COMMENT 'primary key',
  `ip_address` char(40) NOT NULL COMMENT 'ip address',
  `data_center_id` bigint unsigned NOT NULL COMMENT 'data center it belongs to',
  `pod_id` bigint unsigned NOT NULL COMMENT 'pod it belongs to',
  `nic_id` bigint unsigned NULL COMMENT 'nic id',
  `reservation_id` char(40) NULL COMMENT 'reservation id',
  `taken` datetime COMMENT 'Date taken',
  `mac_address` bigint unsigned NOT NULL COMMENT 'mac address for management ips',
  PRIMARY KEY (`id`),
  CONSTRAINT `fk_op_dc_ip_address_alloc__data_center_id` FOREIGN KEY (`data_center_id`) REFERENCES `data_center`(`id`) ON DELETE CASCADE,
  INDEX `i_op_dc_ip_address_alloc__pod_id__data_center_id__taken` (`pod_id`, `data_center_id`, `taken`, `nic_id`),
  UNIQUE `i_op_dc_ip_address_alloc__ip_address__data_center_id`(`ip_address`, `data_center_id`),
  CONSTRAINT `fk_op_dc_ip_address_alloc__pod_id` FOREIGN KEY (`pod_id`) REFERENCES `host_pod_ref` (`id`) ON DELETE CASCADE,
  INDEX `i_op_dc_ip_address_alloc__pod_id`(`pod_id`)
) ENGINE=InnoDB DEFAULT CHARSET=utf8;

CREATE TABLE `cloud`.`op_dc_link_local_ip_address_alloc` (
  `id` bigint unsigned NOT NULL AUTO_INCREMENT COMMENT 'primary key',
  `ip_address` char(40) NOT NULL COMMENT 'ip address',
  `data_center_id` bigint unsigned NOT NULL COMMENT 'data center it belongs to',
  `pod_id` bigint unsigned NOT NULL COMMENT 'pod it belongs to',
  `nic_id` bigint unsigned NULL COMMENT 'instance id',
  `reservation_id` char(40) NULL COMMENT 'reservation id used to reserve this network',
  `taken` datetime COMMENT 'Date taken',
  PRIMARY KEY (`id`),
  INDEX `i_op_dc_link_local_ip_address_alloc__pod_id`(`pod_id`),
  INDEX `i_op_dc_link_local_ip_address_alloc__data_center_id`(`data_center_id`),
  INDEX `i_op_dc_link_local_ip_address_alloc__nic_id_reservation_id`(`nic_id`,`reservation_id`)
) ENGINE=InnoDB DEFAULT CHARSET=utf8;

CREATE TABLE  `cloud`.`host_pod_ref` (
  `id` bigint unsigned NOT NULL UNIQUE auto_increment,
  `name` varchar(255),
  `data_center_id` bigint unsigned NOT NULL,
  `gateway` varchar(255) NOT NULL COMMENT 'gateway for the pod',
  `cidr_address` varchar(15) NOT NULL COMMENT 'CIDR address for the pod',
  `cidr_size` bigint unsigned NOT NULL COMMENT 'CIDR size for the pod',
  `description` varchar(255) COMMENT 'store private ip range in startIP-endIP format',  
  `allocation_state` varchar(32) NOT NULL DEFAULT 'Enabled' COMMENT 'Is this Pod enabled for allocation for new resources',
  `external_dhcp` tinyint NOT NULL DEFAULT 0 COMMENT 'Is this Pod using external DHCP',
  `removed` datetime COMMENT 'date removed if not null',
  PRIMARY KEY  (`id`),
  UNIQUE KEY (`name`, `data_center_id`),
  INDEX `i_host_pod_ref__data_center_id`(`data_center_id`),
  INDEX `i_host_pod_ref__allocation_state`(`allocation_state`),
  INDEX `i_host_pod_ref__removed`(`removed`)
  
) ENGINE=InnoDB DEFAULT CHARSET=utf8;

CREATE TABLE `cloud`.`op_dc_vnet_alloc` (
    `id` bigint unsigned NOT NULL AUTO_INCREMENT COMMENT 'primary id',
    `vnet` varchar(18) NOT NULL COMMENT 'vnet',
    `data_center_id` bigint unsigned NOT NULL COMMENT 'data center the vnet belongs to',
    `reservation_id` char(40) NULL COMMENT 'reservation id',
    `account_id` bigint unsigned NULL COMMENT 'account the vnet belongs to right now',
    `taken` datetime COMMENT 'Date taken',
    PRIMARY KEY (`id`),
    UNIQUE `i_op_dc_vnet_alloc__vnet__data_center_id__account_id`(`vnet`, `data_center_id`, `account_id`),
    INDEX `i_op_dc_vnet_alloc__dc_taken`(`data_center_id`, `taken`),
    UNIQUE `i_op_dc_vnet_alloc__vnet__data_center_id`(`vnet`, `data_center_id`)
) ENGINE=InnoDB DEFAULT CHARSET=utf8;

CREATE TABLE `cloud`.`firewall_rules` (
  `id` bigint unsigned NOT NULL auto_increment COMMENT 'id',
  `ip_address_id` bigint unsigned NOT NULL COMMENT 'id of the corresponding ip address',
  `start_port` int(10) COMMENT 'starting port of a port range',
  `end_port` int(10) COMMENT 'end port of a port range',
  `state` char(32) NOT NULL COMMENT 'current state of this rule',
  `protocol` char(16) NOT NULL default 'TCP' COMMENT 'protocol to open these ports for',
  `purpose` char(32) NOT NULL COMMENT 'why are these ports opened?',
  `account_id` bigint unsigned NOT NULL COMMENT 'owner id',
  `domain_id` bigint unsigned NOT NULL COMMENT 'domain id',
  `network_id` bigint unsigned NOT NULL COMMENT 'network id',
  `xid` char(40) NOT NULL COMMENT 'external id',
  `created` datetime COMMENT 'Date created',
  `icmp_code` int(10) COMMENT 'The ICMP code (if protocol=ICMP). A value of -1 means all codes for the given ICMP type.',
  `icmp_type` int(10) COMMENT 'The ICMP type (if protocol=ICMP). A value of -1 means all types.',
<<<<<<< HEAD
=======
  `related` bigint unsigned COMMENT 'related to what other firewall rule',
>>>>>>> b93c7bc6
  PRIMARY KEY  (`id`),
  CONSTRAINT `fk_firewall_rules__ip_address_id` FOREIGN KEY(`ip_address_id`) REFERENCES `user_ip_address`(`id`),
  CONSTRAINT `fk_firewall_rules__network_id` FOREIGN KEY(`network_id`) REFERENCES `networks`(`id`) ON DELETE CASCADE,
  CONSTRAINT `fk_firewall_rules__account_id` FOREIGN KEY(`account_id`) REFERENCES `account`(`id`) ON DELETE CASCADE,
  CONSTRAINT `fk_firewall_rules__domain_id` FOREIGN KEY(`domain_id`) REFERENCES `domain`(`id`) ON DELETE CASCADE,
  CONSTRAINT `fk_firewall_rules__related` FOREIGN KEY(`related`) REFERENCES `firewall_rules`(`id`) ON DELETE CASCADE,
  INDEX `i_firewall_rules__purpose`(`purpose`)
) ENGINE=InnoDB DEFAULT CHARSET=utf8;

CREATE TABLE  `cloud`.`firewall_rules_cidrs` (
  `id` bigint(20) unsigned NOT NULL AUTO_INCREMENT COMMENT 'id',
  `firewall_rule_id` bigint(20) unsigned NOT NULL COMMENT 'firewall rule id',
  `source_cidr` varchar(18) DEFAULT NULL,
  PRIMARY KEY (`id`),
  KEY `fk_firewall_cidrs_firewall_rules` (`firewall_rule_id`),
  UNIQUE INDEX  `unique_rule_cidrs` (`firewall_rule_id`, `source_cidr`),
  CONSTRAINT `fk_firewall_cidrs_firewall_rules` FOREIGN KEY (`firewall_rule_id`) REFERENCES `firewall_rules` (`id`) ON DELETE CASCADE
) ENGINE=InnoDB DEFAULT CHARSET=utf8;

CREATE TABLE  `cloud`.`firewall_rules_cidrs` (
  `id` bigint(20) unsigned NOT NULL AUTO_INCREMENT COMMENT 'id',
  `firewall_rule_id` bigint(20) unsigned NOT NULL COMMENT 'firewall rule id',
  `source_cidr` varchar(18) DEFAULT NULL,
  PRIMARY KEY (`id`),
  KEY `fk_firewall_cidrs_firewall_rules` (`firewall_rule_id`),
  UNIQUE INDEX  `unique_rule_cidrs` (`firewall_rule_id`, `source_cidr`),
  CONSTRAINT `fk_firewall_cidrs_firewall_rules` FOREIGN KEY (`firewall_rule_id`) REFERENCES `firewall_rules` (`id`) ON DELETE CASCADE
) ENGINE=InnoDB DEFAULT CHARSET=utf8;

CREATE TABLE `cloud`.`load_balancing_rules` (
  `id` bigint unsigned NOT NULL,
  `name` varchar(255) NOT NULL,
  `description` varchar(4096) NULL COMMENT 'description',
  `default_port_start` int(10) NOT NULL COMMENT 'default private port range start',
  `default_port_end` int(10) NOT NULL COMMENT 'default destination port range end',
  `algorithm` varchar(255) NOT NULL,
  PRIMARY KEY  (`id`),
  CONSTRAINT `fk_load_balancing_rules__id` FOREIGN KEY(`id`) REFERENCES `firewall_rules`(`id`) ON DELETE CASCADE
) ENGINE=InnoDB DEFAULT CHARSET=utf8;

CREATE TABLE `cloud`.`load_balancer_vm_map` (
  `id` bigint unsigned NOT NULL auto_increment,
  `load_balancer_id` bigint unsigned NOT NULL,
  `instance_id` bigint unsigned NOT NULL,
  `revoke` tinyint(1) unsigned NOT NULL DEFAULT 0 COMMENT '1 is when rule is set for Revoke',
  PRIMARY KEY  (`id`),
  UNIQUE KEY (`load_balancer_id`, `instance_id`),
  CONSTRAINT `fk_load_balancer_vm_map__load_balancer_id` FOREIGN KEY(`load_balancer_id`) REFERENCES `load_balancing_rules`(`id`) ON DELETE CASCADE,
  CONSTRAINT `fk_load_balancer_vm_map__instance_id` FOREIGN KEY(`instance_id`) REFERENCES `vm_instance`(`id`) ON DELETE CASCADE
) ENGINE=InnoDB DEFAULT CHARSET=utf8;

CREATE TABLE `cloud`.`inline_load_balancer_nic_map` (
  `id` bigint unsigned NOT NULL auto_increment,
  `load_balancer_id` bigint unsigned NOT NULL,
  `public_ip_address` char(40) NOT NULL,
  `nic_id` bigint unsigned NULL COMMENT 'nic id',
  PRIMARY KEY  (`id`),
  UNIQUE KEY (`nic_id`),
  CONSTRAINT `fk_inline_load_balancer_nic_map__load_balancer_id` FOREIGN KEY(`load_balancer_id`) REFERENCES `load_balancing_rules`(`id`) ON DELETE CASCADE,
  CONSTRAINT `fk_inline_load_balancer_nic_map__nic_id` FOREIGN KEY(`nic_id`) REFERENCES `nics`(`id`) ON DELETE CASCADE
) ENGINE=InnoDB DEFAULT CHARSET=utf8;

CREATE TABLE `cloud`.`port_forwarding_rules` (
  `id` bigint unsigned NOT NULL COMMENT 'id',
  `instance_id` bigint unsigned NOT NULL COMMENT 'vm instance id',
  `dest_ip_address` char(40) NOT NULL COMMENT 'id_address',
  `dest_port_start` int(10) NOT NULL COMMENT 'starting port of the port range to map to',
  `dest_port_end` int(10) NOT NULL COMMENT 'end port of the the port range to map to',
  PRIMARY KEY (`id`),
  CONSTRAINT `fk_port_forwarding_rules__id` FOREIGN KEY(`id`) REFERENCES `firewall_rules`(`id`) ON DELETE CASCADE,
  CONSTRAINT `fk_port_forwarding_rules__instance_id` FOREIGN KEY `fk_port_forwarding_rules__instance_id` (`instance_id`) REFERENCES `vm_instance` (`id`) ON DELETE CASCADE
) ENGINE=InnoDB DEFAULT CHARSET=utf8;

CREATE TABLE  `cloud`.`host` (
  `id` bigint unsigned NOT NULL auto_increment,
  `name` varchar(255) NOT NULL,
  `status` varchar(32) NOT NULL,
  `type` varchar(32) NOT NULL,
  `private_ip_address` char(40) NOT NULL,
  `private_netmask` varchar(15),
  `private_mac_address` varchar(17),
  `storage_ip_address` char(40) NOT NULL,
  `storage_netmask` varchar(15),
  `storage_mac_address` varchar(17),
  `storage_ip_address_2` char(40),
  `storage_mac_address_2` varchar(17),
  `storage_netmask_2` varchar(15),
  `cluster_id` bigint unsigned COMMENT 'foreign key to cluster',
  `public_ip_address` char(40),
  `public_netmask` varchar(15),
  `public_mac_address` varchar(17),
  `proxy_port` int(10) unsigned,
  `data_center_id` bigint unsigned NOT NULL,
  `pod_id` bigint unsigned,
  `cpus` int(10) unsigned,
  `speed` int(10) unsigned,
  `url` varchar(255) COMMENT 'iqn for the servers',
  `fs_type` varchar(32),
  `hypervisor_type` varchar(32) COMMENT 'hypervisor type, can be NONE for storage',
  `ram` bigint unsigned,
  `resource` varchar(255) DEFAULT NULL COMMENT 'If it is a local resource, this is the class name',
  `version` varchar(40) NOT NULL,
  `parent` varchar(255) COMMENT 'parent path for the storage server',
  `total_size` bigint unsigned COMMENT 'TotalSize',
  `capabilities` varchar(255) COMMENT 'host capabilities in comma separated list',
  `guid` varchar(255) UNIQUE,
  `available` int(1) unsigned NOT NULL DEFAULT 1 COMMENT 'Is this host ready for more resources?',
  `setup` int(1) unsigned NOT NULL DEFAULT 0 COMMENT 'Is this host already setup?',
  `dom0_memory` bigint unsigned NOT NULL COMMENT 'memory used by dom0 for computing and routing servers',
  `last_ping` int(10) unsigned NOT NULL COMMENT 'time in seconds from the start of machine of the last ping',
  `mgmt_server_id` bigint unsigned COMMENT 'ManagementServer this host is connected to.',
  `disconnected` datetime COMMENT 'Time this was disconnected',
  `created` datetime COMMENT 'date the host first signed on',
  `removed` datetime COMMENT 'date removed if not null',
  `allocation_state` varchar(32) NOT NULL DEFAULT 'Enabled' COMMENT 'Is this host enabled for allocation for new resources',
  PRIMARY KEY  (`id`),
  INDEX `i_host__removed`(`removed`),
  INDEX `i_host__last_ping`(`last_ping`),
  INDEX `i_host__status`(`status`),
  INDEX `i_host__data_center_id`(`data_center_id`),
  INDEX `i_host__allocation_state`(`allocation_state`),
  CONSTRAINT `fk_host__pod_id` FOREIGN KEY (`pod_id`) REFERENCES `host_pod_ref` (`id`) ON DELETE CASCADE,
  INDEX `i_host__pod_id`(`pod_id`),
  CONSTRAINT `fk_host__cluster_id` FOREIGN KEY (`cluster_id`) REFERENCES `cloud`.`cluster`(`id`)
) ENGINE=InnoDB DEFAULT CHARSET=utf8;

CREATE TABLE `cloud`.`op_host` (
  `id` bigint unsigned NOT NULL UNIQUE COMMENT 'host id',
  `sequence` bigint unsigned DEFAULT 1 NOT NULL COMMENT 'sequence for the host communication',
  PRIMARY KEY (`id`),
  CONSTRAINT `fk_op_host__id` FOREIGN KEY (`id`) REFERENCES `host`(`id`) ON DELETE CASCADE 
) ENGINE = InnoDB DEFAULT CHARSET=utf8;

CREATE TABLE `cloud`.`host_details` (
  `id` bigint unsigned NOT NULL auto_increment,
  `host_id` bigint unsigned NOT NULL COMMENT 'host id',
  `name` varchar(255) NOT NULL,
  `value` varchar(255) NOT NULL,
  PRIMARY KEY (`id`),
  CONSTRAINT `fk_host_details__host_id` FOREIGN KEY (`host_id`) REFERENCES `host`(`id`) ON DELETE CASCADE
) ENGINE=InnoDB DEFAULT CHARSET=utf8;

CREATE TABLE  `cloud`.`mshost` (
  `id` bigint unsigned NOT NULL auto_increment,
  `msid` bigint unsigned NOT NULL UNIQUE COMMENT 'management server id derived from MAC address',
  `runid` bigint NOT NULL DEFAULT 0 COMMENT 'run id, combined with msid to form a cluster session',
  `name` varchar(255),
  `state` varchar(10) NOT NULL DEFAULT 'Down',
  `version` varchar(255),
  `service_ip` char(40) NOT NULL,
  `service_port` integer NOT NULL,
  `last_update` DATETIME NULL COMMENT 'Last record update time',
  `removed` datetime COMMENT 'date removed if not null',
  `alert_count` integer NOT NULL DEFAULT 0,
  PRIMARY KEY  (`id`),
  INDEX `i_mshost__removed`(`removed`),
  INDEX `i_mshost__last_update`(`last_update`)
) ENGINE=InnoDB DEFAULT CHARSET=utf8;

CREATE TABLE `cloud`.`host_tags` (
  `id` bigint unsigned NOT NULL auto_increment,
  `host_id` bigint unsigned NOT NULL COMMENT 'host id',
  `tag` varchar(255) NOT NULL,
  PRIMARY KEY (`id`),
  CONSTRAINT `fk_host_tags__host_id` FOREIGN KEY (`host_id`) REFERENCES `host`(`id`) ON DELETE CASCADE
) ENGINE=InnoDB DEFAULT CHARSET=utf8;

CREATE TABLE  `cloud`.`user` (
  `id` bigint unsigned NOT NULL auto_increment,
  `username` varchar(255) NOT NULL,
  `password` varchar(255) NOT NULL,
  `account_id` bigint unsigned NOT NULL,
  `firstname` varchar(255) default NULL,
  `lastname` varchar(255) default NULL,
  `email` varchar(255) default NULL,
  `state` varchar(10) NOT NULL default 'enabled',
  `api_key` varchar(255) default NULL,
  `secret_key` varchar(255) default NULL,
  `created` datetime NOT NULL COMMENT 'date created',
  `removed` datetime COMMENT 'date removed',
  `timezone` varchar(30) default NULL,
  `registration_token` varchar(255) default NULL,
  `is_registered` tinyint NOT NULL DEFAULT 0 COMMENT '1: yes, 0: no',
  PRIMARY KEY  (`id`),
  INDEX `i_user__removed`(`removed`),
  INDEX `i_user__secret_key_removed`(`secret_key`, `removed`),
  UNIQUE `i_user__api_key`(`api_key`),
  CONSTRAINT `fk_user__account_id` FOREIGN KEY `fk_user__account_id` (`account_id`) REFERENCES `account` (`id`) ON DELETE CASCADE,
  INDEX `i_user__account_id`(`account_id`)
) ENGINE=InnoDB AUTO_INCREMENT=1 DEFAULT CHARSET=utf8;

CREATE TABLE  `cloud`.`event` (
  `id` bigint unsigned NOT NULL auto_increment,
  `type` varchar(32) NOT NULL,
  `state` varchar(32) NOT NULL DEFAULT 'Completed',
  `description` varchar(1024) NOT NULL,
  `user_id` bigint unsigned NOT NULL,
  `account_id` bigint unsigned NOT NULL,
  `created` datetime NOT NULL,
  `level` varchar(16) NOT NULL,
  `start_id` bigint unsigned NOT NULL DEFAULT 0,
  `parameters` varchar(1024) NULL,
  PRIMARY KEY  (`id`)
) ENGINE=InnoDB DEFAULT CHARSET=utf8;

CREATE TABLE  `cloud`.`user_ip_address` (
  `id` bigint unsigned NOT NULL UNIQUE auto_increment,
  `account_id` bigint unsigned NULL,
  `domain_id` bigint unsigned NULL,
  `public_ip_address` char(40) NOT NULL,
  `data_center_id` bigint unsigned NOT NULL COMMENT 'zone that it belongs to',
  `source_nat` int(1) unsigned NOT NULL default '0',
  `allocated` datetime NULL COMMENT 'Date this ip was allocated to someone',
  `vlan_db_id` bigint unsigned NOT NULL,
  `one_to_one_nat` int(1) unsigned NOT NULL default '0',
  `vm_id` bigint unsigned COMMENT 'vm id the one_to_one nat ip is assigned to',
  `state` char(32) NOT NULL default 'Free' COMMENT 'state of the ip address',
  `mac_address` bigint unsigned NOT NULL COMMENT 'mac address of this ip',
  `source_network_id` bigint unsigned NOT NULL COMMENT 'network id ip belongs to',
  `network_id` bigint unsigned COMMENT 'network this public ip address is associated with',
  PRIMARY KEY (`id`),
  UNIQUE (`public_ip_address`, `source_network_id`),
  CONSTRAINT `fk_user_ip_address__source_network_id` FOREIGN KEY (`source_network_id`) REFERENCES `networks`(`id`),
  CONSTRAINT `fk_user_ip_address__network_id` FOREIGN KEY (`network_id`) REFERENCES `networks`(`id`),
  CONSTRAINT `fk_user_ip_address__account_id` FOREIGN KEY (`account_id`) REFERENCES `account`(`id`),
  CONSTRAINT `fk_user_ip_address__vm_id` FOREIGN KEY (`vm_id`) REFERENCES `vm_instance`(`id`),
  CONSTRAINT `fk_user_ip_address__vlan_db_id` FOREIGN KEY (`vlan_db_id`) REFERENCES `vlan`(`id`) ON DELETE CASCADE,
  CONSTRAINT `fk_user_ip_address__data_center_id` FOREIGN KEY (`data_center_id`) REFERENCES `data_center`(`id`) ON DELETE CASCADE,
  INDEX `i_user_ip_address__allocated`(`allocated`),
  INDEX `i_user_ip_address__source_nat`(`source_nat`)
) ENGINE=InnoDB DEFAULT CHARSET=utf8;


CREATE TABLE  `cloud`.`user_statistics` (
  `id` bigint unsigned UNIQUE NOT NULL AUTO_INCREMENT,
  `data_center_id` bigint unsigned NOT NULL,
  `account_id` bigint unsigned NOT NULL,
  `public_ip_address` char(40),
  `device_id` bigint unsigned NOT NULL,
  `device_type` varchar(32) NOT NULL,
  `network_id` bigint unsigned,
  `net_bytes_received` bigint unsigned NOT NULL default '0',
  `net_bytes_sent` bigint unsigned NOT NULL default '0',
  `current_bytes_received` bigint unsigned NOT NULL default '0',
  `current_bytes_sent` bigint unsigned NOT NULL default '0',
  PRIMARY KEY  (`id`),
  UNIQUE KEY (`account_id`, `data_center_id`, `public_ip_address`, `device_id`, `device_type`)
) ENGINE=InnoDB DEFAULT CHARSET=utf8;

CREATE TABLE  `cloud`.`vm_template` (
  `id` bigint unsigned NOT NULL auto_increment,
  `unique_name` varchar(255) NOT NULL,
  `name` varchar(255) NOT NULL,
  `public` int(1) unsigned NOT NULL,
  `featured` int(1) unsigned NOT NULL,
  `type` varchar(32) NULL,
  `hvm`  int(1) unsigned NOT NULL COMMENT 'requires HVM',
  `bits` int(6) unsigned NOT NULL COMMENT '32 bit or 64 bit',
  `url` varchar(255) NULL COMMENT 'the url where the template exists externally',
  `format` varchar(32) NOT NULL COMMENT 'format for the template', 
  `created` datetime NOT NULL COMMENT 'Date created',
  `removed` datetime COMMENT 'Date removed if not null',
  `account_id` bigint unsigned NOT NULL COMMENT 'id of the account that created this template',
  `checksum` varchar(255) COMMENT 'checksum for the template root disk',
  `display_text` varchar(4096) NULL COMMENT 'Description text set by the admin for display purpose only',
  `enable_password` int(1) unsigned NOT NULL default 1 COMMENT 'true if this template supports password reset',
  `guest_os_id` bigint unsigned NOT NULL COMMENT 'the OS of the template',
  `bootable` int(1) unsigned NOT NULL default 1 COMMENT 'true if this template represents a bootable ISO',
  `prepopulate` int(1) unsigned NOT NULL default 0 COMMENT 'prepopulate this template to primary storage',
  `cross_zones` int(1) unsigned NOT NULL default 0 COMMENT 'Make this template available in all zones',
  `extractable` int(1) unsigned NOT NULL default 0 COMMENT 'Is this template extractable',
  `hypervisor_type` varchar(32) COMMENT 'hypervisor that the template belongs to',
  `source_template_id` bigint unsigned COMMENT 'Id of the original template, if this template is created from snapshot',
  PRIMARY KEY  (`id`),
  INDEX `i_vm_template__removed`(`removed`)
) ENGINE=InnoDB DEFAULT CHARSET=utf8;

CREATE TABLE  `cloud`.`vm_instance` (
  `id` bigint unsigned UNIQUE NOT NULL,
  `name` varchar(255) NOT NULL,
  `instance_name` varchar(255) NOT NULL COMMENT 'name of the vm instance running on the hosts',
  `state` varchar(32) NOT NULL,
  `vm_template_id` bigint unsigned,
  `guest_os_id` bigint unsigned NOT NULL,
  `private_mac_address` varchar(17),
  `private_ip_address` char(40),
  `private_netmask` varchar(15),
  `pod_id` bigint unsigned,
  `data_center_id` bigint unsigned NOT NULL COMMENT 'Data Center the instance belongs to',
  `host_id` bigint unsigned,
  `last_host_id` bigint unsigned COMMENT 'tentative host for first run or last host that it has been running on',
  `proxy_id` bigint unsigned NULL COMMENT 'console proxy allocated in previous session',
  `proxy_assign_time` DATETIME NULL COMMENT 'time when console proxy was assigned',
  `vnc_password` varchar(255) NOT NULL COMMENT 'vnc password',
  `ha_enabled` tinyint(1) NOT NULL DEFAULT 0 COMMENT 'Should HA be enabled for this VM',
  `limit_cpu_use` tinyint(1) unsigned NOT NULL DEFAULT 0 COMMENT 'Limit the cpu usage to service offering',
  `update_count` bigint unsigned NOT NULL DEFAULT 0 COMMENT 'date state was updated',
  `update_time` datetime COMMENT 'date the destroy was requested',
  `created` datetime NOT NULL COMMENT 'date created',
  `removed` datetime COMMENT 'date removed if not null',
  `type` varchar(32) NOT NULL COMMENT 'type of vm it is',
  `vm_type` varchar(32) NOT NULL COMMENT 'vm type',
  `account_id` bigint unsigned NOT NULL COMMENT 'user id of owner',
  `domain_id` bigint unsigned NOT NULL,
  `service_offering_id` bigint unsigned NOT NULL COMMENT 'service offering id',
  `reservation_id` char(40) COMMENT 'reservation id',
  `hypervisor_type` char(32) COMMENT 'hypervisor type',
  PRIMARY KEY  (`id`),
  INDEX `i_vm_instance__removed`(`removed`),
  INDEX `i_vm_instance__type`(`type`),
  INDEX `i_vm_instance__pod_id`(`pod_id`),
  INDEX `i_vm_instance__update_time`(`update_time`),
  INDEX `i_vm_instance__update_count`(`update_count`),
  INDEX `i_vm_instance__state`(`state`),
  INDEX `i_vm_instance__data_center_id`(`data_center_id`),
  CONSTRAINT `fk_vm_instance__host_id` FOREIGN KEY `fk_vm_instance__host_id` (`host_id`) REFERENCES `host` (`id`),
  CONSTRAINT `fk_vm_instance__last_host_id` FOREIGN KEY `fk_vm_instance__last_host_id` (`last_host_id`) REFERENCES `host`(`id`),
  CONSTRAINT `fk_vm_instance__template_id` FOREIGN KEY `fk_vm_instance__template_id` (`vm_template_id`) REFERENCES `vm_template` (`id`),
  INDEX `i_vm_instance__template_id`(`vm_template_id`),
  CONSTRAINT `fk_vm_instance__account_id` FOREIGN KEY `fk_vm_instance__account_id` (`account_id`) REFERENCES `account` (`id`),
  INDEX `i_vm_instance__account_id`(`account_id`),
  CONSTRAINT `fk_vm_instance__service_offering_id` FOREIGN KEY `fk_vm_instance__service_offering_id` (`service_offering_id`) REFERENCES `service_offering` (`id`),
  INDEX `i_vm_instance__service_offering_id`(`service_offering_id`)
) ENGINE=InnoDB DEFAULT CHARSET=utf8;

CREATE TABLE `cloud`.`user_vm` (
  `id` bigint unsigned UNIQUE NOT NULL,
  `iso_id` bigint unsigned,
  `display_name` varchar(255),
  `user_data` varchar(2048),
  PRIMARY KEY (`id`),
  CONSTRAINT `fk_user_vm__id` FOREIGN KEY `fk_user_vm__id` (`id`) REFERENCES `vm_instance`(`id`) ON DELETE CASCADE
) ENGINE=InnoDB DEFAULT CHARSET=utf8;

CREATE TABLE `cloud`.`user_vm_details` (
  `id` bigint unsigned NOT NULL auto_increment,
  `vm_id` bigint unsigned NOT NULL COMMENT 'vm id',
  `name` varchar(255) NOT NULL,
  `value` varchar(1024) NOT NULL,
  PRIMARY KEY (`id`),
  CONSTRAINT `fk_user_vm_details__vm_id` FOREIGN KEY `fk_user_vm_details__vm_id`(`vm_id`) REFERENCES `user_vm`(`id`) ON DELETE CASCADE
) ENGINE=InnoDB DEFAULT CHARSET=utf8;


CREATE TABLE `cloud`.`domain_router` (
  `id` bigint unsigned UNIQUE NOT NULL COMMENT 'Primary Key',
  `public_mac_address` varchar(17)   COMMENT 'mac address of the public facing network card',
  `public_ip_address` char(40)  COMMENT 'public ip address used for source net',
  `public_netmask` varchar(15)  COMMENT 'netmask used for the domR',
  `guest_netmask` varchar(15) COMMENT 'netmask used for the guest network',
  `guest_ip_address` char(40) COMMENT ' ip address in the guest network',   
  `network_id` bigint unsigned NOT NULL COMMENT 'network configuration that this domain router belongs to',
  `is_redundant_router` int(1) unsigned NOT NULL COMMENT 'if in redundant router mode',
  `priority` int(4) unsigned COMMENT 'priority of router in the redundant router mode',
  `redundant_state` varchar(64) NOT NULL COMMENT 'the state of redundant virtual router',
  `role` varchar(64) NOT NULL COMMENT 'type of role played by this router',
  PRIMARY KEY (`id`),
  CONSTRAINT `fk_domain_router__id` FOREIGN KEY `fk_domain_router__id` (`id`) REFERENCES `vm_instance`(`id`) ON DELETE CASCADE
) ENGINE = InnoDB DEFAULT CHARSET=utf8 COMMENT = 'information about the domR instance';

CREATE TABLE  `cloud`.`upload` (
  `id` bigint unsigned NOT NULL auto_increment,
  `host_id` bigint unsigned NOT NULL,
  `type_id` bigint unsigned NOT NULL,
  `type` varchar(255),
  `mode` varchar(255),
  `created` DATETIME NOT NULL,
  `last_updated` DATETIME,
  `job_id` varchar(255),
  `upload_pct` int(10) unsigned,
  `upload_state` varchar(255),
  `error_str` varchar(255),
  `url` varchar(255),
  `install_path` varchar(255),
  PRIMARY KEY  (`id`)
) ENGINE=InnoDB AUTO_INCREMENT=1 DEFAULT CHARSET=utf8;

CREATE TABLE  `cloud`.`template_host_ref` (
  `id` bigint unsigned NOT NULL auto_increment,
  `host_id` bigint unsigned NOT NULL,
  `template_id` bigint unsigned NOT NULL,
  `created` DATETIME NOT NULL,
  `last_updated` DATETIME,
  `job_id` varchar(255),
  `download_pct` int(10) unsigned,
  `size` bigint unsigned,
  `physical_size` bigint unsigned DEFAULT 0,
  `download_state` varchar(255),
  `error_str` varchar(255),
  `local_path` varchar(255),
  `install_path` varchar(255),
  `url` varchar(255),
  `destroyed` tinyint(1) COMMENT 'indicates whether the template_host entry was destroyed by the user or not',
  `is_copy` tinyint(1) NOT NULL DEFAULT 0 COMMENT 'indicates whether this was copied ',
  PRIMARY KEY  (`id`),
  CONSTRAINT `fk_template_host_ref__host_id` FOREIGN KEY `fk_template_host_ref__host_id` (`host_id`) REFERENCES `host` (`id`) ON DELETE CASCADE,
  INDEX `i_template_host_ref__host_id`(`host_id`),
  CONSTRAINT `fk_template_host_ref__template_id` FOREIGN KEY `fk_template_host_ref__template_id` (`template_id`) REFERENCES `vm_template` (`id`),
  INDEX `i_template_host_ref__template_id`(`template_id`)
) ENGINE=InnoDB AUTO_INCREMENT=1 DEFAULT CHARSET=utf8;

CREATE TABLE  `cloud`.`template_zone_ref` (
  `id` bigint unsigned NOT NULL auto_increment,
  `zone_id` bigint unsigned NOT NULL,
  `template_id` bigint unsigned NOT NULL,
  `created` DATETIME NOT NULL,
  `last_updated` DATETIME,
  `removed` datetime COMMENT 'date removed if not null',
  PRIMARY KEY  (`id`),
  CONSTRAINT `fk_template_zone_ref__zone_id` FOREIGN KEY `fk_template_zone_ref__zone_id` (`zone_id`) REFERENCES `data_center` (`id`) ON DELETE CASCADE,
  INDEX `i_template_zone_ref__zone_id`(`zone_id`),
  CONSTRAINT `fk_template_zone_ref__template_id` FOREIGN KEY `fk_template_zone_ref__template_id` (`template_id`) REFERENCES `vm_template` (`id`) ON DELETE CASCADE,
  INDEX `i_template_zone_ref__template_id`(`template_id`),
  INDEX `i_template_zone_ref__removed`(`removed`)
) ENGINE=InnoDB AUTO_INCREMENT=1 DEFAULT CHARSET=utf8;

CREATE TABLE  `cloud`.`console_proxy` (
  `id` bigint unsigned NOT NULL auto_increment,
  `public_mac_address` varchar(17) unique COMMENT 'mac address of the public facing network card',
  `public_ip_address` char(40) UNIQUE COMMENT 'public ip address for the console proxy',
  `public_netmask` varchar(15)  COMMENT 'public netmask used for the console proxy',
  `active_session` int(10) NOT NULL DEFAULT 0 COMMENT 'active session number',
  `last_update` DATETIME NULL COMMENT 'Last session update time',
  `session_details` BLOB NULL COMMENT 'session detail info',
  PRIMARY KEY  (`id`),
  CONSTRAINT `fk_console_proxy__id` FOREIGN KEY `fk_console_proxy__id`(`id`) REFERENCES `vm_instance`(`id`) ON DELETE CASCADE
) ENGINE=InnoDB AUTO_INCREMENT=1 DEFAULT CHARSET=utf8;

CREATE TABLE  `cloud`.`secondary_storage_vm` (
  `id` bigint unsigned NOT NULL auto_increment,
  `public_mac_address` varchar(17)  unique COMMENT 'mac address of the public facing network card',
  `public_ip_address` char(40) UNIQUE COMMENT 'public ip address for the sec storage vm',
  `public_netmask` varchar(15)  COMMENT 'public netmask used for the sec storage vm',
  `guid` varchar(255)  COMMENT 'copied from guid of secondary storage host',
  `nfs_share` varchar(255)  COMMENT 'server and path exported by the nfs server ',
  `last_update` DATETIME NULL COMMENT 'Last session update time',
  `role` varchar(64) NOT NULL DEFAULT 'templateProcessor' COMMENT 'work role of secondary storage host(templateProcessor | commandExecutor)',
  PRIMARY KEY  (`id`),
  CONSTRAINT `fk_secondary_storage_vm__id` FOREIGN KEY `fk_secondary_storage_vm__id`(`id`) REFERENCES `vm_instance`(`id`) ON DELETE CASCADE
) ENGINE=InnoDB AUTO_INCREMENT=1 DEFAULT CHARSET=utf8;

CREATE TABLE  `cloud`.`domain` (
  `id` bigint unsigned NOT NULL auto_increment,
  `parent` bigint unsigned,
  `name` varchar(255),
  `owner` bigint unsigned NOT NULL,
  `path` varchar(255) NOT NULL,
  `level` int(10) NOT NULL DEFAULT 0,
  `child_count` int(10) NOT NULL DEFAULT 0,
  `next_child_seq` bigint unsigned NOT NULL DEFAULT 1,
  `removed` datetime COMMENT 'date removed',
  `state` char(32) NOT NULL default 'Active' COMMENT 'state of the domain',
  `network_domain` varchar(255),
  PRIMARY KEY  (`id`),
  UNIQUE (parent, name, removed),
  INDEX `i_domain__path`(`path`),
  INDEX `i_domain__removed`(`removed`)
) ENGINE=InnoDB DEFAULT CHARSET=utf8;

CREATE TABLE  `cloud`.`account` (
  `id` bigint unsigned NOT NULL auto_increment,
  `account_name` varchar(100) COMMENT 'an account name set by the creator of the account, defaults to username for single accounts',
  `type` int(1) unsigned NOT NULL,
  `domain_id` bigint unsigned,
  `state` varchar(10) NOT NULL default 'enabled',
  `removed` datetime COMMENT 'date removed',
  `cleanup_needed` tinyint(1) NOT NULL default '0',
  `network_domain` varchar(255),
  PRIMARY KEY  (`id`),
  INDEX i_account__removed(`removed`)
) ENGINE=InnoDB DEFAULT CHARSET=utf8;

CREATE TABLE `cloud`.`resource_limit` (
  `id` bigint unsigned NOT NULL auto_increment,
  `domain_id` bigint unsigned,
  `account_id` bigint unsigned,
  `type` varchar(255),
  `max` bigint NOT NULL default '-1',
  PRIMARY KEY  (`id`)
) ENGINE=InnoDB DEFAULT CHARSET=utf8;

CREATE TABLE `cloud`.`resource_count` (
  `id` bigint unsigned NOT NULL auto_increment,
  `account_id` bigint unsigned,
  `domain_id` bigint unsigned,
  `type` varchar(255),
  `count` bigint NOT NULL default '0',
  PRIMARY KEY  (`id`),
  CONSTRAINT `fk_resource_count__account_id` FOREIGN KEY `fk_resource_count__account_id`(`account_id`) REFERENCES `account`(`id`) ON DELETE CASCADE,
  CONSTRAINT `fk_resource_count__domain_id` FOREIGN KEY `fk_resource_count__domain_id`(`domain_id`) REFERENCES `domain`(`id`) ON DELETE CASCADE,
  INDEX `i_resource_count__type`(`type`)
) ENGINE=InnoDB DEFAULT CHARSET=utf8;

CREATE TABLE `cloud`.`op_host_capacity` (
  `id` bigint unsigned NOT NULL auto_increment,
  `host_id` bigint unsigned,
  `data_center_id` bigint unsigned NOT NULL,
  `pod_id` bigint unsigned,
  `cluster_id` bigint unsigned COMMENT 'foreign key to cluster',
  `used_capacity` bigint signed NOT NULL,
  `reserved_capacity` bigint signed NOT NULL,
  `total_capacity` bigint signed NOT NULL,
  `capacity_type` int(1) unsigned NOT NULL,
  PRIMARY KEY  (`id`),
  INDEX `i_op_host_capacity__host_type`(`host_id`, `capacity_type`),
  INDEX `i_op_host_capacity__pod_id`(`pod_id`),
  INDEX `i_op_host_capacity__data_center_id`(`data_center_id`),
  INDEX `i_op_host_capacity__cluster_id`(`cluster_id`)  
) ENGINE=InnoDB DEFAULT CHARSET=utf8;

CREATE TABLE `cloud`.`alert` (
  `id` bigint unsigned NOT NULL auto_increment,
  `type` int(1) unsigned NOT NULL,
  `pod_id` bigint unsigned,
  `data_center_id` bigint unsigned NOT NULL,
  `subject` varchar(999) COMMENT 'according to SMTP spec, max subject length is 1000 including the CRLF character, so allow enough space to fit long pod/zone/host names',
  `sent_count` int(3) unsigned NOT NULL,
  `created` DATETIME NULL COMMENT 'when this alert type was created',
  `last_sent` DATETIME NULL COMMENT 'Last time the alert was sent',
  `resolved` DATETIME NULL COMMENT 'when the alert status was resolved (available memory no longer at critical level, etc.)',
  PRIMARY KEY  (`id`)
) ENGINE=InnoDB DEFAULT CHARSET=utf8;

CREATE TABLE `cloud`.`async_job` (
  `id` bigint unsigned NOT NULL auto_increment,
  `user_id` bigint unsigned NOT NULL,
  `account_id` bigint unsigned NOT NULL,
  `session_key` varchar(64) COMMENT 'all async-job manage to apply session based security enforcement',
  `instance_type` varchar(64) COMMENT 'instance_type and instance_id work together to allow attaching an instance object to a job',			
  `instance_id` bigint unsigned,
  `job_cmd` varchar(64) NOT NULL COMMENT 'command name',
  `job_cmd_originator` varchar(64) COMMENT 'command originator',
  `job_cmd_info` text COMMENT 'command parameter info',
  `job_cmd_ver` int(1) COMMENT 'command version',
  `callback_type` int(1) COMMENT 'call back type, 0 : polling, 1 : email',
  `callback_address` varchar(128) COMMENT 'call back address by callback_type',
  `job_status` int(1) COMMENT 'general job execution status',
  `job_process_status` int(1) COMMENT 'job specific process status for asynchronize progress update',
  `job_result_code` int(1) COMMENT 'job result code, specify error code corresponding to result message',
  `job_result` text COMMENT 'job result info',
  `job_init_msid` bigint COMMENT 'the initiating msid',
  `job_complete_msid` bigint  COMMENT 'completing msid',
  `created` datetime COMMENT 'date created',
  `last_updated` datetime COMMENT 'date created',
  `last_polled` datetime COMMENT 'date polled',
  `removed` datetime COMMENT 'date removed',
  PRIMARY KEY (`id`),
  INDEX `i_async_job__removed`(`removed`),
  INDEX `i_async__user_id`(`user_id`),
  INDEX `i_async__account_id`(`account_id`),
  INDEX `i_async__instance_type_id`(`instance_type`,`instance_id`),
  INDEX `i_async__job_cmd`(`job_cmd`),
  INDEX `i_async__created`(`created`),
  INDEX `i_async__last_updated`(`last_updated`),
  INDEX `i_async__last_poll`(`last_polled`)
) ENGINE=InnoDB DEFAULT CHARSET=utf8;

CREATE TABLE `cloud`.`sync_queue` (
  `id` bigint unsigned NOT NULL auto_increment,
  `sync_objtype` varchar(64) NOT NULL, 
  `sync_objid` bigint unsigned NOT NULL,
  `queue_proc_msid` bigint,
  `queue_proc_number` bigint COMMENT 'process number, increase 1 for each iteration',
  `queue_proc_time` datetime COMMENT 'last time to process the queue',
  `created` datetime COMMENT 'date created',
  `last_updated` datetime COMMENT 'date created',
  PRIMARY KEY  (`id`),
  UNIQUE `i_sync_queue__objtype__objid`(`sync_objtype`, `sync_objid`),
  INDEX `i_sync_queue__created`(`created`),
  INDEX `i_sync_queue__last_updated`(`last_updated`),
  INDEX `i_sync_queue__queue_proc_time`(`queue_proc_time`)
) ENGINE=InnoDB DEFAULT CHARSET=utf8;

CREATE TABLE `cloud`.`stack_maid` (
  `id` bigint unsigned NOT NULL auto_increment,
  `msid` bigint unsigned NOT NULL,
  `thread_id` bigint unsigned NOT NULL,
  `seq` int unsigned NOT NULL,
  `cleanup_delegate` varchar(128),
  `cleanup_context` text,
  `created` datetime,
  PRIMARY KEY  (`id`)
) ENGINE=InnoDB DEFAULT CHARSET=utf8;

CREATE TABLE `cloud`.`sync_queue_item` (
  `id` bigint unsigned NOT NULL auto_increment,
  `queue_id` bigint unsigned NOT NULL,
  `content_type` varchar(64),
  `content_id` bigint,
  `queue_proc_msid` bigint COMMENT 'owner msid when the queue item is being processed',
  `queue_proc_number` bigint COMMENT 'used to distinguish raw items and items being in process',
  `created` datetime COMMENT 'time created',
  PRIMARY KEY  (`id`),
  CONSTRAINT `fk_sync_queue_item__queue_id` FOREIGN KEY `fk_sync_queue_item__queue_id` (`queue_id`) REFERENCES `sync_queue` (`id`) ON DELETE CASCADE,
  INDEX `i_sync_queue_item__queue_id`(`queue_id`),
  INDEX `i_sync_queue_item__created`(`created`),
  INDEX `i_sync_queue_item__queue_proc_number`(`queue_proc_number`),
  INDEX `i_sync_queue_item__queue_proc_msid`(`queue_proc_msid`)
) ENGINE=InnoDB DEFAULT CHARSET=utf8;

CREATE TABLE `cloud`.`disk_offering` (
  `id` bigint unsigned NOT NULL auto_increment,
  `domain_id` bigint unsigned,
  `name` varchar(255) NOT NULL,
  `display_text` varchar(4096) NULL COMMENT 'Descrianaption text set by the admin for display purpose only',
  `disk_size` bigint unsigned NOT NULL COMMENT 'disk space in byte',
  `type` varchar(32) COMMENT 'inheritted by who?',
  `tags` varchar(4096) COMMENT 'comma separated tags about the disk_offering',
  `recreatable` tinyint(1) unsigned NOT NULL DEFAULT 0 COMMENT 'The root disk is always recreatable',
  `use_local_storage` tinyint(1) unsigned NOT NULL DEFAULT 0 COMMENT 'Indicates whether local storage pools should be used',
  `unique_name` varchar(32) UNIQUE COMMENT 'unique name',
  `system_use` tinyint(1) unsigned NOT NULL DEFAULT 0 COMMENT 'is this offering for system used only',
  `customized` tinyint(1) unsigned NOT NULL DEFAULT 0 COMMENT '0 implies not customized by default',
  `removed` datetime COMMENT 'date removed',
  `created` datetime COMMENT 'date the disk offering was created',
  PRIMARY KEY  (`id`),
  INDEX `i_disk_offering__removed`(`removed`)
) ENGINE=InnoDB DEFAULT CHARSET=utf8;

CREATE TABLE  `cloud`.`service_offering` (
  `id` bigint unsigned NOT NULL,
  `cpu` int(10) unsigned NOT NULL COMMENT '# of cores',
  `speed` int(10) unsigned NOT NULL COMMENT 'speed per core in mhz',
  `ram_size` bigint unsigned NOT NULL,
  `nw_rate` smallint unsigned default 200 COMMENT 'network rate throttle mbits/s',
  `mc_rate` smallint unsigned default 10 COMMENT 'mcast rate throttle mbits/s',
  `ha_enabled` tinyint(1) unsigned NOT NULL DEFAULT 0 COMMENT 'Enable HA',
  `limit_cpu_use` tinyint(1) unsigned NOT NULL DEFAULT 0 COMMENT 'Limit the CPU usage to service offering',
  `host_tag` varchar(255) COMMENT 'host tag specified by the service_offering',
  `default_use` tinyint(1) unsigned NOT NULL DEFAULT 0 COMMENT 'is this offering a default system offering',
  `vm_type` varchar(32) COMMENT 'type of offering specified for system offerings',
  PRIMARY KEY  (`id`),
  CONSTRAINT `fk_service_offering__id` FOREIGN KEY `fk_service_offering__id`(`id`) REFERENCES `disk_offering`(`id`) ON DELETE CASCADE
) ENGINE=InnoDB DEFAULT CHARSET=utf8;

CREATE TABLE `cloud`.`network_rule_config` (
  `id` bigint unsigned NOT NULL auto_increment,
  `security_group_id` bigint unsigned NOT NULL,
  `public_port` varchar(10) default NULL,
  `private_port` varchar(10) default NULL,
  `protocol` varchar(16) NOT NULL default 'TCP',
  `create_status` varchar(32) COMMENT 'rule creation status',
  PRIMARY KEY  (`id`)
) ENGINE=InnoDB DEFAULT CHARSET=utf8;

CREATE TABLE `cloud`.`remote_access_vpn` (
  `vpn_server_addr_id` bigint unsigned UNIQUE NOT NULL,
  `account_id` bigint unsigned NOT NULL,
  `network_id` bigint unsigned NOT NULL,
  `domain_id` bigint unsigned NOT NULL,
  `local_ip` char(40) NOT NULL,
  `ip_range` varchar(32) NOT NULL,
  `ipsec_psk` varchar(256) NOT NULL,
  `state` char(32) NOT NULL,
  PRIMARY KEY  (`vpn_server_addr_id`),
  CONSTRAINT `fk_remote_access_vpn__account_id` FOREIGN KEY `fk_remote_access_vpn__account_id`(`account_id`) REFERENCES `account` (`id`) ON DELETE CASCADE,
  CONSTRAINT `fk_remote_access_vpn__domain_id` FOREIGN KEY `fk_remote_access_vpn__domain_id`(`domain_id`) REFERENCES `domain`(`id`) ON DELETE CASCADE,
  CONSTRAINT `fk_remote_access_vpn__network_id` FOREIGN KEY `fk_remote_access_vpn__network_id` (`network_id`) REFERENCES `networks` (`id`) ON DELETE CASCADE,
  CONSTRAINT `fk_remote_access_vpn__vpn_server_addr_id` FOREIGN KEY `fk_remote_access_vpn__vpn_server_addr_id` (`vpn_server_addr_id`) REFERENCES `user_ip_address` (`id`)
) ENGINE=InnoDB DEFAULT CHARSET=utf8;

CREATE TABLE `cloud`.`vpn_users` (
  `id` bigint unsigned NOT NULL UNIQUE auto_increment,
  `owner_id` bigint unsigned NOT NULL,
  `domain_id` bigint unsigned NOT NULL,
  `username` varchar(255) NOT NULL,
  `password` varchar(255) NOT NULL,
  `state` char(32) NOT NULL COMMENT 'What state is this vpn user in',
  PRIMARY KEY  (`id`),
  CONSTRAINT `fk_vpn_users__owner_id` FOREIGN KEY (`owner_id`) REFERENCES `account`(`id`) ON DELETE CASCADE,
  CONSTRAINT `fk_vpn_users__domain_id` FOREIGN KEY (`domain_id`) REFERENCES `domain`(`id`) ON DELETE CASCADE,
  INDEX `i_vpn_users_username`(`username`),
  UNIQUE `i_vpn_users__account_id__username`(`owner_id`, `username`) 
) ENGINE=InnoDB DEFAULT CHARSET=utf8;

CREATE TABLE  `cloud`.`storage_pool` (
  `id` bigint unsigned UNIQUE NOT NULL,
  `name` varchar(255) COMMENT 'should be NOT NULL',
  `uuid` varchar(255) UNIQUE,
  `pool_type` varchar(32) NOT NULL,
  `port` int unsigned NOT NULL,
  `data_center_id` bigint unsigned NOT NULL,
  `pod_id` bigint unsigned,
  `cluster_id` bigint unsigned COMMENT 'foreign key to cluster',
  `available_bytes` bigint unsigned,
  `capacity_bytes` bigint unsigned,
  `host_address` varchar(255) NOT NULL COMMENT 'FQDN or IP of storage server',
  `path` varchar(255) NOT NULL COMMENT 'Filesystem path that is shared',
  `created` datetime COMMENT 'date the pool created',
  `removed` datetime COMMENT 'date removed if not null',
  `update_time` DATETIME,
  `status` varchar(32),
  PRIMARY KEY  (`id`),
  CONSTRAINT `fk_storage_pool__pod_id` FOREIGN KEY `fk_storage_pool__pod_id` (`pod_id`) REFERENCES `host_pod_ref` (`id`) ON DELETE CASCADE,
  INDEX `i_storage_pool__pod_id`(`pod_id`),
  CONSTRAINT `fk_storage_pool__cluster_id` FOREIGN KEY `fk_storage_pool__cluster_id`(`cluster_id`) REFERENCES `cloud`.`cluster`(`id`),
  INDEX `i_storage_pool__removed`(`removed`)
) ENGINE=InnoDB DEFAULT CHARSET=utf8;

CREATE TABLE `cloud`.`storage_pool_details` (
  `id` bigint unsigned UNIQUE NOT NULL AUTO_INCREMENT COMMENT 'id',
  `pool_id` bigint unsigned NOT NULL COMMENT 'pool the detail is related to',
  `name` varchar(255) NOT NULL COMMENT 'name of the detail',
  `value` varchar(255) NOT NULL COMMENT 'value of the detail',
  PRIMARY KEY (`id`),
  CONSTRAINT `fk_storage_pool_details__pool_id` FOREIGN KEY `fk_storage_pool_details__pool_id`(`pool_id`) REFERENCES `storage_pool`(`id`) ON DELETE CASCADE,
  INDEX `i_storage_pool_details__name__value`(`name`(128), `value`(128))
) ENGINE=InnoDB DEFAULT CHARSET=utf8;

CREATE TABLE  `cloud`.`storage_pool_host_ref` (
  `id` bigint unsigned NOT NULL auto_increment,
  `host_id` bigint unsigned NOT NULL,
  `pool_id` bigint unsigned NOT NULL,
  `created` DATETIME NOT NULL,
  `last_updated` DATETIME,
  `local_path` varchar(255),
  PRIMARY KEY  (`id`),
  CONSTRAINT `fk_storage_pool_host_ref__host_id` FOREIGN KEY `fk_storage_pool_host_ref__host_id`(`host_id`) REFERENCES `host`(`id`) ON DELETE CASCADE,
  CONSTRAINT `fk_storage_pool_host_ref__pool_id` FOREIGN KEY `fk_storage_pool_host_ref__pool_id`(`pool_id`) REFERENCES `storage_pool`(`id`) ON DELETE CASCADE
) ENGINE=InnoDB AUTO_INCREMENT=1 DEFAULT CHARSET=utf8;

CREATE TABLE  `cloud`.`template_spool_ref` (
  `id` bigint unsigned NOT NULL auto_increment,
  `pool_id` bigint unsigned NOT NULL,
  `template_id` bigint unsigned NOT NULL,
  `created` DATETIME NOT NULL,
  `last_updated` DATETIME,
  `job_id` varchar(255),
  `download_pct` int(10) unsigned,
  `download_state` varchar(255),
  `error_str` varchar(255),
  `local_path` varchar(255),
  `install_path` varchar(255),
  `template_size` bigint unsigned NOT NULL COMMENT 'the size of the template on the pool',
  `marked_for_gc` tinyint(1) unsigned NOT NULL DEFAULT 0 COMMENT 'if true, the garbage collector will evict the template from this pool.',
  PRIMARY KEY  (`id`),
  UNIQUE `i_template_spool_ref__template_id__pool_id`(`template_id`, `pool_id`),
  CONSTRAINT `fk_template_spool_ref__template_id` FOREIGN KEY (`template_id`) REFERENCES `vm_template`(`id`),
  CONSTRAINT `fk_template_spool_ref__pool_id` FOREIGN KEY (`pool_id`) REFERENCES `storage_pool`(`id`) ON DELETE CASCADE
) ENGINE=InnoDB AUTO_INCREMENT=1 DEFAULT CHARSET=utf8;

CREATE TABLE `cloud`.`guest_os` (
  `id` bigint unsigned NOT NULL auto_increment,
  `category_id` bigint unsigned NOT NULL,
  `name` varchar(255),
  `display_name` varchar(255) NOT NULL,
  PRIMARY KEY  (`id`)
) ENGINE=InnoDB AUTO_INCREMENT=1 DEFAULT CHARSET=utf8;

CREATE TABLE `cloud`.`guest_os_hypervisor` (
  `id` bigint unsigned NOT NULL auto_increment,
  `hypervisor_type` varchar(32) NOT NULL,
  `guest_os_name` varchar(255) NOT NULL,
  `guest_os_id` bigint unsigned NOT NULL,
  PRIMARY KEY  (`id`)
) ENGINE=InnoDB AUTO_INCREMENT=1 DEFAULT CHARSET=utf8;

CREATE TABLE `cloud`.`guest_os_category` (
  `id` bigint unsigned NOT NULL auto_increment,
  `name` varchar(255) NOT NULL,
  PRIMARY KEY  (`id`)
) ENGINE=InnoDB AUTO_INCREMENT=1 DEFAULT CHARSET=utf8;

CREATE TABLE  `cloud`.`launch_permission` (
  `id` bigint unsigned NOT NULL auto_increment,
  `template_id` bigint unsigned NOT NULL,
  `account_id` bigint unsigned NOT NULL,
  PRIMARY KEY  (`id`)
) ENGINE=InnoDB AUTO_INCREMENT=1 DEFAULT CHARSET=utf8;

CREATE TABLE `cloud`.`snapshot_policy` (
  `id` bigint unsigned NOT NULL auto_increment,
  `volume_id` bigint unsigned NOT NULL,
  `schedule` varchar(100) NOT NULL COMMENT 'schedule time of execution',
  `timezone` varchar(100) NOT NULL COMMENT 'the timezone in which the schedule time is specified',
  `interval` int(4) NOT NULL default 4 COMMENT 'backup schedule, e.g. hourly, daily, etc.',
  `max_snaps` int(8) NOT NULL default 0 COMMENT 'maximum number of snapshots to maintain',
  `active` tinyint(1) unsigned NOT NULL COMMENT 'Is the policy active',
  PRIMARY KEY  (`id`)
) ENGINE=InnoDB DEFAULT CHARSET=utf8;

CREATE TABLE  `cloud`.`snapshot_schedule` (
  `id` bigint unsigned NOT NULL auto_increment,
  `volume_id` bigint unsigned NOT NULL COMMENT 'The volume for which this snapshot is being taken',
  `policy_id` bigint unsigned NOT NULL COMMENT 'One of the policyIds for which this snapshot was taken',
  `scheduled_timestamp` datetime NOT NULL COMMENT 'Time at which the snapshot was scheduled for execution',
  `async_job_id` bigint unsigned COMMENT 'If this schedule is being executed, it is the id of the create aysnc_job. Before that it is null',
  `snapshot_id` bigint unsigned COMMENT 'If this schedule is being executed, then the corresponding snapshot has this id. Before that it is null',
  UNIQUE (volume_id, policy_id),
  PRIMARY KEY  (`id`)
) ENGINE=InnoDB DEFAULT CHARSET=utf8;

CREATE TABLE `cloud`.`op_pod_vlan_alloc` (
    `id` bigint unsigned NOT NULL AUTO_INCREMENT COMMENT 'primary id',
    `vlan` varchar(18) NOT NULL COMMENT 'vlan id',
    `data_center_id` bigint unsigned NOT NULL COMMENT 'data center the pod belongs to',
    `pod_id` bigint unsigned NOT NULL COMMENT 'pod the vlan belongs to',
    `account_id` bigint unsigned NULL COMMENT 'account the vlan belongs to right now',
    `taken` datetime COMMENT 'Date taken',
    PRIMARY KEY (`id`)
) ENGINE=InnoDB DEFAULT CHARSET=utf8;

CREATE TABLE `cloud`.`security_group` (
  `id` bigint unsigned NOT NULL auto_increment,
  `name` varchar(255) NOT NULL,
  `description` varchar(4096) NULL,
  `domain_id` bigint unsigned NOT NULL,
  `account_id` bigint unsigned NOT NULL,
  UNIQUE (`name`, `account_id`),
  PRIMARY KEY  (`id`)
) ENGINE=InnoDB DEFAULT CHARSET=utf8;

CREATE TABLE `cloud`.`security_ingress_rule` (
  `id` bigint unsigned NOT NULL auto_increment,
  `security_group_id` bigint unsigned NOT NULL,
  `start_port` varchar(10) default NULL,
  `end_port` varchar(10) default NULL,
  `protocol` varchar(16) NOT NULL default 'TCP',
  `allowed_network_id` bigint unsigned,
  `allowed_ip_cidr`  varchar(44),
  `create_status` varchar(32) COMMENT 'rule creation status',
  PRIMARY KEY  (`id`)
) ENGINE=InnoDB DEFAULT CHARSET=utf8;

CREATE TABLE `cloud`.`security_egress_rule` (
  `id` bigint unsigned NOT NULL auto_increment,
  `security_group_id` bigint unsigned NOT NULL,
  `start_port` varchar(10) default NULL,
  `end_port` varchar(10) default NULL,
  `protocol` varchar(16) NOT NULL default 'TCP',
  `allowed_network_id` bigint unsigned,
  `allowed_ip_cidr`  varchar(44),
  `create_status` varchar(32) COMMENT 'rule creation status',
  PRIMARY KEY  (`id`)
) ENGINE=InnoDB DEFAULT CHARSET=utf8;

CREATE TABLE `cloud`.`security_group_vm_map` (
  `id` bigint unsigned NOT NULL auto_increment,
  `security_group_id` bigint unsigned NOT NULL,
  `instance_id` bigint unsigned NOT NULL,
  PRIMARY KEY  (`id`)
) ENGINE=InnoDB DEFAULT CHARSET=utf8;

CREATE TABLE `cloud`.`op_nwgrp_work` (
  `id` bigint unsigned UNIQUE NOT NULL AUTO_INCREMENT COMMENT 'id',
  `instance_id` bigint unsigned NOT NULL COMMENT 'vm instance that needs rules to be synced.',
  `mgmt_server_id` bigint unsigned COMMENT 'management server that has taken up the work of doing rule sync',
  `created` datetime NOT NULL COMMENT 'time the entry was requested',
  `taken` datetime COMMENT 'time it was taken by the management server',
  `step` varchar(32) NOT NULL COMMENT 'Step in the work',
  `seq_no` bigint unsigned  COMMENT 'seq number to be sent to agent, uniquely identifies ruleset update',
  PRIMARY KEY (`id`),
  INDEX `i_op_nwgrp_work__instance_id`(`instance_id`),
  INDEX `i_op_nwgrp_work__mgmt_server_id`(`mgmt_server_id`),
<<<<<<< HEAD
  INDEX `i_op_nwgrp_work__taken`(`taken`)
) ENGINE=InnoDB DEFAULT CHARSET=utf8;
=======
  INDEX `i_op_nwgrp_work__taken`(`taken`),
  INDEX `i_op_nwgrp_work__step`(`step`),
  INDEX `i_op_nwgrp_work__seq_no`(`seq_no`)
) ENGINE=MEMORY DEFAULT CHARSET=utf8;
>>>>>>> b93c7bc6

CREATE TABLE `cloud`.`op_vm_ruleset_log` (
  `id` bigint unsigned UNIQUE NOT NULL AUTO_INCREMENT COMMENT 'id',
  `instance_id` bigint unsigned NOT NULL COMMENT 'vm instance that needs rules to be synced.',
  `created` datetime NOT NULL COMMENT 'time the entry was requested',
  `logsequence` bigint unsigned  COMMENT 'seq number to be sent to agent, uniquely identifies ruleset update',
  PRIMARY KEY (`id`),
  INDEX `i_op_vm_ruleset_log__instance_id`(`instance_id`)
) ENGINE=InnoDB DEFAULT CHARSET=utf8;

CREATE TABLE `cloud`.`instance_group` (
  `id` bigint unsigned NOT NULL UNIQUE auto_increment,
  `account_id` bigint unsigned NOT NULL COMMENT 'owner.  foreign key to account table',
  `name` varchar(255) NOT NULL,
  `removed` datetime COMMENT 'date the group was removed',
  `created` datetime COMMENT 'date the group was created',
  PRIMARY KEY  (`id`),
  INDEX `i_instance_group__removed`(`removed`)
) ENGINE=InnoDB AUTO_INCREMENT=1 DEFAULT CHARSET=utf8;

CREATE TABLE `cloud`.`instance_group_vm_map` (
  `id` bigint unsigned NOT NULL auto_increment,
  `group_id` bigint unsigned NOT NULL,
  `instance_id` bigint unsigned NOT NULL,
  PRIMARY KEY  (`id`)
) ENGINE=InnoDB DEFAULT CHARSET=utf8;

CREATE TABLE `cloud`.`ssh_keypairs` (
  `id` bigint unsigned NOT NULL auto_increment COMMENT 'id',
  `account_id` bigint unsigned NOT NULL COMMENT 'owner, foreign key to account table',
  `domain_id` bigint unsigned NOT NULL COMMENT 'domain, foreign key to domain table',
  `keypair_name` varchar(256) NOT NULL COMMENT 'name of the key pair',
  `fingerprint` varchar(128) NOT NULL COMMENT 'fingerprint for the ssh public key',
  `public_key` varchar(5120) NOT NULL COMMENT 'public key of the ssh key pair',
  PRIMARY KEY  (`id`)
) ENGINE=InnoDB DEFAULT CHARSET=utf8;

CREATE TABLE  `cloud`.`usage_event` (
  `id` bigint unsigned NOT NULL auto_increment,
  `type` varchar(32) NOT NULL,
  `account_id` bigint unsigned NOT NULL,
  `created` datetime NOT NULL,
  `zone_id` bigint unsigned NOT NULL,
  `resource_id` bigint unsigned,
  `resource_name` varchar(255),
  `offering_id` bigint unsigned,
  `template_id` bigint unsigned,
  `size` bigint unsigned,  
  `resource_type` varchar(32),
  `processed` tinyint NOT NULL default '0',
  PRIMARY KEY  (`id`)
) ENGINE=InnoDB DEFAULT CHARSET=utf8;

CREATE TABLE `cloud`.`ovs_host_vlan_alloc`(
  `id` bigint unsigned NOT NULL UNIQUE AUTO_INCREMENT,
  `host_id` bigint unsigned COMMENT 'host id',
  `account_id` bigint unsigned COMMENT 'account id',
  `vlan` bigint unsigned COMMENT 'vlan id under account #account_id on host #host_id',
  `ref` int unsigned NOT NULL DEFAULT 0 COMMENT 'reference count',
  PRIMARY KEY(`id`)
) ENGINE=InnoDB DEFAULT CHARSET=utf8;

CREATE TABLE `cloud`.`ovs_tunnel_alloc`(
  `id` bigint unsigned NOT NULL UNIQUE AUTO_INCREMENT,
  `from` bigint unsigned COMMENT 'from host id',
  `to` bigint unsigned COMMENT 'to host id',
  `in_port` int unsigned COMMENT 'in port on open vswitch',
  PRIMARY KEY(`from`, `to`)
) ENGINE=InnoDB DEFAULT CHARSET=utf8;

CREATE TABLE `cloud`.`ovs_tunnel`(
  `id` bigint unsigned NOT NULL UNIQUE AUTO_INCREMENT,
  `from` bigint unsigned COMMENT 'from host id',
  `to` bigint unsigned COMMENT 'to host id',
  `key` int unsigned default '0' COMMENT 'current gre key can be used',
  PRIMARY KEY(`from`, `to`)
) ENGINE=InnoDB DEFAULT CHARSET=utf8;

CREATE TABLE `cloud`.`ovs_tunnel_account`(
  `id` bigint unsigned NOT NULL UNIQUE AUTO_INCREMENT,
  `from` bigint unsigned COMMENT 'from host id',
  `to` bigint unsigned COMMENT 'to host id',
  `account` bigint unsigned COMMENT 'account',
  `key` int unsigned COMMENT 'gre key',
  `port_name` varchar(32) COMMENT 'in port on open vswitch',
  `state` varchar(16) default 'FAILED' COMMENT 'result of tunnel creatation',
  PRIMARY KEY(`from`, `to`, `account`)
) ENGINE=InnoDB DEFAULT CHARSET=utf8;

INSERT INTO `cloud`.`ovs_tunnel_account` (`from`, `to`, `account`, `key`, `port_name`, `state`) VALUES (0, 0, 0, 0, 'lock', 'SUCCESS');

CREATE TABLE `cloud`.`ovs_vlan_mapping_dirty`(
  `id` bigint unsigned NOT NULL UNIQUE AUTO_INCREMENT,
  `account_id` bigint unsigned COMMENT 'account id',
  `dirty` int(1) unsigned NOT NULL DEFAULT 0 COMMENT '1 means vlan mapping of this account was changed',
  PRIMARY KEY(`id`)
) ENGINE=InnoDB DEFAULT CHARSET=utf8;

CREATE TABLE `cloud`.`ovs_vm_flow_log` (
  `id` bigint unsigned UNIQUE NOT NULL AUTO_INCREMENT COMMENT 'id',
  `instance_id` bigint unsigned NOT NULL COMMENT 'vm instance that needs flows to be synced.',
  `created` datetime NOT NULL COMMENT 'time the entry was requested',
  `logsequence` bigint unsigned  COMMENT 'seq number to be sent to agent, uniquely identifies flow update',
  `vm_name` varchar(255) NOT NULL COMMENT 'vm name',
  PRIMARY KEY (`id`)
) ENGINE=InnoDB DEFAULT CHARSET=utf8;

CREATE TABLE `cloud`.`ovs_work` (
  `id` bigint unsigned UNIQUE NOT NULL AUTO_INCREMENT COMMENT 'id',
  `instance_id` bigint unsigned NOT NULL COMMENT 'vm instance that needs rules to be synced.',
  `mgmt_server_id` bigint unsigned COMMENT 'management server that has taken up the work of doing rule sync',
  `created` datetime NOT NULL COMMENT 'time the entry was requested',
  `taken` datetime COMMENT 'time it was taken by the management server',
  `step` varchar(32) NOT NULL COMMENT 'Step in the work',
  `seq_no` bigint unsigned  COMMENT 'seq number to be sent to agent, uniquely identifies ruleset update',
  PRIMARY KEY (`id`)
) ENGINE=InnoDB DEFAULT CHARSET=utf8;

CREATE TABLE `cloud`.`storage_pool_work` (
  `id` bigint unsigned UNIQUE NOT NULL AUTO_INCREMENT COMMENT 'id',
  `pool_id` bigint unsigned NOT NULL COMMENT 'storage pool associated with the vm',
  `vm_id` bigint unsigned NOT NULL COMMENT 'vm identifier',
  `stopped_for_maintenance` tinyint unsigned NOT NULL DEFAULT 0 COMMENT 'this flag denoted whether the vm was stopped during maintenance',
  `started_after_maintenance` tinyint unsigned NOT NULL DEFAULT 0 COMMENT 'this flag denoted whether the vm was started after maintenance',
  `mgmt_server_id` bigint unsigned NOT NULL COMMENT 'management server id',
  PRIMARY KEY (`id`),
 UNIQUE (pool_id,vm_id)
) ENGINE=InnoDB DEFAULT CHARSET=utf8;

CREATE TABLE `cloud`.`data_center_details` (
  `id` bigint unsigned NOT NULL auto_increment,
  `dc_id` bigint unsigned NOT NULL COMMENT 'dc id',
  `name` varchar(255) NOT NULL,
  `value` varchar(255) NOT NULL,
  PRIMARY KEY (`id`),
  CONSTRAINT `fk_dc_details__dc_id` FOREIGN KEY (`dc_id`) REFERENCES `data_center`(`id`) ON DELETE CASCADE
) ENGINE=InnoDB DEFAULT CHARSET=utf8;

CREATE TABLE `cloud`.`domain_network_ref` (
  `id` bigint unsigned NOT NULL AUTO_INCREMENT COMMENT 'id',
  `domain_id` bigint unsigned NOT NULL COMMENT 'domain id',
  `network_id` bigint unsigned NOT NULL COMMENT 'network id',
  PRIMARY KEY (`id`),
  CONSTRAINT `fk_domain_network_ref__domain_id` FOREIGN KEY (`domain_id`) REFERENCES `domain`(`id`) ON DELETE CASCADE,
  CONSTRAINT `fk_domain_network_ref__networks_id` FOREIGN KEY (`network_id`) REFERENCES `networks`(`id`) ON DELETE CASCADE
) ENGINE=InnoDB DEFAULT CHARSET=utf8;

CREATE TABLE `cloud`.`cmd_exec_log` (
  `id` bigint unsigned NOT NULL AUTO_INCREMENT COMMENT 'id',
  `host_id` bigint unsigned NOT NULL COMMENT 'host id of the system VM agent that command is sent to',
  `instance_id` bigint unsigned NOT NULL COMMENT 'instance id of the system VM that command is executed on',
  `command_name` varchar(255) NOT NULL COMMENT 'command name',
  `weight` integer NOT NULL DEFAULT 1 COMMENT 'command weight in consideration of the load factor added to host that is executing the command',
  `created` datetime NOT NULL COMMENT 'date created',
  PRIMARY KEY (`id`),
  INDEX `i_cmd_exec_log__host_id`(`host_id`),
  INDEX `i_cmd_exec_log__instance_id`(`instance_id`),
  CONSTRAINT `fk_cmd_exec_log_ref__inst_id` FOREIGN KEY (`instance_id`) REFERENCES `vm_instance`(`id`) ON DELETE CASCADE
) ENGINE=InnoDB DEFAULT CHARSET=utf8;

CREATE TABLE `cloud`.`keystore` (
  `id` bigint unsigned NOT NULL AUTO_INCREMENT COMMENT 'id',
  `name` varchar(64) NOT NULL COMMENT 'unique name for the certifiation',
  `certificate` text NOT NULL COMMENT 'the actual certificate being stored in the db',
  `key` text NOT NULL COMMENT 'private key associated wih the certificate',
  `domain_suffix` varchar(256) NOT NULL COMMENT 'DNS domain suffix associated with the certificate',
  PRIMARY KEY (`id`),
  UNIQUE(name)
) ENGINE=InnoDB DEFAULT CHARSET=utf8;

CREATE TABLE `cloud`.`swift` (
  `id` bigint unsigned NOT NULL AUTO_INCREMENT,
  `hostname` varchar(255),
  `account` varchar(255) COMMENT ' account in swift',
  `username` varchar(255) COMMENT ' username in swift',
  `token` varchar(255) COMMENT 'token for this user',
  PRIMARY KEY (`id`)
) ENGINE=InnoDB DEFAULT CHARSET=utf8;


CREATE TABLE `cloud`.`op_host_transfer` (
  `id` bigint unsigned UNIQUE NOT NULL COMMENT 'Id of the host',
  `initial_mgmt_server_id` bigint unsigned COMMENT 'management server the host is transfered from',
  `future_mgmt_server_id` bigint unsigned COMMENT 'management server the host is transfered to',
  `state` varchar(32) NOT NULL COMMENT 'the transfer state of the host',
  `created` datetime NOT NULL COMMENT 'date created',
  PRIMARY KEY (`id`),
  CONSTRAINT `fk_op_host_transfer__id` FOREIGN KEY `fk_op_host_transfer__id` (`id`) REFERENCES `host` (`id`) ON DELETE CASCADE,
  CONSTRAINT `fk_op_host_transfer__initial_mgmt_server_id` FOREIGN KEY `fk_op_host_transfer__initial_mgmt_server_id`(`initial_mgmt_server_id`) REFERENCES `mshost`(`msid`),
  CONSTRAINT `fk_op_host_transfer__future_mgmt_server_id` FOREIGN KEY `fk_op_host_transfer__future_mgmt_server_id`(`future_mgmt_server_id`) REFERENCES `mshost`(`msid`)
) ENGINE=InnoDB DEFAULT CHARSET=utf8;

<<<<<<< HEAD

CREATE TABLE  `cloud`.`projects` (
  `id` bigint unsigned NOT NULL auto_increment,
  `name` varchar(255) COMMENT 'project name',
  `display_text` varchar(255) COMMENT 'project name',
  `account_id` bigint unsigned,
  `domain_id` bigint unsigned,
  `data_center_id` bigint unsigned,
  `created` datetime COMMENT 'date created',
  `removed` datetime COMMENT 'date removed',
  `cleanup_needed` tinyint(1) NOT NULL default '0',
  PRIMARY KEY (`id`),
  CONSTRAINT `fk_projects__data_center_id` FOREIGN KEY (`data_center_id`) REFERENCES `data_center`(`id`) ON DELETE CASCADE,
  CONSTRAINT `fk_projects__account_id` FOREIGN KEY(`account_id`) REFERENCES `account`(`id`),
  CONSTRAINT `fk_projects__domain_id` FOREIGN KEY(`domain_id`) REFERENCES `domain`(`id`) ON DELETE CASCADE,
  INDEX `i_projects__removed`(`removed`) 
) ENGINE=InnoDB DEFAULT CHARSET=utf8;


=======
CREATE TABLE `cloud`.`elastic_lb_vm_map` (
  `id` bigint unsigned NOT NULL auto_increment,
  `ip_addr_id` bigint unsigned NOT NULL,
  `elb_vm_id` bigint unsigned NOT NULL,
  `lb_id` bigint unsigned,
  PRIMARY KEY  (`id`),
  CONSTRAINT `fk_elastic_lb_vm_map__ip_id` FOREIGN KEY `fk_elastic_lb_vm_map__ip_id` (`ip_addr_id`) REFERENCES `user_ip_address` (`id`) ON DELETE CASCADE,
  CONSTRAINT `fk_elastic_lb_vm_map__elb_vm_id` FOREIGN KEY `fk_elastic_lb_vm_map__elb_vm_id` (`elb_vm_id`) REFERENCES `vm_instance` (`id`) ON DELETE CASCADE,
  CONSTRAINT `fk_elastic_lb_vm_map__lb_id` FOREIGN KEY `fk_elastic_lb_vm_map__lb_id` (`lb_id`) REFERENCES `load_balancing_rules` (`id`) ON DELETE CASCADE
) ENGINE=InnoDB DEFAULT CHARSET=utf8;

>>>>>>> b93c7bc6
SET foreign_key_checks = 1;<|MERGE_RESOLUTION|>--- conflicted
+++ resolved
@@ -116,10 +116,7 @@
 DROP TABLE IF EXISTS `cloud`.`data_center_details`;
 DROP TABLE IF EXISTS `cloud`.`network_tags`;
 DROP TABLE IF EXISTS `cloud`.`op_host_transfer`;
-<<<<<<< HEAD
 DROP TABLE IF EXISTS `cloud`.`projects`;
-=======
->>>>>>> b93c7bc6
 
 CREATE TABLE `cloud`.`version` (
   `id` bigint unsigned NOT NULL UNIQUE AUTO_INCREMENT COMMENT 'id',
@@ -320,17 +317,10 @@
   `ip` char(40) NOT NULL COMMENT 'name of the thread that holds this lock',
   `thread` varchar(255) NOT NULL COMMENT 'Thread id that acquired this lock',
   `acquired_on` timestamp NOT NULL DEFAULT CURRENT_TIMESTAMP COMMENT 'Time acquired',
-<<<<<<< HEAD
-  `waiters` int NOT NULL DEFAULT 0 COMMENT 'How many have waited for this',
-  PRIMARY KEY (`key`),
-  INDEX `i_op_lock__mac_ip_thread`(`mac`, `ip`, `thread`)
-) ENGINE=InnoDB DEFAULT CHARSET=utf8;
-=======
   `waiters` int NOT NULL DEFAULT 0 COMMENT 'How many have the thread acquired this lock (reentrant)',
   PRIMARY KEY (`key`),
   INDEX `i_op_lock__mac_ip_thread`(`mac`, `ip`, `thread`)
 ) ENGINE=Memory DEFAULT CHARSET=utf8;
->>>>>>> b93c7bc6
 
 CREATE TABLE  `cloud`.`configuration` (
   `category` varchar(255) NOT NULL DEFAULT 'Advanced',
@@ -602,10 +592,7 @@
   `created` datetime COMMENT 'Date created',
   `icmp_code` int(10) COMMENT 'The ICMP code (if protocol=ICMP). A value of -1 means all codes for the given ICMP type.',
   `icmp_type` int(10) COMMENT 'The ICMP type (if protocol=ICMP). A value of -1 means all types.',
-<<<<<<< HEAD
-=======
   `related` bigint unsigned COMMENT 'related to what other firewall rule',
->>>>>>> b93c7bc6
   PRIMARY KEY  (`id`),
   CONSTRAINT `fk_firewall_rules__ip_address_id` FOREIGN KEY(`ip_address_id`) REFERENCES `user_ip_address`(`id`),
   CONSTRAINT `fk_firewall_rules__network_id` FOREIGN KEY(`network_id`) REFERENCES `networks`(`id`) ON DELETE CASCADE,
@@ -613,16 +600,6 @@
   CONSTRAINT `fk_firewall_rules__domain_id` FOREIGN KEY(`domain_id`) REFERENCES `domain`(`id`) ON DELETE CASCADE,
   CONSTRAINT `fk_firewall_rules__related` FOREIGN KEY(`related`) REFERENCES `firewall_rules`(`id`) ON DELETE CASCADE,
   INDEX `i_firewall_rules__purpose`(`purpose`)
-) ENGINE=InnoDB DEFAULT CHARSET=utf8;
-
-CREATE TABLE  `cloud`.`firewall_rules_cidrs` (
-  `id` bigint(20) unsigned NOT NULL AUTO_INCREMENT COMMENT 'id',
-  `firewall_rule_id` bigint(20) unsigned NOT NULL COMMENT 'firewall rule id',
-  `source_cidr` varchar(18) DEFAULT NULL,
-  PRIMARY KEY (`id`),
-  KEY `fk_firewall_cidrs_firewall_rules` (`firewall_rule_id`),
-  UNIQUE INDEX  `unique_rule_cidrs` (`firewall_rule_id`, `source_cidr`),
-  CONSTRAINT `fk_firewall_cidrs_firewall_rules` FOREIGN KEY (`firewall_rule_id`) REFERENCES `firewall_rules` (`id`) ON DELETE CASCADE
 ) ENGINE=InnoDB DEFAULT CHARSET=utf8;
 
 CREATE TABLE  `cloud`.`firewall_rules_cidrs` (
@@ -1460,15 +1437,10 @@
   PRIMARY KEY (`id`),
   INDEX `i_op_nwgrp_work__instance_id`(`instance_id`),
   INDEX `i_op_nwgrp_work__mgmt_server_id`(`mgmt_server_id`),
-<<<<<<< HEAD
-  INDEX `i_op_nwgrp_work__taken`(`taken`)
-) ENGINE=InnoDB DEFAULT CHARSET=utf8;
-=======
   INDEX `i_op_nwgrp_work__taken`(`taken`),
   INDEX `i_op_nwgrp_work__step`(`step`),
   INDEX `i_op_nwgrp_work__seq_no`(`seq_no`)
 ) ENGINE=MEMORY DEFAULT CHARSET=utf8;
->>>>>>> b93c7bc6
 
 CREATE TABLE `cloud`.`op_vm_ruleset_log` (
   `id` bigint unsigned UNIQUE NOT NULL AUTO_INCREMENT COMMENT 'id',
@@ -1661,7 +1633,6 @@
   CONSTRAINT `fk_op_host_transfer__future_mgmt_server_id` FOREIGN KEY `fk_op_host_transfer__future_mgmt_server_id`(`future_mgmt_server_id`) REFERENCES `mshost`(`msid`)
 ) ENGINE=InnoDB DEFAULT CHARSET=utf8;
 
-<<<<<<< HEAD
 
 CREATE TABLE  `cloud`.`projects` (
   `id` bigint unsigned NOT NULL auto_increment,
@@ -1680,8 +1651,6 @@
   INDEX `i_projects__removed`(`removed`) 
 ) ENGINE=InnoDB DEFAULT CHARSET=utf8;
 
-
-=======
 CREATE TABLE `cloud`.`elastic_lb_vm_map` (
   `id` bigint unsigned NOT NULL auto_increment,
   `ip_addr_id` bigint unsigned NOT NULL,
@@ -1693,5 +1662,5 @@
   CONSTRAINT `fk_elastic_lb_vm_map__lb_id` FOREIGN KEY `fk_elastic_lb_vm_map__lb_id` (`lb_id`) REFERENCES `load_balancing_rules` (`id`) ON DELETE CASCADE
 ) ENGINE=InnoDB DEFAULT CHARSET=utf8;
 
->>>>>>> b93c7bc6
+
 SET foreign_key_checks = 1;