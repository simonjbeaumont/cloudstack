-- Licensed to the Apache Software Foundation (ASF) under one
-- or more contributor license agreements.  See the NOTICE file
-- distributed with this work for additional information
-- regarding copyright ownership.  The ASF licenses this file
-- to you under the Apache License, Version 2.0 (the
-- "License"); you may not use this file except in compliance
-- with the License.  You may obtain a copy of the License at
--
--   http://www.apache.org/licenses/LICENSE-2.0
--
-- Unless required by applicable law or agreed to in writing,
-- software distributed under the License is distributed on an
-- "AS IS" BASIS, WITHOUT WARRANTIES OR CONDITIONS OF ANY
-- KIND, either express or implied.  See the License for the
-- specific language governing permissions and limitations
-- under the License.

--;
-- Schema upgrade from 4.1.0 to 4.2.0;
--;

-- Disable foreign key checking
SET foreign_key_checks = 0;

ALTER TABLE `cloud`.`hypervisor_capabilities` ADD COLUMN `max_hosts_per_cluster` int unsigned DEFAULT NULL COMMENT 'Max. hosts in cluster supported by hypervisor';
UPDATE `cloud`.`hypervisor_capabilities` SET `max_hosts_per_cluster`=32 WHERE `hypervisor_type`='VMware';
INSERT IGNORE INTO `cloud`.`hypervisor_capabilities`(hypervisor_type, hypervisor_version, max_guests_limit, security_group_enabled, max_hosts_per_cluster) VALUES ('VMware', '5.1', 128, 0, 32);
DELETE FROM `cloud`.`configuration` where name='vmware.percluster.host.max';
INSERT IGNORE INTO `cloud`.`configuration` VALUES ('Advanced', 'DEFAULT', 'AgentManager', 'xen.nics.max', '7', 'Maximum allowed nics for Vms created on Xen');
ALTER TABLE `cloud`.`load_balancer_vm_map` ADD state VARCHAR(40) NULL COMMENT 'service status updated by LB healthcheck manager';

alter table storage_pool change storage_provider_id storage_provider_name varchar(255);
alter table template_host_ref add state varchar(255);
alter table template_host_ref add update_count bigint unsigned;
alter table template_host_ref add updated datetime;
alter table volume_host_ref add state varchar(255);
alter table volume_host_ref add update_count bigint unsigned;
alter table volume_host_ref add updated datetime;
alter table template_spool_ref add updated datetime;
CREATE TABLE  `cloud`.`object_datastore_ref` (
  `id` bigint unsigned NOT NULL auto_increment,
  `datastore_uuid`  varchar(255) NOT NULL,
  `datastore_role` varchar(255) NOT NULL,
  `object_uuid` varchar(255) NOT NULL,
  `object_type` varchar(255) NOT NULL,
  `created` DATETIME NOT NULL,
  `last_updated` DATETIME,
  `job_id` varchar(255),
  `download_pct` int(10) unsigned,
  `download_state` varchar(255),
  `url` varchar(255),
  `format` varchar(255),
  `checksum` varchar(255),
  `error_str` varchar(255),
  `local_path` varchar(255),
  `install_path` varchar(255),
  `size` bigint unsigned COMMENT 'the size of the template on the pool',
  `state` varchar(255) NOT NULL,
  `update_count` bigint unsigned NOT NULL,
  `updated` DATETIME,
  PRIMARY KEY  (`id`)
) ENGINE=InnoDB AUTO_INCREMENT=1 DEFAULT CHARSET=utf8;

CREATE TABLE `cloud`.`data_store_provider` (
  `id` bigint unsigned NOT NULL AUTO_INCREMENT COMMENT 'id',
  `name` varchar(255) NOT NULL COMMENT 'name of primary data store provider',
  `uuid` varchar(255) NOT NULL COMMENT 'uuid of primary data store provider',
  PRIMARY KEY(`id`)
) ENGINE=InnoDB DEFAULT CHARSET=utf8;

CREATE TABLE `cloud`.`image_data_store` (
  `id` bigint unsigned NOT NULL AUTO_INCREMENT COMMENT 'id',
  `name` varchar(255) NOT NULL COMMENT 'name of data store',
  `image_provider_name` varchar(255) NOT NULL COMMENT 'id of image_data_store_provider',
  `protocol` varchar(255) NOT NULL COMMENT 'protocol of data store',
  `data_center_id` bigint unsigned  COMMENT 'datacenter id of data store',
  `scope` varchar(255) COMMENT 'scope of data store',
  `uuid` varchar(255) COMMENT 'uuid of data store',
  PRIMARY KEY(`id`)
) ENGINE=InnoDB DEFAULT CHARSET=utf8;

ALTER TABLE `cloud`.`vm_template` ADD COLUMN `image_data_store_id` bigint unsigned;

ALTER TABLE `cloud`.`service_offering` ADD COLUMN `is_volatile` tinyint(1) unsigned NOT NULL DEFAULT 0  COMMENT 'true if the vm needs to be volatile, i.e., on every reboot of vm from API root disk is discarded and creates a new root disk';

ALTER TABLE `cloud`.`networks` ADD COLUMN `network_cidr` VARCHAR(18) COMMENT 'The network cidr for the isolated guest network which uses IP Reservation facility.For networks not using IP reservation, network_cidr is always null.';
ALTER TABLE `cloud`.`networks` CHANGE `cidr` `cidr` varchar(18) COMMENT 'CloudStack managed vms get IP address from cidr.In general this cidr also serves as the network CIDR. But in case IP reservation feature is being used by a Guest network, networkcidr is the Effective network CIDR for that network';


CREATE TABLE  `vpc_service_map` (
  `id` bigint unsigned NOT NULL auto_increment,
  `vpc_id` bigint unsigned NOT NULL COMMENT 'vpc_id',
  `service` varchar(255) NOT NULL COMMENT 'service',
  `provider` varchar(255) COMMENT 'service provider',
  `created` datetime COMMENT 'date created',
  PRIMARY KEY (`id`),
  CONSTRAINT `fk_vpc_service_map__vpc_id` FOREIGN KEY(`vpc_id`) REFERENCES `vpc`(`id`) ON DELETE CASCADE,
  UNIQUE (`vpc_id`, `service`)
) ENGINE=InnoDB DEFAULT CHARSET=utf8;

CREATE TABLE `cloud`.`load_balancer_healthcheck_policies` (
 `id` bigint(20) NOT NULL auto_increment,
  `uuid` varchar(40),
  `load_balancer_id` bigint unsigned NOT NULL,
  `pingpath` varchar(225) NULL DEFAULT '/',
  `description` varchar(4096)  NULL,
  `response_time` int(11) DEFAULT 5,
  `healthcheck_interval` int(11) DEFAULT 5,
  `healthcheck_thresshold` int(11) DEFAULT 2,
  `unhealth_thresshold` int(11) DEFAULT 10,
  `revoke` tinyint(1) unsigned NOT NULL DEFAULT 0 COMMENT '1 is when rule is set for Revoke',
  PRIMARY KEY (`id`),
  UNIQUE KEY `id_UNIQUE` (`id`),
  CONSTRAINT `fk_load_balancer_healthcheck_policies_loadbalancer_id` FOREIGN KEY(`load_balancer_id`) REFERENCES `load_balancing_rules`(`id`) ON DELETE CASCADE
) ENGINE=InnoDB DEFAULT CHARSET=utf8;


INSERT IGNORE INTO `cloud`.`configuration` VALUES ('Advanced', 'DEFAULT', 'management-server', 'vm.instancename.flag', 'false', 'Append guest VM display Name (if set) to the internal name of the VM');

INSERT INTO `cloud`.`guest_os` (id, uuid, category_id, display_name) VALUES (208, UUID(), 6, 'Windows 8');
INSERT INTO `cloud`.`guest_os` (id, uuid, category_id, display_name) VALUES (209, UUID(), 6, 'Windows 8 (64 bit)');
INSERT INTO `cloud`.`guest_os` (id, uuid, category_id, display_name) VALUES (210, UUID(), 6, 'Windows 8 Server (64 bit)');
INSERT INTO `cloud`.`guest_os_hypervisor` (hypervisor_type, guest_os_name, guest_os_id) VALUES ("VmWare", 'Windows 8', 208);
INSERT INTO `cloud`.`guest_os_hypervisor` (hypervisor_type, guest_os_name, guest_os_id) VALUES ("VmWare", 'Windows 8 (64 bit)', 209);
INSERT INTO `cloud`.`guest_os_hypervisor` (hypervisor_type, guest_os_name, guest_os_id) VALUES ("VmWare", 'Windows 8 Server (64 bit)', 210);

CREATE TABLE `cloud`.`user_vm_clone_setting` (
  `vm_id` bigint unsigned NOT NULL COMMENT 'guest VM id',
  `clone_type` varchar(10) NOT NULL COMMENT 'Full or Linked Clone (applicable to VMs on ESX)',
  PRIMARY KEY (`vm_id`)
) ENGINE=InnoDB DEFAULT CHARSET=utf8;


INSERT IGNORE INTO `cloud`.`configuration` VALUES ('Advanced', 'DEFAULT', 'UserVmManager', 'vmware.create.full.clone' , 'false', 'If set to true, creates VMs as full clones on ESX hypervisor');

CREATE TABLE `cloud`.`affinity_group` (
  `id` bigint unsigned NOT NULL auto_increment,
  `name` varchar(255) NOT NULL,
  `type` varchar(255) NOT NULL,
  `uuid` varchar(40),
  `description` varchar(4096) NULL,
  `domain_id` bigint unsigned NOT NULL,
  `account_id` bigint unsigned NOT NULL,
  UNIQUE (`name`, `account_id`),
  PRIMARY KEY  (`id`),
  CONSTRAINT `fk_affinity_group__account_id` FOREIGN KEY(`account_id`) REFERENCES `account`(`id`),
  CONSTRAINT `fk_affinity_group__domain_id` FOREIGN KEY(`domain_id`) REFERENCES `domain`(`id`),
  CONSTRAINT `uc_affinity_group__uuid` UNIQUE (`uuid`)
) ENGINE=InnoDB DEFAULT CHARSET=utf8;

CREATE TABLE `cloud`.`affinity_group_vm_map` (
  `id` bigint unsigned NOT NULL auto_increment,
  `affinity_group_id` bigint unsigned NOT NULL,
  `instance_id` bigint unsigned NOT NULL,
  PRIMARY KEY  (`id`),
  CONSTRAINT `fk_agvm__group_id` FOREIGN KEY(`affinity_group_id`) REFERENCES `affinity_group`(`id`)  
) ENGINE=InnoDB DEFAULT CHARSET=utf8;


ALTER TABLE `cloud`.`service_offering` ADD COLUMN `deployment_planner` varchar(255) NOT NULL DEFAULT 'FirstFitPlanner'  COMMENT 'Planner heuristics used to deploy a VM of this offering';

CREATE TABLE nic_secondary_ips (
  `id` bigint unsigned NOT NULL UNIQUE AUTO_INCREMENT,
  `uuid` varchar(40),
  `vmId` bigint unsigned COMMENT 'vm instance id',
  `nicId` bigint unsigned NOT NULL,
  `ip4_address` char(40) COMMENT 'ip4 address',
  `ip6_address` char(40) COMMENT 'ip6 address',
  `network_id` bigint unsigned NOT NULL COMMENT 'network configuration id',
  `created` datetime NOT NULL COMMENT 'date created',
  `account_id` bigint unsigned NOT NULL COMMENT 'owner.  foreign key to   account table',
  `domain_id` bigint unsigned NOT NULL COMMENT 'the domain that the owner belongs to',
   PRIMARY KEY (`id`),
   CONSTRAINT `fk_nic_secondary_ip__vmId` FOREIGN KEY `fk_nic_secondary_ip__vmId`(`vmId`) REFERENCES `vm_instance`(`id`) ON DELETE CASCADE,
   CONSTRAINT `fk_nic_secondary_ip__networks_id` FOREIGN KEY `fk_nic_secondary_ip__networks_id`(`network_id`) REFERENCES `networks`(`id`),
   CONSTRAINT `uc_nic_secondary_ip__uuid` UNIQUE (`uuid`)
) ENGINE=InnoDB DEFAULT CHARSET=utf8;

ALTER TABLE `cloud`.`nics` ADD COLUMN secondary_ip SMALLINT DEFAULT '0' COMMENT 'secondary ips configured for the nic';
ALTER TABLE `cloud`.`user_ip_address` ADD COLUMN dnat_vmip VARCHAR(40);

ALTER TABLE `cloud`.`alert` ADD COLUMN `archived` tinyint(1) unsigned NOT NULL DEFAULT 0;
ALTER TABLE `cloud`.`event` ADD COLUMN `archived` tinyint(1) unsigned NOT NULL DEFAULT 0;
INSERT IGNORE INTO `cloud`.`configuration` VALUES ('Advanced', 'DEFAULT', 'management-server', 'alert.purge.interval', '86400', 'The interval (in seconds) to wait before running the alert purge thread');
INSERT IGNORE INTO `cloud`.`configuration` VALUES ('Advanced', 'DEFAULT', 'management-server', 'alert.purge.delay', '0', 'Alerts older than specified number days will be purged. Set this value to 0 to never delete alerts');

DROP VIEW IF EXISTS `cloud`.`event_view`;
CREATE VIEW `cloud`.`event_view` AS
    select
        event.id,
        event.uuid,
        event.type,
        event.state,
        event.description,
        event.created,
        event.level,
        event.parameters,
        event.start_id,
        eve.uuid start_uuid,
        event.user_id,
        event.archived,
        user.username user_name,
        account.id account_id,
        account.uuid account_uuid,
        account.account_name account_name,
        account.type account_type,
        domain.id domain_id,
        domain.uuid domain_uuid,
        domain.name domain_name,
        domain.path domain_path,
        projects.id project_id,
        projects.uuid project_uuid,
        projects.name project_name
    from
        `cloud`.`event`
            inner join
        `cloud`.`account` ON event.account_id = account.id
            inner join
        `cloud`.`domain` ON event.domain_id = domain.id
            inner join
        `cloud`.`user` ON event.user_id = user.id
            left join
        `cloud`.`projects` ON projects.project_account_id = event.account_id
            left join
        `cloud`.`event` eve ON event.start_id = eve.id;

ALTER TABLE `cloud`.`region` ADD COLUMN `gslb_service_enabled` tinyint(1) unsigned NOT NULL DEFAULT 1 COMMENT 'Is GSLB service enalbed in the Region';

ALTER TABLE `cloud`.`external_load_balancer_devices` ADD COLUMN `is_gslb_provider` int(1) unsigned NOT NULL DEFAULT 0 COMMENT '1 if load balancer appliance is acting as gslb service provider in the zone';

ALTER TABLE `cloud`.`external_load_balancer_devices` ADD COLUMN `gslb_site_publicip` varchar(255)  DEFAULT NULL COMMENT 'GSLB service Provider site public ip';

ALTER TABLE `cloud`.`external_load_balancer_devices` ADD COLUMN `gslb_site_privateip` varchar(255) DEFAULT NULL COMMENT 'GSLB service Provider site private ip';

CREATE TABLE `cloud`.`global_load_balancing_rules` (
  `id` bigint unsigned NOT NULL auto_increment COMMENT 'id',
  `uuid` varchar(40),
  `account_id` bigint unsigned NOT NULL COMMENT 'account id',
  `domain_id` bigint unsigned NOT NULL COMMENT 'domain id',
  `region_id`  int unsigned NOT NULL,
  `name` varchar(255) NOT NULL,
  `description` varchar(4096) NULL COMMENT 'description',
  `state` char(32) NOT NULL COMMENT 'current state of this rule',
  `algorithm` varchar(255) NOT NULL COMMENT 'load balancing algorithm used to distribbute traffic across zones',
  `persistence` varchar(255) NOT NULL COMMENT 'session persistence used across the zone',
  `service_type` varchar(255) NOT NULL COMMENT 'GSLB service type (tcp/udp)',
  `gslb_domain_name` varchar(255) NOT NULL COMMENT 'DNS name for the GSLB service that is used to provide a FQDN for the GSLB service',
  PRIMARY KEY  (`id`),
  CONSTRAINT `fk_global_load_balancing_rules_account_id` FOREIGN KEY (`account_id`) REFERENCES `account`(`id`) ON DELETE CASCADE,
  CONSTRAINT `fk_global_load_balancing_rules_region_id` FOREIGN KEY(`region_id`) REFERENCES `region`(`id`) ON DELETE CASCADE
) ENGINE=InnoDB DEFAULT CHARSET=utf8;

CREATE TABLE `cloud`.`global_load_balancer_lb_rule_map` (
  `id` bigint unsigned NOT NULL auto_increment,
  `gslb_rule_id` bigint unsigned NOT NULL,
  `lb_rule_id` bigint unsigned NOT NULL,
  `revoke` tinyint(1) unsigned NOT NULL DEFAULT 0 COMMENT '1 is when rule is set for Revoke',
  PRIMARY KEY  (`id`),
  UNIQUE KEY (`gslb_rule_id`, `lb_rule_id`),
  CONSTRAINT `fk_gslb_rule_id` FOREIGN KEY(`gslb_rule_id`) REFERENCES `global_load_balancing_rules`(`id`) ON DELETE CASCADE,
  CONSTRAINT `fk_lb_rule_id` FOREIGN KEY(`lb_rule_id`) REFERENCES `load_balancing_rules`(`id`) ON DELETE CASCADE
) ENGINE=InnoDB DEFAULT CHARSET=utf8;

INSERT IGNORE INTO `cloud`.`configuration` VALUES ('Account Defaults', 'DEFAULT', 'management-server', 'max.account.cpus', '40', 'The default maximum number of cpu cores that can be used for an account');
INSERT IGNORE INTO `cloud`.`configuration` VALUES ('Account Defaults', 'DEFAULT', 'management-server', 'max.account.memory', '40960', 'The default maximum memory (in MiB) that can be used for an account');
INSERT IGNORE INTO `cloud`.`configuration` VALUES ('Account Defaults', 'DEFAULT', 'management-server', 'max.account.primary.storage', '200', 'The default maximum primary storage space (in GiB) that can be used for an account');
INSERT IGNORE INTO `cloud`.`configuration` VALUES ('Account Defaults', 'DEFAULT', 'management-server', 'max.account.secondary.storage', '400', 'The default maximum secondary storage space (in GiB) that can be used for an account');
INSERT IGNORE INTO `cloud`.`configuration` VALUES ('Project Defaults', 'DEFAULT', 'management-server', 'max.project.cpus', '40', 'The default maximum number of cpu cores that can be used for a project');
INSERT IGNORE INTO `cloud`.`configuration` VALUES ('Project Defaults', 'DEFAULT', 'management-server', 'max.project.memory', '40960', 'The default maximum memory (in MiB) that can be used for a project');
INSERT IGNORE INTO `cloud`.`configuration` VALUES ('Project Defaults', 'DEFAULT', 'management-server', 'max.project.primary.storage', '200', 'The default maximum primary storage space (in GiB) that can be used for a project');
INSERT IGNORE INTO `cloud`.`configuration` VALUES ('Project Defaults', 'DEFAULT', 'management-server', 'max.project.secondary.storage', '400', 'The default maximum secondary storage space (in GiB) that can be used for a project');

DROP VIEW IF EXISTS `cloud`.`account_view`;
CREATE VIEW `cloud`.`account_view` AS
    select
        account.id,
        account.uuid,
        account.account_name,
        account.type,
        account.state,
        account.removed,
        account.cleanup_needed,
        account.network_domain,
        domain.id domain_id,
        domain.uuid domain_uuid,
        domain.name domain_name,
        domain.path domain_path,
        data_center.id data_center_id,
        data_center.uuid data_center_uuid,
        data_center.name data_center_name,
        account_netstats_view.bytesReceived,
        account_netstats_view.bytesSent,
        vmlimit.max vmLimit,
        vmcount.count vmTotal,
        runningvm.vmcount runningVms,
        stoppedvm.vmcount stoppedVms,
        iplimit.max ipLimit,
        ipcount.count ipTotal,
        free_ip_view.free_ip ipFree,
        volumelimit.max volumeLimit,
        volumecount.count volumeTotal,
        snapshotlimit.max snapshotLimit,
        snapshotcount.count snapshotTotal,
        templatelimit.max templateLimit,
        templatecount.count templateTotal,
        vpclimit.max vpcLimit,
        vpccount.count vpcTotal,
        projectlimit.max projectLimit,
        projectcount.count projectTotal,
        networklimit.max networkLimit,
        networkcount.count networkTotal,
        cpulimit.max cpuLimit,
        cpucount.count cpuTotal,
        memorylimit.max memoryLimit,
        memorycount.count memoryTotal,
        primary_storage_limit.max primaryStorageLimit,
        primary_storage_count.count primaryStorageTotal,
        secondary_storage_limit.max secondaryStorageLimit,
        secondary_storage_count.count secondaryStorageTotal,
        async_job.id job_id,
        async_job.uuid job_uuid,
        async_job.job_status job_status,
        async_job.account_id job_account_id
    from
        `cloud`.`free_ip_view`,
        `cloud`.`account`
            inner join
        `cloud`.`domain` ON account.domain_id = domain.id
            left join
        `cloud`.`data_center` ON account.default_zone_id = data_center.id
            left join
        `cloud`.`account_netstats_view` ON account.id = account_netstats_view.account_id
            left join
        `cloud`.`resource_limit` vmlimit ON account.id = vmlimit.account_id
            and vmlimit.type = 'user_vm'
            left join
        `cloud`.`resource_count` vmcount ON account.id = vmcount.account_id
            and vmcount.type = 'user_vm'
            left join
        `cloud`.`account_vmstats_view` runningvm ON account.id = runningvm.account_id
            and runningvm.state = 'Running'
            left join
        `cloud`.`account_vmstats_view` stoppedvm ON account.id = stoppedvm.account_id
           and stoppedvm.state = 'Stopped'
            left join
        `cloud`.`resource_limit` iplimit ON account.id = iplimit.account_id
            and iplimit.type = 'public_ip'
            left join
        `cloud`.`resource_count` ipcount ON account.id = ipcount.account_id
            and ipcount.type = 'public_ip'
            left join
        `cloud`.`resource_limit` volumelimit ON account.id = volumelimit.account_id
            and volumelimit.type = 'volume'
            left join
        `cloud`.`resource_count` volumecount ON account.id = volumecount.account_id
            and volumecount.type = 'volume'
            left join
        `cloud`.`resource_limit` snapshotlimit ON account.id = snapshotlimit.account_id
            and snapshotlimit.type = 'snapshot'
            left join
        `cloud`.`resource_count` snapshotcount ON account.id = snapshotcount.account_id
            and snapshotcount.type = 'snapshot'
            left join
        `cloud`.`resource_limit` templatelimit ON account.id = templatelimit.account_id
            and templatelimit.type = 'template'
            left join
        `cloud`.`resource_count` templatecount ON account.id = templatecount.account_id
            and templatecount.type = 'template'
            left join
        `cloud`.`resource_limit` vpclimit ON account.id = vpclimit.account_id
            and vpclimit.type = 'vpc'
            left join
        `cloud`.`resource_count` vpccount ON account.id = vpccount.account_id
            and vpccount.type = 'vpc'
            left join
        `cloud`.`resource_limit` projectlimit ON account.id = projectlimit.account_id
            and projectlimit.type = 'project'
            left join
        `cloud`.`resource_count` projectcount ON account.id = projectcount.account_id
            and projectcount.type = 'project'
            left join
        `cloud`.`resource_limit` networklimit ON account.id = networklimit.account_id
            and networklimit.type = 'network'
            left join
        `cloud`.`resource_count` networkcount ON account.id = networkcount.account_id
            and networkcount.type = 'network'
            left join
        `cloud`.`resource_limit` cpulimit ON account.id = cpulimit.account_id
            and cpulimit.type = 'cpu'
            left join
        `cloud`.`resource_count` cpucount ON account.id = cpucount.account_id
            and cpucount.type = 'cpu'
            left join
        `cloud`.`resource_limit` memorylimit ON account.id = memorylimit.account_id
            and memorylimit.type = 'memory'
            left join
        `cloud`.`resource_count` memorycount ON account.id = memorycount.account_id
            and memorycount.type = 'memory'
            left join
        `cloud`.`resource_limit` primary_storage_limit ON account.id = primary_storage_limit.account_id
            and primary_storage_limit.type = 'primary_storage'
            left join
        `cloud`.`resource_count` primary_storage_count ON account.id = primary_storage_count.account_id
            and primary_storage_count.type = 'primary_storage'
            left join
        `cloud`.`resource_limit` secondary_storage_limit ON account.id = secondary_storage_limit.account_id
            and secondary_storage_limit.type = 'secondary_storage'
            left join
        `cloud`.`resource_count` secondary_storage_count ON account.id = secondary_storage_count.account_id
            and secondary_storage_count.type = 'secondary_storage'
            left join
        `cloud`.`async_job` ON async_job.instance_id = account.id
            and async_job.instance_type = 'Account'
            and async_job.job_status = 0;

<<<<<<< HEAD
			
DROP VIEW IF EXISTS `cloud`.`user_vm_view`;
CREATE VIEW `cloud`.`user_vm_view` AS
    select 
        vm_instance.id id,
        vm_instance.name name,
        user_vm.display_name display_name,
        user_vm.user_data user_data,
        account.id account_id,
        account.uuid account_uuid,
        account.account_name account_name,
        account.type account_type,
        domain.id domain_id,
        domain.uuid domain_uuid,
        domain.name domain_name,
        domain.path domain_path,
        projects.id project_id,
        projects.uuid project_uuid,
        projects.name project_name,
        instance_group.id instance_group_id,
        instance_group.uuid instance_group_uuid,
        instance_group.name instance_group_name,
        vm_instance.uuid uuid,
        vm_instance.last_host_id last_host_id,
        vm_instance.vm_type type,
        vm_instance.vnc_password vnc_password,
        vm_instance.limit_cpu_use limit_cpu_use,
        vm_instance.created created,
        vm_instance.state state,
        vm_instance.removed removed,
        vm_instance.ha_enabled ha_enabled,
        vm_instance.hypervisor_type hypervisor_type,
        vm_instance.instance_name instance_name,
        vm_instance.guest_os_id guest_os_id,
        guest_os.uuid guest_os_uuid,
        vm_instance.pod_id pod_id,
        host_pod_ref.uuid pod_uuid,
        vm_instance.private_ip_address private_ip_address,
        vm_instance.private_mac_address private_mac_address,
        vm_instance.vm_type vm_type,
        data_center.id data_center_id,
        data_center.uuid data_center_uuid,
        data_center.name data_center_name,
        data_center.is_security_group_enabled security_group_enabled,
        host.id host_id,
        host.uuid host_uuid,
        host.name host_name,
        vm_template.id template_id,
        vm_template.uuid template_uuid,
        vm_template.name template_name,
        vm_template.display_text template_display_text,
        vm_template.enable_password password_enabled,
        iso.id iso_id,
        iso.uuid iso_uuid,
        iso.name iso_name,
        iso.display_text iso_display_text,
        service_offering.id service_offering_id,
        disk_offering.uuid service_offering_uuid,
        service_offering.cpu cpu,
        service_offering.speed speed,
        service_offering.ram_size ram_size,
        disk_offering.name service_offering_name,
        storage_pool.id pool_id,
        storage_pool.uuid pool_uuid,
        storage_pool.pool_type pool_type,
        volumes.id volume_id,
        volumes.uuid volume_uuid,
        volumes.device_id volume_device_id,
        volumes.volume_type volume_type,
        security_group.id security_group_id,
        security_group.uuid security_group_uuid,
        security_group.name security_group_name,
        security_group.description security_group_description,
        nics.id nic_id,
        nics.uuid nic_uuid,
        nics.network_id network_id,
        nics.ip4_address ip_address,
        nics.ip6_address ip6_address,
        nics.ip6_gateway ip6_gateway,
        nics.ip6_cidr ip6_cidr,
        nics.default_nic is_default_nic,
        nics.gateway gateway,
        nics.netmask netmask,
        nics.mac_address mac_address,
        nics.broadcast_uri broadcast_uri,
        nics.isolation_uri isolation_uri,
        vpc.id vpc_id,
        vpc.uuid vpc_uuid,
        networks.uuid network_uuid,
        networks.name network_name,
        networks.traffic_type traffic_type,
        networks.guest_type guest_type,
        user_ip_address.id public_ip_id,
        user_ip_address.uuid public_ip_uuid,
        user_ip_address.public_ip_address public_ip_address,
        ssh_keypairs.keypair_name keypair_name,
        resource_tags.id tag_id,
        resource_tags.uuid tag_uuid,
        resource_tags.key tag_key,
        resource_tags.value tag_value,
        resource_tags.domain_id tag_domain_id,
        resource_tags.account_id tag_account_id,
        resource_tags.resource_id tag_resource_id,
        resource_tags.resource_uuid tag_resource_uuid,
        resource_tags.resource_type tag_resource_type,
        resource_tags.customer tag_customer,
        async_job.id job_id,
        async_job.uuid job_uuid,
        async_job.job_status job_status,
        async_job.account_id job_account_id,
		affinity_group.id affinity_group_id,
        affinity_group.uuid affinity_group_uuid,
        affinity_group.name affinity_group_name,
        affinity_group.description affinity_group_description
    from
        `cloud`.`user_vm`
            inner join
        `cloud`.`vm_instance` ON vm_instance.id = user_vm.id
            and vm_instance.removed is NULL
            inner join
        `cloud`.`account` ON vm_instance.account_id = account.id
            inner join
        `cloud`.`domain` ON vm_instance.domain_id = domain.id
            left join
        `cloud`.`guest_os` ON vm_instance.guest_os_id = guest_os.id
            left join
        `cloud`.`host_pod_ref` ON vm_instance.pod_id = host_pod_ref.id
            left join
        `cloud`.`projects` ON projects.project_account_id = account.id
            left join
        `cloud`.`instance_group_vm_map` ON vm_instance.id = instance_group_vm_map.instance_id
            left join
        `cloud`.`instance_group` ON instance_group_vm_map.group_id = instance_group.id
            left join
        `cloud`.`data_center` ON vm_instance.data_center_id = data_center.id
            left join
        `cloud`.`host` ON vm_instance.host_id = host.id
            left join
        `cloud`.`vm_template` ON vm_instance.vm_template_id = vm_template.id
            left join
        `cloud`.`vm_template` iso ON iso.id = user_vm.iso_id
            left join
        `cloud`.`service_offering` ON vm_instance.service_offering_id = service_offering.id
            left join
        `cloud`.`disk_offering` ON vm_instance.service_offering_id = disk_offering.id
            left join
        `cloud`.`volumes` ON vm_instance.id = volumes.instance_id
            left join
        `cloud`.`storage_pool` ON volumes.pool_id = storage_pool.id
            left join
        `cloud`.`security_group_vm_map` ON vm_instance.id = security_group_vm_map.instance_id
            left join
        `cloud`.`security_group` ON security_group_vm_map.security_group_id = security_group.id
            left join
        `cloud`.`nics` ON vm_instance.id = nics.instance_id
            left join
        `cloud`.`networks` ON nics.network_id = networks.id
            left join
        `cloud`.`vpc` ON networks.vpc_id = vpc.id
            left join
        `cloud`.`user_ip_address` ON user_ip_address.vm_id = vm_instance.id
            left join
        `cloud`.`user_vm_details` ON user_vm_details.vm_id = vm_instance.id
            and user_vm_details.name = 'SSH.PublicKey'
            left join
        `cloud`.`ssh_keypairs` ON ssh_keypairs.public_key = user_vm_details.value
            left join
        `cloud`.`resource_tags` ON resource_tags.resource_id = vm_instance.id
            and resource_tags.resource_type = 'UserVm'
            left join
        `cloud`.`async_job` ON async_job.instance_id = vm_instance.id
            and async_job.instance_type = 'VirtualMachine'
            and async_job.job_status = 0
            left join
        `cloud`.`affinity_group_vm_map` ON vm_instance.id = affinity_group_vm_map.instance_id
			left join
        `cloud`.`affinity_group` ON affinity_group_vm_map.affinity_group_id = affinity_group.id;

DROP VIEW IF EXISTS `cloud`.`affinity_group_view`;
CREATE VIEW `cloud`.`affinity_group_view` AS
    select 
        affinity_group.id id,
        affinity_group.name name,
        affinity_group.description description,
        affinity_group.uuid uuid,
        account.id account_id,
        account.uuid account_uuid,
        account.account_name account_name,
        account.type account_type,
        domain.id domain_id,
        domain.uuid domain_uuid,
        domain.name domain_name,
        domain.path domain_path,
        vm_instance.id vm_id,
        vm_instance.uuid vm_uuid,
        vm_instance.name vm_name,
        vm_instance.state vm_state,
        user_vm.display_name vm_display_name
    from
        `cloud`.`affinity_group`
            inner join
        `cloud`.`account` ON affinity_group.account_id = account.id
            inner join
        `cloud`.`domain` ON affinity_group.domain_id = domain.id
            left join
        `cloud`.`affinity_group_vm_map` ON affinity_group.id = affinity_group_vm_map.affinity_group_id
            left join
        `cloud`.`vm_instance` ON vm_instance.id = affinity_group_vm_map.instance_id
            left join
		`cloud`.`user_vm` ON user_vm.id = vm_instance.id;
		
-- Re-enable foreign key checking, at the end of the upgrade path
SET foreign_key_checks = 1;			
=======
ALTER TABLE `cloud`.`remote_access_vpn` ADD COLUMN `id` bigint unsigned NOT NULL UNIQUE AUTO_INCREMENT COMMENT 'id';
ALTER TABLE `cloud`.`remote_access_vpn` ADD COLUMN `uuid` varchar(40) UNIQUE;

-- START: support for LXC
 
INSERT IGNORE INTO `cloud`.`hypervisor_capabilities`(hypervisor_type, hypervisor_version, max_guests_limit, security_group_enabled) VALUES ('LXC', 'default', 50, 1);
ALTER TABLE `cloud`.`physical_network_traffic_types` ADD COLUMN `lxc_network_label` varchar(255) DEFAULT 'cloudbr0' COMMENT 'The network name label of the physical device dedicated to this traffic on a LXC host';
 
UPDATE configuration SET value='KVM,XenServer,VMware,BareMetal,Ovm,LXC' WHERE name='hypervisor.list';
 
INSERT INTO `cloud`.`vm_template` (id, unique_name, name, public, created, type, hvm, bits, account_id, url, checksum, enable_password, display_text, format, guest_os_id, featured, cross_zones, hypervisor_type)
     VALUES (10, 'routing-10', 'SystemVM Template (LXC)', 0, now(), 'SYSTEM', 0, 64, 1, 'http://download.cloud.com/templates/acton/acton-systemvm-02062012.qcow2.bz2', '2755de1f9ef2ce4d6f2bee2efbb4da92', 0, 'SystemVM Template (LXC)', 'QCOW2', 15, 0, 1, 'LXC');

-- END: support for LXC
>>>>>>> 1274d8f6
<|MERGE_RESOLUTION|>--- conflicted
+++ resolved
@@ -413,7 +413,6 @@
             and async_job.instance_type = 'Account'
             and async_job.job_status = 0;
 
-<<<<<<< HEAD
 			
 DROP VIEW IF EXISTS `cloud`.`user_vm_view`;
 CREATE VIEW `cloud`.`user_vm_view` AS
@@ -625,9 +624,7 @@
             left join
 		`cloud`.`user_vm` ON user_vm.id = vm_instance.id;
 		
--- Re-enable foreign key checking, at the end of the upgrade path
-SET foreign_key_checks = 1;			
-=======
+
 ALTER TABLE `cloud`.`remote_access_vpn` ADD COLUMN `id` bigint unsigned NOT NULL UNIQUE AUTO_INCREMENT COMMENT 'id';
 ALTER TABLE `cloud`.`remote_access_vpn` ADD COLUMN `uuid` varchar(40) UNIQUE;
 
@@ -642,4 +639,6 @@
      VALUES (10, 'routing-10', 'SystemVM Template (LXC)', 0, now(), 'SYSTEM', 0, 64, 1, 'http://download.cloud.com/templates/acton/acton-systemvm-02062012.qcow2.bz2', '2755de1f9ef2ce4d6f2bee2efbb4da92', 0, 'SystemVM Template (LXC)', 'QCOW2', 15, 0, 1, 'LXC');
 
 -- END: support for LXC
->>>>>>> 1274d8f6
+
+-- Re-enable foreign key checking, at the end of the upgrade path
+SET foreign_key_checks = 1;			