--- conflicted
+++ resolved
@@ -1594,10 +1594,6 @@
 ALTER TABLE `cloud`.`op_dc_vnet_alloc` ADD COLUMN account_vnet_map_id bigint unsigned;
 ALTER TABLE `cloud`.`op_dc_vnet_alloc` ADD CONSTRAINT `fk_op_dc_vnet_alloc__account_vnet_map_id` FOREIGN KEY `fk_op_dc_vnet_alloc__account_vnet_map_id` (`account_vnet_map_id`) REFERENCES `account_vnet_map` (`id`);
 
-<<<<<<< HEAD
--- Re-enable foreign key checking, at the end of the upgrade path
-SET foreign_key_checks = 1;			
-=======
 CREATE TABLE `cloud`.`network_acl` (
   `id` bigint unsigned NOT NULL auto_increment COMMENT 'id',
   `name` varchar(255) NOT NULL COMMENT 'name of the network acl',
@@ -1661,4 +1657,7 @@
 
 alter table `cloud`.`vpc_gateways` add column network_acl_id bigint unsigned default 1 NOT NULL;
 update `cloud`.`vpc_gateways` set network_acl_id = 2;
->>>>>>> c8af438e
+
+-- Re-enable foreign key checking, at the end of the upgrade path
+SET foreign_key_checks = 1;			
+
