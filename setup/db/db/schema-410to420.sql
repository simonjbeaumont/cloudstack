--- conflicted
+++ resolved
@@ -650,10 +650,6 @@
 
 -- END: support for LXC
 
-<<<<<<< HEAD
--- Re-enable foreign key checking, at the end of the upgrade path
-SET foreign_key_checks = 1;			
-=======
 CREATE TABLE `cloud`.`vm_snapshots` (
   `id` bigint(20) unsigned NOT NULL auto_increment COMMENT 'Primary Key',
   `uuid` varchar(40) NOT NULL,
@@ -686,4 +682,6 @@
 
 ALTER TABLE `cloud`.`hypervisor_capabilities` ADD COLUMN `vm_snapshot_enabled` tinyint(1) DEFAULT 0 NOT NULL COMMENT 'Whether VM snapshot is supported by hypervisor';
 UPDATE `cloud`.`hypervisor_capabilities` SET `vm_snapshot_enabled`=1 WHERE `hypervisor_type` in ('VMware', 'XenServer');
->>>>>>> a4a059c0
+
+-- Re-enable foreign key checking, at the end of the upgrade path
+SET foreign_key_checks = 1;	