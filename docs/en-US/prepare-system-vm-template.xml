--- conflicted
+++ resolved
@@ -23,7 +23,6 @@
 -->
 
 <section id="prepare-system-vm-template">
-<<<<<<< HEAD
 	<title>Prepare the System VM Template</title>
 	<para>Secondary storage must be seeded with a template that is used for &PRODUCT; system VMs.</para>
 	<note><para>When copying and pasting a command, be sure the command has pasted as a single line before executing. Some document viewers may introduce unwanted line breaks in copied text.</para></note>
@@ -44,39 +43,14 @@
 				</listitem>
 			</itemizedlist>
 		</listitem>
-		<listitem><para>2.	If you are using a separate NFS server, perform this step. If you are using the Management Server as the NFS server, you MUST NOT perform this step.</para>
+        <listitem><para>If you are using a separate NFS server, perform this step. If you are using the Management Server as the NFS server, you MUST NOT perform this step.</para>
 			<para>When the script has finished, unmount secondary storage and remove the created directory.</para>
 			<programlisting>
-=======
-    <title>Prepare the System VM Template</title>
-    <para>Secondary storage must be seeded with a template that is used for &PRODUCT; system VMs.</para>
-    <note><para>When copying and pasting a command, be sure the command has pasted as a single line before executing. Some document viewers may introduce unwanted line breaks in copied text.</para></note>
-    <orderedlist>
-        <listitem><para>On the Management Server, run one or more of the following cloud-install-sys-tmplt commands to retrieve and decompress the system VM template. Run the command for each hypervisor type that you expect end users to run in this Zone.</para>
-            <para>If your secondary storage mount point is not named /mnt/secondary, substitute your own mount point name.</para>
-            <para>If you set the &PRODUCT; database encryption type to "web" when you set up the database, you must now add the parameter -s &lt;management-server-secret-key&gt;. See About Password and Key Encryption.</para>
-            <para>This process will require approximately 5 GB of free space on the local file system and up to 30 minutes each time it runs.</para>
-            <itemizedlist>
-                <listitem><para>For XenServer:</para>
-                    <programlisting># /usr/lib64/cloud/agent/scripts/storage/secondary/cloud-install-sys-tmplt -m /mnt/secondary -u http://download.cloud.com/templates/acton/acton-systemvm-02062012.vhd.bz2 -h xenserver -s &lt;optional-management-server-secret-key&gt; -F</programlisting>
-                </listitem>
-                <listitem><para>For vSphere:</para>
-                    <programlisting># /usr/lib64/cloud/agent/scripts/storage/secondary/cloud-install-sys-tmplt -m /mnt/secondary -u http://download.cloud.com/templates/acton/acton-systemvm-02062012.ova -h vmware -s &lt;optional-management-server-secret-key&gt;  -F</programlisting>
-                </listitem>
-                <listitem><para>For KVM:</para>
-                    <programlisting># /usr/lib64/cloud/agent/scripts/storage/secondary/cloud-install-sys-tmplt -m /mnt/secondary -u http://download.cloud.com/templates/acton/acton-systemvm-02062012.qcow2.bz2 -h kvm -s &lt;optional-management-server-secret-key&gt; -F</programlisting>
-                </listitem>
-            </itemizedlist>
-        </listitem>
-        <listitem><para>If you are using a separate NFS server, perform this step. If you are using the Management Server as the NFS server, you MUST NOT perform this step.</para>
-            <para>When the script has finished, unmount secondary storage and remove the created directory.</para>
-            <programlisting>
->>>>>>> 6e33102d
 # umount /mnt/secondary 
 # rmdir /mnt/secondary
-            </programlisting>
-        </listitem>
-        <listitem><para>Repeat these steps for each secondary storage server.</para>
-        </listitem>
-    </orderedlist>
+			</programlisting>
+		</listitem>
+		<listitem><para>Repeat these steps for each secondary storage server.</para>
+		</listitem>
+	</orderedlist>
 </section>