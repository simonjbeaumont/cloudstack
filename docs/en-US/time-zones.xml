<?xml version='1.0' encoding='utf-8' ?>
<!DOCTYPE chapter PUBLIC "-//OASIS//DTD DocBook XML V4.5//EN" "http://www.oasis-open.org/docbook/xml/4.5/docbookx.dtd" [
<!ENTITY % BOOK_ENTITIES SYSTEM "cloudstack.ent">
%BOOK_ENTITIES;
]>

<!-- Licensed to the Apache Software Foundation (ASF) under one
    or more contributor license agreements.  See the NOTICE file
    distributed with this work for additional information
    regarding copyright ownership.  The ASF licenses this file
    to you under the Apache License, Version 2.0 (the
    "License"); you may not use this file except in compliance
    with the License.  You may obtain a copy of the License at
    
    http://www.apache.org/licenses/LICENSE-2.0
    
    Unless required by applicable law or agreed to in writing,
    software distributed under the License is distributed on an
    "AS IS" BASIS, WITHOUT WARRANTIES OR CONDITIONS OF ANY
    KIND, either express or implied.  See the License for the
    specific language governing permissions and limitations
    under the License.
-->

<appendix id="time-zones">
<<<<<<< HEAD
		<title>Time Zones</title>
			<para>The following time zone identifiers are accepted by &PRODUCT;. There are several places that have a time zone as a required or optional parameter. These include scheduling recurring snapshots, creating a user, and specifying the usage time zone in the Configuration table. .</para>
		<informaltable frame="all">
			<tgroup cols="3" align="left" colsep="1" rowsep="1">
				<colspec colname="c1" />
					<colspec colname="c2" />
				<colspec colname="c3" />
				<tbody>
					<row>
						<entry><para>Etc/GMT+12</para></entry>
						<entry><para>Etc/GMT+11</para></entry>
						<entry><para>Pacific/Samoa</para></entry>
					</row>
					<row>
						<entry><para>Pacific/Honolulu</para></entry>
						<entry><para>US/Alaska</para></entry>
						<entry><para>America/Los_Angeles</para></entry>
					</row>
					<row>
						<entry><para>Mexico/BajaNorte</para></entry>
						<entry><para>US/Arizona</para></entry>
						<entry><para>US/Mountain</para></entry>
					</row>
					<row>
						<entry><para>America/Chihuahua</para></entry>
						<entry><para>America/Chicago</para></entry>
						<entry><para>America/Costa_Rica</para></entry>
					</row>
					<row>
						<entry><para>America/Mexico_City</para></entry>
						<entry><para>Canada/Saskatchewan</para></entry>
						<entry><para>America/Bogota</para></entry>
					</row>
					<row>
						<entry><para>America/New_York</para></entry>
						<entry><para>America/Caracas</para></entry>
						<entry><para>America/Asuncion</para></entry>
					</row>
					<row>
						<entry><para>America/Cuiaba</para></entry>
						<entry><para>America/Halifax</para></entry>
						<entry><para>America/La_Paz</para></entry>
					</row>
					<row>
						<entry><para>America/Santiago</para></entry>
						<entry><para>America/St_Johns</para></entry>
						<entry><para>America/Araguaina</para></entry>
					</row>
					<row>
						<entry><para>America/Argentina/Buenos_Aires</para></entry>
						<entry><para>America/Cayenne</para></entry>
						<entry><para>America/Godthab</para></entry>
					</row>
					<row>
						<entry><para>America/Montevideo</para></entry>
						<entry><para>Etc/GMT+2</para></entry>
						<entry><para>Atlantic/Azores</para></entry>
					</row>
					<row>
						<entry><para>Atlantic/Cape_Verde</para></entry>
						<entry><para>Africa/Casablanca</para></entry>
						<entry><para>Etc/UTC</para></entry>
					</row>
					<row>
						<entry><para>Atlantic/Reykjavik</para></entry>
						<entry><para>Europe/London</para></entry>
						<entry><para>CET</para></entry>
					</row>
					<row>
						<entry><para>Europe/Bucharest</para></entry>
						<entry><para>Africa/Johannesburg</para></entry>
						<entry><para>Asia/Beirut</para></entry>
					</row>
					<row>
						<entry><para>Africa/Cairo</para></entry>
						<entry><para>Asia/Jerusalem</para></entry>
						<entry><para>Europe/Minsk</para></entry>
					</row>
					<row>
						<entry><para>Europe/Moscow</para></entry>
						<entry><para>Africa/Nairobi</para></entry>
						<entry><para>Asia/Karachi</para></entry>
					</row>
					<row>
						<entry><para>Asia/Kolkata</para></entry>
						<entry><para>Asia/Bangkok</para></entry>
						<entry><para>Asia/Shanghai</para></entry>
					</row>
					<row>
						<entry><para>Asia/Kuala_Lumpur</para></entry>
						<entry><para>Australia/Perth</para></entry>
						<entry><para>Asia/Taipei</para></entry>
					</row>
					<row>
						<entry><para>Asia/Tokyo</para></entry>
						<entry><para>Asia/Seoul</para></entry>
						<entry><para>Australia/Adelaide</para></entry>
					</row>
					<row>
						<entry><para>Australia/Darwin</para></entry>
						<entry><para>Australia/Brisbane</para></entry>
						<entry><para>Australia/Canberra</para></entry>
					</row>
					<row>
						<entry><para>Pacific/Guam</para></entry>
						<entry><para>Pacific/Auckland</para></entry>
						<entry><para></para></entry>
					</row>
				</tbody>
			</tgroup>
		</informaltable>	
	</appendix>
=======
    <title>Time Zones</title>
    <para>The following time zone identifiers are accepted by &PRODUCT;. There are several places that have a time zone as a required or optional parameter. These include scheduling recurring snapshots, creating a user, and specifying the usage time zone in the Configuration table.</para>
    <informaltable frame="all">
        <tgroup cols="3" align="left" colsep="1" rowsep="1">
            <colspec colname="c1" />
                <colspec colname="c2" />
            <colspec colname="c3" />
            <tbody>
                <row>
                    <entry><para>Etc/GMT+12</para></entry>
                    <entry><para>Etc/GMT+11</para></entry>
                    <entry><para>Pacific/Samoa</para></entry>
                </row>
                <row>
                    <entry><para>Pacific/Honolulu</para></entry>
                    <entry><para>US/Alaska</para></entry>
                    <entry><para>America/Los_Angeles</para></entry>
                </row>
                <row>
                    <entry><para>Mexico/BajaNorte</para></entry>
                    <entry><para>US/Arizona</para></entry>
                    <entry><para>US/Mountain</para></entry>
                </row>
                <row>
                    <entry><para>America/Chihuahua</para></entry>
                    <entry><para>America/Chicago</para></entry>
                    <entry><para>America/Costa_Rica</para></entry>
                </row>
                <row>
                    <entry><para>America/Mexico_City</para></entry>
                    <entry><para>Canada/Saskatchewan</para></entry>
                    <entry><para>America/Bogota</para></entry>
                </row>
                <row>
                    <entry><para>America/New_York</para></entry>
                    <entry><para>America/Caracas</para></entry>
                    <entry><para>America/Asuncion</para></entry>
                </row>
                <row>
                    <entry><para>America/Cuiaba</para></entry>
                    <entry><para>America/Halifax</para></entry>
                    <entry><para>America/La_Paz</para></entry>
                </row>
                <row>
                    <entry><para>America/Santiago</para></entry>
                    <entry><para>America/St_Johns</para></entry>
                    <entry><para>America/Araguaina</para></entry>
                </row>
                <row>
                    <entry><para>America/Argentina/Buenos_Aires</para></entry>
                    <entry><para>America/Cayenne</para></entry>
                    <entry><para>America/Godthab</para></entry>
                </row>
                <row>
                    <entry><para>America/Montevideo</para></entry>
                    <entry><para>Etc/GMT+2</para></entry>
                    <entry><para>Atlantic/Azores</para></entry>
                </row>
                <row>
                    <entry><para>Atlantic/Cape_Verde</para></entry>
                    <entry><para>Africa/Casablanca</para></entry>
                    <entry><para>Etc/UTC</para></entry>
                </row>
                <row>
                    <entry><para>Atlantic/Reykjavik</para></entry>
                    <entry><para>Europe/London</para></entry>
                    <entry><para>CET</para></entry>
                </row>
                <row>
                    <entry><para>Europe/Bucharest</para></entry>
                    <entry><para>Africa/Johannesburg</para></entry>
                    <entry><para>Asia/Beirut</para></entry>
                </row>
                <row>
                    <entry><para>Africa/Cairo</para></entry>
                    <entry><para>Asia/Jerusalem</para></entry>
                    <entry><para>Europe/Minsk</para></entry>
                </row>
                <row>
                    <entry><para>Europe/Moscow</para></entry>
                    <entry><para>Africa/Nairobi</para></entry>
                    <entry><para>Asia/Karachi</para></entry>
                </row>
                <row>
                    <entry><para>Asia/Kolkata</para></entry>
                    <entry><para>Asia/Bangkok</para></entry>
                    <entry><para>Asia/Shanghai</para></entry>
                </row>
                <row>
                    <entry><para>Asia/Kuala_Lumpur</para></entry>
                    <entry><para>Australia/Perth</para></entry>
                    <entry><para>Asia/Taipei</para></entry>
                </row>
                <row>
                    <entry><para>Asia/Tokyo</para></entry>
                    <entry><para>Asia/Seoul</para></entry>
                    <entry><para>Australia/Adelaide</para></entry>
                </row>
                <row>
                    <entry><para>Australia/Darwin</para></entry>
                    <entry><para>Australia/Brisbane</para></entry>
                    <entry><para>Australia/Canberra</para></entry>
                </row>
                <row>
                    <entry><para>Pacific/Guam</para></entry>
                    <entry><para>Pacific/Auckland</para></entry>
                    <entry><para></para></entry>
                </row>
            </tbody>
        </tgroup>
    </informaltable>    
</appendix>
>>>>>>> 0a258842
<|MERGE_RESOLUTION|>--- conflicted
+++ resolved
@@ -23,9 +23,8 @@
 -->
 
 <appendix id="time-zones">
-<<<<<<< HEAD
 		<title>Time Zones</title>
-			<para>The following time zone identifiers are accepted by &PRODUCT;. There are several places that have a time zone as a required or optional parameter. These include scheduling recurring snapshots, creating a user, and specifying the usage time zone in the Configuration table. .</para>
+    <para>The following time zone identifiers are accepted by &PRODUCT;. There are several places that have a time zone as a required or optional parameter. These include scheduling recurring snapshots, creating a user, and specifying the usage time zone in the Configuration table.</para>
 		<informaltable frame="all">
 			<tgroup cols="3" align="left" colsep="1" rowsep="1">
 				<colspec colname="c1" />
@@ -135,118 +134,4 @@
 				</tbody>
 			</tgroup>
 		</informaltable>	
-	</appendix>
-=======
-    <title>Time Zones</title>
-    <para>The following time zone identifiers are accepted by &PRODUCT;. There are several places that have a time zone as a required or optional parameter. These include scheduling recurring snapshots, creating a user, and specifying the usage time zone in the Configuration table.</para>
-    <informaltable frame="all">
-        <tgroup cols="3" align="left" colsep="1" rowsep="1">
-            <colspec colname="c1" />
-                <colspec colname="c2" />
-            <colspec colname="c3" />
-            <tbody>
-                <row>
-                    <entry><para>Etc/GMT+12</para></entry>
-                    <entry><para>Etc/GMT+11</para></entry>
-                    <entry><para>Pacific/Samoa</para></entry>
-                </row>
-                <row>
-                    <entry><para>Pacific/Honolulu</para></entry>
-                    <entry><para>US/Alaska</para></entry>
-                    <entry><para>America/Los_Angeles</para></entry>
-                </row>
-                <row>
-                    <entry><para>Mexico/BajaNorte</para></entry>
-                    <entry><para>US/Arizona</para></entry>
-                    <entry><para>US/Mountain</para></entry>
-                </row>
-                <row>
-                    <entry><para>America/Chihuahua</para></entry>
-                    <entry><para>America/Chicago</para></entry>
-                    <entry><para>America/Costa_Rica</para></entry>
-                </row>
-                <row>
-                    <entry><para>America/Mexico_City</para></entry>
-                    <entry><para>Canada/Saskatchewan</para></entry>
-                    <entry><para>America/Bogota</para></entry>
-                </row>
-                <row>
-                    <entry><para>America/New_York</para></entry>
-                    <entry><para>America/Caracas</para></entry>
-                    <entry><para>America/Asuncion</para></entry>
-                </row>
-                <row>
-                    <entry><para>America/Cuiaba</para></entry>
-                    <entry><para>America/Halifax</para></entry>
-                    <entry><para>America/La_Paz</para></entry>
-                </row>
-                <row>
-                    <entry><para>America/Santiago</para></entry>
-                    <entry><para>America/St_Johns</para></entry>
-                    <entry><para>America/Araguaina</para></entry>
-                </row>
-                <row>
-                    <entry><para>America/Argentina/Buenos_Aires</para></entry>
-                    <entry><para>America/Cayenne</para></entry>
-                    <entry><para>America/Godthab</para></entry>
-                </row>
-                <row>
-                    <entry><para>America/Montevideo</para></entry>
-                    <entry><para>Etc/GMT+2</para></entry>
-                    <entry><para>Atlantic/Azores</para></entry>
-                </row>
-                <row>
-                    <entry><para>Atlantic/Cape_Verde</para></entry>
-                    <entry><para>Africa/Casablanca</para></entry>
-                    <entry><para>Etc/UTC</para></entry>
-                </row>
-                <row>
-                    <entry><para>Atlantic/Reykjavik</para></entry>
-                    <entry><para>Europe/London</para></entry>
-                    <entry><para>CET</para></entry>
-                </row>
-                <row>
-                    <entry><para>Europe/Bucharest</para></entry>
-                    <entry><para>Africa/Johannesburg</para></entry>
-                    <entry><para>Asia/Beirut</para></entry>
-                </row>
-                <row>
-                    <entry><para>Africa/Cairo</para></entry>
-                    <entry><para>Asia/Jerusalem</para></entry>
-                    <entry><para>Europe/Minsk</para></entry>
-                </row>
-                <row>
-                    <entry><para>Europe/Moscow</para></entry>
-                    <entry><para>Africa/Nairobi</para></entry>
-                    <entry><para>Asia/Karachi</para></entry>
-                </row>
-                <row>
-                    <entry><para>Asia/Kolkata</para></entry>
-                    <entry><para>Asia/Bangkok</para></entry>
-                    <entry><para>Asia/Shanghai</para></entry>
-                </row>
-                <row>
-                    <entry><para>Asia/Kuala_Lumpur</para></entry>
-                    <entry><para>Australia/Perth</para></entry>
-                    <entry><para>Asia/Taipei</para></entry>
-                </row>
-                <row>
-                    <entry><para>Asia/Tokyo</para></entry>
-                    <entry><para>Asia/Seoul</para></entry>
-                    <entry><para>Australia/Adelaide</para></entry>
-                </row>
-                <row>
-                    <entry><para>Australia/Darwin</para></entry>
-                    <entry><para>Australia/Brisbane</para></entry>
-                    <entry><para>Australia/Canberra</para></entry>
-                </row>
-                <row>
-                    <entry><para>Pacific/Guam</para></entry>
-                    <entry><para>Pacific/Auckland</para></entry>
-                    <entry><para></para></entry>
-                </row>
-            </tbody>
-        </tgroup>
-    </informaltable>    
-</appendix>
->>>>>>> 0a258842
+</appendix>