--- conflicted
+++ resolved
@@ -27,11 +27,7 @@
 # @VERSION@
 
 usage() {
-<<<<<<< HEAD
-  printf "Usage: %s:  -i <domR eth1 ip>  -a <added public ip address> -d <removed> -f <load balancer config> -s <stats guest ip address> \n" $(basename $0) >&2
-=======
   printf "Usage: %s:  -i <domR eth1 ip>  -a <added public ip address ip:port> -d <removed ip:port> -f <load balancer config> -s <stats ip ip:port:cidr>  \n" $(basename $0) >&2
->>>>>>> b93c7bc6
 }
 
 # set -x
@@ -45,31 +41,6 @@
   then
   	added=""
   fi
-<<<<<<< HEAD
-  return $?;
-}
-fw_remove_backup() {
-  for vif in $VIF_LIST; do 
-    iptables -F back_load_balancer_$vif 2> /dev/null
-    iptables -D INPUT -i $vif -p tcp  -j back_load_balancer_$vif 2> /dev/null
-    iptables -X back_load_balancer_$vif 2> /dev/null
-  done
-  iptables -F back_lb_stats 2> /dev/null
-  iptables -D INPUT -i $STAT_IF -p tcp  -j back_lb_stats 2> /dev/null
-  iptables -X back_lb_stats 2> /dev/null
-}
-fw_restore() {
-  for vif in $VIF_LIST; do 
-    iptables -F load_balancer_$vif 2> /dev/null
-    iptables -D INPUT -i $vif -p tcp  -j load_balancer_$vif 2> /dev/null
-    iptables -X load_balancer_$vif 2> /dev/null
-    iptables -E back_load_balancer_$vif load_balancer_$vif 2> /dev/null
-  done
-  iptables -F lb_stats 2> /dev/null
-  iptables -D INPUT -i $STAT_IF -p tcp  -j lb_stats 2> /dev/null
-  iptables -X lb_stats 2> /dev/null
-  iptables -E back_lb_stats lb_stats 2> /dev/null
-=======
   
   if [ "$removed" == "none" ]
   then
@@ -122,7 +93,6 @@
   sudo iptables -D INPUT -i $STAT_IF -p tcp  -j lb_stats 2> /dev/null
   sudo iptables -X lb_stats 2> /dev/null
   sudo iptables -E back_lb_stats lb_stats 2> /dev/null
->>>>>>> b93c7bc6
 }
 # firewall entry to ensure that haproxy can receive on specified port
 fw_entry() {
@@ -145,15 +115,6 @@
 
 # back up the iptable rules by renaming before creating new. 
   for vif in $VIF_LIST; do 
-<<<<<<< HEAD
-    iptables -E load_balancer_$vif back_load_balancer_$vif 2> /dev/null
-    iptables -N load_balancer_$vif 2> /dev/null
-    iptables -A INPUT -i $vif -p tcp  -j load_balancer_$vif
-  done
-  iptables -E lb_stats back_lb_stats 2> /dev/null
-  iptables -N lb_stats 2> /dev/null
-  iptables -A INPUT -i $STAT_IF -p tcp  -j lb_stats
-=======
     sudo iptables -E load_balancer_$vif back_load_balancer_$vif 2> /dev/null
     sudo iptables -N load_balancer_$vif 2> /dev/null
     sudo iptables -A INPUT -i $vif -p tcp  -j load_balancer_$vif
@@ -161,26 +122,18 @@
   sudo iptables -E lb_stats back_lb_stats 2> /dev/null
   sudo iptables -N lb_stats 2> /dev/null
   sudo iptables -A INPUT -i $STAT_IF -p tcp  -j lb_stats
->>>>>>> b93c7bc6
 
   for i in $a
   do
     local pubIp=$(echo $i | cut -d: -f1)
     local dport=$(echo $i | cut -d: -f2)    
-<<<<<<< HEAD
-    local cidrs=$(echo $i | cut -d: -f3 | sed 's/-/,/')
     
     for vif in $VIF_LIST; do 
-      iptables -A load_balancer_$vif -s $cidrs -p tcp -d $pubIp --dport $dport -j ACCEPT
-=======
-    
-    for vif in $VIF_LIST; do 
 
 #TODO : The below delete will be used only when we upgrade the from older verion to the newer one , the below delete become obsolute in the future.
       sudo iptables -D INPUT -i $vif  -p tcp -d $pubIp --dport $dport -j ACCEPT 2> /dev/null
 
       sudo iptables -A load_balancer_$vif  -p tcp -d $pubIp --dport $dport -j ACCEPT
->>>>>>> b93c7bc6
       
       if [ $? -gt 0 ]
       then
@@ -191,10 +144,6 @@
   local pubIp=$(echo $stats | cut -d: -f1)
   local dport=$(echo $stats | cut -d: -f2)    
   local cidrs=$(echo $stats | cut -d: -f3 | sed 's/-/,/')
-<<<<<<< HEAD
-  iptables -A lb_stats -s $cidrs -p tcp -m state --state NEW -d $pubIp --dport $dport -j ACCEPT
-  
-=======
   sudo iptables -A lb_stats -s $cidrs -p tcp -m state --state NEW -d $pubIp --dport $dport -j ACCEPT
  
 
@@ -209,7 +158,6 @@
     done
   done
  
->>>>>>> b93c7bc6
   return 0
 }
 
@@ -272,10 +220,7 @@
   f)	fflag=1
 		cfgfile="$OPTARG"
 		;;
-<<<<<<< HEAD
-=======
-
->>>>>>> b93c7bc6
+
   s)	sflag=1
 		statsIp="$OPTARG"
 		;;
@@ -285,19 +230,11 @@
   esac
 done
 
-<<<<<<< HEAD
-VIF_LIST=$(get_vif_list)
-# TODO make the stat interface generic
-STAT_IF="eth0"
-
-# hot reconfigure haproxy
-reconfig_lb $cfgfile
-=======
 if [ "$addedIps" == "" ]
 then
   addedIps="none"
 fi
->>>>>>> b93c7bc6
+
 
 if [ "$removedIps" == "" ]
 then
@@ -348,10 +285,7 @@
   # Restore the LB
   restore_lb
 
-<<<<<<< HEAD
-  # Revert iptables rules on DomR
-  fw_restore
-=======
+
   logger -t cloud "Reverting firewall config"
   # Revert iptables rules on DomR
   fw_restore
@@ -362,7 +296,6 @@
      logger -t cloud "Reverting ip address changes to eth0"
      ip_entry $removedIps $addedIps
   fi
->>>>>>> b93c7bc6
 
   exit 1
 else
