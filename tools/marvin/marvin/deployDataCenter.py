# Licensed to the Apache Software Foundation (ASF) under one
# or more contributor license agreements.  See the NOTICE file
# distributed with this work for additional information
# regarding copyright ownership.  The ASF licenses this file
# to you under the Apache License, Version 2.0 (the
# "License"); you may not use this file except in compliance
# with the License.  You may obtain a copy of the License at
#
#   http://www.apache.org/licenses/LICENSE-2.0
#
# Unless required by applicable law or agreed to in writing,
# software distributed under the License is distributed on an
# "AS IS" BASIS, WITHOUT WARRANTIES OR CONDITIONS OF ANY
# KIND, either express or implied.  See the License for the
# specific language governing permissions and limitations
# under the License.

"""Deploy datacenters according to a json configuration file"""
import configGenerator
import cloudstackException
import cloudstackTestClient
import logging
from cloudstackAPI import *
from os import path
from time import sleep
from optparse import OptionParser


class deployDataCenters(object):

    def __init__(self, cfgFile):
        if not path.exists(cfgFile) \
           and not path.exists(path.abspath(cfgFile)):
            raise IOError("config file %s not found. please \
specify a valid config file" % cfgFile)
        self.configFile = cfgFile

    def addHosts(self, hosts, zoneId, podId, clusterId, hypervisor):
        if hosts is None:
            return
        for host in hosts:
            hostcmd = addHost.addHostCmd()
            hostcmd.clusterid = clusterId
            hostcmd.cpunumber = host.cpunumer
            hostcmd.cpuspeed = host.cpuspeed
            hostcmd.hostmac = host.hostmac
            hostcmd.hosttags = host.hosttags
            hostcmd.hypervisor = host.hypervisor
            hostcmd.memory = host.memory
            hostcmd.password = host.password
            hostcmd.podid = podId
            hostcmd.url = host.url
            hostcmd.username = host.username
            hostcmd.zoneid = zoneId
            hostcmd.hypervisor = hypervisor
            self.apiClient.addHost(hostcmd)

    def addVmWareDataCenter(self, vmwareDc):
        vdc = addVmwareDc.addVmwareDcCmd()
        vdc.zoneid = vmwareDc.zoneid
        vdc.name = vmwareDc.name
        vdc.vcenter = vmwareDc.vcenter
        vdc.username = vmwareDc.username
        vdc.password = vmwareDc.password
        self.apiClient.addVmwareDc(vdc)

    def createClusters(self, clusters, zoneId, podId, vmwareDc=None):
        if clusters is None:
            return

        if vmwareDc is not None:
            vmwareDc.zoneid = zoneId
            self.addVmWareDataCenter(vmwareDc)

        for cluster in clusters:
            clustercmd = addCluster.addClusterCmd()
            clustercmd.clustername = cluster.clustername
            clustercmd.clustertype = cluster.clustertype
            clustercmd.hypervisor = cluster.hypervisor
            clustercmd.password = cluster.password
            clustercmd.podid = podId
            clustercmd.url = cluster.url
            clustercmd.username = cluster.username
            clustercmd.zoneid = zoneId
            clusterresponse = self.apiClient.addCluster(clustercmd)
            clusterId = clusterresponse[0].id

            if cluster.hypervisor.lower() != "vmware":
                self.addHosts(cluster.hosts, zoneId, podId, clusterId,
                              cluster.hypervisor)
            self.wait_for_host(zoneId, clusterId)
            self.createPrimaryStorages(cluster.primaryStorages, zoneId, podId,
                                       clusterId)

    def wait_for_host(self, zoneId, clusterId):
        """
        Wait for the hosts in the zoneid, clusterid to be up

        2 retries with 30s delay
        """
        retry, timeout = 2, 30
        cmd = listHosts.listHostsCmd()
        cmd.clusterid, cmd.zoneid = clusterId, zoneId
        hosts = self.apiClient.listHosts(cmd)
        while retry != 0:
            for host in hosts:
                if host.state != 'Up':
                    break
            sleep(timeout)
            retry = retry - 1

<<<<<<< HEAD

=======
>>>>>>> 4533d2d8
    def createPrimaryStorages(self, primaryStorages, zoneId, podId, clusterId):
        if primaryStorages is None:
            return
        for primary in primaryStorages:
            primarycmd = createStoragePool.createStoragePoolCmd()
            primarycmd.details = primary.details
            primarycmd.name = primary.name
            primarycmd.podid = podId
            primarycmd.tags = primary.tags
            primarycmd.url = primary.url
            primarycmd.zoneid = zoneId
            primarycmd.clusterid = clusterId
            self.apiClient.createStoragePool(primarycmd)

    def createpods(self, pods, zoneId, networkId=None):
        if pods is None:
            return
        for pod in pods:
            createpod = createPod.createPodCmd()
            createpod.name = pod.name
            createpod.gateway = pod.gateway
            createpod.netmask = pod.netmask
            createpod.startip = pod.startip
            createpod.endip = pod.endip
            createpod.zoneid = zoneId
            createpodResponse = self.apiClient.createPod(createpod)
            podId = createpodResponse.id

            if pod.guestIpRanges is not None and networkId is not None:
                self.createVlanIpRanges("Basic", pod.guestIpRanges, zoneId,
                                        podId, networkId)

            self.createClusters(pod.clusters, zoneId, podId,
                                vmwareDc=pod.vmwaredc)

    def createVlanIpRanges(self, mode, ipranges, zoneId, podId=None,
                           networkId=None, forvirtualnetwork=None):
        if ipranges is None:
            return
        for iprange in ipranges:
            vlanipcmd = createVlanIpRange.createVlanIpRangeCmd()
            vlanipcmd.account = iprange.account
            vlanipcmd.domainid = iprange.domainid
            vlanipcmd.endip = iprange.endip
            vlanipcmd.gateway = iprange.gateway
            vlanipcmd.netmask = iprange.netmask
            vlanipcmd.networkid = networkId
            vlanipcmd.podid = podId
            vlanipcmd.startip = iprange.startip
            vlanipcmd.zoneid = zoneId
            vlanipcmd.vlan = iprange.vlan
            if mode == "Basic":
                if forvirtualnetwork:
                    vlanipcmd.forvirtualnetwork = "true"
                else:
                    vlanipcmd.forvirtualnetwork = "false"
            else:
                vlanipcmd.forvirtualnetwork = "true"
            self.apiClient.createVlanIpRange(vlanipcmd)

    def createSecondaryStorages(self, secondaryStorages, zoneId):
        if secondaryStorages is None:
            return
        for secondary in secondaryStorages:
            secondarycmd = addImageStore.addImageStoreCmd()
            secondarycmd.url = secondary.url
            secondarycmd.provider = secondary.provider
            secondarycmd.details = []

            if secondarycmd.provider == 'S3' \
                    or secondarycmd.provider == "Swift":
                for key, value in vars(secondary.details).iteritems():
                    secondarycmd.details.append({
                                                'key': key,
                                                'value': value
                                                })
            if secondarycmd.provider == "NFS":
                secondarycmd.zoneid = zoneId
            self.apiClient.addImageStore(secondarycmd)

    def createCacheStorages(self, cacheStorages, zoneId):
        if cacheStorages is None:
            return
        for cache in cacheStorages:
            cachecmd = createSecondaryStagingStore.\
                createSecondaryStagingStoreCmd()
            cachecmd.url = cache.url
            cachecmd.provider = cache.provider
            cachecmd.zoneid = zoneId
            cachecmd.details = []

            if cache.details:
                for key, value in vars(cache.details).iteritems():
                    cachecmd.details.append({
                                            'key': key,
                                            'value': value
                                            })
            self.apiClient.createSecondaryStagingStore(cachecmd)

    def createnetworks(self, networks, zoneId):
        if networks is None:
            return
        for network in networks:
            networkcmd = createNetwork.createNetworkCmd()
            networkcmd.displaytext = network.displaytext
            networkcmd.name = network.name
            networkcmd.networkofferingid = network.networkofferingid
            networkcmd.zoneid = zoneId

            ipranges = network.ipranges
            if ipranges:
                iprange = ipranges.pop()
                networkcmd.startip = iprange.startip
                networkcmd.endip = iprange.endip
                networkcmd.gateway = iprange.gateway
                networkcmd.netmask = iprange.netmask

            networkcmdresponse = self.apiClient.createNetwork(networkcmd)
            networkId = networkcmdresponse.id
            return networkId

    def createPhysicalNetwork(self, net, zoneid):
        phynet = createPhysicalNetwork.createPhysicalNetworkCmd()
        phynet.zoneid = zoneid
        phynet.name = net.name
        phynet.isolationmethods = net.isolationmethods
        phynetwrk = self.apiClient.createPhysicalNetwork(phynet)
        self.addTrafficTypes(phynetwrk.id, net.traffictypes)
        return phynetwrk

    def updatePhysicalNetwork(self, networkid, state="Enabled", vlan=None):
        upnet = updatePhysicalNetwork.updatePhysicalNetworkCmd()
        upnet.id = networkid
        upnet.state = state
        if vlan:
            upnet.vlan = vlan
        return self.apiClient.updatePhysicalNetwork(upnet)

    def enableProvider(self, provider_id):
        upnetprov =\
            updateNetworkServiceProvider.updateNetworkServiceProviderCmd()
        upnetprov.id = provider_id
        upnetprov.state = "Enabled"
        self.apiClient.updateNetworkServiceProvider(upnetprov)

    def configureProviders(self, phynetwrk, providers):
        """
        We will enable the virtualrouter elements for all zones. Other
        providers like NetScalers, SRX, etc are explicitly added/configured
        """

        for provider in providers:
            pnetprov = listNetworkServiceProviders.\
                listNetworkServiceProvidersCmd()
            pnetprov.physicalnetworkid = phynetwrk.id
            pnetprov.state = "Disabled"
            pnetprov.name = provider.name
            pnetprovres = self.apiClient.listNetworkServiceProviders(pnetprov)

            if pnetprovres and len(pnetprovres) > 0:
                if provider.name == 'VirtualRouter'\
                   or provider.name == 'VpcVirtualRouter':
                    vrprov = listVirtualRouterElements.\
                        listVirtualRouterElementsCmd()
                    vrprov.nspid = pnetprovres[0].id
                    vrprovresponse = self.apiClient.\
                        listVirtualRouterElements(vrprov)
                    vrprovid = vrprovresponse[0].id

                    vrconfig = \
                        configureVirtualRouterElement.\
                        configureVirtualRouterElementCmd()
                    vrconfig.enabled = "true"
                    vrconfig.id = vrprovid
                    self.apiClient.configureVirtualRouterElement(vrconfig)
                    self.enableProvider(pnetprovres[0].id)
                elif provider.name == 'InternalLbVm':
                    internallbprov = listInternalLoadBalancerElements.\
                        listInternalLoadBalancerElementsCmd()
                    internallbprov.nspid = pnetprovres[0].id
                    internallbresponse = self.apiClient.\
                        listInternalLoadBalancerElements(internallbprov)
                    internallbid = internallbresponse[0].id

                    internallbconfig = \
                        configureInternalLoadBalancerElement.\
                        configureInternalLoadBalancerElementCmd()
                    internallbconfig.enabled = "true"
                    internallbconfig.id = internallbid
                    self.apiClient.\
                        configureInternalLoadBalancerElement(internallbconfig)
                    self.enableProvider(pnetprovres[0].id)
                elif provider.name == 'SecurityGroupProvider':
                    self.enableProvider(pnetprovres[0].id)
            elif provider.name in ['Netscaler', 'JuniperSRX', 'F5BigIp']:
                netprov = addNetworkServiceProvider.\
                    addNetworkServiceProviderCmd()
                netprov.name = provider.name
                netprov.physicalnetworkid = phynetwrk.id
                result = self.apiClient.addNetworkServiceProvider(netprov)
                for device in provider.devices:
                    if provider.name == 'Netscaler':
                        dev = addNetscalerLoadBalancer.\
                            addNetscalerLoadBalancerCmd()
                        dev.username = device.username
                        dev.password = device.password
                        dev.networkdevicetype = device.networkdevicetype
                        dev.url = configGenerator.getDeviceUrl(device)
                        dev.physicalnetworkid = phynetwrk.id
                        self.apiClient.addNetscalerLoadBalancer(dev)
                    elif provider.name == 'JuniperSRX':
                        dev = addSrxFirewall.addSrxFirewallCmd()
                        dev.username = device.username
                        dev.password = device.password
                        dev.networkdevicetype = device.networkdevicetype
                        dev.url = configGenerator.getDeviceUrl(device)
                        dev.physicalnetworkid = phynetwrk.id
                        self.apiClient.addSrxFirewall(dev)
                    elif provider.name == 'F5BigIp':
                        dev = addF5LoadBalancer.addF5LoadBalancerCmd()
                        dev.username = device.username
                        dev.password = device.password
                        dev.networkdevicetype = device.networkdevicetype
                        dev.url = configGenerator.getDeviceUrl(device)
                        dev.physicalnetworkid = phynetwrk.id
                        self.apiClient.addF5LoadBalancer(dev)
                    else:
                        raise cloudstackException.\
                            InvalidParameterException("Device %s doesn't match\
 any know provider type" % device)
                self.enableProvider(result.id)

    def addTrafficTypes(self, physical_network_id, traffictypes):
        [self.addTrafficType(physical_network_id, traffic_type)
            for traffic_type in traffictypes]

    def addTrafficType(self, physical_network_id, traffictype):
        traffic_type = addTrafficType.addTrafficTypeCmd()
        traffic_type.physicalnetworkid = physical_network_id
        traffic_type.traffictype = traffictype.typ
        traffic_type.kvmnetworklabel = traffictype.kvm\
            if traffictype.kvm is not None else None
        traffic_type.xennetworklabel = traffictype.xen\
            if traffictype.xen is not None else None
        traffic_type.vmwarenetworklabel = traffictype.vmware\
            if traffictype.vmware is not None else None
        traffic_type.simulatorlabel = traffictype.simulator\
            if traffictype.simulator is not None else None
        return self.apiClient.addTrafficType(traffic_type)

    def enableZone(self, zoneid, allocation_state="Enabled"):
        zoneCmd = updateZone.updateZoneCmd()
        zoneCmd.id = zoneid
        zoneCmd.allocationstate = allocation_state
        return self.apiClient.updateZone(zoneCmd)

    def updateZoneDetails(self, zoneid, details):
        zoneCmd = updateZone.updateZoneCmd()
        zoneCmd.id = zoneid
        zoneCmd.details = details
        return self.apiClient.updateZone(zoneCmd)

    def createZones(self, zones):
        for zone in zones:
            createzone = createZone.createZoneCmd()
            createzone.dns1 = zone.dns1
            createzone.dns2 = zone.dns2
            createzone.internaldns1 = zone.internaldns1
            createzone.internaldns2 = zone.internaldns2
            createzone.name = zone.name
            createzone.securitygroupenabled = zone.securitygroupenabled
            createzone.localstorageenabled = zone.localstorageenabled
            createzone.networktype = zone.networktype
            if zone.securitygroupenabled != "true":
                createzone.guestcidraddress = zone.guestcidraddress

            zoneresponse = self.apiClient.createZone(createzone)
            zoneId = zoneresponse.id

            for pnet in zone.physical_networks:
                phynetwrk = self.createPhysicalNetwork(pnet, zoneId)
                self.configureProviders(phynetwrk, pnet.providers)
                self.updatePhysicalNetwork(phynetwrk.id, "Enabled",
                                           vlan=pnet.vlan)

            if zone.networktype == "Basic":
                listnetworkoffering =\
                    listNetworkOfferings.listNetworkOfferingsCmd()
                listnetworkoffering.name =\
                    "DefaultSharedNetscalerEIPandELBNetworkOffering" \
                    if len(filter(lambda x:
                                  x.typ == 'Public',
                                  zone.physical_networks[0].
                                  traffictypes)) > 0 \
                    else "DefaultSharedNetworkOfferingWithSGService"
                if zone.networkofferingname is not None:
                    listnetworkoffering.name = zone.networkofferingname

                listnetworkofferingresponse = \
                    self.apiClient.listNetworkOfferings(listnetworkoffering)

                guestntwrk = configGenerator.network()
                guestntwrk.displaytext = "guestNetworkForBasicZone"
                guestntwrk.name = "guestNetworkForBasicZone"
                guestntwrk.zoneid = zoneId
                guestntwrk.networkofferingid = \
                    listnetworkofferingresponse[0].id

                networkid = self.createnetworks([guestntwrk], zoneId)
                self.createpods(zone.pods, zoneId, networkid)
                if self.isEipElbZone(zone):
                    self.createVlanIpRanges(zone.networktype, zone.ipranges,
                                            zoneId, forvirtualnetwork=True)

            isPureAdvancedZone = (zone.networktype == "Advanced"
                                  and zone.securitygroupenabled != "true")
            if isPureAdvancedZone:
                self.createpods(zone.pods, zoneId)
                self.createVlanIpRanges(zone.networktype, zone.ipranges,
                                        zoneId)
            elif (zone.networktype == "Advanced"
                  and zone.securitygroupenabled == "true"):
                listnetworkoffering =\
                    listNetworkOfferings.listNetworkOfferingsCmd()
                listnetworkoffering.name =\
                    "DefaultSharedNetworkOfferingWithSGService"
                if zone.networkofferingname is not None:
                    listnetworkoffering.name = zone.networkofferingname

                listnetworkofferingresponse = \
                    self.apiClient.listNetworkOfferings(listnetworkoffering)

                networkcmd = createNetwork.createNetworkCmd()
                networkcmd.displaytext = "Shared SG enabled network"
                networkcmd.name = "Shared SG enabled network"
                networkcmd.networkofferingid =\
                    listnetworkofferingresponse[0].id
                networkcmd.zoneid = zoneId

                ipranges = zone.ipranges
                if ipranges:
                    iprange = ipranges.pop()
                    networkcmd.startip = iprange.startip
                    networkcmd.endip = iprange.endip
                    networkcmd.gateway = iprange.gateway
                    networkcmd.netmask = iprange.netmask
                    networkcmd.vlan = iprange.vlan

                networkcmdresponse = self.apiClient.createNetwork(networkcmd)
                networkId = networkcmdresponse.id
                self.createpods(zone.pods, zoneId, networkId)

            '''Note: Swift needs cache storage first'''
            self.createCacheStorages(zone.cacheStorages, zoneId)
            self.createSecondaryStorages(zone.secondaryStorages, zoneId)

            enabled = getattr(zone, 'enabled', 'True')
            if enabled == 'True' or enabled is None:
                self.enableZone(zoneId, "Enabled")
            details = getattr(zone, 'details')
            if details is not None:
                det = [d.__dict__ for d in details]
                self.updateZoneDetails(zoneId, det)

        return

    def isEipElbZone(self, zone):
        if (zone.networktype == "Basic"
            and len(filter(lambda x: x.typ == 'Public',
                           zone.physical_networks[0].traffictypes)) > 0):
            return True
        return False

    def registerApiKey(self):
        listuser = listUsers.listUsersCmd()
        listuser.account = "admin"
        listuserRes = self.testClient.getApiClient().listUsers(listuser)
        userId = listuserRes[0].id
        apiKey = listuserRes[0].apikey
        securityKey = listuserRes[0].secretkey
        if apiKey is None:
            registerUser = registerUserKeys.registerUserKeysCmd()
            registerUser.id = userId
            registerUserRes = \
                self.testClient.getApiClient().registerUserKeys(registerUser)

            apiKey = registerUserRes.apikey
            securityKey = registerUserRes.secretkey

        self.config.mgtSvr[0].port = 8080
        self.config.mgtSvr[0].apiKey = apiKey
        self.config.mgtSvr[0].securityKey = securityKey
        return apiKey, securityKey

    def getCfg(self):
        if self.config is not None:
            return self.config
        return None

    def loadCfg(self):
        try:
            self.config = configGenerator.get_setup_config(self.configFile)
        except:
            raise cloudstackException.InvalidParameterException(
                "Failed to load config %s" % self.configFile)

        mgt = self.config.mgtSvr[0]

        loggers = self.config.logger
        testClientLogFile = None
        self.testCaseLogFile = None
        self.testResultLogFile = None
        if loggers is not None and len(loggers) > 0:
            for log in loggers:
                if log.name == "TestClient":
                    testClientLogFile = log.file
                elif log.name == "TestCase":
                    self.testCaseLogFile = log.file
                elif log.name == "TestResult":
                    self.testResultLogFile = log.file

        testClientLogger = None
        if testClientLogFile is not None:
            testClientLogger = logging.getLogger("testclient.testengine.run")
            fh = logging.FileHandler(testClientLogFile)
            fh.setFormatter(logging.
                            Formatter("%(asctime)s - %(levelname)s - %(name)s\
 - %(message)s"))
            testClientLogger.addHandler(fh)
            testClientLogger.setLevel(logging.INFO)
        self.testClientLogger = testClientLogger

        self.testClient = \
            cloudstackTestClient.\
            cloudstackTestClient(mgt.mgtSvrIp, mgt.port, mgt.user, mgt.passwd,
                                 mgt.apiKey, mgt.securityKey,
                                 logging=self.testClientLogger)
        if mgt.apiKey is None:
            apiKey, securityKey = self.registerApiKey()
            self.testClient = cloudstackTestClient.cloudstackTestClient(
                mgt.mgtSvrIp, 8080,
                mgt.user, mgt.passwd,
                apiKey, securityKey,
                logging=self.testClientLogger)

        """config database"""
        dbSvr = self.config.dbSvr
        if dbSvr is not None:
            self.testClient.dbConfigure(dbSvr.dbSvr, dbSvr.port, dbSvr.user,
                                        dbSvr.passwd, dbSvr.db)

        self.apiClient = self.testClient.getApiClient()
        """set hypervisor"""
        if mgt.hypervisor:
            self.apiClient.hypervisor = mgt.hypervisor
        else:
            self.apiClient.hypervisor = "XenServer"  # Defaults to Xenserver

    def updateConfiguration(self, globalCfg):
        if globalCfg is None:
            return None

        for config in globalCfg:
            updateCfg = updateConfiguration.updateConfigurationCmd()
            updateCfg.name = config.name
            updateCfg.value = config.value
            self.apiClient.updateConfiguration(updateCfg)

    def copyAttributesToCommand(self, source, command):

        map(lambda attr: setattr(command, attr, getattr(source, attr, None)),
            filter(lambda attr: not attr.startswith("__") and
            attr not in ["required", "isAsync"], dir(command)))

    def configureS3(self, s3):
        if s3 is None:
            return

        command = addS3.addS3Cmd()
        self.copyAttributesToCommand(s3, command)
        self.apiClient.addS3(command)

    def deploy(self):
        self.loadCfg()
        self.updateConfiguration(self.config.globalConfig)
        self.createZones(self.config.zones)
        self.configureS3(self.config.s3)

if __name__ == "__main__":

    parser = OptionParser()

    parser.add_option("-i", "--input", action="store",
                      default="./datacenterCfg", dest="input", help="the path \
                      where the json config file generated, by default is \
                      ./datacenterCfg")

    (options, args) = parser.parse_args()

    deploy = deployDataCenters(options.input)
    deploy.deploy()

    """
    create = createStoragePool.createStoragePoolCmd()
    create.clusterid = 1
    create.podid = 2
    create.name = "fdffdf"
    create.url = "nfs://jfkdjf/fdkjfkd"
    create.zoneid = 2

    deploy = deployDataCenters("./datacenterCfg")
    deploy.loadCfg()
    deploy.apiClient.createStoragePool(create)
    """<|MERGE_RESOLUTION|>--- conflicted
+++ resolved
@@ -109,10 +109,6 @@
             sleep(timeout)
             retry = retry - 1
 
-<<<<<<< HEAD
-
-=======
->>>>>>> 4533d2d8
     def createPrimaryStorages(self, primaryStorages, zoneId, podId, clusterId):
         if primaryStorages is None:
             return
