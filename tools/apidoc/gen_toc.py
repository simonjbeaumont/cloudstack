--- conflicted
+++ resolved
@@ -141,14 +141,11 @@
     'removeIpFromNic': 'Nic',
     'listNics':'Nic',
 	'AffinityGroup': 'Affinity Group',
-<<<<<<< HEAD
     'addImageStore': 'Image Store',
     'listImageStore': 'Image Store',
     'deleteImageStore': 'Image Store',
     'createCacheStore': 'Image Store',
-=======
     'InternalLoadBalancer': 'Internal LB',
->>>>>>> be985016
     }
 
 
