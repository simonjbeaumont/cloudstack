--- conflicted
+++ resolved
@@ -160,11 +160,8 @@
     'Ucs' : 'UCS',
     'CacheStores' : 'Cache Stores',
     'CacheStore' : 'Cache Store',
-<<<<<<< HEAD
-    'Acl' : 'Acl'
-=======
+    'Acl' : 'Acl',
     'OvsElement' : 'Ovs Element'
->>>>>>> da8ee45a
     }
 
 
