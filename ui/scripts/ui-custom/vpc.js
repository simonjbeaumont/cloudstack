--- conflicted
+++ resolved
@@ -320,11 +320,7 @@
         if ($router.hasClass('disabled')) return false;
 
         $browser.cloudBrowser('addPanel', {
-<<<<<<< HEAD
-          title: 'VPC router details',
-=======
           title: _l('label.VPC.router.details'),
->>>>>>> 51cc301f
           complete: function($panel) {
             $panel.detailView(detailView);
           }
@@ -502,11 +498,7 @@
         })
       });
 
-<<<<<<< HEAD
-      if (!isAdmin() && !isDomainAdmin()) $router.addClass('disabled');
-=======
       if (!isAdmin()) $router.addClass('disabled');
->>>>>>> 51cc301f
 
       var $chart = $('<div>').addClass('vpc-chart');
       var $title = $('<div>').addClass('vpc-title')
