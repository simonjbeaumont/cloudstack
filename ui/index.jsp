--- conflicted
+++ resolved
@@ -26,146 +26,10 @@
 <!DOCTYPE html PUBLIC "-//W3C//DTD XHTML 1.0 Strict//EN"
           "http://www.w3.org/TR/xhtml1/DTD/xhtml1-strict.dtd">
 <html xmlns="http://www.w3.org/1999/xhtml">
-<<<<<<< HEAD
-  <head>
-    <meta http-equiv="Content-Type" content="text/html; charset=UTF-8" />
-    <title></title>
-    <link type="text/css" rel="stylesheet" href="stylesheets/cloudstack.css" />
-  </head>
-  <body>
-    <!-- CloudStack widget content -->
-    <div id="cloudStack3-container"></div>
-    <!-- Templates -->
-    <div id="template">
-      <!-- Login form -->
-      <div class="login">
-        <form>
-          <div class="logo"></div>
-          <div class="fields">
-            <!-- User name -->
-            <div class="field username">
-              <label for="username"><fmt:message key="label.username"/></label>
-              <input type="text" name="username" class="required" />
-            </div>
-            <!-- Password -->
-            <div class="field password">
-              <label for="password"><fmt:message key="label.password"/></label>
-              <input type="password" name="password" class="required" autocomplete="off" />
-            </div>
-            <!-- Domain -->
-            <div class="field domain">
-              <label for="domain"><fmt:message key="label.domain"/></label>
-              <input type="text" name="domain" />
-            </div>
-            <!-- Submit (login) -->
-            <input type="submit" value="<fmt:message key="label.login"/>" />
-            <!-- Select language -->
-            <div class="select-language">
-              <select name="language">
-                <option value=""><fmt:message key="label.use.default.language"/></option> <!-- when this blank option is selected, browser's default language will be used -->
-                <option value="en"><fmt:message key="label.lang.english"/></option>
-                <option value="ja"><fmt:message key="label.lang.japanese"/></option>
-                <option value="zh_CN"><fmt:message key="label.lang.chinese"/></option>
-                <option value="ru_RU"><fmt:message key="label.lang.russian"/></option>
-                <option value="fr_FR"><fmt:message key="label.lang.french"/></option>
-                <option value="pt_BR"><fmt:message key="label.lang.brportugese"/></option>
-                <option value="ca"><fmt:message key="label.lang.catalan"/></option>
-                <option value="ko_KR"><fmt:message key="label.lang.korean"/></option>
-                <option value="es"><fmt:message key="label.lang.spanish"/></option>
-                <option value="de_DE"><fmt:message key="label.lang.german"/></option>
-                <option value="it_IT"><fmt:message key="label.lang.italian"/></option>
-                <option value="nb_NO"><fmt:message key="label.lang.norwegian"/></option>
-                <option value="ar"><fmt:message key="label.lang.arabic"/></option>
-              </select>
-            </div>
-          </div>
-        </form>
-      </div>
-      <!-- Instance wizard -->
-      <div class="multi-wizard instance-wizard">
-        <div class="progress">
-          <ul>
-            <li class="first"><span class="number">1</span><span><fmt:message key="label.setup"/></span><span class="arrow"></span></li>
-            <li><span class="number">2</span><span class="multiline"><fmt:message key="label.select.a.template"/></span><span class="arrow"></span></li>
-            <li><span class="number">3</span><span class="multiline"><fmt:message key="label.compute.offering"/></span><span class="arrow"></span></li>
-            <li><span class="number">4</span><span class="multiline"><fmt:message key="label.data.disk.offering"/></span><span class="arrow"></span></li>
-            <li><span class="number">5</span><span><fmt:message key="label.affinity"/></span><span class="arrow"></span></li>
-            <li><span class="number">6</span><span><fmt:message key="label.menu.network"/></span><span class="arrow"></span></li>
-            <li class="last"><span class="number">7</span><span><fmt:message key="label.review"/></span></li>
-          </ul>
-        </div>
-        <form>
-          <div class="steps">
-            <!-- Step 1: Setup -->
-            <div class="step setup" wizard-step-id="setup">
-              <div class="content">
-                <!-- Select a zone -->
-                <div class="section select-zone">
-                  <h3><fmt:message key="label.select.a.zone"/></h3>
-                  <p><fmt:message key="message.select.a.zone"/></p>
-                  <div class="select-area">
-                    <div class="desc"></div>
-                    <select name="zoneid" class="required">
-                      <option default="default" value="" ><fmt:message key="label.select.a.zone"/></option>
-                    </select>
-                  </div>
-                </div>
-                <!-- Select template -->
-                <div class="section select-template">
-                  <h3><fmt:message key="label.select.iso.or.template" /></h3>
-                  <p></p>
-                  <div class="select-area">
-                    <input type="radio" name="select-template" value="select-template" />
-                    <label><fmt:message key="label.template"/></label>
-                    <div class="desc"><fmt:message key="message.template.desc"/></div>
-                  </div>
-                  <div class="select-area">
-                    <input type="radio" name="select-template" value="select-iso" />
-                    <label>ISO</label>
-                    <div class="desc"><fmt:message key="message.iso.desc"/></div>
-                  </div>
-                </div>
-              </div>
-            </div>
-            <!-- Step 2: Select ISO -->
-            <div class="step select-iso" wizard-step-id="select-iso">
-              <!-- Select template -->
-              <div class="wizard-step-conditional select-template">
-                <div class="main-desc">
-                  <p><fmt:message key="message.select.template"/></p>
-                </div>
-                <div class="template-select content tab-view">
-                  <ul>
-                    <li class="first"><a href="#instance-wizard-featured-templates"><fmt:message key="label.featured"/></a></li>
-                    <li><a href="#instance-wizard-community-templates"><fmt:message key="label.community"/></a></li>
-                    <li class="last"><a href="#instance-wizard-my-templates"><fmt:message key="label.my.templates"/></a></li>
-                  </ul>
-
-                  <!-- Used for Select Template only -->
-                  <input type="hidden" wizard-field="hypervisor" name="hypervisor" value="" disabled="disabled"/>
-
-                  <div id="instance-wizard-featured-templates">
-                    <div class="select-container">
-                    </div>
-                  </div>
-                  <div id="instance-wizard-community-templates">
-                    <div class="select-container">
-                    </div>
-                  </div>
-                  <div id="instance-wizard-my-templates">
-                    <div class="select-container">
-=======
     <head>
         <meta http-equiv="Content-Type" content="text/html; charset=UTF-8" />
         <title></title>
-        <link type="text/css" rel="stylesheet" href="lib/reset.css"/>
-        <link type="text/css" rel="stylesheet" href="css/cloudstack3.css" />
-        <c:if test="${!empty cookie.lang && cookie.lang.value != 'en'}">
-            <link type="text/css" rel="stylesheet" href="css/cloudstack3.${cookie.lang.value}.css" />
-        </c:if>
-        <!--[if IE 7]>
-            <link type="text/css" rel="stylesheet" href="css/cloudstack3-ie7.css" />
-            <![endif]-->
+        <link type="text/css" rel="stylesheet" href="stylesheets/cloudstack.css" />
     </head>
     <body>
         <!-- CloudStack widget content -->
@@ -197,7 +61,7 @@
                         <!-- Select language -->
                         <div class="select-language">
                             <select name="language">
-                                <option value=""></option> <!-- when this blank option is selected, browser's default language will be used -->
+                                <option value=""><fmt:message key="label.use.default.language"/></option> <!-- when this blank option is selected, browser's default language will be used -->
                                 <option value="en"><fmt:message key="label.lang.english"/></option>
                                 <option value="ja"><fmt:message key="label.lang.japanese"/></option>
                                 <option value="zh_CN"><fmt:message key="label.lang.chinese"/></option>
@@ -213,7 +77,6 @@
                                 <option value="ar"><fmt:message key="label.lang.arabic"/></option>
                             </select>
                         </div>
->>>>>>> c5fdf293
                     </div>
                 </form>
             </div>
@@ -251,14 +114,14 @@
                                     <h3><fmt:message key="label.select.iso.or.template" /></h3>
                                     <p></p>
                                     <div class="select-area">
-                                        <div class="desc"><fmt:message key="message.template.desc"/></div>
                                         <input type="radio" name="select-template" value="select-template" />
                                         <label><fmt:message key="label.template"/></label>
+                                        <div class="desc"><fmt:message key="message.template.desc"/></div>
                                     </div>
                                     <div class="select-area">
-                                        <div class="desc"><fmt:message key="message.iso.desc"/></div>
                                         <input type="radio" name="select-template" value="select-iso" />
                                         <label>ISO</label>
+                                        <div class="desc"><fmt:message key="message.iso.desc"/></div>
                                     </div>
                                 </div>
                             </div>
@@ -335,31 +198,11 @@
                             </div>
                         </div>
 
-<<<<<<< HEAD
-            <!-- Step 3: Service Offering -->
-            <div class="step service-offering" wizard-step-id="service-offering">
-                <div class="main-desc">
-                    <p><fmt:message key="message.select.compute.offering"/></p>
-                </div>
-              <div class="content">
-                <div class="select-container">
-                </div>
-              </div>
-            </div>
-
-            <!-- Step 4: Data Disk Offering -->
-            <div class="step data-disk-offering" wizard-step-id="data-disk-offering">
-                <div class="main-desc">
-                    <p><fmt:message key="message.select.disk.offering"/></p>
-                </div>
-                <div class="content">
-                <div class="section no-thanks">
-                  <input type="radio" name="diskofferingid" value="0" />
-                  <label><fmt:message key="label.no.thanks"/></label>
-                </div>
-=======
                         <!-- Step 3: Service Offering -->
                         <div class="step service-offering" wizard-step-id="service-offering">
+                            <div class="main-desc">
+                                <p><fmt:message key="message.select.compute.offering"/></p>
+                            </div>
                             <div class="content">
                                 <div class="select-container">
                                 </div>
@@ -368,12 +211,14 @@
 
                         <!-- Step 4: Data Disk Offering -->
                         <div class="step data-disk-offering" wizard-step-id="data-disk-offering">
+                            <div class="main-desc">
+                                <p><fmt:message key="message.select.disk.offering"/></p>
+                            </div>
                             <div class="content">
                                 <div class="section no-thanks">
                                     <input type="radio" name="diskofferingid" value="0" />
                                     <label><fmt:message key="label.no.thanks"/></label>
                                 </div>
->>>>>>> c5fdf293
 
                                 <!-- Existing offerings -->
                                 <div class="select-container">
@@ -394,35 +239,25 @@
                             </div>
                         </div>
 
-<<<<<<< HEAD
-            <!-- Step 5: Affinity groups -->
-            <div class="step affinity" wizard-step-id="affinity">
-                <div class="main-desc">
-                    <p><fmt:message key="message.select.affinity.groups"/></p>
-                </div>
-
-                <div class="content">
-                <!-- Existing offerings -->
-                <div class="select-container"></div>
-              </div>
-            </div>
-=======
                         <!-- Step 5: Affinity groups -->
                         <div class="step affinity" wizard-step-id="affinity">
+                            <div class="main-desc">
+                                <p><fmt:message key="message.select.affinity.groups"/></p>
+                            </div>
+
                             <div class="content">
                                 <!-- Existing offerings -->
                                 <div class="select-container"></div>
                             </div>
                         </div>
->>>>>>> c5fdf293
 
                         <!-- Step 6: Network -->
                         <div class="step network always-load" wizard-step-id="network">
                             <!-- 5a: Network description -->
                             <div class="wizard-step-conditional nothing-to-select">
-                                <p id="from_instance_page_1"><fmt:message key="message.zone.no.network.selection"/></p>
-                                <p id="from_instance_page_2"><fmt:message key="message.please.proceed"/></p>
-                                <p id="from_vpc_tier"></p>
+								                <p id="from_instance_page_1"><fmt:message key="message.zone.no.network.selection"/></p>
+								                <p id="from_instance_page_2"><fmt:message key="message.please.proceed"/></p>
+								                <p id="from_vpc_tier"></p>
                             </div>
 
                             <!-- 5b: Select network -->
@@ -614,7 +449,7 @@
                                             <a href="5"><fmt:message key="label.edit"/></a>
                                         </div>
                                     </div>
-
+                                    
                                     <!-- Primary network -->
                                     <div class="select odd">
                                         <div class="name">
@@ -659,8 +494,8 @@
                 </div>
                 <!-- Buttons -->
                 <div class="buttons">
+                    <div class="button cancel"><span><fmt:message key="label.cancel"/></span></div>
                     <div class="button previous"><span><fmt:message key="label.previous"/></span></div>
-                    <div class="button cancel"><span><fmt:message key="label.cancel"/></span></div>
                     <div class="button next"><span><fmt:message key="label.next"/></span></div>
                 </div>
             </div>
@@ -732,7 +567,7 @@
                                     <div class="select-area advanced-zone disabled">
                                         <div class="desc">
                                             <fmt:message key="message.desc.advanced.zone"/>
-                                        </div>
+										                    </div>
                                         <input type="radio" name="network-model" value="Advanced" />
                                         <label><fmt:message key="label.advanced"/></label>
                                         <!-- Isolation mode -->
@@ -760,7 +595,7 @@
                          zone-wizard-step-id="addZone">
                         <div class="info-desc">
                             <fmt:message key="message.desc.zone"/>
-                        </div>
+						            </div>
                         <div class="content input-area">
                             <div class="select-container"></div>
                         </div>
@@ -895,7 +730,7 @@
                         </ul>
                         <div class="info-desc" id="add_zone_public_traffic_desc">
                             <span id="for_basic_zone" style="display:none"><fmt:message key="message.public.traffic.in.basic.zone"/></span>
-                            <span id="for_advanced_zone" style="display:none"><fmt:message key="message.public.traffic.in.advanced.zone"/></span>
+							              <span id="for_advanced_zone" style="display:none"><fmt:message key="message.public.traffic.in.advanced.zone"/></span>
                         </div>
                         <div ui-custom="publicTrafficIPRange"></div>
                     </div>
@@ -930,7 +765,7 @@
                         </ul>
                         <div class="info-desc" id="add_zone_guest_traffic_desc">
                             <span id="for_basic_zone" style="display:none"><fmt:message key="message.guest.traffic.in.basic.zone"/></span>
-                            <span id="for_advanced_zone" style="display:none"><fmt:message key="message.guest.traffic.in.advanced.zone"/></span>
+							              <span id="for_advanced_zone" style="display:none"><fmt:message key="message.guest.traffic.in.advanced.zone"/></span>
                         </div>
                         <div class="content input-area">
                             <div class="select-container"></div>
@@ -963,7 +798,7 @@
 
                         <div class="info-desc">
                             <fmt:message key="message.desc.cluster"/>
-                        </div>
+						            </div>
                         <div class="content input-area">
                             <div class="select-container"></div>
                         </div>
@@ -979,7 +814,7 @@
                         </ul>
                         <div class="info-desc">
                             <fmt:message key="message.desc.host"/>
-                        </div>
+						            </div>
                         <div class="content input-area">
                             <div class="select-container"></div>
                         </div>
@@ -995,99 +830,11 @@
                         </ul>
                         <div class="info-desc">
                             <fmt:message key="message.desc.primary.storage"/>
-                        </div>
+						            </div>
                         <div class="content input-area">
                             <div class="select-container"></div>
                         </div>
                     </div>
-<<<<<<< HEAD
-                  </div>
-                </div>
-              </div>
-            </div>
-          </div>
-        </form>
-        <!-- Computer diagram -->
-        <div class="diagram">
-          <div>
-            <div class="part zone-plane"></div>
-            <div class="part computer-tower-front"></div>
-            <div class="part computer-tower-back"></div>
-          </div>
-          <div class="part os-drive"></div>
-          <div class="part cpu"></div>
-          <div class="part hd"></div>
-          <div class="part network-card"></div>
-        </div>
-        <!-- Buttons -->
-        <div class="buttons">
-          <div class="button cancel"><span><fmt:message key="label.cancel"/></span></div>
-          <div class="button previous"><span><fmt:message key="label.previous"/></span></div>
-          <div class="button next"><span><fmt:message key="label.next"/></span></div>
-        </div>
-      </div>
-      <!-- Accounts wizard -->
-      <div class="multi-wizard accounts-wizard">
-        <form>
-          <div class="steps">
-              <div class="content ldap-account-choice">
-                <div class="select-container">
-                  <table>
-                    <thead>
-                      <tr>
-                        <th style="width:40px">Select</th>
-                        <th style="width:110px">Realname</th>
-                        <th style="width:70px">Username</th>
-                        <th>Email</th>
-                      </tr>
-                    </thead>
-                    <tbody>
-                    </tbody>
-                  </table>
-                </div>
-              </div>
-              <div class="content input-area">
-                <div class="select-container manual-account-details">
-                </div>
-              </div>
-          </div>
-        </form>
-        <div class="buttons">
-          <button class="cancel ui-button ui-widget ui-state-default ui-corner-all ui-button-text-only"><span><fmt:message key="label.cancel"/></span></button>
-          <button class="next ok ui-button ui-widget ui-state-default ui-corner-all ui-button-text-only"><span><fmt:message key="label.add"/></span></button>
-        </div>
-      </div>
-      <!-- Zone wizard -->
-      <div class="multi-wizard zone-wizard">
-        <div class="progress">
-          <ul>
-            <li class="first"><span class="number">1</span><span><fmt:message key="label.zone.type"/></span><span class="arrow"></span></li>
-            <li><span class="number">2</span><span><fmt:message key="label.setup.zone"/></span><span class="arrow"></span></li>
-            <li><span class="number">3</span><span><fmt:message key="label.setup.network"/></span><span class="arrow"></span></li>
-            <li style="display:none;"></li>
-            <li style="display:none;"></li>
-            <li style="display:none;"></li>
-            <li style="display:none;"></li>
-            <li><span class="number">4</span><span><fmt:message key="label.add.resources"/></span><span class="arrow"></span></li>
-            <li style="display:none;"></li>
-            <li style="display:none;"></li>
-            <li style="display:none;"></li>
-            <li class="last"><span class="number">5</span><span><fmt:message key="label.launch"/></span></li>
-          </ul>
-        </div>
-        <div class="steps">
-          <!-- Step 1: Select network -->
-          <div class="select-network" zone-wizard-step-id="selectZoneType">
-            <form>
-              <div class="content">
-                <!-- Select template -->
-                <div class="section select-network-model">
-                  <h3><fmt:message key="label.set.up.zone.type"/></h3>
-                  <p><fmt:message key="message.please.select.a.configuration.for.your.zone"/></p>
-                  <div class="select-area basic-zone">
-                    <div class="desc">
-                      <fmt:message key="message.desc.basic.zone"/>
-=======
                     <!-- Step 4.4: Add secondary storage -->
                     <div class="add-cluster" zone-wizard-form="secondaryStorage"
                          zone-wizard-step-id="addSecondaryStorage">
@@ -1099,11 +846,10 @@
                         </ul>
                         <div class="info-desc">
                             <fmt:message key="message.desc.secondary.storage"/>
-                        </div>
+						            </div>
                         <div class="content input-area">
                             <div class="select-container"></div>
                         </div>
->>>>>>> c5fdf293
                     </div>
                     <!-- Step 5: Launch -->
                     <div class="review" zone-wizard-step-id="launch">
@@ -1284,336 +1030,6 @@
                     </div>
                 </div>
             </div>
-<<<<<<< HEAD
-            <ul data-item="events">
-              <li class="odd">
-                <div class="date"><span data-list-item="date"></span></div>
-                <div class="desc" data-list-item="desc"></div>
-              </li>
-            </ul>
-          </div>
-        </div>
-      </div>
-      <!-- System dashboard -->
-      <div class="system-dashboard-view">
-        <div class="toolbar">
-          <div class="button refresh" id="refresh_button">
-            <span><fmt:message key="label.refresh"/></span>
-          </div>
-          <div id="update_ssl_button" class="button action main-action reduced-hide lock" title="Updates your Console Proxy SSL Certificate">
-            <span class="icon">&nbsp;</span>
-            <span><fmt:message key="label.update.ssl.cert"/></span>
-          </div>
-        </div>
-
-        <!-- Zone dashboard -->
-        <div class="system-dashboard zone">
-          <ul class="status_box good">
-            <li class="block zones">
-              <span class="header"><fmt:message key="label.zones"/></span>
-              <span class="icon">&nbsp;</span>
-              <span class="overview total" data-item="zoneCount"></span>
-              <span class="button view-all zones"
-                    view-all-title="<fmt:message key="label.zones"/>"
-                    view-all-target="zones"><fmt:message key="label.view.all"/></span>
-            </li>
-            <li class="block pods">
-              <span class="header"><fmt:message key="label.pods"/></span>
-              <span class="icon">&nbsp;</span>
-              <span class="overview total" data-item="podCount"></span>
-              <span class="button view-all pods"
-                    view-all-title="<fmt:message key="label.pods"/>"
-                    view-all-target="pods"><fmt:message key="label.view.all"/></span>
-            </li>
-            <li class="block clusters">
-              <span class="header"><fmt:message key="label.clusters"/></span>
-              <span class="icon">&nbsp;</span>
-              <span class="overview total" data-item="clusterCount"></span>
-              <span class="button view-all clusters"
-                    view-all-title="<fmt:message key="label.clusters"/>"
-                    view-all-target="clusters"><fmt:message key="label.view.all"/></span>
-            </li>
-            <li class="block last hosts">
-              <span class="header"><fmt:message key="label.hosts"/></span>
-              <span class="icon">&nbsp;</span>
-              <span class="overview total" data-item="hostCount"></span>
-              <span class="button view-all hosts"
-                    view-all-title="<fmt:message key="label.hosts"/>"
-                    view-all-target="hosts"><fmt:message key="label.view.all"/></span>
-            </li>
-            <li class="block primary-storage">
-              <span class="header"><fmt:message key="label.primary.storage"/></span>
-              <span class="icon">&nbsp;</span>
-              <span class="overview total" data-item="primaryStorageCount"></span>
-              <span class="button view-all zones"
-                    view-all-title="<fmt:message key="label.primary.storage"/>"
-                    view-all-target="primaryStorage"><fmt:message key="label.view.all"/></span>
-            </li>
-            <li class="block secondary-storage">
-              <span class="header"><fmt:message key="label.secondary.storage"/></span>
-              <span class="icon">&nbsp;</span>
-              <span class="overview total" data-item="secondaryStorageCount"></span>
-              <span class="button view-all pods"
-                    view-all-title="<fmt:message key="label.secondary.storage"/>"
-                    view-all-target="secondaryStorage"><fmt:message key="label.view.all"/></span>
-            </li>
-            <li class="block system-vms">
-              <span class="header"><fmt:message key="label.system.vms"/></span>
-              <span class="icon">&nbsp;</span>
-              <span class="overview total" data-item="systemVmCount"></span>
-              <span class="button view-all clusters"
-                    view-all-title="<fmt:message key="label.system.vms"/>"
-                    view-all-target="systemVms"><fmt:message key="label.view.all"/></span>
-            </li>
-            <li class="block last virtual-routers">
-              <span class="header"><fmt:message key="label.virtual.routers"/></span>
-              <span class="icon">&nbsp;</span>
-              <span class="overview total" data-item="virtualRouterCount"></span>
-              <span class="button view-all hosts"
-                    view-all-title="<fmt:message key="label.virtual.routers"/>"
-                    view-all-target="virtualRouters"><fmt:message key="label.view.all"/></span>
-            </li>
-          </ul>
-        </div>
-      </div>
-
-      <!-- Zone chart -->
-      <div class="zone-chart">
-        <!-- Side info -- Basic zone -->
-        <div class="side-info basic">
-          <ul>
-            <li>
-              <div class="icon"><span>1</span></div>
-              <div class="title">Guest</div>
-              <p>Set up the network for traffic between end-user VMs.</p>
-            </li>
-            <li>
-              <div class="icon"><span>2</span></div>
-              <div class="title">Clusters</div>
-              <p>Define one or more clusters to group the compute hosts.</p>
-            </li>
-            <li>
-              <div class="icon"><span>3</span></div>
-              <div class="title">Hosts</div>
-              <p>Add hosts to clusters. Hosts run hypervisors and VMs.</p>
-            </li>
-            <li>
-              <div class="icon"><span>4</span></div>
-              <div class="title">Primary Storage</div>
-              <p>Add servers to store VM disk volumes in each cluster.</p>
-            </li>
-            <li>
-              <div class="icon"><span>5</span></div>
-              <div class="title">Secondary Storage</div>
-              <p>Add servers to store templates, ISOs, and snapshots for the whole zone.</p>
-            </li>
-          </ul>
-        </div>
-
-        <!-- Side info -- Advanced zone -->
-        <div class="side-info advanced">
-          <ul>
-            <li>
-              <div class="icon"><span>1</span></div>
-              <div class="title">Public</div>
-              <p>Set up the network for Internet traffic.</p>
-            </li>
-            <li>
-              <div class="icon"><span>2</span></div>
-              <div class="title">Guest</div>
-              <p>Set up the network for traffic between end-user VMs.</p>
-            </li>
-            <li>
-              <div class="icon"><span>3</span></div>
-              <div class="title">Clusters</div>
-              <p>Define one or more clusters to group the compute hosts.</p>
-            </li>
-            <li>
-              <div class="icon"><span>4</span></div>
-              <div class="title">Hosts</div>
-              <p>Add hosts to clusters. Hosts run hypervisors and VMs.</p>
-            </li>
-            <li>
-              <div class="icon"><span>5</span></div>
-              <div class="title">Primary Storage</div>
-              <p>Add servers to store VM disk volumes in each cluster.</p>
-            </li>
-            <li>
-              <div class="icon"><span>6</span></div>
-              <div class="title">Secondary Storage</div>
-              <p>Add servers to store templates, ISOs, and snapshots for the whole zone.</p>
-            </li>
-          </ul>
-        </div>
-
-        <!-- NAAS configuration -->
-        <div class="resources naas">
-          <div class="head">
-            <span>Zone Configuration</span>
-          </div>
-          <ul class="system-main">
-            <li class="main public" rel="public">
-              <div class="tooltip-icon advanced"><span>1</span></div>
-              <div class="name">Public</div>
-              <div class="view-all configure">Configure</div>
-            </li>
-            <li class="main management" rel="management">
-              <div class="name">Management</div>
-              <div class="view-all configure">Configure</div>
-            </li>
-            <li class="main guest" rel="guest">
-              <div class="tooltip-icon advanced"><span>2</span></div>
-              <div class="tooltip-icon basic"><span>1</span></div>
-              <div class="name">Guest</div>
-              <div class="view-all configure">Configure</div>
-            </li>
-          </ul>
-        </div>
-
-        <!-- Zone resources -->
-        <div class="resources zone">
-          <div class="head">
-            <div class="add" id="add_resource_button">Add Resource</div>
-          </div>
-          <ul>
-            <li class="pod">
-              <div class="name"><span>Pods</span></div>
-              <div class="view-all" zone-target="pods">View All</div>
-            </li>
-            <li class="cluster">
-              <div class="tooltip-icon advanced"><span>3</span></div>
-              <div class="tooltip-icon basic"><span>2</span></div>
-              <div class="name"><span>Clusters</span></div>
-              <div class="view-all" zone-target="clusters">View All</div>
-            </li>
-            <li class="host">
-              <div class="tooltip-icon advanced"><span>4</span></div>
-              <div class="tooltip-icon basic"><span>3</span></div>
-              <div class="name"><span>Hosts</span></div>
-              <div class="view-all" zone-target="hosts">View All</div>
-            </li>
-            <li class="primary-storage">
-              <div class="tooltip-icon advanced"><span>5</span></div>
-              <div class="tooltip-icon basic"><span>4</span></div>
-              <div class="name"><span>Primary Storage</span></div>
-              <div class="view-all" zone-target="primary-storage">View All</div>
-            </li>
-            <li class="secondary-storage">
-              <div class="tooltip-icon advanced"><span>6</span></div>
-              <div class="tooltip-icon basic"><span>5</span></div>
-              <div class="name"><span>Secondary Storage</span></div>
-              <div class="view-all" zone-target="secondary-storage">View All</div>
-            </li>
-          </ul>
-        </div>
-      </div>
-
-      <!-- Admin dashboard -->
-      <div class="dashboard admin">
-          <!-- Capacity / stats -->
-          <div class="dashboard-container head">
-              <div class="top">
-                  <div class="title">
-                      <span></span>
-                  </div>
-
-                  <div class="button fetch-latest">
-                      <span><fmt:message key="label.fetch.latest"/></span>
-                  </div>
-
-                  <div class="selects" style="display:none;">
-                      <div class="select">
-                          <label><fmt:message key="label.zone"/>:</label>
-                          <select>
-                          </select>
-                      </div>
-                      <div class="select">
-                          <label><fmt:message key="label.pods"/>:</label>
-                          <select>
-                          </select>
-                      </div>
-                  </div>
-              </div>
-
-              <!-- Zone stat charts -->
-              <div class="zone-stats">
-                  <ul data-item="zoneCapacities">
-                      <li concat-value="25">
-                          <div class="label">
-                              <fmt:message key="label.zone"/>: <span data-list-item="zoneName"></span>
-                          </div>
-                          <div class="pie-chart-container">
-                              <div class="percent-label"><span data-list-item="percent"></span>%</div>
-                              <div class="pie-chart" data-list-item="percent"></div>
-                          </div>
-                          <div class="info">
-                              <div class="name" data-list-item="type"></div>
-                              <div class="value">
-                                  <span class="used" data-list-item="used"></span>
-                                  <span class="divider">/</span>
-                                  <span class="total" data-list-item="total"></span>
-                              </div>
-                          </div>
-                      </li>
-                  </ul>
-              </div>
-          </div>
-        <!-- General alerts-->
-        <div class="dashboard-container sub alerts first">
-          <div class="top">
-            <div class="title"><span></span></div>
-            <div class="button view-all"></div>
-          </div>
-          <ul data-item="alerts">
-            <li class="error" concat-value="50">
-              <div class="content">
-                <span class="title" data-list-item="name">Alert 1</span>
-                <p data-list-item="description">Alert 1</p>
-				        <p data-list-item="sent">Alert 1</p>
-              </div>
-            </li>
-          </ul>
-        </div>
-
-        <!-- Host alerts-->
-        <div class="dashboard-container sub alerts last">
-          <div class="top">
-            <div class="title"><span></span></div>
-          </div>
-          <ul data-item="hostAlerts">
-            <li class="error" concat-value="50">
-              <div class="content">
-                <span class="title" data-list-item="name">Alert 1</span>
-                <p data-list-item="description">Alert 1</p>
-              </div>
-            </li>
-          </ul>
-        </div>        
-      </div>
-
-      <!-- User dashboard-->
-      <div class="dashboard user">
-        <div class="vm-status">
-          <div class="title"><span><fmt:message key="label.virtual.machines"/></span></div>
-
-          <div class="content">
-            <ul>
-              <li class="running">
-                <div class="name"><fmt:message key="label.running.vms"/></div>
-                <div class="value" data-item="runningInstances"></div>
-              </li>
-              <li class="stopped">
-                <div class="name"><fmt:message key="label.stopped.vms"/></div>
-                <div class="value" data-item="stoppedInstances"></div>
-              </li>
-              <li class="total">
-                <div class="name"><fmt:message key="label.total.vms"/></div>
-                <div class="value" data-item="totalInstances"></div>
-              </li>
-            </ul>
-          </div>
-        </div>
-=======
             <!-- System dashboard -->
             <div class="system-dashboard-view">
                 <div class="toolbar">
@@ -1628,9 +1044,6 @@
 
                 <!-- Zone dashboard -->
                 <div class="system-dashboard zone">
-                    <div class="head">
-                        <span><fmt:message key="label.menu.infrastructure"/></span>
-                    </div>
                     <ul class="status_box good">
                         <li class="block zones">
                             <span class="header"><fmt:message key="label.zones"/></span>
@@ -1732,7 +1145,6 @@
                         </li>
                     </ul>
                 </div>
->>>>>>> c5fdf293
 
                 <!-- Side info -- Advanced zone -->
                 <div class="side-info advanced">
@@ -1834,37 +1246,6 @@
 
             <!-- Admin dashboard -->
             <div class="dashboard admin">
-                <!-- General alerts-->
-                <div class="dashboard-container sub alerts first">
-                    <div class="top">
-                        <div class="title"><span></span></div>
-                        <div class="button view-all"></div>
-                    </div>
-                    <ul data-item="alerts">
-                        <li class="error" concat-value="50">
-                            <div class="content">
-                                <span class="title" data-list-item="name">Alert 1</span>
-                                <p data-list-item="description">Alert 1</p>
-                                <p data-list-item="sent">Alert 1</p>
-                            </div>
-                        </li>
-                    </ul>
-                </div>
-
-                <!-- Host alerts-->
-                <div class="dashboard-container sub alerts last">
-                    <div class="top">
-                        <div class="title"><span></span></div>
-                    </div>
-                    <ul data-item="hostAlerts">
-                        <li class="error" concat-value="50">
-                            <div class="content">
-                                <span class="title" data-list-item="name">Alert 1</span>
-                                <p data-list-item="description">Alert 1</p>
-                            </div>
-                        </li>
-                    </ul>
-                </div>
                 <!-- Capacity / stats -->
                 <div class="dashboard-container head">
                     <div class="top">
@@ -1913,6 +1294,37 @@
                         </ul>
                     </div>
                 </div>
+                <!-- General alerts-->
+                <div class="dashboard-container sub alerts first">
+                    <div class="top">
+                        <div class="title"><span></span></div>
+                        <div class="button view-all"></div>
+                    </div>
+                    <ul data-item="alerts">
+                        <li class="error" concat-value="50">
+                            <div class="content">
+                                <span class="title" data-list-item="name">Alert 1</span>
+                                <p data-list-item="description">Alert 1</p>
+				                        <p data-list-item="sent">Alert 1</p>
+                            </div>
+                        </li>
+                    </ul>
+                </div>
+
+                <!-- Host alerts-->
+                <div class="dashboard-container sub alerts last">
+                    <div class="top">
+                        <div class="title"><span></span></div>
+                    </div>
+                    <ul data-item="hostAlerts">
+                        <li class="error" concat-value="50">
+                            <div class="content">
+                                <span class="title" data-list-item="name">Alert 1</span>
+                                <p data-list-item="description">Alert 1</p>
+                            </div>
+                        </li>
+                    </ul>
+                </div>        
             </div>
 
             <!-- User dashboard-->
@@ -2019,7 +1431,7 @@
                                 <div class="field timezone">
                                     <div class="name"></div>
                                     <div class="value">
-                                        <select name="timezone">
+                                        <select name="timezone">                      
                                         </select>
                                     </div>
                                 </div>
