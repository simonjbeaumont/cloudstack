<%--
Licensed to the Apache Software Foundation (ASF) under one
or more contributor license agreements.  See the NOTICE file
distributed with this work for additional information
regarding copyright ownership.  The ASF licenses this file
to you under the Apache License, Version 2.0 (the
"License"); you may not use this file except in compliance
with the License.  You may obtain a copy of the License at

  http://www.apache.org/licenses/LICENSE-2.0

Unless required by applicable law or agreed to in writing,
software distributed under the License is distributed on an
"AS IS" BASIS, WITHOUT WARRANTIES OR CONDITIONS OF ANY
KIND, either express or implied.  See the License for the
specific language governing permissions and limitations
under the License.
--%>
<%@ taglib uri="http://java.sun.com/jsp/jstl/core" prefix="c" %>
<%@ taglib uri="http://java.sun.com/jsp/jstl/fmt" prefix="fmt" %>
<c:if test="${!empty cookie.lang}">
  <fmt:setLocale value="${cookie.lang.value}" />
</c:if>
<fmt:setBundle basename="resources/messages"/>
<% long now = System.currentTimeMillis(); %>
<!DOCTYPE html PUBLIC "-//W3C//DTD XHTML 1.0 Strict//EN"
"http://www.w3.org/TR/xhtml1/DTD/xhtml1-strict.dtd">
<html xmlns="http://www.w3.org/1999/xhtml">
  <head>
    <meta http-equiv="Content-Type" content="text/html; charset=UTF-8" />
    <title></title>
    <link type="text/css" rel="stylesheet" href="lib/reset.css"/>
    <link type="text/css" rel="stylesheet" href="css/cloudstack3.css" />
    <c:if test="${!empty cookie.lang && cookie.lang.value != 'en'}">
      <link type="text/css" rel="stylesheet" href="css/cloudstack3.${cookie.lang.value}.css" />
    </c:if>
    <!--[if IE 7]>
    <link type="text/css" rel="stylesheet" href="css/cloudstack3-ie7.css" />
    <![endif]-->
  </head>
  <body>
    <!-- CloudStack widget content -->
    <div id="cloudStack3-container"></div>
    <!-- Templates -->
    <div id="template">
      <!-- Login form -->
      <div class="login">
        <form>
          <div class="logo"></div>
          <div class="fields">
            <!-- User name -->
            <div class="field username">
              <label for="username"><fmt:message key="label.username"/></label>
              <input type="text" name="username" class="required" />
            </div>
            <!-- Password -->
            <div class="field password">
              <label for="password"><fmt:message key="label.password"/></label>
              <input type="password" name="password" class="required" />
            </div>
            <!-- Domain -->
            <div class="field domain">
              <label for="domain"><fmt:message key="label.domain"/></label>
              <input type="text" name="domain" />
            </div>
            <!-- Submit (login) -->
            <input type="submit" value="<fmt:message key="label.login"/>" />
            <!-- Select language -->
            <div class="select-language">
              <select name="language">
                <option value=""></option> <!-- when this blank option is selected, browser's default language will be used -->
                <option value="en"><fmt:message key="label.lang.english"/></option>
                <option value="ja"><fmt:message key="label.lang.japanese"/></option>
		<option value="zh_CN"><fmt:message key="label.lang.chinese"/></option>
                <option value="ru_RU"><fmt:message key="label.lang.russian"/></option>
                <option value="fr_FR"><fmt:message key="label.lang.french"/></option>
                <option value="pt_BR"><fmt:message key="label.lang.brportugese"/></option>
                <option value="ko_KR"><fmt:message key="label.lang.korean"/></option>
              </select>
            </div>
          </div>
        </form>
      </div>
      <!-- Instance wizard -->
      <div class="multi-wizard instance-wizard">
        <div class="progress">
          <ul>
            <li class="first"><span class="number">1</span><span><fmt:message key="label.setup"/></span><span class="arrow"></span></li>
            <li><span class="number">2</span><span class="multiline"><fmt:message key="label.select.a.template"/></span><span class="arrow"></span></li>
            <li><span class="number">3</span><span class="multiline"><fmt:message key="label.compute.offering"/></span><span class="arrow"></span></li>
            <li><span class="number">4</span><span class="multiline"><fmt:message key="label.data.disk.offering"/></span><span class="arrow"></span></li>
            <li><span class="number">5</span><span><fmt:message key="label.menu.network"/></span><span class="arrow"></span></li>
            <li class="last"><span class="number">6</span><span><fmt:message key="label.review"/></span></li>
          </ul>
        </div>
        <form>
          <div class="steps">
            <!-- Step 1: Setup -->
            <div class="step setup" wizard-step-id="setup">
              <div class="content">
                <!-- Select a zone -->
                <div class="section select-zone">
                  <h3><fmt:message key="label.select.a.zone"/></h3>
                  <p><fmt:message key="message.select.a.zone"/></p>
                  <div class="select-area">
                    <div class="desc"></div>
                    <select name="zoneid" class="required">
                      <option default="default" value="" ><fmt:message key="label.select.a.zone"/></option>
                    </select>
                  </div>
                </div>
                <!-- Select template -->
                <div class="section select-template">
                  <h3><fmt:message key="label.select.iso.or.template" /></h3>
                  <p></p>
                  <div class="select-area">
                    <div class="desc"><fmt:message key="message.template.desc"/></div>
                    <input type="radio" name="select-template" value="select-template" />
                    <label><fmt:message key="label.template"/></label>
                  </div>
                  <div class="select-area">
                    <div class="desc"><fmt:message key="message.iso.desc"/></div>
                    <input type="radio" name="select-template" value="select-iso" />
                    <label>ISO</label>
                  </div>
                </div>
              </div>
            </div>
            <!-- Step 2: Select ISO -->
            <div class="step select-iso" wizard-step-id="select-iso">
              <!-- Select template -->
              <div class="wizard-step-conditional select-template">
                <div class="main-desc">
                  <p><fmt:message key="message.select.template"/></p>
                </div>
                <div class="template-select content tab-view">
                  <ul>
                    <li class="first"><a href="#instance-wizard-featured-templates"><fmt:message key="label.featured"/></a></li>
                    <li><a href="#instance-wizard-community-templates"><fmt:message key="label.community"/></a></li>
                    <li class="last"><a href="#instance-wizard-my-templates"><fmt:message key="label.my.templates"/></a></li>
                  </ul>

                  <!-- Used for Select Template only -->
                  <input type="hidden" wizard-field="hypervisor" name="hypervisor" value="" disabled="disabled"/>

                  <div id="instance-wizard-featured-templates">
                    <div class="select-container">
                    </div>
                  </div>
                  <div id="instance-wizard-community-templates">
                    <div class="select-container">
                    </div>
                  </div>
                  <div id="instance-wizard-my-templates">
                    <div class="select-container">
                    </div>
                  </div>
                </div>
              </div>

              <!-- Select ISO -->
              <div class="wizard-step-conditional select-iso">
                <div class="main-desc">
                  <p><fmt:message key="message.select.iso"/></p>
                </div>
                <div class="iso-select content tab-view">
                  <ul>
                    <li class="first"><a href="#instance-wizard-featured-isos"><fmt:message key="label.featured"/></a></li>
                    <li><a href="#instance-wizard-community-isos"><fmt:message key="label.community"/></a></li>
                    <li class="last"><a href="#instance-wizard-my-isos"><fmt:message key="label.menu.my.isos"/></a></li>
                  </ul>
                  <div id="instance-wizard-featured-isos">
                    <div class="select-container">
                    </div>
                  </div>
                  <div id="instance-wizard-community-isos">
                    <div class="select-container">
                    </div>
                  </div>
                  <div id="instance-wizard-my-isos">
                    <div class="select-container">
                    </div>
                  </div>
                </div>
              </div>
            </div>

            <!-- Step 3: Service Offering -->
            <div class="step service-offering" wizard-step-id="service-offering">
              <div class="content">
                <div class="select-container">
                </div>
              </div>
            </div>

            <!-- Step 4: Data Disk Offering -->
            <div class="step data-disk-offering" wizard-step-id="data-disk-offering">
              <div class="content">
                <div class="section no-thanks">
                  <input type="radio" name="diskofferingid" value="0" />
                  <label><fmt:message key="label.no.thanks"/></label>
                </div>

                <!-- Existing offerings -->
                <div class="select-container">
                </div>

                <!-- Custom size slider -->
                <div class="section custom-size">
                  <label><fmt:message key="label.disk.size"/></label>

                  <!-- Slider -->
                  <label class="size">1 GB</label>
                  <div class="slider custom-size"></div>
                  <label class="size max"><span></span> GB</label>

                  <input type="text" class="required digits" name="size" value="1" />
                  <label class="size">GB</label>
                </div>
              </div>
            </div>

            <!-- Step 5: Network -->
            <div class="step network always-load" wizard-step-id="network">
              <!-- 5a: Network description -->
              <div class="wizard-step-conditional nothing-to-select">     
								<p id="from_instance_page_1"><fmt:message key="message.zone.no.network.selection"/></p>
								<p id="from_instance_page_2"><fmt:message key="message.please.proceed"/></p>
								<p id="from_vpc_tier"></p>     										
              </div>

              <!-- 5b: Select network -->
              <div class="wizard-step-conditional select-network">
                <div class="content">
                  <div class="main-desc">
                    <fmt:message key="message.please.select.networks"/>
                  </div>
                  <div class="select-vpc">
                    <label>VPC:</label>
                    <select name="vpc-filter">
                      <option value="-1">No VPC</option>
                    </select>
                  </div>
                  <div class="select my-networks">
                    <table>
                      <thead>
                        <tr>
                          <th><fmt:message key="label.networks"/></th>
                        </tr>
                      </thead>
                      <tbody>
                        <tr>
                          <td>
                            <div class="select-container">
                            </div>
                          </td>
                        </tr>
                      </tbody>
                    </table>
                  </div>
                  <div class="select new-network">
                    <table>
                      <thead>
                        <tr>
                          <th><fmt:message key="label.add.network"/></th>
                        </tr>
                      </thead>
                      <tbody>
                        <tr>
                          <td>
                            <div class="select-container fixed">
                              <div class="select even">
                                <input type="checkbox" name="new-network"
                                       wizard-field="my-networks"
                                       value="create-new-network"
                                       checked="checked" />
                                <!-- Default (NEW) -->
                                <div class="select-desc hide-if-selected">
                                  <div class="name"><fmt:message key="label.new"/></div>
                                </div>

                                <!-- Name -->
                                <div class="field name hide-if-unselected">
                                  <div class="name"> <span class="field-required">*</span> <fmt:message key="label.name"/></div>
                                  <div class="value">
                                    <input type="text" class="required" name="new-network-name" />
                                  </div>
                                </div>

                                <!-- Service offering -->
                                <div class="select-desc field service-offering hide-if-unselected">
                                  <div class="name"><fmt:message key="label.network.offering"/></div>
                                  <div class="desc">
                                    <select name="new-network-networkofferingid">
                                    </select>
                                  </div>
                                </div>

                                <div class="secondary-input hide-if-unselected">
                                  <input type="radio" name="defaultNetwork" value="new-network" wizard-field="default-network" />
                                  <div class="name"><fmt:message key="label.default"/></div>
                                </div>
                              </div>
                            </div>
                          </td>
                        </tr>
                      </tbody>
                    </table>
                  </div>
                </div>
              </div>
              <!-- Step 5c: Select security group -->
              <div class="wizard-step-conditional select-security-group">
                <div class="main-desc">
                  <fmt:message key="message.select.security.groups"/>
                </div>
                <div class="content security-groups">
                  <div class="select-container">
                  </div>
                </div>
              </div>
            </div>
            <!-- Step 6: Review -->
            <div class="step review" wizard-step-id="review">
              <div class="main-desc">
                <fmt:message key="message.vm.review.launch"/>
              </div>
              <div class="content">
                <div class="select-container">
                  <!-- Name -->
                  <div class="select vm-instance-name">
                    <div class="name">
                      <span><fmt:message key="label.name"/> (<fmt:message key="label.optional"/>)</span>
                    </div>
                    <div class="value">
                      <input type="text" name="displayname" />
                    </div>
                  </div>
                  <!-- Add to group -->
                  <div class="select odd">
                    <div class="name">
                      <span><fmt:message key="label.add.to.group"/> (<fmt:message key="label.optional"/>)</span>
                    </div>
                    <div class="value">
                      <input type="text" name="groupname" />
                    </div>
                  </div>
                  <!-- Zone -->
                  <div class="select">
                    <div class="name">
                      <span><fmt:message key="label.zone"/></span>
                    </div>
                    <div class="value">
                      <span wizard-field="zone"></span>
                    </div>
                    <div class="edit">
                      <a href="1"><fmt:message key="label.edit"/></a>
                    </div>
                  </div>
                  <!-- Hypervisor -->
                  <div class="select odd">
                    <div class="name">
                      <span><fmt:message key="label.hypervisor"/></span>
                    </div>
                    <div class="value">
                      <span wizard-field="hypervisor"></span>
                    </div>
                    <div class="edit">
                      <a href="2"><fmt:message key="label.edit"/></a>
                    </div>
                  </div>
                  <!-- Template -->
                  <div class="select">
                    <div class="name">
                      <span><fmt:message key="label.template"/></span>
                    </div>
                    <div class="value">
                      <span wizard-field="template"></span>
                    </div>
                    <div class="edit">
                      <a href="2"><fmt:message key="label.edit"/></a>
                    </div>
                  </div>
                  <!-- Service offering -->
                  <div class="select odd">
                    <div class="name">
                      <span><fmt:message key="label.compute.offering"/></span>
                    </div>
                    <div class="value">
                      <span wizard-field="service-offering"></span>
                    </div>
                    <div class="edit">
                      <a href="3"><fmt:message key="label.edit"/></a>
                    </div>
                  </div>
                  <!-- Data disk offering -->
                  <div class="select">
                    <div class="name">
                      <span><fmt:message key="label.data.disk.offering"/></span>
                    </div>
                    <div class="value">
                      <span wizard-field="disk-offering"></span>
                    </div>
                    <div class="edit">
                      <a href="4"><fmt:message key="label.edit"/></a>
                    </div>
                  </div>
                  <!-- Primary network -->
                  <div class="select odd">
                    <div class="name">
                      <span><fmt:message key="label.network"/></span>
                    </div>
                    <div class="value">
                      <span wizard-field="default-network" conditional-field="select-network"></span>
                    </div>
                    <div class="edit">
                      <a href="5"><fmt:message key="label.edit"/></a>
                    </div>
                  </div>
                  
                  <!-- Security groups -->
                  <div class="select odd">
                    <div class="name">
                      <span><fmt:message key="label.security.groups"/></span>
                    </div>
                    <div class="value">
                      <span wizard-field="security-groups" conditional-field="select-security-group"></span>
                    </div>
                    <div class="edit">
                      <a href="5"><fmt:message key="label.edit"/></a>
                    </div>
                  </div>
                </div>
              </div>
            </div>
          </div>
        </form>
        <!-- Computer diagram -->
        <div class="diagram">
          <div>
            <div class="part zone-plane"></div>
            <div class="part computer-tower-front"></div>
            <div class="part computer-tower-back"></div>
          </div>
          <div class="part os-drive"></div>
          <div class="part cpu"></div>
          <div class="part hd"></div>
          <div class="part network-card"></div>
        </div>
        <!-- Buttons -->
        <div class="buttons">
          <div class="button previous"><span><fmt:message key="label.previous"/></span></div>
          <div class="button cancel"><span><fmt:message key="label.cancel"/></span></div>
          <div class="button next"><span><fmt:message key="label.next"/></span></div>
        </div>
      </div>
      <!-- Zone wizard -->
      <div class="multi-wizard zone-wizard">
        <div class="progress">
          <ul>
            <li class="first"><span class="number">1</span><span><fmt:message key="label.zone.type"/></span><span class="arrow"></span></li>
            <li><span class="number">2</span><span><fmt:message key="label.setup.zone"/></span><span class="arrow"></span></li>
            <li><span class="number">3</span><span><fmt:message key="label.setup.network"/></span><span class="arrow"></span></li>
            <li style="display:none;"></li>
            <li style="display:none;"></li>
            <li style="display:none;"></li>
            <li style="display:none;"></li>
            <li><span class="number">4</span><span><fmt:message key="label.add.resources"/></span><span class="arrow"></span></li>
            <li style="display:none;"></li>
            <li style="display:none;"></li>
            <li style="display:none;"></li>
            <li class="last"><span class="number">5</span><span><fmt:message key="label.launch"/></span></li>
          </ul>
        </div>
        <div class="steps">
          <!-- Step 1: Select network -->
          <div class="select-network" zone-wizard-step-id="selectZoneType">
            <form>
              <div class="content">
                <!-- Select template -->
                <div class="section select-network-model">
                  <h3><fmt:message key="label.set.up.zone.type"/></h3>
                  <p><fmt:message key="message.please.select.a.configuration.for.your.zone"/></p>
                  <div class="select-area basic-zone">
                    <div class="desc">
                      <fmt:message key="message.desc.basic.zone"/>
                    </div>
                    <input type="radio" name="network-model" value="Basic" checked="checked" />
                    <label><fmt:message key="label.basic"/></label>
                  </div>
                  <div class="select-area advanced-zone disabled">
                    <div class="desc">
                      <fmt:message key="message.desc.advanced.zone"/>  
										</div>
                    <input type="radio" name="network-model" value="Advanced" />
                    <label><fmt:message key="label.advanced"/></label>
                    <!-- Isolation mode -->
                    <div class="isolation-mode">
                      <div class="title">
                        <fmt:message key="label.isolation.mode"/>
                      </div>

                      <!-- Security groups -->
                      <div class="select-area">
                        <div class="desc">
                          <fmt:message key="message.advanced.security.group"/>
                        </div>
                        <input type="checkbox" name="zone-advanced-sg-enabled" disabled="disabled" />
                        <label><fmt:message key="label.menu.security.groups"/></label>
                      </div>
                    </div>
                  </div>
                </div>
              </div>
            </form>
          </div>
          <!-- Step 2: Add zone -->
          <div class="setup-zone" zone-wizard-form="zone"
               zone-wizard-step-id="addZone">
            <div class="info-desc">
              <fmt:message key="message.desc.zone"/> 
						</div>
            <div class="content input-area">
              <div class="select-container"></div>
            </div>
          </div>
          <!-- Step 3.1: Setup Physical Network -->
          <div class="setup-physical-network"
               zone-wizard-step-id="setupPhysicalNetwork"
               zone-wizard-prefilter="setupPhysicalNetwork">
            <ul class="subnav">
              <li class="physical-network active"><fmt:message key="label.physical.network"/></li>
              <li class="public-network"><fmt:message key="label.public.traffic"/></li>
              <li class="pod"><fmt:message key="label.pod"/></li>
              <li class="guest-traffic"><fmt:message key="label.guest.traffic"/></li>
              <li class="conditional storage-traffic"><fmt:message key="label.storage.traffic"/></li>
            </ul>
            <div class="info-desc conditional advanced">
              <fmt:message key="message.setup.physical.network.during.zone.creation"/>
            </div>
            <div class="info-desc conditional basic">
              <fmt:message key="message.setup.physical.network.during.zone.creation.basic"/>
            </div>
            <div class="button add new-physical-network"><span class="icon">&nbsp;</span><span><fmt:message key="label.add.physical.network"/></span></div>
            <!-- Traffic types drag area -->
            <div class="traffic-types-drag-area">
              <div class="header"><fmt:message key="label.traffic.types"/></div>
              <ul>
                <li class="management">
                  <ul class="container">
                    <li traffic-type-id="management"
                        title="<fmt:message key="label.zoneWizard.trafficType.management"/>"
                        class="traffic-type-draggable management">
                      <!-- Edit buttton -->
                      <div class="edit-traffic-type">
                        <span class="name"><fmt:message key="label.management"/></span>
                        <span class="icon">&nbsp;</span>
                        <span>Edit</span>
                      </div>
                    </li>
                  </ul>
                  <div class="info">
                    <div class="title"><fmt:message key="label.management"/></div>
                    <div class="desc"></div>
                  </div>
                </li>
                <li class="public">
                  <ul class="container">
                    <li traffic-type-id="public"
                        title="<fmt:message key="label.zoneWizard.trafficType.public"/>"
                        class="traffic-type-draggable public">
                      <!-- Edit buttton -->
                      <div class="edit-traffic-type">
                        <span class="name"><fmt:message key="label.public"/></span>
                        <span class="icon">&nbsp;</span>
                        <span>Edit</span>
                      </div>
                    </li>
                  </ul>
                  <div class="info">
                    <div class="title"><fmt:message key="label.public"/></div>
                    <div class="desc"></div>
                  </div>
                </li>
                <li class="guest">
                  <ul class="container">
                    <li traffic-type-id="guest"
                        title="<fmt:message key="label.zoneWizard.trafficType.guest"/>"
                        class="traffic-type-draggable guest">
                      <!-- Edit buttton -->
                      <div class="edit-traffic-type">
                        <span class="name"><fmt:message key="label.guest"/></span>
                        <span class="icon">&nbsp;</span>
                        <span>Edit</span>
                      </div>
                    </li>
                  </ul>
                  <div class="info">
                    <div class="title"><fmt:message key="label.guest"/></div>
                    <div class="desc"></div>
                  </div>
                </li>
                <li class="storage">
                  <ul class="container">
                    <li traffic-type-id="storage"
                        title="<fmt:message key="label.zoneWizard.trafficType.storage"/>"
                        class="traffic-type-draggable storage">
                      <!-- Edit buttton -->
                      <div class="edit-traffic-type">
                        <span class="name"><fmt:message key="label.storage"/></span>
                        <span class="icon">&nbsp;</span>
                        <span>Edit</span>
                      </div>
                    </li>
                  </ul>
                  <div class="info">
                    <div class="title"><fmt:message key="label.storage"/></div>
                    <div class="desc"></div>
                  </div>
                </li>
              </ul>
            </div>
            <div class="drag-helper-icon"></div>
            <div class="content input-area">
              <form></form>
            </div>
          </div>
          <!-- Step 3.1b: Add Netscaler device -->
          <div class="setup-physical-network-basic"
               zone-wizard-step-id="addNetscalerDevice"
               zone-wizard-form="basicPhysicalNetwork"
               zone-wizard-prefilter="addNetscalerDevice">
            <ul class="subnav">
              <li class="conditional netscaler physical-network active"><fmt:message key="label.netScaler"/></li>
              <li class="public-network"><fmt:message key="label.public.traffic"/></li>
              <li class="pod"><fmt:message key="label.pod"/></li>
              <li class="guest-traffic"><fmt:message key="label.guest.traffic"/></li>
              <li class="conditional storage-traffic"><fmt:message key="label.storage.traffic"/></li>
            </ul>
            <div class="info-desc"><fmt:message key="label.please.specify.netscaler.info"/></div>
            <div class="content input-area">
              <div class="select-container"></div>
            </div>
          </div>
          <!-- Step 3.2: Configure public traffic -->
          <div class="setup-public-traffic" zone-wizard-prefilter="addPublicNetwork"
               zone-wizard-step-id="configurePublicTraffic">
            <ul class="subnav">
              <li class="conditional netscaler physical-network"><fmt:message key="label.netScaler"/></li>
              <li class="public-network active"><fmt:message key="label.public.traffic"/></li>
              <li class="pod"><fmt:message key="label.pod"/></li>
              <li class="guest-traffic"><fmt:message key="label.guest.traffic"/></li>
              <li class="conditional storage-traffic"><fmt:message key="label.storage.traffic"/></li>
            </ul>
            <div class="info-desc" id="add_zone_public_traffic_desc">
              <span id="for_basic_zone" style="display:none"><fmt:message key="message.public.traffic.in.basic.zone"/></span>
							<span id="for_advanced_zone" style="display:none"><fmt:message key="message.public.traffic.in.advanced.zone"/></span>
            </div>
            <div ui-custom="publicTrafficIPRange"></div>
          </div>
          <!-- Step 3.3: Add pod -->
          <div class="add-pod" zone-wizard-form="pod"
               zone-wizard-step-id="addPod">
            <ul class="subnav">
              <li class="conditional netscaler physical-network"><fmt:message key="label.netScaler"/></li>
              <li class="public-network"><fmt:message key="label.public.traffic"/></li>
              <li class="pod active"><fmt:message key="label.pod"/></li>
              <li class="guest-traffic"><fmt:message key="label.guest.traffic"/></li>
              <li class="conditional storage-traffic"><fmt:message key="label.storage.traffic"/></li>
            </ul>
            <div class="info-desc">
              <fmt:message key="message.add.pod.during.zone.creation"/>
            </div>
            <div class="content input-area">
              <div class="select-container"></div>
            </div>
          </div>
          <!-- Step 3.4: Configure guest traffic -->
          <div class="setup-guest-traffic"
               zone-wizard-form="guestTraffic"
               zone-wizard-step-id="configureGuestTraffic"
               zone-wizard-prefilter="configureGuestTraffic">
            <ul class="subnav">
              <li class="conditional netscaler physical-network"><fmt:message key="label.netScaler"/></li>
              <li class="public-network"><fmt:message key="label.public.traffic"/></li>
              <li class="pod"><fmt:message key="label.pod"/></li>
              <li class="guest-traffic active"><fmt:message key="label.guest.traffic"/></li>
              <li class="conditional storage-traffic"><fmt:message key="label.storage.traffic"/></li>
            </ul>
            <div class="info-desc" id="add_zone_guest_traffic_desc">
              <span id="for_basic_zone" style="display:none"><fmt:message key="message.guest.traffic.in.basic.zone"/></span>
							<span id="for_advanced_zone" style="display:none"><fmt:message key="message.guest.traffic.in.advanced.zone"/></span>
            </div>
            <div class="content input-area">
              <div class="select-container"></div>
            </div>
          </div>
          <!-- Step 3.5: Configure storage traffic -->
          <div class="setup-storage-traffic" zone-wizard-prefilter="configureStorageTraffic"
               zone-wizard-step-id="configureStorageTraffic">
            <ul class="subnav">
              <li class="conditional netscaler physical-network"><fmt:message key="label.netScaler"/></li>
              <li class="public-network"><fmt:message key="label.public.traffic"/></li>
              <li class="pod"><fmt:message key="label.pod"/><</li>
              <li class="guest-traffic"><fmt:message key="label.guest.traffic"/></li>
              <li class="storage-traffic active"><fmt:message key="label.storage.traffic"/></li>
            </ul>
            <div class="info-desc">
              <fmt:message key="message.storage.traffic"/>
            </div>
            <div ui-custom="storageTrafficIPRange"></div>
          </div>
          <!-- Step 4.1: Add cluster -->
          <div class="add-cluster" zone-wizard-form="cluster"
               zone-wizard-step-id="addCluster">
            <ul class="subnav">
              <li class="cluster active"><fmt:message key="label.cluster"/></li>
              <li class="host"><fmt:message key="label.host"/></li>
              <li class="primary-storage"><fmt:message key="label.primary.storage"/></li>
              <li class="secondary-storage"><fmt:message key="label.secondary.storage"/></li>
            </ul>

            <div class="info-desc">
              <fmt:message key="message.desc.cluster"/>
						</div>
            <div class="content input-area">
              <div class="select-container"></div>
            </div>
          </div>
          <!-- Step 4.2: Add host -->
          <div class="add-cluster" zone-wizard-form="host"
               zone-wizard-step-id="addHost" zone-wizard-prefilter="addHost">
            <ul class="subnav">
              <li class="cluster"><fmt:message key="label.cluster"/></li>
              <li class="host active"><fmt:message key="label.host"/></li>
              <li class="primary-storage"><fmt:message key="label.primary.storage"/></li>
              <li class="secondary-storage"><fmt:message key="label.secondary.storage"/></li>
            </ul>
            <div class="info-desc">
              <fmt:message key="message.desc.host"/>         
						</div>
            <div class="content input-area">
              <div class="select-container"></div>
            </div>
          </div>
          <!-- Step 4.3: Add primary storage -->
          <div class="add-cluster" zone-wizard-form="primaryStorage" zone-wizard-prefilter="addPrimaryStorage"
               zone-wizard-step-id="addPrimaryStorage">
            <ul class="subnav">
              <li class="cluster"><fmt:message key="label.cluster"/></li>
              <li class="host"><fmt:message key="label.host"/></li>
              <li class="primary-storage active"><fmt:message key="label.primary.storage"/></li>
              <li class="secondary-storage"><fmt:message key="label.secondary.storage"/></li>
            </ul>
            <div class="info-desc">
              <fmt:message key="message.desc.primary.storage"/>
						</div>
            <div class="content input-area">
              <div class="select-container"></div>
            </div>
          </div>
          <!-- Step 4.4: Add secondary storage -->
          <div class="add-cluster" zone-wizard-form="secondaryStorage"
               zone-wizard-step-id="addSecondaryStorage">
            <ul class="subnav">
              <li class="cluster"><fmt:message key="label.cluster"/></li>
              <li class="host"><fmt:message key="label.host"/></li>
              <li class="primary-storage"><fmt:message key="label.primary.storage"/></li>
              <li class="secondary-storage active"><fmt:message key="label.secondary.storage"/></li>
            </ul>
            <div class="info-desc">
              <fmt:message key="message.desc.secondary.storage"/>
						</div>
            <div class="content input-area">
              <div class="select-container"></div>
            </div>
          </div>
          <!-- Step 5: Launch -->
          <div class="review" zone-wizard-step-id="launch">
            <div class="main-desc pre-setup"><fmt:message key="message.launch.zone"/></div>
            <div class="main-desc launch" style="display:none;">
              <fmt:message key="message.please.wait.while.zone.is.being.created"/>
            </div>
            <form>
            </form>
            <div class="launch-container" style="display: none">
              <ul></ul>
            </div>
          </div>
        </div>
        <!-- Buttons -->
        <div class="buttons">
          <div class="button previous"><span><fmt:message key="label.previous"/></span></div>
          <div class="button cancel"><span><fmt:message key="label.cancel"/></span></div>
          <div class="button next"><span><fmt:message key="label.next"/></span></div>
        </div>
      </div>
      <!-- Network chart -->
      <div class="network-chart normal">
        <ul>
          <li class="firewall">
            <div class="name"><span><fmt:message key="label.firewall"/></span></div>
            <div class="view-details" net-target="firewall"><fmt:message key="label.view.all"/></div>
          </li>
          <li class="loadBalancing">
            <div class="name"><span><fmt:message key="label.load.balancing"/></span></div>
            <div class="view-details" net-target="loadBalancing"><fmt:message key="label.view.all"/></div>
          </li>
          <li class="portForwarding">
            <div class="name"><span><fmt:message key="label.port.forwarding"/></span></div>
            <div class="view-details" net-target="portForwarding"><fmt:message key="label.view.all"/></div>
          </li>
        </ul>
      </div>
      <!-- Static NAT network chart -->
      <div class="network-chart static-nat">
        <ul>
          <li class="static-nat-enabled">
            <div class="name"><span><fmt:message key="label.static.nat.enabled"/></span></div>
            <div class="vmname"></div>
          </li>
          <li class="firewall">
            <div class="name"><span><fmt:message key="label.firewall"/></span></div>
            <!--<div class="view-details" net-target="staticNAT"><fmt:message key="label.view.all"/></div>-->
						<div class="view-details" net-target="firewall"><fmt:message key="label.view.all"/>
          </li>
        </ul>
      </div>
      <!-- Project dashboard -->
      <div class="project-dashboard-view">
        <div class="overview-area">
          <!-- Compute and storage -->
          <div class="compute-and-storage">
            <div class="system-dashboard">
              <div class="head">
                <span><fmt:message key="label.compute.and.storage"/></span>
              </div>
              <ul class="status_box good">
                <!-- Virtual Machines -->
                <li class="block virtual-machines">
                  <span class="header"><fmt:message key="label.virtual.machines"/></span>
                  <div class="icon"></div>
                  <div class="overview">
                    <!-- Running -->
                    <div class="overview-item running">
                      <div class="total" data-item="runningInstances">5</div>
                      <div class="label"><fmt:message key="state.Running"/></div>
                    </div>

                    <!-- Stopped -->
                    <div class="overview-item stopped">
                      <div class="total" data-item="stoppedInstances">10</div>
                      <div class="label"><fmt:message key="state.Stopped"/></div>
                    </div>
                  </div>
                </li>

                <!-- Storage -->
                <li class="block storage">
                  <span class="header"><fmt:message key="label.storage"/></span>
                  <div class="icon"></div>
                  <div class="overview">
                    <div class="total" data-item="totalVolumes">10</div>
                    <div class="label"><fmt:message key="label.volumes"/></div>
                  </div>
                </li>

                <!-- Bandwidth -->
                <li class="block storage bandwidth">
                  <span class="header"><fmt:message key="label.bandwidth"/></span>
                  <div class="icon"></div>
                  <div class="overview">
                    <div class="total" data-item="totalBandwidth">200</div>
                    <div class="label">mb/s</div>
                  </div>
                </li>
              </ul>
            </div>
          </div>

          <!-- Users -->
          <div class="users">
            <div class="system-dashboard">
              <div class="head">
                <span><fmt:message key="label.users"/></span>
              </div>
              <ul class="status_box good" data-item="users">
                <li class="block user">
                  <span class="header" data-list-item="account"></span>
                  <div class="icon"></div>
                </li>
              </ul>
            </div>
          </div>
        </div>
        <div class="info-boxes">
          <!-- Networking and security -->
          <div class="info-box networking-and-security">
            <div class="title">
              <span><fmt:message key="label.networking.and.security"/></span>
            </div>
            <ul>
              <!-- IP addresses -->
              <li class="odd">
                <div class="total"><span data-item="totalIPAddresses"></span></div>
                <div class="desc"><fmt:message key="label.menu.ipaddresses"/></div>
              </li>

              <!-- Load balancing policies -->
              <li>
                <div class="total"><span data-item="totalLoadBalancers"></span></div>
                <div class="desc"><fmt:message key="label.load.balancing.policies"/></div>
              </li>

              <!-- Port forwarding policies -->
              <li class="odd">
                <div class="total"><span data-item="totalPortForwards"></span></div>
                <div class="desc"><fmt:message key="label.port.forwarding.policies"/></div>
              </li>

              <!-- Blank -->
              <li>
                <div class="total"></div>
                <div class="desc"></div>
              </li>

              <!-- Manage resources -->
              <li class="odd">
                <div class="total"></div>
                <div class="desc">
                  <div class="button manage-resources">
                    <span><fmt:message key="label.manage.resources"/></span>
                    <span class="arrow"></span>
                  </div>
                </div>
              </li>
            </ul>
          </div>
          <!-- Events -->
          <div class="info-box events">
            <div class="title">
              <span><fmt:message key="label.menu.events"/></span>
              <div class="button view-all">
                <span><fmt:message key="label.view.all"/></span>
                <span class="arrow"></span>
              </div>
            </div>
            <ul data-item="events">
              <li class="odd">
                <div class="date"><span data-list-item="date"></span></div>
                <div class="desc" data-list-item="desc"></div>
              </li>
            </ul>
          </div>
        </div>
      </div>
      <!-- System dashboard -->
      <div class="system-dashboard-view">
        <div class="toolbar">
          <div class="button refresh" id="refresh_button">
            <span><fmt:message key="label.refresh"/></span>
          </div>
          <div id="update_ssl_button" class="button action main-action reduced-hide lock" title="Updates your Console Proxy SSL Certificate">
            <span class="icon">&nbsp;</span>            
            <span><fmt:message key="label.update.ssl.cert"/></span>
          </div>
        </div>

        <!-- Zone dashboard -->
        <div class="system-dashboard zone">
          <div class="head">
            <span><fmt:message key="label.menu.infrastructure"/></span>
          </div>
          <ul class="status_box good">
            <li class="block zones">
              <span class="header"><fmt:message key="label.zones"/></span>
              <span class="icon">&nbsp;</span>
              <span class="overview total" data-item="zoneCount"></span>
              <span class="button view-all zones"
                    view-all-title="<fmt:message key="label.zones"/>"
                    view-all-target="zones"><fmt:message key="label.view.all"/></span>
            </li>
            <li class="block pods">
              <span class="header"><fmt:message key="label.pods"/></span>
              <span class="icon">&nbsp;</span>
              <span class="overview total" data-item="podCount"></span>
              <span class="button view-all pods"
                    view-all-title="<fmt:message key="label.pods"/>"
                    view-all-target="pods"><fmt:message key="label.view.all"/></span>
            </li>
            <li class="block clusters">
              <span class="header"><fmt:message key="label.clusters"/></span>
              <span class="icon">&nbsp;</span>
              <span class="overview total" data-item="clusterCount"></span>
              <span class="button view-all clusters"
                    view-all-title="<fmt:message key="label.clusters"/>"
                    view-all-target="clusters"><fmt:message key="label.view.all"/></span>
            </li>
            <li class="block last hosts">
              <span class="header"><fmt:message key="label.hosts"/></span>
              <span class="icon">&nbsp;</span>
              <span class="overview total" data-item="hostCount"></span>
              <span class="button view-all hosts"
                    view-all-title="<fmt:message key="label.hosts"/>"
                    view-all-target="hosts"><fmt:message key="label.view.all"/></span>
            </li>
            <li class="block primary-storage">
              <span class="header"><fmt:message key="label.primary.storage"/></span>
              <span class="icon">&nbsp;</span>
              <span class="overview total" data-item="primaryStorageCount"></span>
              <span class="button view-all zones"
                    view-all-title="<fmt:message key="label.primary.storage"/>"
                    view-all-target="primaryStorage"><fmt:message key="label.view.all"/></span>
            </li>
            <li class="block secondary-storage">
              <span class="header"><fmt:message key="label.secondary.storage"/></span>
              <span class="icon">&nbsp;</span>
              <span class="overview total" data-item="secondaryStorageCount"></span>
              <span class="button view-all pods"
                    view-all-title="<fmt:message key="label.secondary.storage"/>"
                    view-all-target="secondaryStorage"><fmt:message key="label.view.all"/></span>
            </li>
            <li class="block system-vms">
              <span class="header"><fmt:message key="label.system.vms"/></span>
              <span class="icon">&nbsp;</span>
              <span class="overview total" data-item="systemVmCount"></span>
              <span class="button view-all clusters"
                    view-all-title="<fmt:message key="label.system.vms"/>"
                    view-all-target="systemVms"><fmt:message key="label.view.all"/></span>
            </li>
            <li class="block last virtual-routers">
              <span class="header"><fmt:message key="label.virtual.routers"/></span>
              <span class="icon">&nbsp;</span>
              <span class="overview total" data-item="virtualRouterCount"></span>
              <span class="button view-all hosts"
                    view-all-title="<fmt:message key="label.virtual.routers"/>"
                    view-all-target="virtualRouters"><fmt:message key="label.view.all"/></span>
            </li> 
          </ul>
        </div>
      </div>

      <!-- Zone chart -->
      <div class="zone-chart">
        <!-- Side info -- Basic zone -->
        <div class="side-info basic">
          <ul>
            <li>
              <div class="icon"><span>1</span></div>
              <div class="title">Guest</div>
              <p>Set up the network for traffic between end-user VMs.</p>
            </li>
            <li>
              <div class="icon"><span>2</span></div>
              <div class="title">Clusters</div>
              <p>Define one or more clusters to group the compute hosts.</p>
            </li>
            <li>
              <div class="icon"><span>3</span></div>
              <div class="title">Hosts</div>
              <p>Add hosts to clusters. Hosts run hypervisors and VMs.</p>
            </li>
            <li>
              <div class="icon"><span>4</span></div>
              <div class="title">Primary Storage</div>
              <p>Add servers to store VM disk volumes in each cluster.</p>
            </li>
            <li>
              <div class="icon"><span>5</span></div>
              <div class="title">Secondary Storage</div>
              <p>Add servers to store templates, ISOs, and snapshots for the whole zone.</p>
            </li>
          </ul>
        </div>

        <!-- Side info -- Advanced zone -->
        <div class="side-info advanced">
          <ul>
            <li>
              <div class="icon"><span>1</span></div>
              <div class="title">Public</div>
              <p>Set up the network for Internet traffic.</p>
            </li>
            <li>
              <div class="icon"><span>2</span></div>
              <div class="title">Guest</div>
              <p>Set up the network for traffic between end-user VMs.</p>
            </li>
            <li>
              <div class="icon"><span>3</span></div>
              <div class="title">Clusters</div>
              <p>Define one or more clusters to group the compute hosts.</p>
            </li>
            <li>
              <div class="icon"><span>4</span></div>
              <div class="title">Hosts</div>
              <p>Add hosts to clusters. Hosts run hypervisors and VMs.</p>
            </li>
            <li>
              <div class="icon"><span>5</span></div>
              <div class="title">Primary Storage</div>
              <p>Add servers to store VM disk volumes in each cluster.</p>
            </li>
            <li>
              <div class="icon"><span>6</span></div>
              <div class="title">Secondary Storage</div>
              <p>Add servers to store templates, ISOs, and snapshots for the whole zone.</p>
            </li>
          </ul>
        </div>

        <!-- NAAS configuration -->
        <div class="resources naas">
          <div class="head">
            <span>Zone Configuration</span>
          </div>
          <ul class="system-main">
            <li class="main public" rel="public">
              <div class="tooltip-icon advanced"><span>1</span></div>
              <div class="name">Public</div>
              <div class="view-all configure">Configure</div>
            </li>
            <li class="main management" rel="management">
              <div class="name">Management</div>
              <div class="view-all configure">Configure</div>
            </li>
            <li class="main guest" rel="guest">
              <div class="tooltip-icon advanced"><span>2</span></div>
              <div class="tooltip-icon basic"><span>1</span></div>
              <div class="name">Guest</div>
              <div class="view-all configure">Configure</div>
            </li>
          </ul>
        </div>

        <!-- Zone resources -->
        <div class="resources zone">
          <div class="head">
            <div class="add" id="add_resource_button">Add Resource</div>
          </div>
          <ul>
            <li class="pod">
              <div class="name"><span>Pods</span></div>
              <div class="view-all" zone-target="pods">View All</div>
            </li>
            <li class="cluster">
              <div class="tooltip-icon advanced"><span>3</span></div>
              <div class="tooltip-icon basic"><span>2</span></div>
              <div class="name"><span>Clusters</span></div>
              <div class="view-all" zone-target="clusters">View All</div>
            </li>
            <li class="host">
              <div class="tooltip-icon advanced"><span>4</span></div>
              <div class="tooltip-icon basic"><span>3</span></div>
              <div class="name"><span>Hosts</span></div>
              <div class="view-all" zone-target="hosts">View All</div>
            </li>
            <li class="primary-storage">
              <div class="tooltip-icon advanced"><span>5</span></div>
              <div class="tooltip-icon basic"><span>4</span></div>
              <div class="name"><span>Primary Storage</span></div>
              <div class="view-all" zone-target="primary-storage">View All</div>
            </li>
            <li class="secondary-storage">
              <div class="tooltip-icon advanced"><span>6</span></div>
              <div class="tooltip-icon basic"><span>5</span></div>
              <div class="name"><span>Secondary Storage</span></div>
              <div class="view-all" zone-target="secondary-storage">View All</div>
            </li>
          </ul>
        </div>
      </div>

      <!-- Admin dashboard -->
      <div class="dashboard admin">
        <!-- General alerts-->
        <div class="dashboard-container sub alerts first">
          <div class="top">
            <div class="title"><span></span></div>
            <div class="button view-all"></div>
          </div>
          <ul data-item="alerts">
            <li class="error" concat-value="50">
              <div class="content">
                <span class="title" data-list-item="name">Alert 1</span>
                <p data-list-item="description">Alert 1</p>
				        <p data-list-item="sent">Alert 1</p>
              </div>
            </li>
          </ul>
        </div>

        <!-- Host alerts-->
        <div class="dashboard-container sub alerts last">
          <div class="top">
            <div class="title"><span></span></div>
          </div>
          <ul data-item="hostAlerts">
            <li class="error" concat-value="50">
              <div class="content">
                <span class="title" data-list-item="name">Alert 1</span>
                <p data-list-item="description">Alert 1</p>
              </div>
            </li>
          </ul>
        </div>
        <!-- Capacity / stats -->
        <div class="dashboard-container head">
          <div class="top">
            <div class="title">
              <span></span>
            </div>
            
             <div class="button fetch-latest">
               <span><fmt:message key="label.fetch.latest"/></span>
              </div>

            <div class="selects" style="display:none;">
              <div class="select">
                <label><fmt:message key="label.zone"/>:</label>
                <select>
                </select>
              </div>
              <div class="select">
                <label><fmt:message key="label.pods"/>:</label>
                <select>
                </select>
              </div>
            </div>
          </div>

          <!-- Zone stat charts -->
          <div class="zone-stats">
            <ul data-item="zoneCapacities">
              <li concat-value="25">
                <div class="label">
                  <fmt:message key="label.zone"/>: <span data-list-item="zoneName"></span>
                </div>
                <div class="pie-chart-container">
                  <div class="percent-label"><span data-list-item="percent"></span>%</div>
                  <div class="pie-chart" data-list-item="percent"></div>
                </div>
                <div class="info">
                  <div class="name" data-list-item="type"></div>
                  <div class="value">
                    <span class="used" data-list-item="used"></span>
                    <span class="divider">/</span>
                    <span class="total" data-list-item="total"></span>
                  </div>
                </div>
              </li>
            </ul>
          </div>
        </div>
      </div>

      <!-- User dashboard-->
      <div class="dashboard user">
        <div class="vm-status">
          <div class="title"><span><fmt:message key="label.virtual.machines"/></span></div>

          <div class="content">
            <ul>
              <li class="running">
                <div class="name"><fmt:message key="label.running.vms"/></div>
                <div class="value" data-item="runningInstances"></div>
              </li>
              <li class="stopped">
                <div class="name"><fmt:message key="label.stopped.vms"/></div>
                <div class="value" data-item="stoppedInstances"></div>
              </li>
              <li class="total">
                <div class="name"><fmt:message key="label.total.vms"/></div>
                <div class="value" data-item="totalInstances"></div>
              </li>
            </ul>
          </div>
        </div>

        <div class="status-lists">
          <ul>
            <li class="events">
              <table>
                <thead>
                  <tr>
                    <th><fmt:message key="label.latest.events"/> <div class="button view-all events"><fmt:message key="label.view.all"/></div></th>
                  </tr>
                </thead>
              </table>
              <div class="content">
                <ul data-item="events">
                  <li data-list-item="description">
                    <div class="title" data-list-item="type"></div>
                    <span data-list-item="description"></span>
                  </li>
                </ul>
              </div>
            </li>
            <li class="ip-addresses">
              <table>
                <thead>
                  <tr>
                    <th><fmt:message key="label.network"/> <div class="button view-all network"><fmt:message key="label.view.all"/></div></th>
                  </tr>
                </thead>
              </table>
              <table>
                <tbody>
                  <tr>
                    <td>
                      <div class="desc"><span><fmt:message key="label.isolated.networks"/>:</span></div>
                      <div class="value"><span data-item="netTotal"></span></div>
                    </td>
                  </tr>
                  <tr class="odd">
                    <td>
                      <div class="desc"><span><fmt:message key="label.public.ips"/>:</span></div>
                      <div class="value"><span data-item="ipTotal"></span></div>
                    </td>
                  </tr>
                </tbody>
              </table>
            </li>
          </ul>
        </div>
      </div>

      <!-- Recurring Snapshots -->
      <div class="recurring-snapshots">
        <p class="desc">Description</p>

        <div class="schedule">
          <p>Schedule:</p>

          <div class="forms">
            <ul>
              <li class="hourly"><a href="#recurring-snapshots-hourly"></a></li>
              <li class="daily"><a href="#recurring-snapshots-daily"></a></li>
              <li class="weekly"><a href="#recurring-snapshots-weekly"></a></li>
              <li class="monthly"><a href="#recurring-snapshots-monthly"></a></li>
            </ul>

            <!-- Hourly -->
            <div id="recurring-snapshots-hourly">
              <form>
                <input type="hidden" name="snapshot-type" value="hourly" />

                <!-- Time -->
                <div class="field time">
                  <div class="name"></div>
                  <div class="value">
                    <select name="schedule"></select>
                    <label for="schedule">minutes(s) past the hour</label>
                  </div>
                </div>

                <!-- Timezone -->
                <div class="field timezone">
                  <div class="name"></div>
                  <div class="value">
                    <select name="timezone">
                      <option value="Etc/GMT+12">[UTC-12:00] GMT-12:00</option>
                      <option value="Etc/GMT+11">[UTC-11:00] GMT-11:00</option>
                      <option value="Pacific/Samoa">[UTC-11:00] Samoa Standard Time</option>
                      <option value="Pacific/Honolulu">[UTC-10:00] Hawaii Standard Time</option>
                      <option value="US/Alaska">[UTC-09:00] Alaska Standard Time</option>
                      <option value="America/Los_Angeles">[UTC-08:00] Pacific Standard Time</option>
                      <option value="Mexico/BajaNorte">[UTC-08:00] Baja California</option>
                      <option value="US/Arizona">[UTC-07:00] Arizona</option>
                      <option value="US/Mountain">[UTC-07:00] Mountain Standard Time</option>
                      <option value="America/Chihuahua">[UTC-07:00] Chihuahua, La Paz</option>
                      <option value="America/Chicago">[UTC-06:00] Central Standard Time</option>
                      <option value="America/Costa_Rica">[UTC-06:00] Central America</option>
                      <option value="America/Mexico_City">[UTC-06:00] Mexico City, Monterrey</option>
                      <option value="Canada/Saskatchewan">[UTC-06:00] Saskatchewan</option>
                      <option value="America/Bogota">[UTC-05:00] Bogota, Lima</option>
                      <option value="America/New_York">[UTC-05:00] Eastern Standard Time</option>
                      <option value="America/Caracas">[UTC-04:00] Venezuela Time</option>
                      <option value="America/Asuncion">[UTC-04:00] Paraguay Time</option>
                      <option value="America/Cuiaba">[UTC-04:00] Amazon Time</option>
                      <option value="America/Halifax">[UTC-04:00] Atlantic Standard Time</option>
                      <option value="America/La_Paz">[UTC-04:00] Bolivia Time</option>
                      <option value="America/Santiago">[UTC-04:00] Chile Time</option>
                      <option value="America/St_Johns">[UTC-03:30] Newfoundland Standard Time</option>
                      <option value="America/Araguaina">[UTC-03:00] Brasilia Time</option>
                      <option value="America/Argentina/Buenos_Aires">[UTC-03:00] Argentine Time</option>
                      <option value="America/Cayenne">[UTC-03:00] French Guiana Time</option>
                      <option value="America/Godthab">[UTC-03:00] Greenland Time</option>
                      <option value="America/Montevideo">[UTC-03:00] Uruguay Time]</option>
                      <option value="Etc/GMT+2">[UTC-02:00] GMT-02:00</option>
                      <option value="Atlantic/Azores">[UTC-01:00] Azores Time</option>
                      <option value="Atlantic/Cape_Verde">[UTC-01:00] Cape Verde Time</option>
                      <option value="Africa/Casablanca">[UTC] Casablanca</option>
                      <option value="Etc/UTC">[UTC] Coordinated Universal Time</option>
                      <option value="Atlantic/Reykjavik">[UTC] Reykjavik</option>
                      <option value="Europe/London">[UTC] Western European Time</option>
                      <option value="CET">[UTC+01:00] Central European Time</option>
                      <option value="Europe/Bucharest">[UTC+02:00] Eastern European Time</option>
                      <option value="Africa/Johannesburg">[UTC+02:00] South Africa Standard Time</option>
                      <option value="Asia/Beirut">[UTC+02:00] Beirut</option>
                      <option value="Africa/Cairo">[UTC+02:00] Cairo</option>
                      <option value="Asia/Jerusalem">[UTC+02:00] Israel Standard Time</option>
                      <option value="Europe/Minsk">[UTC+02:00] Minsk</option>
                      <option value="Europe/Moscow">[UTC+03:00] Moscow Standard Time</option>
                      <option value="Africa/Nairobi">[UTC+03:00] Eastern African Time</option>
                      <option value="Asia/Karachi">[UTC+05:00] Pakistan Time</option>
                      <option value="Asia/Kolkata">[UTC+05:30] India Standard Time</option>
                      <option value="Asia/Bangkok">[UTC+05:30] Indochina Time</option>
                      <option value="Asia/Shanghai">[UTC+08:00] China Standard Time</option>
                      <option value="Asia/Kuala_Lumpur">[UTC+08:00] Malaysia Time</option>
                      <option value="Australia/Perth">[UTC+08:00] Western Standard Time (Australia)</option>
                      <option value="Asia/Taipei">[UTC+08:00] Taiwan</option>
                      <option value="Asia/Tokyo">[UTC+09:00] Japan Standard Time</option>
                      <option value="Asia/Seoul">[UTC+09:00] Korea Standard Time</option>
                      <option value="Australia/Adelaide">[UTC+09:30] Central Standard Time (South Australia)</option>
                      <option value="Australia/Darwin">[UTC+09:30] Central Standard Time (Northern Territory)</option>
                      <option value="Australia/Brisbane">[UTC+10:00] Eastern Standard Time (Queensland)</option>
                      <option value="Australia/Canberra">[UTC+10:00] Eastern Standard Time (New South Wales)</option>
                      <option value="Pacific/Guam">[UTC+10:00] Chamorro Standard Time</option>
                      <option value="Pacific/Auckland">[UTC+12:00] New Zealand Standard Time</option>
                    </select>
                  </div>
                </div>

                <!-- Max snapshots -->
                <div class="field maxsnaps">
                  <div class="name">Keep</div>
                  <div class="value">
                    <input type="text" name="maxsnaps" class="required" />
                    <label for="maxsnaps">snapshot(s)</label>
                  </div>
                </div>
              </form>
            </div>

            <!-- Daily -->
            <div id="recurring-snapshots-daily">
              <form>
                <input type="hidden" name="snapshot-type" value="daily" />

                <!-- Time -->
                <div class="field time">
                  <div class="name">Time</div>
                  <div class="value">
                    <select name="time-hour"></select>
                    <select name="time-minute"></select>
                    <select name="time-meridiem"></select>
                  </div>
                </div>

                <!-- Timezone -->
                <div class="field timezone">
                  <div class="name">Timezone</div>
                  <div class="value">
                    <select name="timezone"></select>
                  </div>
                </div>

                <!-- Max snapshots -->
                <div class="field maxsnaps">
                  <div class="name">Keep</div>
                  <div class="value">
                    <input type="text" name="maxsnaps" class="required" />
                    <label for="maxsnaps">snapshot(s)</label>
                  </div>
                </div>
              </form>
            </div>

            <!-- Weekly -->
            <div id="recurring-snapshots-weekly">
              <form>
                <input type="hidden" name="snapshot-type" value="weekly" />

                <!-- Time -->
                <div class="field time">
                  <div class="name">Time</div>
                  <div class="value">
                    <select name="time-hour"></select>
                    <select name="time-minute"></select>
                    <select name="time-meridiem"></select>
                  </div>
                </div>

                <!-- Day of week -->
                <div class="field day-of-week">
                  <div class="name">Day of week</div>
                  <div class="value">
                    <select name="day-of-week"></select>
                  </div>
                </div>

                <!-- Timezone -->
                <div class="field timezone">
                  <div class="name">Timezone</div>
                  <div class="value">
                    <select name="timezone"></select>
                  </div>
                </div>

                <!-- Max snapshots -->
                <div class="field maxsnaps">
                  <div class="name">Keep</div>
                  <div class="value">
                    <input type="text" name="maxsnaps" class="required" />
                    <label for="maxsnaps">snapshot(s)</label>
                  </div>
                </div>
              </form>
            </div>

            <!-- Monthly -->
            <div id="recurring-snapshots-monthly">
              <form>
                <input type="hidden" name="snapshot-type" value="monthly" />

                <!-- Time -->
                <div class="field time">
                  <div class="name">Time</div>
                  <div class="value">
                    <select name="time-hour"></select>
                    <select name="time-minute"></select>
                    <select name="time-meridiem"></select>
                  </div>
                </div>

                <!-- Day of week -->
                <div class="field day-of-month">
                  <div class="name">Day of month</div>
                  <div class="value">
                    <select name="day-of-month"></select>
                  </div>
                </div>

                <!-- Timezone -->
                <div class="field timezone">
                  <div class="name">Timezone</div>
                  <div class="value">
                    <select name="timezone"></select>
                  </div>
                </div>

                <!-- Max snapshots -->
                <div class="field maxsnaps">
                  <div class="name">Keep</div>
                  <div class="value">
                    <input type="text" name="maxsnaps" class="required" />
                    <label for="maxsnaps">snapshot(s)</label>
                  </div>
                </div>
              </form>
            </div>
          </div>

          <div class="add-snapshot-actions">
            <div class="add-snapshot-action add"></div>
          </div>
        </div>
        <!-- Scheduled snapshots -->
        <div class="scheduled-snapshots">
          <p>Scheduled Snapshots</p>
          <table>
            <tbody>
              <!-- Hourly -->
              <tr class="hourly">
                <td class="time">Time: <span></span> min past the hr</td>
                <td class="day-of-week"><span></span></td>
                <td class="timezone">Timezone:<br/><span></span></td>
                <td class="keep">Keep: <span></span></td>
                <td class="actions"><div class="action destroy"><span class="icon">&nbsp;</span></div></td>
              </tr>
              <!-- Daily -->
              <tr class="daily">
                <td class="time">Time: <span></span></td>
                <td class="day-of-week"><span></span></td>
                <td class="timezone">Timezone:<br/><span></span></td>
                <td class="keep">Keep: <span></span></td>
                <td class="actions"><div class="action destroy"><span class="icon">&nbsp;</span></div></td>
              </tr>
              <!-- Weekly -->
              <tr class="weekly">
                <td class="time">Time: <span></span></td>
                <td class="day-of-week">Every <span></span></td>
                <td class="timezone">Timezone:<br/><span></span></td>
                <td class="keep">Keep: <span></span></td>
                <td class="actions"><div class="action destroy"><span class="icon">&nbsp;</span></div></td>
              </tr>
              <!-- Monthly -->
              <tr class="monthly">
                <td class="time">Time: <span></span></td>
                <td class="day-of-week">Day <span></span> of month</td>
                <td class="timezone">Timezone:<br/><span></span></td>
                <td class="keep">Keep: <span></span></td>
                <td class="actions"><div class="action destroy"><span class="icon">&nbsp;</span></div></td>
              </tr>
            </tbody>
          </table>
        </div>
      </div>
    </div>

    <!-- jQuery -->
    <script src="lib/jquery.js" type="text/javascript"></script>
    <script src="lib/jquery.easing.js" type="text/javascript"></script>
    <script src="lib/jquery.validate.js" type="text/javascript"></script>
    <script src="lib/jquery-ui/js/jquery-ui.js" type="text/javascript"></script>		
    <script src="lib/date.js" type="text/javascript"></script>
    <script src="lib/jquery.cookies.js" type="text/javascript"></script>
    <script src="lib/jquery.md5.js" type="text/javascript" ></script>
    <script src="lib/require.js" type="text/javascript"></script>

    <script src="lib/excanvas.js" type="text/javascript"></script>
    <script src="lib/flot/jquery.flot.js" type="text/javascript"></script>
    <script src="lib/flot/jquery.colorhelpers.js" type="text/javascript"></script>
    <script src="lib/flot/jquery.flot.crosshair.js" type="text/javascript"></script>
    <script src="lib/flot/jquery.flot.fillbetween.js" type="text/javascript"></script>
    <script src="lib/flot/jquery.flot.image.js" type="text/javascript"></script>
    <script src="lib/flot/jquery.flot.navigate.js" type="text/javascript"></script>
    <script src="lib/flot/jquery.flot.pie.js" type="text/javascript"></script>
    <script src="lib/flot/jquery.flot.resize.js" type="text/javascript"></script>
    <script src="lib/flot/jquery.flot.selection.js" type="text/javascript"></script>
    <script src="lib/flot/jquery.flot.stack.js" type="text/javascript"></script>
    <script src="lib/flot/jquery.flot.symbol.js" type="text/javascript"></script>
    <script src="lib/flot/jquery.flot.threshold.js" type="text/javascript"></script>
    <!-- CloudStack -->
    <script type="text/javascript" src="scripts/ui/core.js?t=<%=now%>"></script>
    <script type="text/javascript" src="scripts/ui/utils.js?t=<%=now%>"></script>
    <script type="text/javascript" src="scripts/ui/events.js?t=<%=now%>"></script>
    <script type="text/javascript" src="scripts/ui/dialog.js?t=<%=now%>"></script>
    
    <script type="text/javascript" src="scripts/ui/widgets/multiEdit.js?t=<%=now%>"></script>
    <script type="text/javascript" src="scripts/ui/widgets/overlay.js?t=<%=now%>"></script>
    <script type="text/javascript" src="scripts/ui/widgets/dataTable.js?t=<%=now%>"></script>
    <script type="text/javascript" src="scripts/ui/widgets/cloudBrowser.js?t=<%=now%>"></script>
    <script type="text/javascript" src="scripts/ui/widgets/listView.js?t=<%=now%>"></script>
    <script type="text/javascript" src="scripts/ui/widgets/detailView.js?t=<%=now%>"></script>
    <script type="text/javascript" src="scripts/ui/widgets/treeView.js?t=<%=now%>"></script>
    <script type="text/javascript" src="scripts/ui/widgets/notifications.js?t=<%=now%>"></script> 
    <script type="text/javascript" src="scripts/ui/widgets/tagger.js?t=<%=now%>"></script>
    <script type="text/javascript" src="scripts/ui/widgets/toolTip.js?t=<%=now%>"></script>
    <script type="text/javascript" src="scripts/cloud.core.callbacks.js?t=<%=now%>"></script>
    <script type="text/javascript" src="scripts/sharedFunctions.js?t=<%=now%>"></script>
    <script type="text/javascript" src="scripts/ui-custom/login.js?t=<%=now%>"></script>
    <script type="text/javascript" src="scripts/ui-custom/projects.js?t=<%=now%>"></script>
    <script type="text/javascript" src="scripts/cloudStack.js?t=<%=now%>"></script>
    <script type="text/javascript" src="scripts/lbStickyPolicy.js?t=<%=now%>"></script>
    <script type="text/javascript" src="scripts/ui-custom/autoscaler.js?t=<%=now%>"></script>
    <script type="text/javascript" src="scripts/autoscaler.js?t=<%=now%>"></script>
    <script type="text/javascript" src="scripts/ui-custom/zoneChart.js?t=<%=now%>"></script>
    <script type="text/javascript" src="scripts/ui-custom/dashboard.js?t=<%=now%>"></script>
    <script type="text/javascript" src="scripts/installWizard.js?t=<%=now%>"></script>
    <script type="text/javascript" src="scripts/ui-custom/installWizard.js?t=<%=now%>"></script>
    <script type="text/javascript" src="scripts/projects.js?t=<%=now%>"></script>
    <script type="text/javascript" src="scripts/dashboard.js?t=<%=now%>"></script>
    <script type="text/javascript" src="scripts/ui-custom/instanceWizard.js?t=<%=now%>"></script>
    <script type="text/javascript" src="scripts/instanceWizard.js?t=<%=now%>"></script>
    <script type="text/javascript" src="scripts/instances.js?t=<%=now%>"></script>
    <script type="text/javascript" src="scripts/events.js?t=<%=now%>"></script>
    <script type="text/javascript" src="scripts/ui-custom/ipRules.js?t=<%=now%>"></script>
    <script type="text/javascript" src="scripts/ui-custom/enableStaticNAT.js?t=<%=now%>"></script>
    <script type="text/javascript" src="scripts/ui-custom/securityRules.js?t=<%=now%>"></script>
    <script type="text/javascript" src="scripts/ui-custom/vpc.js?t=<%=now%>"></script>
    <script type="text/javascript" src="scripts/vpc.js?t=<%=now%>"></script>
    <script type="text/javascript" src="scripts/network.js?t=<%=now%>"></script>
    <script type="text/javascript" src="scripts/ui-custom/recurringSnapshots.js?t=<%=now%>"></script>
    <script type="text/javascript" src="scripts/ui-custom/uploadVolume.js?t=<%=now%>"></script>
    <script type="text/javascript" src="scripts/storage.js?t=<%=now%>"></script>
    <script type="text/javascript" src="scripts/templates.js?t=<%=now%>"></script>
    <script type="text/javascript" src="scripts/accounts.js?t=<%=now%>"></script>
    <script type="text/javascript" src="scripts/configuration.js?t=<%=now%>"></script>
    <script type="text/javascript" src="scripts/globalSettings.js?t=<%=now%>"></script>
    <script type="text/javascript" src="scripts/zoneWizard.js?t=<%=now%>"></script>
    <script type="text/javascript" src="scripts/ui-custom/physicalResources.js?t=<%=now%>"></script>
    <script type="text/javascript" src="scripts/ui-custom/zoneWizard.js?t=<%=now%>"></script>
    <script type="text/javascript" src="scripts/system.js?t=<%=now%>"></script>
    <script type="text/javascript" src="scripts/domains.js?t=<%=now%>"></script>
    <script type="text/javascript" src="scripts/docs.js?t=<%=now%>"></script>
<<<<<<< HEAD

    <script type="text/javascript" src="scripts/ui-custom/plugins.js?t=<%=now%>"></script>
    
    <!-- Plugins -->
    <script type="text/javascript" src="plugins/plugins.js?t=<%=now%>"></script>
    <script type="text/javascript" src="scripts/plugins.js?t=<%=now%>"></script>
=======
    <script type="text/javascript" src="scripts/domains.js?t=<%=now%>"></script>   
    <script type="text/javascript" src="scripts/vm_snapshots.js?t=<%=now%>"></script>  
>>>>>>> 8652e5f8
  </body>
</html>
<jsp:include page="dictionary.jsp" /><|MERGE_RESOLUTION|>--- conflicted
+++ resolved
@@ -1675,17 +1675,12 @@
     <script type="text/javascript" src="scripts/system.js?t=<%=now%>"></script>
     <script type="text/javascript" src="scripts/domains.js?t=<%=now%>"></script>
     <script type="text/javascript" src="scripts/docs.js?t=<%=now%>"></script>
-<<<<<<< HEAD
-
+    <script type="text/javascript" src="scripts/vm_snapshots.js?t=<%=now%>"></script>  
+
+    <!-- Plugins -->
     <script type="text/javascript" src="scripts/ui-custom/plugins.js?t=<%=now%>"></script>
-    
-    <!-- Plugins -->
     <script type="text/javascript" src="plugins/plugins.js?t=<%=now%>"></script>
     <script type="text/javascript" src="scripts/plugins.js?t=<%=now%>"></script>
-=======
-    <script type="text/javascript" src="scripts/domains.js?t=<%=now%>"></script>   
-    <script type="text/javascript" src="scripts/vm_snapshots.js?t=<%=now%>"></script>  
->>>>>>> 8652e5f8
   </body>
 </html>
 <jsp:include page="dictionary.jsp" />