--- conflicted
+++ resolved
@@ -1,4 +1,4 @@
-<<<<<<< HEAD
+
 <!--
 <script type="text/javascript" src="scripts/cloud.core.volume.js"></script>
 -->
@@ -14,10 +14,10 @@
 %>
 <!-- volume detail panel (begin) -->
 <div class="main_title" id="right_panel_header">
-
+  
     <div class="main_titleicon">
-        <img src="images/title_volumeicons.gif" alt="Instance" /></div>
-
+        <img src="images/title_volumeicons.gif" alt="Volume" /></div>
+    
     <h1>
         Volume
     </h1>
@@ -57,13 +57,7 @@
                 <p id="description"></p>
                 <div class="close_button" id="close_button">
                 </div>
-            </div>
-            <div class="gridheader_message error" style="border: 1px solid #999; display: none;">
-                <p>
-                    Some problem occured while dettaching disk &hellip;</p>
-                <div class="close_button">
-                </div>
-            </div>
+            </div>           
         </div>
         <div class="grid_container">
             <div class="grid_rows odd">
@@ -229,229 +223,3 @@
         </form>
     </div>
 </div>
-=======
-<!--
-<script type="text/javascript" src="scripts/cloud.core.volume.js"></script>
--->
-
-<%@ page import="java.util.*" %>
-
-<%@ page import="com.cloud.utils.*" %>
-
-<%
-
-    Locale browserLocale = request.getLocale();
-    CloudResourceBundle t = CloudResourceBundle.getBundle("resources/resource", browserLocale);
-%>
-<!-- volume detail panel (begin) -->
-<div class="main_title" id="right_panel_header">
-    <!--  
-    <div class="main_titleicon">
-        <img src="images/instancetitle_icons.gif" alt="Instance" /></div>
-    -->
-    <h1>
-        Volume
-    </h1>
-</div>
-<div class="contentbox" id="right_panel_content">
-    <div class="info_detailbox errorbox" id="after_action_info_container" style="display: none">
-        <p id="after_action_info">
-        </p>
-    </div>
-    <div class="tabbox" style="margin-top: 15px;">
-        <div class="content_tabs on">
-            <%=t.t("Details")%></div>
-    </div>
-    <!--Details tab (start)-->
-    <div id="tab_content_details">
-        <div class="grid_actionpanel">
-            <div class="grid_actionbox" id="volume_action_link">
-                <div class="grid_actionsdropdown_box" id="volume_action_menu" style="display: none;">
-                    <ul class="actionsdropdown_boxlist" id="action_list">
-                        <!--  
-                    	<li> <a href="#"> Delete </a> </li>
-                        <li> <a href="#"> Attach Disk </a> </li>
-                        -->
-                    </ul>
-                </div>
-            </div>
-            <div class="grid_editbox">
-            </div>
-            <div class="gridheader_loaderbox" id="spinning_wheel" style="border: 1px solid #999;
-                display: none;">
-                <div class="gridheader_loader" id="icon">
-                </div>
-                <p id="description">
-                    Detaching Disk &hellip;</p>
-            </div>
-            <div class="gridheader_message" id="action_message_box" style="border: 1px solid #999; display: none;">
-                <p id="description"></p>
-                <div class="close_button" id="close_button">
-                </div>
-            </div>           
-        </div>
-        <div class="grid_container">
-            <div class="grid_rows odd">
-                <div class="grid_row_cell" style="width: 20%;">
-                    <div class="row_celltitles">
-                        <%=t.t("ID")%>:</div>
-                </div>
-                <div class="grid_row_cell" style="width: 79%;">
-                    <div class="row_celltitles" id="id">
-                    </div>
-                </div>
-            </div>
-            <div class="grid_rows even">
-                <div class="grid_row_cell" style="width: 20%;">
-                    <div class="row_celltitles">
-                        <%=t.t("Name")%>:</div>
-                </div>
-                <div class="grid_row_cell" style="width: 79%;">
-                    <div class="row_celltitles" id="name">
-                    </div>
-                </div>
-            </div>
-            <div class="grid_rows odd">
-                <div class="grid_row_cell" style="width: 20%;">
-                    <div class="row_celltitles">
-                        <%=t.t("Type")%>:</div>
-                </div>
-                <div class="grid_row_cell" style="width: 79%;">
-                    <div class="row_celltitles" id="type">
-                    </div>
-                </div>
-            </div>
-            <div class="grid_rows even">
-                <div class="grid_row_cell" style="width: 20%;">
-                    <div class="row_celltitles">
-                        <%=t.t("Zone")%>:</div>
-                </div>
-                <div class="grid_row_cell" style="width: 79%;">
-                    <div class="row_celltitles" id="zonename">
-                    </div>
-                </div>
-            </div>
-            <div class="grid_rows odd">
-                <div class="grid_row_cell" style="width: 20%;">
-                    <div class="row_celltitles">
-                        <%=t.t("Instance.Name")%>:</div>
-                </div>
-                <div class="grid_row_cell" style="width: 79%;">
-                    <div class="row_celltitles" id="vm_name">
-                    </div>
-                </div>
-            </div>
-            <div class="grid_rows even">
-                <div class="grid_row_cell" style="width: 20%;">
-                    <div class="row_celltitles">
-                        <%=t.t("Device.ID")%>:</div>
-                </div>
-                <div class="grid_row_cell" style="width: 79%;">
-                    <div class="row_celltitles" id="device_id">
-                    </div>
-                </div>
-            </div>
-            <div class="grid_rows odd">
-                <div class="grid_row_cell" style="width: 20%;">
-                    <div class="row_celltitles">
-                        <%=t.t("Size")%>:</div>
-                </div>
-                <div class="grid_row_cell" style="width: 79%;">
-                    <div class="row_celltitles" id="size">
-                    </div>
-                </div>
-            </div>
-            <div class="grid_rows even">
-                <div class="grid_row_cell" style="width: 20%;">
-                    <div class="row_celltitles">
-                        <%=t.t("State")%>:</div>
-                </div>
-                <div class="grid_row_cell" style="width: 79%;">
-                    <div class="row_celltitles" id="state">
-                    </div>
-                </div>
-            </div>
-            <div class="grid_rows odd">
-                <div class="grid_row_cell" style="width: 20%;">
-                    <div class="row_celltitles">
-                        <%=t.t("Created")%>:</div>
-                </div>
-                <div class="grid_row_cell" style="width: 79%;">
-                    <div class="row_celltitles" id="created">
-                    </div>
-                </div>
-            </div>
-            <div class="grid_rows even">
-                <div class="grid_row_cell" style="width: 20%;">
-                    <div class="row_celltitles">
-                        <%=t.t("Storage")%>:</div>
-                </div>
-                <div class="grid_row_cell" style="width: 79%;">
-                    <div class="row_celltitles" id="storage">
-                    </div>
-                </div>
-            </div>
-            <div class="grid_rows odd">
-                <div class="grid_row_cell" style="width: 20%;">
-                    <div class="row_celltitles">
-                        <%=t.t("Account")%>:</div>
-                </div>
-                <div class="grid_row_cell" style="width: 79%;">
-                    <div class="row_celltitles" id="account">
-                    </div>
-                </div>
-            </div>
-        </div>
-    </div>
-</div>
-<!-- volume detail panel (end) -->
-<!-- Create Template Dialog -->
-<div id="dialog_create_template" title="Create Template" style="display: none">
-    <p>
-        Please specify the following information before creating a template of your disk
-        volume: <b><span id="volume_name"></span></b>. Creating a template could take up
-        to several hours depending on the size of your disk volume.</p>
-    <div class="dialog_formcontent">
-        <form action="#" method="post" id="form_acquire">
-        <ol>
-            <li>
-                <label for="user_name">
-                    Name:</label>
-                <input class="text" type="text" name="create_template_name" id="create_template_name" />
-                <div id="create_template_name_errormsg" class="dialog_formcontent_errormsg" style="display: none;">
-                </div>
-            </li>
-            <li>
-                <label for="user_name">
-                    Display Text:</label>
-                <input class="text" type="text" name="create_template_desc" id="create_template_desc" />
-                <div id="create_template_desc_errormsg" class="dialog_formcontent_errormsg" style="display: none;">
-                </div>
-            </li>
-            <li>
-                <label for="create_template_os_type">
-                    OS Type:</label>
-                <select class="select" name="create_template_os_type" id="create_template_os_type">
-                </select>
-            </li>
-            <li>
-                <label for="create_template_public">
-                    Public:</label>
-                <select class="select" name="create_template_public" id="create_template_public">
-                    <option value="false">No</option>
-                    <option value="true">Yes</option>
-                </select>
-            </li>
-            <li>
-                <label for="user_name">
-                    Password Enabled?:</label>
-                <select class="select" name="create_template_password" id="create_template_password">
-                    <option value="false">No</option>
-                    <option value="true">Yes</option>
-                </select>
-            </li>
-        </ol>
-        </form>
-    </div>
-</div>
->>>>>>> 68e17586
