// Licensed to the Apache Software Foundation (ASF) under one
// or more contributor license agreements.  See the NOTICE file
// distributed with this work for additional information
// regarding copyright ownership.  The ASF licenses this file
// to you under the Apache License, Version 2.0 (the
// "License"); you may not use this file except in compliance
// with the License.  You may obtain a copy of the License at
//
//   http://www.apache.org/licenses/LICENSE-2.0
//
// Unless required by applicable law or agreed to in writing,
// software distributed under the License is distributed on an
// "AS IS" BASIS, WITHOUT WARRANTIES OR CONDITIONS OF ANY
// KIND, either express or implied.  See the License for the
// specific language governing permissions and limitations
// under the License.
package org.apache.cloudstack.api.response;

import java.util.List;
import java.util.Map;

import com.google.gson.annotations.SerializedName;

import org.apache.cloudstack.api.ApiConstants;
import org.apache.cloudstack.api.BaseResponse;
import org.apache.cloudstack.api.EntityReference;

import com.cloud.serializer.Param;
import com.cloud.user.Account;

@SuppressWarnings("unused")
@EntityReference(value = Account.class)
public class AccountResponse extends BaseResponse implements ResourceLimitAndCountResponse {
    @SerializedName(ApiConstants.ID)
    @Param(description = "the id of the account")
    private String id;

    @SerializedName(ApiConstants.NAME)
    @Param(description = "the name of the account")
    private String name;

    @SerializedName(ApiConstants.ACCOUNT_TYPE)
    @Param(description = "account type (admin, domain-admin, user)")
    private Short accountType;

    @SerializedName(ApiConstants.DOMAIN_ID)
    @Param(description = "id of the Domain the account belongs too")
    private String domainId;

    @SerializedName(ApiConstants.DOMAIN)
    @Param(description = "name of the Domain the account belongs too")
    private String domainName;

    @SerializedName(ApiConstants.DEFAULT_ZONE_ID)
    @Param(description = "the default zone of the account")
    private String defaultZoneId;

    @SerializedName(ApiConstants.RECEIVED_BYTES)
    @Param(description = "the total number of network traffic bytes received")
    private Long bytesReceived;

    @SerializedName(ApiConstants.SENT_BYTES)
    @Param(description = "the total number of network traffic bytes sent")
    private Long bytesSent;

    @SerializedName(ApiConstants.VM_LIMIT)
    @Param(description = "the total number of virtual machines that can be deployed by this account")
    private String vmLimit;

    @SerializedName(ApiConstants.VM_TOTAL)
    @Param(description = "the total number of virtual machines deployed by this account")
    private Long vmTotal;

    @SerializedName(ApiConstants.VM_AVAILABLE)
    @Param(description = "the total number of virtual machines available for this account to acquire")
    private String vmAvailable;

    @SerializedName(ApiConstants.IP_LIMIT)
    @Param(description = "the total number of public ip addresses this account can acquire")
    private String ipLimit;

    @SerializedName(ApiConstants.IP_TOTAL)
    @Param(description = "the total number of public ip addresses allocated for this account")
    private Long ipTotal;

    @SerializedName(ApiConstants.IP_AVAILABLE)
    @Param(description = "the total number of public ip addresses available for this account to acquire")
    private String ipAvailable;

    @SerializedName("volumelimit")
    @Param(description = "the total volume which can be used by this account")
    private String volumeLimit;

    @SerializedName("volumetotal")
    @Param(description = "the total volume being used by this account")
    private Long volumeTotal;

    @SerializedName("volumeavailable")
    @Param(description = "the total volume available for this account")
    private String volumeAvailable;

    @SerializedName("snapshotlimit")
    @Param(description = "the total number of snapshots which can be stored by this account")
    private String snapshotLimit;

    @SerializedName("snapshottotal")
    @Param(description = "the total number of snapshots stored by this account")
    private Long snapshotTotal;

    @SerializedName("snapshotavailable")
    @Param(description = "the total number of snapshots available for this account")
    private String snapshotAvailable;

    @SerializedName("templatelimit")
    @Param(description = "the total number of templates which can be created by this account")
    private String templateLimit;

    @SerializedName("templatetotal")
    @Param(description = "the total number of templates which have been created by this account")
    private Long templateTotal;

    @SerializedName("templateavailable")
    @Param(description = "the total number of templates available to be created by this account")
    private String templateAvailable;

    @SerializedName("vmstopped")
    @Param(description = "the total number of virtual machines stopped for this account")
    private Integer vmStopped;

    @SerializedName("vmrunning")
    @Param(description = "the total number of virtual machines running for this account")
    private Integer vmRunning;

    @SerializedName("projectlimit")
    @Param(description = "the total number of projects the account can own", since = "3.0.1")
    private String projectLimit;

    @SerializedName("projecttotal")
    @Param(description = "the total number of projects being administrated by this account", since = "3.0.1")
    private Long projectTotal;

    @SerializedName("projectavailable")
    @Param(description = "the total number of projects available for administration by this account", since = "3.0.1")
    private String projectAvailable;

    @SerializedName("networklimit")
    @Param(description = "the total number of networks the account can own", since = "3.0.1")
    private String networkLimit;

    @SerializedName("networktotal")
    @Param(description = "the total number of networks owned by account", since = "3.0.1")
    private Long networkTotal;

    @SerializedName("networkavailable")
    @Param(description = "the total number of networks available to be created for this account", since = "3.0.1")
    private String networkAvailable;

    @SerializedName("vpclimit")
    @Param(description = "the total number of vpcs the account can own", since = "4.0.0")
    private String vpcLimit;

    @SerializedName("vpctotal")
    @Param(description = "the total number of vpcs owned by account", since = "4.0.0")
    private Long vpcTotal;

    @SerializedName("vpcavailable")
    @Param(description = "the total number of vpcs available to be created for this account", since = "4.0.0")
    private String vpcAvailable;

    @SerializedName("cpulimit")
    @Param(description = "the total number of cpu cores the account can own", since = "4.2.0")
    private String cpuLimit;

    @SerializedName("cputotal")
    @Param(description = "the total number of cpu cores owned by account", since = "4.2.0")
    private Long cpuTotal;

    @SerializedName("cpuavailable")
    @Param(description = "the total number of cpu cores available to be created for this account", since = "4.2.0")
    private String cpuAvailable;

    @SerializedName("memorylimit")
    @Param(description = "the total memory (in MB) the account can own", since = "4.2.0")
    private String memoryLimit;

    @SerializedName("memorytotal")
    @Param(description = "the total memory (in MB) owned by account", since = "4.2.0")
    private Long memoryTotal;

    @SerializedName("memoryavailable")
    @Param(description = "the total memory (in MB) available to be created for this account", since = "4.2.0")
    private String memoryAvailable;

    @SerializedName("primarystoragelimit")
    @Param(description = "the total primary storage space (in GiB) the account can own", since = "4.2.0")
    private String primaryStorageLimit;

    @SerializedName("primarystoragetotal")
    @Param(description = "the total primary storage space (in GiB) owned by account", since = "4.2.0")
    private Long primaryStorageTotal;

    @SerializedName("primarystorageavailable")
    @Param(description = "the total primary storage space (in GiB) available to be used for this account", since = "4.2.0")
    private String primaryStorageAvailable;

    @SerializedName("secondarystoragelimit")
    @Param(description = "the total secondary storage space (in GiB) the account can own", since = "4.2.0")
    private String secondaryStorageLimit;

    @SerializedName("secondarystoragetotal")
    @Param(description = "the total secondary storage space (in GiB) owned by account", since = "4.2.0")
    private Long secondaryStorageTotal;

    @SerializedName("secondarystorageavailable")
    @Param(description = "the total secondary storage space (in GiB) available to be used for this account", since = "4.2.0")
    private String secondaryStorageAvailable;

    @SerializedName(ApiConstants.STATE)
    @Param(description = "the state of the account")
    private String state;

    @SerializedName(ApiConstants.IS_CLEANUP_REQUIRED)
    @Param(description = "true if the account requires cleanup")
    private Boolean cleanupRequired;

    @SerializedName("user")
    @Param(description = "the list of users associated with account", responseObject = UserResponse.class)
    private List<UserResponse> users;

    @SerializedName(ApiConstants.NETWORK_DOMAIN)
    @Param(description = "the network domain")
    private String networkDomain;

    @SerializedName(ApiConstants.ACCOUNT_DETAILS)
    @Param(description = "details for the account")
    private Map<String, String> details;

<<<<<<< HEAD
    @SerializedName(ApiConstants.ACL_GROUPS)
    @Param(description = "the list of acl groups that account belongs to")
    private List<String> groups;
=======
    @SerializedName(ApiConstants.IS_DEFAULT)
    @Param(description = "true if account is default, false otherwise", since = "4.2.0")
    private Boolean isDefault;
>>>>>>> da8ee45a

    @Override
    public String getObjectId() {
        return id;
    }

    public void setId(String id) {
        this.id = id;
    }

    public void setName(String name) {
        this.name = name;
    }

    public void setAccountType(Short accountType) {
        this.accountType = accountType;
    }

    public void setDomainId(String domainId) {
        this.domainId = domainId;
    }

    public void setDomainName(String domainName) {
        this.domainName = domainName;
    }

    public void setBytesReceived(Long bytesReceived) {
        this.bytesReceived = bytesReceived;
    }

    public void setBytesSent(Long bytesSent) {
        this.bytesSent = bytesSent;
    }

    @Override
    public void setVmLimit(String vmLimit) {
        this.vmLimit = vmLimit;
    }

    @Override
    public void setVmTotal(Long vmTotal) {
        this.vmTotal = vmTotal;
    }

    @Override
    public void setVmAvailable(String vmAvailable) {
        this.vmAvailable = vmAvailable;
    }

    @Override
    public void setIpLimit(String ipLimit) {
        this.ipLimit = ipLimit;
    }

    @Override
    public void setIpTotal(Long ipTotal) {
        this.ipTotal = ipTotal;
    }

    @Override
    public void setIpAvailable(String ipAvailable) {
        this.ipAvailable = ipAvailable;
    }

    @Override
    public void setVolumeLimit(String volumeLimit) {
        this.volumeLimit = volumeLimit;
    }

    @Override
    public void setVolumeTotal(Long volumeTotal) {
        this.volumeTotal = volumeTotal;
    }

    @Override
    public void setVolumeAvailable(String volumeAvailable) {
        this.volumeAvailable = volumeAvailable;
    }

    @Override
    public void setSnapshotLimit(String snapshotLimit) {
        this.snapshotLimit = snapshotLimit;
    }

    @Override
    public void setSnapshotTotal(Long snapshotTotal) {
        this.snapshotTotal = snapshotTotal;
    }

    @Override
    public void setSnapshotAvailable(String snapshotAvailable) {
        this.snapshotAvailable = snapshotAvailable;
    }

    @Override
    public void setTemplateLimit(String templateLimit) {
        this.templateLimit = templateLimit;
    }

    @Override
    public void setTemplateTotal(Long templateTotal) {
        this.templateTotal = templateTotal;
    }

    @Override
    public void setTemplateAvailable(String templateAvailable) {
        this.templateAvailable = templateAvailable;
    }

    @Override
    public void setVmStopped(Integer vmStopped) {
        this.vmStopped = vmStopped;
    }

    @Override
    public void setVmRunning(Integer vmRunning) {
        this.vmRunning = vmRunning;
    }

    public void setState(String state) {
        this.state = state;
    }

    public void setCleanupRequired(Boolean cleanupRequired) {
        this.cleanupRequired = cleanupRequired;
    }

    public void setUsers(List<UserResponse> users) {
        this.users = users;
    }

    public void setNetworkDomain(String networkDomain) {
        this.networkDomain = networkDomain;
    }

    public void setDetails(Map<String, String> details) {
        this.details = details;
    }

    public void setProjectLimit(String projectLimit) {
        this.projectLimit = projectLimit;
    }

    public void setProjectTotal(Long projectTotal) {
        this.projectTotal = projectTotal;
    }

    public void setProjectAvailable(String projectAvailable) {
        this.projectAvailable = projectAvailable;
    }

    @Override
    public void setNetworkLimit(String networkLimit) {
        this.networkLimit = networkLimit;
    }

    @Override
    public void setNetworkTotal(Long networkTotal) {
        this.networkTotal = networkTotal;
    }

    @Override
    public void setNetworkAvailable(String networkAvailable) {
        this.networkAvailable = networkAvailable;
    }

    @Override
    public void setVpcLimit(String vpcLimit) {
        this.vpcLimit = networkLimit;
    }

    @Override
    public void setVpcTotal(Long vpcTotal) {
        this.vpcTotal = vpcTotal;
    }

    @Override
    public void setVpcAvailable(String vpcAvailable) {
        this.vpcAvailable = vpcAvailable;
    }

    @Override
    public void setCpuLimit(String cpuLimit) {
        this.cpuLimit = cpuLimit;
    }

    @Override
    public void setCpuTotal(Long cpuTotal) {
        this.cpuTotal = cpuTotal;
    }

    @Override
    public void setCpuAvailable(String cpuAvailable) {
        this.cpuAvailable = cpuAvailable;
    }

    @Override
    public void setMemoryLimit(String memoryLimit) {
        this.memoryLimit = memoryLimit;
    }

    @Override
    public void setMemoryTotal(Long memoryTotal) {
        this.memoryTotal = memoryTotal;
    }

    @Override
    public void setMemoryAvailable(String memoryAvailable) {
        this.memoryAvailable = memoryAvailable;
    }

    @Override
    public void setPrimaryStorageLimit(String primaryStorageLimit) {
        this.primaryStorageLimit = primaryStorageLimit;
    }

    @Override
    public void setPrimaryStorageTotal(Long primaryStorageTotal) {
        this.primaryStorageTotal = primaryStorageTotal;
    }

    @Override
    public void setPrimaryStorageAvailable(String primaryStorageAvailable) {
        this.primaryStorageAvailable = primaryStorageAvailable;
    }

    @Override
    public void setSecondaryStorageLimit(String secondaryStorageLimit) {
        this.secondaryStorageLimit = secondaryStorageLimit;
    }

    @Override
    public void setSecondaryStorageTotal(Long secondaryStorageTotal) {
        this.secondaryStorageTotal = secondaryStorageTotal;
    }

    @Override
    public void setSecondaryStorageAvailable(String secondaryStorageAvailable) {
        this.secondaryStorageAvailable = secondaryStorageAvailable;
    }

    public void setDefaultZone(String defaultZoneId) {
        this.defaultZoneId = defaultZoneId;
    }

    public void setIsDefault(Boolean isDefault) {
        this.isDefault = isDefault;
    }

    public void setGroups(List<String> groups) {
        this.groups = groups;
    }

}<|MERGE_RESOLUTION|>--- conflicted
+++ resolved
@@ -235,15 +235,13 @@
     @Param(description = "details for the account")
     private Map<String, String> details;
 
-<<<<<<< HEAD
+    @SerializedName(ApiConstants.IS_DEFAULT)
+    @Param(description = "true if account is default, false otherwise", since = "4.2.0")
+    private Boolean isDefault;
+
     @SerializedName(ApiConstants.ACL_GROUPS)
     @Param(description = "the list of acl groups that account belongs to")
     private List<String> groups;
-=======
-    @SerializedName(ApiConstants.IS_DEFAULT)
-    @Param(description = "true if account is default, false otherwise", since = "4.2.0")
-    private Boolean isDefault;
->>>>>>> da8ee45a
 
     @Override
     public String getObjectId() {
