// Licensed to the Apache Software Foundation (ASF) under one
// or more contributor license agreements.  See the NOTICE file
// distributed with this work for additional information
// regarding copyright ownership.  The ASF licenses this file
// to you under the Apache License, Version 2.0 (the
// "License"); you may not use this file except in compliance
// with the License.  You may obtain a copy of the License at
//
//   http://www.apache.org/licenses/LICENSE-2.0
//
// Unless required by applicable law or agreed to in writing,
// software distributed under the License is distributed on an
// "AS IS" BASIS, WITHOUT WARRANTIES OR CONDITIONS OF ANY
// KIND, either express or implied.  See the License for the
// specific language governing permissions and limitations
// under the License.
package org.apache.cloudstack.api.response;

import java.util.Date;

<<<<<<< HEAD
import com.google.gson.annotations.SerializedName;
=======
import javax.persistence.Column;
>>>>>>> 85d54cd1

import org.apache.cloudstack.api.ApiConstants;
import org.apache.cloudstack.api.BaseResponse;
import org.apache.cloudstack.api.EntityReference;

import com.cloud.offering.ServiceOffering;
import com.cloud.serializer.Param;

@EntityReference(value = ServiceOffering.class)
public class ServiceOfferingResponse extends BaseResponse {
    @SerializedName("id") @Param(description="the id of the service offering")
    private String id;

    @SerializedName("name") @Param(description="the name of the service offering")
    private String name;

    @SerializedName("displaytext") @Param(description="an alternate display text of the service offering.")
    private String displayText;

    @SerializedName("cpunumber") @Param(description="the number of CPU")
    private int cpuNumber;

    @SerializedName("cpuspeed") @Param(description="the clock rate CPU speed in Mhz")
    private int cpuSpeed;

    @SerializedName("memory") @Param(description="the memory in MB")
    private int memory;

    @SerializedName("created") @Param(description="the date this service offering was created")
    private Date created;

    @SerializedName("storagetype") @Param(description="the storage type for this service offering")
    private String storageType;

    @SerializedName("offerha") @Param(description="the ha support in the service offering")
    private Boolean offerHa;

    @SerializedName("limitcpuuse") @Param(description="restrict the CPU usage to committed service offering")
    private Boolean limitCpuUse;

    @SerializedName("tags") @Param(description="the tags for the service offering")
    private String tags;

    @SerializedName("domainid") @Param(description="the domain id of the service offering")
    private String domainId;

    @SerializedName(ApiConstants.DOMAIN) @Param(description="Domain name for the offering")
    private String domain;

    @SerializedName(ApiConstants.HOST_TAGS) @Param(description="the host tag for the service offering")
    private String hostTag;

    @SerializedName(ApiConstants.IS_SYSTEM_OFFERING) @Param(description="is this a system vm offering")
    private Boolean isSystem;

    @SerializedName(ApiConstants.IS_DEFAULT_USE) @Param(description="is this a  default system vm offering")
    private Boolean defaultUse;

    @SerializedName(ApiConstants.SYSTEM_VM_TYPE) @Param(description="is this a the systemvm type for system vm offering")
    private String vm_type;

    @SerializedName(ApiConstants.NETWORKRATE) @Param(description="data transfer rate in megabits per second allowed.")
    private Integer networkRate;

    @SerializedName(ApiConstants.DEPLOYMENT_PLANNER) @Param(description="deployment strategy used to deploy VM.")
    private String deploymentPlanner;

    public String getId() {
        return id;
    }

    public void setId(String id) {
        this.id = id;
    }

    public String getName() {
        return name;
    }

    public void setName(String name) {
        this.name = name;
    }

    public Boolean getIsSystem() {
        return isSystem;
    }

    public void setIsSystemOffering(Boolean isSystem) {
        this.isSystem = isSystem;
    }


    public Boolean getDefaultUse() {
        return defaultUse;
    }

    public void setDefaultUse(Boolean defaultUse) {
        this.defaultUse = defaultUse;
    }


    public String getSystemVmType() {
        return vm_type;
    }

    public void setSystemVmType(String vmtype) {
        this.vm_type = vmtype;
    }


    public String getDisplayText() {
        return displayText;
    }

    public void setDisplayText(String displayText) {
        this.displayText = displayText;
    }

    public int getCpuNumber() {
        return cpuNumber;
    }

    public void setCpuNumber(int cpuNumber) {
        this.cpuNumber = cpuNumber;
    }

    public int getCpuSpeed() {
        return cpuSpeed;
    }

    public void setCpuSpeed(int cpuSpeed) {
        this.cpuSpeed = cpuSpeed;
    }

    public int getMemory() {
        return memory;
    }

    public void setMemory(int memory) {
        this.memory = memory;
    }

    public Date getCreated() {
        return created;
    }

    public void setCreated(Date created) {
        this.created = created;
    }

    public String getStorageType() {
        return storageType;
    }

    public void setStorageType(String storageType) {
        this.storageType = storageType;
    }

    public Boolean getOfferHa() {
        return offerHa;
    }

    public void setOfferHa(Boolean offerHa) {
        this.offerHa = offerHa;
    }

    public Boolean getLimitCpuUse() {
        return limitCpuUse;
    }

    public void setLimitCpuUse(Boolean limitCpuUse) {
        this.limitCpuUse = limitCpuUse;
    }

    public String getTags() {
        return tags;
    }

    public void setTags(String tags) {
        this.tags = tags;
    }

    public String getDomainId() {
        return domainId;
    }

    public void setDomainId(String domainId) {
        this.domainId = domainId;
    }

    public String getDomain() {
        return domain;
    }

    public void setDomain(String domain) {
        this.domain = domain;
    }

    public String getHostTag() {
        return hostTag;
    }

    public void setHostTag(String hostTag) {
        this.hostTag = hostTag;
    }

    public void setNetworkRate(Integer networkRate) {
        this.networkRate = networkRate;
    }

    public String getDeploymentPlanner() {
        return deploymentPlanner;
    }

    public void setDeploymentPlanner(String deploymentPlanner) {
        this.deploymentPlanner = deploymentPlanner;
    }
}<|MERGE_RESOLUTION|>--- conflicted
+++ resolved
@@ -18,11 +18,7 @@
 
 import java.util.Date;
 
-<<<<<<< HEAD
 import com.google.gson.annotations.SerializedName;
-=======
-import javax.persistence.Column;
->>>>>>> 85d54cd1
 
 import org.apache.cloudstack.api.ApiConstants;
 import org.apache.cloudstack.api.BaseResponse;
@@ -129,7 +125,7 @@
     }
 
     public void setSystemVmType(String vmtype) {
-        this.vm_type = vmtype;
+        vm_type = vmtype;
     }
 
 
