// Licensed to the Apache Software Foundation (ASF) under one
// or more contributor license agreements.  See the NOTICE file
// distributed with this work for additional information
// regarding copyright ownership.  The ASF licenses this file
// to you under the Apache License, Version 2.0 (the
// "License"); you may not use this file except in compliance
// with the License.  You may obtain a copy of the License at
//
//   http://www.apache.org/licenses/LICENSE-2.0
//
// Unless required by applicable law or agreed to in writing,
// software distributed under the License is distributed on an
// "AS IS" BASIS, WITHOUT WARRANTIES OR CONDITIONS OF ANY
// KIND, either express or implied.  See the License for the
// specific language governing permissions and limitations
// under the License.
package org.apache.cloudstack.api.command.admin.vm;

import java.util.Collection;
import java.util.HashMap;
import java.util.Iterator;
import java.util.Map;

import org.apache.log4j.Logger;

import org.apache.cloudstack.acl.IAMEntityType;
import org.apache.cloudstack.api.APICommand;
import org.apache.cloudstack.api.ApiConstants;
import org.apache.cloudstack.api.ApiErrorCode;
import org.apache.cloudstack.api.BaseAsyncCmd;
import org.apache.cloudstack.api.Parameter;
import org.apache.cloudstack.api.ResponseObject.ResponseView;
import org.apache.cloudstack.api.ServerApiException;
import org.apache.cloudstack.api.response.HostResponse;
import org.apache.cloudstack.api.response.UserVmResponse;

import com.cloud.event.EventTypes;
import com.cloud.exception.ConcurrentOperationException;
import com.cloud.exception.InvalidParameterValueException;
import com.cloud.exception.ManagementServerException;
import com.cloud.exception.ResourceUnavailableException;
import com.cloud.exception.VirtualMachineMigrationException;
import com.cloud.host.Host;
import com.cloud.user.Account;
import com.cloud.uservm.UserVm;
import com.cloud.vm.VirtualMachine;

@APICommand(name = "migrateVirtualMachineWithVolume",
            description = "Attempts Migration of a VM with its volumes to a different host",
<<<<<<< HEAD
 responseObject = UserVmResponse.class, entityType = { IAMEntityType.VirtualMachine })
=======
            responseObject = UserVmResponse.class,
            requestHasSensitiveInfo = false,
            responseHasSensitiveInfo = true)
>>>>>>> 63e3eea7
public class MigrateVirtualMachineWithVolumeCmd extends BaseAsyncCmd {
    public static final Logger s_logger = Logger.getLogger(MigrateVMCmd.class.getName());

    private static final String s_name = "migratevirtualmachinewithvolumeresponse";

    /////////////////////////////////////////////////////
    //////////////// API parameters /////////////////////
    /////////////////////////////////////////////////////

    @Parameter(name = ApiConstants.HOST_ID,
               type = CommandType.UUID,
               entityType = HostResponse.class,
               required = true,
               description = "Destination Host ID to migrate VM to.")
    private Long hostId;

    @Parameter(name = ApiConstants.VIRTUAL_MACHINE_ID,
               type = CommandType.UUID,
               entityType = UserVmResponse.class,
               required = true,
               description = "the ID of the virtual machine")
    private Long virtualMachineId;

    @Parameter(name = ApiConstants.MIGRATE_TO,
               type = CommandType.MAP,
               required = false,
            description = "Map of pool to which each volume should be migrated (volume/pool pair)")
    private Map migrateVolumeTo;

    /////////////////////////////////////////////////////
    /////////////////// Accessors ///////////////////////
    /////////////////////////////////////////////////////

    public Long getHostId() {
        return hostId;
    }

    public Long getVirtualMachineId() {
        return virtualMachineId;
    }

    public Map<String, String> getVolumeToPool() {
        Map<String, String> volumeToPoolMap = new HashMap<String, String>();
        if (migrateVolumeTo != null && !migrateVolumeTo.isEmpty()) {
            Collection<?> allValues = migrateVolumeTo.values();
            Iterator<?> iter = allValues.iterator();
            while (iter.hasNext()) {
                HashMap<String, String> volumeToPool = (HashMap<String, String>)iter.next();
                String volume = volumeToPool.get("volume");
                String pool = volumeToPool.get("pool");
                volumeToPoolMap.put(volume, pool);
            }
        }
        return volumeToPoolMap;
    }

    /////////////////////////////////////////////////////
    /////////////// API Implementation///////////////////
    /////////////////////////////////////////////////////

    @Override
    public String getCommandName() {
        return s_name;
    }

    @Override
    public long getEntityOwnerId() {
        UserVm userVm = _entityMgr.findById(UserVm.class, getVirtualMachineId());
        if (userVm != null) {
            return userVm.getAccountId();
        }

        return Account.ACCOUNT_ID_SYSTEM;
    }

    @Override
    public String getEventType() {
        return EventTypes.EVENT_VM_MIGRATE;
    }

    @Override
    public String getEventDescription() {
        return "Attempting to migrate VM Id: " + getVirtualMachineId() + " to host Id: " + getHostId();
    }

    @Override
    public void execute() {
        UserVm userVm = _userVmService.getUserVm(getVirtualMachineId());
        if (userVm == null) {
            throw new InvalidParameterValueException("Unable to find the VM by id=" + getVirtualMachineId());
        }

        Host destinationHost = _resourceService.getHost(getHostId());
        if (destinationHost == null) {
            throw new InvalidParameterValueException("Unable to find the host to migrate the VM, host id =" + getHostId());
        }

        try {
            VirtualMachine migratedVm = _userVmService.migrateVirtualMachineWithVolume(getVirtualMachineId(), destinationHost, getVolumeToPool());
            if (migratedVm != null) {
                UserVmResponse response = _responseGenerator.createUserVmResponse(ResponseView.Full, "virtualmachine", (UserVm)migratedVm).get(0);
                response.setResponseName(getCommandName());
                setResponseObject(response);
            } else {
                throw new ServerApiException(ApiErrorCode.INTERNAL_ERROR, "Failed to migrate vm");
            }
        } catch (ResourceUnavailableException ex) {
            s_logger.warn("Exception: ", ex);
            throw new ServerApiException(ApiErrorCode.RESOURCE_UNAVAILABLE_ERROR, ex.getMessage());
        } catch (ConcurrentOperationException e) {
            s_logger.warn("Exception: ", e);
            throw new ServerApiException(ApiErrorCode.INTERNAL_ERROR, e.getMessage());
        } catch (ManagementServerException e) {
            s_logger.warn("Exception: ", e);
            throw new ServerApiException(ApiErrorCode.INTERNAL_ERROR, e.getMessage());
        } catch (VirtualMachineMigrationException e) {
            s_logger.warn("Exception: ", e);
            throw new ServerApiException(ApiErrorCode.INTERNAL_ERROR, e.getMessage());
        }
    }
}<|MERGE_RESOLUTION|>--- conflicted
+++ resolved
@@ -47,13 +47,9 @@
 
 @APICommand(name = "migrateVirtualMachineWithVolume",
             description = "Attempts Migration of a VM with its volumes to a different host",
-<<<<<<< HEAD
- responseObject = UserVmResponse.class, entityType = { IAMEntityType.VirtualMachine })
-=======
-            responseObject = UserVmResponse.class,
+        responseObject = UserVmResponse.class, entityType = {IAMEntityType.VirtualMachine},
             requestHasSensitiveInfo = false,
             responseHasSensitiveInfo = true)
->>>>>>> 63e3eea7
 public class MigrateVirtualMachineWithVolumeCmd extends BaseAsyncCmd {
     public static final Logger s_logger = Logger.getLogger(MigrateVMCmd.class.getName());
 
