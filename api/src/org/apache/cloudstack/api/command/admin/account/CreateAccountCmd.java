// Licensed to the Apache Software Foundation (ASF) under one
// or more contributor license agreements.  See the NOTICE file
// distributed with this work for additional information
// regarding copyright ownership.  The ASF licenses this file
// to you under the Apache License, Version 2.0 (the
// "License"); you may not use this file except in compliance
// with the License.  You may obtain a copy of the License at
//
//   http://www.apache.org/licenses/LICENSE-2.0
//
// Unless required by applicable law or agreed to in writing,
// software distributed under the License is distributed on an
// "AS IS" BASIS, WITHOUT WARRANTIES OR CONDITIONS OF ANY
// KIND, either express or implied.  See the License for the
// specific language governing permissions and limitations
// under the License.
package org.apache.cloudstack.api.command.admin.account;

import java.util.Collection;
import java.util.Map;

import org.apache.log4j.Logger;

import org.apache.cloudstack.acl.IAMEntityType;
import org.apache.cloudstack.api.APICommand;
import org.apache.cloudstack.api.ApiConstants;
import org.apache.cloudstack.api.ApiErrorCode;
import org.apache.cloudstack.api.BaseCmd;
import org.apache.cloudstack.api.Parameter;
import org.apache.cloudstack.api.ResponseObject.ResponseView;
import org.apache.cloudstack.api.ServerApiException;
import org.apache.cloudstack.api.response.AccountResponse;
import org.apache.cloudstack.api.response.DomainResponse;
import org.apache.cloudstack.context.CallContext;

import com.cloud.user.Account;
import com.cloud.user.UserAccount;

<<<<<<< HEAD
@APICommand(name = "createAccount", description = "Creates an account", responseObject = AccountResponse.class, entityType = { IAMEntityType.Account })
=======
@APICommand(name = "createAccount", description = "Creates an account", responseObject = AccountResponse.class,
        requestHasSensitiveInfo = true, responseHasSensitiveInfo = true)
>>>>>>> 63e3eea7
public class CreateAccountCmd extends BaseCmd {
    public static final Logger s_logger = Logger.getLogger(CreateAccountCmd.class.getName());

    private static final String s_name = "createaccountresponse";

    /////////////////////////////////////////////////////
    //////////////// API parameters /////////////////////
    /////////////////////////////////////////////////////

    @Parameter(name = ApiConstants.ACCOUNT,
               type = CommandType.STRING,
               description = "Creates the user under the specified account. If no account is specified, the username will be used as the account name.")
    private String accountName;

    @Parameter(name = ApiConstants.ACCOUNT_TYPE,
               type = CommandType.SHORT,
               required = true,
               description = "Type of the account.  Specify 0 for user, 1 for root admin, and 2 for domain admin")
    private Short accountType;

    @Parameter(name = ApiConstants.DOMAIN_ID, type = CommandType.UUID, entityType = DomainResponse.class, description = "Creates the user under the specified domain.")
    private Long domainId;

    @Parameter(name = ApiConstants.EMAIL, type = CommandType.STRING, required = true, description = "email")
    private String email;

    @Parameter(name = ApiConstants.FIRSTNAME, type = CommandType.STRING, required = true, description = "firstname")
    private String firstName;

    @Parameter(name = ApiConstants.LASTNAME, type = CommandType.STRING, required = true, description = "lastname")
    private String lastName;

    @Parameter(name = ApiConstants.PASSWORD,
               type = CommandType.STRING,
               required = true,
               description = "Clear text password (Default hashed to SHA256SALT). If you wish to use any other hashing algorithm, you would need to write a custom authentication adapter See Docs section.")
    private String password;

    @Parameter(name = ApiConstants.TIMEZONE,
               type = CommandType.STRING,
               description = "Specifies a timezone for this command. For more information on the timezone parameter, see Time Zone Format.")
    private String timeZone;

    @Parameter(name = ApiConstants.USERNAME, type = CommandType.STRING, required = true, description = "Unique username.")
    private String userName;

    @Parameter(name = ApiConstants.NETWORK_DOMAIN, type = CommandType.STRING, description = "Network domain for the account's networks")
    private String networkDomain;

    @Parameter(name = ApiConstants.ACCOUNT_DETAILS, type = CommandType.MAP, description = "details for account used to store specific parameters")
    private Map<String, String> details;

    @Parameter(name = ApiConstants.ACCOUNT_ID, type = CommandType.STRING, description = "Account UUID, required for adding account from external provisioning system")
    private String accountUUID;

    @Parameter(name = ApiConstants.USER_ID, type = CommandType.STRING, description = "User UUID, required for adding account from external provisioning system")
    private String userUUID;

    /////////////////////////////////////////////////////
    /////////////////// Accessors ///////////////////////
    /////////////////////////////////////////////////////

    public String getAccountName() {
        return accountName;
    }

    public Short getAccountType() {
        return accountType;
    }

    public Long getDomainId() {
        return domainId;
    }

    public String getEmail() {
        return email;
    }

    public String getFirstName() {
        return firstName;
    }

    public String getLastName() {
        return lastName;
    }

    public String getPassword() {
        return password;
    }

    public String getTimeZone() {
        return timeZone;
    }

    public String getUsername() {
        return userName;
    }

    public String getNetworkDomain() {
        return networkDomain;
    }

    public Map<String, String> getDetails() {
        if (details == null || details.isEmpty()) {
            return null;
        }

        Collection<String> paramsCollection = details.values();
        Map<String, String> params = (Map<String, String>)(paramsCollection.toArray())[0];
        return params;
    }

    public String getAccountUUID() {
        return accountUUID;
    }

    public String getUserUUID() {
        return userUUID;
    }

    /////////////////////////////////////////////////////
    /////////////// API Implementation///////////////////
    /////////////////////////////////////////////////////

    @Override
    public String getCommandName() {
        return s_name;
    }

    @Override
    public long getEntityOwnerId() {
        return Account.ACCOUNT_ID_SYSTEM;
    }

    @Override
    public void execute() {
        CallContext.current().setEventDetails("Account Name: " + getAccountName() + ", Domain Id:" + getDomainId());
        UserAccount userAccount =
            _accountService.createUserAccount(getUsername(), getPassword(), getFirstName(), getLastName(), getEmail(), getTimeZone(), getAccountName(), getAccountType(),
                getDomainId(), getNetworkDomain(), getDetails(), getAccountUUID(), getUserUUID());
        if (userAccount != null) {
            AccountResponse response = _responseGenerator.createUserAccountResponse(ResponseView.Full, userAccount);
            response.setResponseName(getCommandName());
            setResponseObject(response);
        } else {
            throw new ServerApiException(ApiErrorCode.INTERNAL_ERROR, "Failed to create a user account");
        }
    }
}<|MERGE_RESOLUTION|>--- conflicted
+++ resolved
@@ -36,12 +36,9 @@
 import com.cloud.user.Account;
 import com.cloud.user.UserAccount;
 
-<<<<<<< HEAD
-@APICommand(name = "createAccount", description = "Creates an account", responseObject = AccountResponse.class, entityType = { IAMEntityType.Account })
-=======
-@APICommand(name = "createAccount", description = "Creates an account", responseObject = AccountResponse.class,
+
+@APICommand(name = "createAccount", description = "Creates an account", responseObject = AccountResponse.class, entityType = {IAMEntityType.Account},
         requestHasSensitiveInfo = true, responseHasSensitiveInfo = true)
->>>>>>> 63e3eea7
 public class CreateAccountCmd extends BaseCmd {
     public static final Logger s_logger = Logger.getLogger(CreateAccountCmd.class.getName());
 
