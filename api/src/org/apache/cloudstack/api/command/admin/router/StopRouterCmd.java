--- conflicted
+++ resolved
@@ -37,12 +37,8 @@
 import com.cloud.network.router.VirtualRouter.Role;
 import com.cloud.user.Account;
 
-<<<<<<< HEAD
-@APICommand(name = "stopRouter", description = "Stops a router.", responseObject = DomainRouterResponse.class, entityType = { IAMEntityType.VirtualMachine })
-=======
-@APICommand(name = "stopRouter", description = "Stops a router.", responseObject = DomainRouterResponse.class,
+@APICommand(name = "stopRouter", description = "Stops a router.", responseObject = DomainRouterResponse.class, entityType = {IAMEntityType.VirtualMachine},
         requestHasSensitiveInfo = false, responseHasSensitiveInfo = false)
->>>>>>> 63e3eea7
 public class StopRouterCmd extends BaseAsyncCmd {
     public static final Logger s_logger = Logger.getLogger(StopRouterCmd.class.getName());
     private static final String s_name = "stoprouterresponse";
@@ -122,7 +118,7 @@
         if (result != null) {
             DomainRouterResponse response = _responseGenerator.createDomainRouterResponse(result);
             response.setResponseName(getCommandName());
-            this.setResponseObject(response);
+            setResponseObject(response);
         } else {
             throw new ServerApiException(ApiErrorCode.INTERNAL_ERROR, "Failed to stop router");
         }
