--- conflicted
+++ resolved
@@ -37,12 +37,8 @@
 import com.cloud.network.vpc.VpcGateway;
 import com.cloud.user.Account;
 
-<<<<<<< HEAD
-@APICommand(name = "deletePrivateGateway", description = "Deletes a Private gateway", responseObject = SuccessResponse.class, entityType = { IAMEntityType.PrivateGateway })
-=======
-@APICommand(name = "deletePrivateGateway", description = "Deletes a Private gateway", responseObject = SuccessResponse.class,
+@APICommand(name = "deletePrivateGateway", description = "Deletes a Private gateway", responseObject = SuccessResponse.class, entityType = {IAMEntityType.PrivateGateway},
         requestHasSensitiveInfo = false, responseHasSensitiveInfo = false)
->>>>>>> 63e3eea7
 public class DeletePrivateGatewayCmd extends BaseAsyncCmd {
     public static final Logger s_logger = Logger.getLogger(DeletePrivateGatewayCmd.class.getName());
     private static final String s_name = "deleteprivategatewayresponse";
@@ -91,7 +87,7 @@
         boolean result = _vpcService.deleteVpcPrivateGateway(id);
         if (result) {
             SuccessResponse response = new SuccessResponse(getCommandName());
-            this.setResponseObject(response);
+            setResponseObject(response);
         } else {
             throw new ServerApiException(ApiErrorCode.INTERNAL_ERROR, "Failed to delete private gateway");
         }
