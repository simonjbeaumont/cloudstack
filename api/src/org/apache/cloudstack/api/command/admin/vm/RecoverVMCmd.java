--- conflicted
+++ resolved
@@ -74,13 +74,8 @@
     @Override
     public void execute() throws ResourceAllocationException {
         UserVm result = _userVmService.recoverVirtualMachine(this);
-<<<<<<< HEAD
         if (result != null){
             UserVmResponse recoverVmResponse = _responseGenerator.createUserVmResponse(ResponseView.Full, "virtualmachine", result).get(0);
-=======
-        if (result != null) {
-            UserVmResponse recoverVmResponse = _responseGenerator.createUserVmResponse("virtualmachine", result).get(0);
->>>>>>> da8ee45a
             recoverVmResponse.setResponseName(getCommandName());
             setResponseObject(recoverVmResponse);
         } else {
