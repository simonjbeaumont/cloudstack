--- conflicted
+++ resolved
@@ -31,12 +31,8 @@
 import com.cloud.network.router.VirtualRouter;
 import com.cloud.user.Account;
 
-<<<<<<< HEAD
-@APICommand(name = "changeServiceForRouter", description = "Upgrades domain router to a new service offering", responseObject = DomainRouterResponse.class, entityType = { IAMEntityType.VirtualMachine })
-=======
-@APICommand(name = "changeServiceForRouter", description = "Upgrades domain router to a new service offering", responseObject = DomainRouterResponse.class,
+@APICommand(name = "changeServiceForRouter", description = "Upgrades domain router to a new service offering", responseObject = DomainRouterResponse.class, entityType = {IAMEntityType.VirtualMachine},
         requestHasSensitiveInfo = false, responseHasSensitiveInfo = false)
->>>>>>> 63e3eea7
 public class UpgradeRouterCmd extends BaseCmd {
     public static final Logger s_logger = Logger.getLogger(UpgradeRouterCmd.class.getName());
     private static final String s_name = "changeserviceforrouterresponse";
@@ -92,7 +88,7 @@
         if (router != null) {
             DomainRouterResponse routerResponse = _responseGenerator.createDomainRouterResponse(router);
             routerResponse.setResponseName(getCommandName());
-            this.setResponseObject(routerResponse);
+            setResponseObject(routerResponse);
         } else {
             throw new ServerApiException(ApiErrorCode.INTERNAL_ERROR, "Failed to upgrade router");
         }
