// Licensed to the Apache Software Foundation (ASF) under one
// or more contributor license agreements.  See the NOTICE file
// distributed with this work for additional information
// regarding copyright ownership.  The ASF licenses this file
// to you under the Apache License, Version 2.0 (the
// "License"); you may not use this file except in compliance
// with the License.  You may obtain a copy of the License at
//
//   http://www.apache.org/licenses/LICENSE-2.0
//
// Unless required by applicable law or agreed to in writing,
// software distributed under the License is distributed on an
// "AS IS" BASIS, WITHOUT WARRANTIES OR CONDITIONS OF ANY
// KIND, either express or implied.  See the License for the
// specific language governing permissions and limitations
// under the License.
package org.apache.cloudstack.api.command.admin.config;

<<<<<<< HEAD
import org.apache.log4j.Logger;

=======
import com.cloud.hypervisor.HypervisorCapabilities;
import com.cloud.user.Account;
>>>>>>> 56535a7a
import org.apache.cloudstack.api.APICommand;
import org.apache.cloudstack.api.ApiConstants;
import org.apache.cloudstack.api.ApiErrorCode;
import org.apache.cloudstack.api.BaseCmd;
import org.apache.cloudstack.api.Parameter;
import org.apache.cloudstack.api.ServerApiException;
import org.apache.cloudstack.api.response.HypervisorCapabilitiesResponse;
<<<<<<< HEAD
import org.apache.cloudstack.api.response.ServiceOfferingResponse;
=======
import org.apache.log4j.Logger;
>>>>>>> 56535a7a

@APICommand(name = "updateHypervisorCapabilities", description="Updates a hypervisor capabilities.", responseObject=HypervisorCapabilitiesResponse.class, since="3.0.0")
public class UpdateHypervisorCapabilitiesCmd extends BaseCmd {
    public static final Logger s_logger = Logger.getLogger(UpdateHypervisorCapabilitiesCmd.class.getName());
    private static final String s_name = "updatehypervisorcapabilitiesresponse";

    /////////////////////////////////////////////////////
    //////////////// API parameters /////////////////////
    /////////////////////////////////////////////////////

    @Parameter(name=ApiConstants.ID, type=CommandType.UUID, entityType=HypervisorCapabilitiesResponse.class,
            description="ID of the hypervisor capability")
    private Long id;

    @Parameter(name=ApiConstants.SECURITY_GROUP_EANBLED, type=CommandType.BOOLEAN, description="set true to enable security group for this hypervisor.")
    private Boolean securityGroupEnabled;

    @Parameter(name=ApiConstants.MAX_GUESTS_LIMIT, type=CommandType.LONG, description="the max number of Guest VMs per host for this hypervisor.")
    private Long maxGuestsLimit;

    /////////////////////////////////////////////////////
    /////////////////// Accessors ///////////////////////
    /////////////////////////////////////////////////////

    public Boolean getSecurityGroupEnabled() {
        return securityGroupEnabled;
    }

    public Long getId() {
        return id;
    }

    public Long getMaxGuestsLimit() {
        return maxGuestsLimit;
    }

    /////////////////////////////////////////////////////
    /////////////// API Implementation///////////////////
    /////////////////////////////////////////////////////


    @Override
    public String getCommandName() {
        return s_name;
    }

    @Override
    public long getEntityOwnerId() {
        return Account.ACCOUNT_ID_SYSTEM;
    }

    @Override
    public void execute(){
        HypervisorCapabilities result = _mgr.updateHypervisorCapabilities(getId(), getMaxGuestsLimit(), getSecurityGroupEnabled());
        if (result != null){
            HypervisorCapabilitiesResponse response = _responseGenerator.createHypervisorCapabilitiesResponse(result);
            response.setResponseName(getCommandName());
            this.setResponseObject(response);
        } else {
            throw new ServerApiException(ApiErrorCode.INTERNAL_ERROR, "Failed to update hypervisor capabilities");
        }
    }
}<|MERGE_RESOLUTION|>--- conflicted
+++ resolved
@@ -16,13 +16,8 @@
 // under the License.
 package org.apache.cloudstack.api.command.admin.config;
 
-<<<<<<< HEAD
 import org.apache.log4j.Logger;
 
-=======
-import com.cloud.hypervisor.HypervisorCapabilities;
-import com.cloud.user.Account;
->>>>>>> 56535a7a
 import org.apache.cloudstack.api.APICommand;
 import org.apache.cloudstack.api.ApiConstants;
 import org.apache.cloudstack.api.ApiErrorCode;
@@ -30,11 +25,9 @@
 import org.apache.cloudstack.api.Parameter;
 import org.apache.cloudstack.api.ServerApiException;
 import org.apache.cloudstack.api.response.HypervisorCapabilitiesResponse;
-<<<<<<< HEAD
-import org.apache.cloudstack.api.response.ServiceOfferingResponse;
-=======
-import org.apache.log4j.Logger;
->>>>>>> 56535a7a
+
+import com.cloud.hypervisor.HypervisorCapabilities;
+import com.cloud.user.Account;
 
 @APICommand(name = "updateHypervisorCapabilities", description="Updates a hypervisor capabilities.", responseObject=HypervisorCapabilitiesResponse.class, since="3.0.0")
 public class UpdateHypervisorCapabilitiesCmd extends BaseCmd {
@@ -92,7 +85,7 @@
         if (result != null){
             HypervisorCapabilitiesResponse response = _responseGenerator.createHypervisorCapabilitiesResponse(result);
             response.setResponseName(getCommandName());
-            this.setResponseObject(response);
+            setResponseObject(response);
         } else {
             throw new ServerApiException(ApiErrorCode.INTERNAL_ERROR, "Failed to update hypervisor capabilities");
         }
