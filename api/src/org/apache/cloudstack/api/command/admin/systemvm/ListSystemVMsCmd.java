--- conflicted
+++ resolved
@@ -37,12 +37,8 @@
 import com.cloud.utils.Pair;
 import com.cloud.vm.VirtualMachine;
 
-<<<<<<< HEAD
-@APICommand(name = "listSystemVms", description = "List system virtual machines.", responseObject = SystemVmResponse.class, entityType = { IAMEntityType.VirtualMachine })
-=======
-@APICommand(name = "listSystemVms", description = "List system virtual machines.", responseObject = SystemVmResponse.class,
+@APICommand(name = "listSystemVms", description = "List system virtual machines.", responseObject = SystemVmResponse.class, entityType = {IAMEntityType.VirtualMachine},
         requestHasSensitiveInfo = false, responseHasSensitiveInfo = false)
->>>>>>> 63e3eea7
 public class ListSystemVMsCmd extends BaseListCmd {
     public static final Logger s_logger = Logger.getLogger(ListSystemVMsCmd.class.getName());
 
@@ -145,6 +141,6 @@
 
         response.setResponses(vmResponses, systemVMs.second());
         response.setResponseName(getCommandName());
-        this.setResponseObject(response);
+        setResponseObject(response);
     }
 }