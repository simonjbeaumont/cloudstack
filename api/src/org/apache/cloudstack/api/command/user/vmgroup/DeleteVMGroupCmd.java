--- conflicted
+++ resolved
@@ -33,12 +33,8 @@
 import com.cloud.user.Account;
 import com.cloud.vm.InstanceGroup;
 
-<<<<<<< HEAD
-@APICommand(name = "deleteInstanceGroup", description = "Deletes a vm group", responseObject = SuccessResponse.class, entityType = { IAMEntityType.InstanceGroup })
-=======
-@APICommand(name = "deleteInstanceGroup", description = "Deletes a vm group", responseObject = SuccessResponse.class,
+@APICommand(name = "deleteInstanceGroup", description = "Deletes a vm group", responseObject = SuccessResponse.class, entityType = {IAMEntityType.InstanceGroup},
         requestHasSensitiveInfo = false, responseHasSensitiveInfo = false)
->>>>>>> 63e3eea7
 public class DeleteVMGroupCmd extends BaseCmd {
     public static final Logger s_logger = Logger.getLogger(DeleteVMGroupCmd.class.getName());
     private static final String s_name = "deleteinstancegroupresponse";
@@ -83,7 +79,7 @@
         boolean result = _userVmService.deleteVmGroup(this);
         if (result) {
             SuccessResponse response = new SuccessResponse(getCommandName());
-            this.setResponseObject(response);
+            setResponseObject(response);
         } else {
             throw new ServerApiException(ApiErrorCode.INTERNAL_ERROR, "Failed to delete vm group");
         }
