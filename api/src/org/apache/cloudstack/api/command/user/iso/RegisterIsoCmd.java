--- conflicted
+++ resolved
@@ -38,12 +38,8 @@
 import com.cloud.exception.ResourceAllocationException;
 import com.cloud.template.VirtualMachineTemplate;
 
-<<<<<<< HEAD
-@APICommand(name = "registerIso", responseObject = TemplateResponse.class, description = "Registers an existing ISO into the CloudStack Cloud.", responseView = ResponseView.Restricted)
-=======
-@APICommand(name = "registerIso", responseObject = TemplateResponse.class, description = "Registers an existing ISO into the CloudStack Cloud.",
+@APICommand(name = "registerIso", responseObject = TemplateResponse.class, description = "Registers an existing ISO into the CloudStack Cloud.", responseView = ResponseView.Restricted,
         requestHasSensitiveInfo = false, responseHasSensitiveInfo = false)
->>>>>>> 63e3eea7
 public class RegisterIsoCmd extends BaseCmd {
     public static final Logger s_logger = Logger.getLogger(RegisterIsoCmd.class.getName());
 
