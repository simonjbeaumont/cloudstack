--- conflicted
+++ resolved
@@ -37,11 +37,7 @@
 import com.cloud.user.Account;
 import com.cloud.vm.NicSecondaryIp;
 
-<<<<<<< HEAD
 @APICommand(name = "removeIpFromNic", description = "Assigns secondary IP to NIC.", responseObject = SuccessResponse.class)
-=======
-@APICommand(name = "removeIpFromNic", description = "Removes secondary IP from the NIC.", responseObject = SuccessResponse.class)
->>>>>>> da8ee45a
 public class RemoveIpFromVmNicCmd extends BaseAsyncCmd {
     public static final Logger s_logger = Logger.getLogger(RemoveIpFromVmNicCmd.class.getName());
     private static final String s_name = "removeipfromnicresponse";
@@ -49,19 +45,12 @@
     /////////////////////////////////////////////////////
     //////////////// API parameters /////////////////////
     /////////////////////////////////////////////////////
-<<<<<<< HEAD
-    @Parameter(name=ApiConstants.ID, type=CommandType.UUID, required = true, entityType = NicSecondaryIpResponse.class,
-            description="the ID of the secondary ip address to nic")
-            private Long id;
-=======
-
     @Parameter(name = ApiConstants.ID,
-               type = CommandType.UUID,
-               required = true,
-               entityType = NicSecondaryIpResponse.class,
-               description = "the ID of the secondary ip address to nic")
+            type = CommandType.UUID,
+            required = true,
+            entityType = NicSecondaryIpResponse.class,
+            description = "the ID of the secondary ip address to nic")
     private Long id;
->>>>>>> da8ee45a
 
     // unexposed parameter needed for events logging
     @Parameter(name = ApiConstants.ACCOUNT_ID, type = CommandType.UUID, expose = false)
@@ -105,7 +94,7 @@
 
     @Override
     public String getEventDescription() {
-        return ("Disassociating ip address with id=" + id);
+        return  ("Disassociating ip address with id=" + id);
     }
 
     /////////////////////////////////////////////////////
@@ -162,7 +151,7 @@
             boolean result = _networkService.releaseSecondaryIpFromNic(id);
             if (result) {
                 SuccessResponse response = new SuccessResponse(getCommandName());
-                this.setResponseObject(response);
+                setResponseObject(response);
             } else {
                 throw new ServerApiException(ApiErrorCode.INTERNAL_ERROR, "Failed to remove secondary  ip address for the nic");
             }
