// Licensed to the Apache Software Foundation (ASF) under one
// or more contributor license agreements.  See the NOTICE file
// distributed with this work for additional information
// regarding copyright ownership.  The ASF licenses this file
// to you under the Apache License, Version 2.0 (the
// "License"); you may not use this file except in compliance
// with the License.  You may obtain a copy of the License at
//
//   http://www.apache.org/licenses/LICENSE-2.0
//
// Unless required by applicable law or agreed to in writing,
// software distributed under the License is distributed on an
// "AS IS" BASIS, WITHOUT WARRANTIES OR CONDITIONS OF ANY
// KIND, either express or implied.  See the License for the
// specific language governing permissions and limitations
// under the License.
package org.apache.cloudstack.api.command.user.network;

<<<<<<< HEAD
import org.apache.log4j.Logger;

import org.apache.cloudstack.acl.AclEntityType;
import org.apache.cloudstack.acl.SecurityChecker.AccessType;
import org.apache.cloudstack.api.ACL;
=======
>>>>>>> 33846338
import org.apache.cloudstack.api.APICommand;
import org.apache.cloudstack.api.ApiConstants;
import org.apache.cloudstack.api.ApiErrorCode;
import org.apache.cloudstack.api.BaseAsyncCmd;
import org.apache.cloudstack.api.BaseAsyncCustomIdCmd;
import org.apache.cloudstack.api.Parameter;
import org.apache.cloudstack.api.ResponseObject.ResponseView;
import org.apache.cloudstack.api.ServerApiException;
import org.apache.cloudstack.api.response.NetworkOfferingResponse;
import org.apache.cloudstack.api.response.NetworkResponse;
import org.apache.cloudstack.context.CallContext;
import org.apache.log4j.Logger;

import com.cloud.event.EventTypes;
import com.cloud.exception.ConcurrentOperationException;
import com.cloud.exception.InsufficientCapacityException;
import com.cloud.exception.InvalidParameterValueException;
import com.cloud.network.Network;
import com.cloud.offering.NetworkOffering;
import com.cloud.user.Account;
import com.cloud.user.User;

<<<<<<< HEAD
@APICommand(name = "updateNetwork", description = "Updates a network", responseObject = NetworkResponse.class, responseView = ResponseView.Restricted, entityType = { AclEntityType.Network })
public class UpdateNetworkCmd extends BaseAsyncCmd {
=======
@APICommand(name = "updateNetwork", description = "Updates a network", responseObject = NetworkResponse.class)
public class UpdateNetworkCmd extends BaseAsyncCustomIdCmd {
>>>>>>> 33846338
    public static final Logger s_logger = Logger.getLogger(UpdateNetworkCmd.class.getName());

    private static final String s_name = "updatenetworkresponse";

    /////////////////////////////////////////////////////
    //////////////// API parameters /////////////////////
    /////////////////////////////////////////////////////
    @ACL(accessType = AccessType.OperateEntry)
    @Parameter(name=ApiConstants.ID, type=CommandType.UUID, entityType = NetworkResponse.class,
            required=true, description="the ID of the network")
    protected Long id;

    @Parameter(name = ApiConstants.NAME, type = CommandType.STRING, description = "the new name for the network")
    private String name;

    @Parameter(name = ApiConstants.DISPLAY_TEXT, type = CommandType.STRING, description = "the new display text for the network")
    private String displayText;

    @Parameter(name = ApiConstants.NETWORK_DOMAIN, type = CommandType.STRING, description = "network domain")
    private String networkDomain;

    @Parameter(name = ApiConstants.CHANGE_CIDR, type = CommandType.BOOLEAN, description = "Force update even if cidr type is different")
    private Boolean changeCidr;

    @Parameter(name = ApiConstants.NETWORK_OFFERING_ID, type = CommandType.UUID, entityType = NetworkOfferingResponse.class, description = "network offering ID")
    private Long networkOfferingId;

    @Parameter(name = ApiConstants.GUEST_VM_CIDR, type = CommandType.STRING, description = "CIDR for Guest VMs,Cloudstack allocates IPs to Guest VMs only from this CIDR")
    private String guestVmCidr;

    @Parameter(name = ApiConstants.DISPLAY_NETWORK,
               type = CommandType.BOOLEAN,
               description = "an optional field, whether to the display the network to the end user or not.")
    private Boolean displayNetwork;

    /////////////////////////////////////////////////////
    /////////////////// Accessors ///////////////////////
    /////////////////////////////////////////////////////

    public Long getId() {
        return id;
    }

    public String getNetworkName() {
        return name;
    }

    public String getDisplayText() {
        return displayText;
    }

    public String getNetworkDomain() {
        return networkDomain;
    }

    public Long getNetworkOfferingId() {
        return networkOfferingId;
    }

    public Boolean getChangeCidr() {
        if (changeCidr != null) {
            return changeCidr;
        }
        return false;
    }

    public String getGuestVmCidr() {
        return guestVmCidr;
    }

    public Boolean getDisplayNetwork() {
        return displayNetwork;
    }

    /////////////////////////////////////////////////////
    /////////////// API Implementation///////////////////
    /////////////////////////////////////////////////////

    @Override
    public String getCommandName() {
        return s_name;
    }

    @Override
    public long getEntityOwnerId() {
        Network network = _networkService.getNetwork(id);
        if (network == null) {
            throw new InvalidParameterValueException("Networkd id=" + id + " doesn't exist");
        } else {
            return _networkService.getNetwork(id).getAccountId();
        }
    }

    @Override
    public void execute() throws InsufficientCapacityException, ConcurrentOperationException {
        User callerUser = _accountService.getActiveUser(CallContext.current().getCallingUserId());
        Account callerAccount = _accountService.getActiveAccountById(callerUser.getAccountId());
        Network network = _networkService.getNetwork(id);
        if (network == null) {
            throw new InvalidParameterValueException("Couldn't find network by id");
        }

        Network result =
            _networkService.updateGuestNetwork(getId(), getNetworkName(), getDisplayText(), callerAccount, callerUser, getNetworkDomain(), getNetworkOfferingId(),
                getChangeCidr(), getGuestVmCidr(), getDisplayNetwork(), this.getCustomId());

        if (result != null) {
            NetworkResponse response = _responseGenerator.createNetworkResponse(ResponseView.Full, result);
            response.setResponseName(getCommandName());
            setResponseObject(response);
        } else {
            throw new ServerApiException(ApiErrorCode.INTERNAL_ERROR, "Failed to update network");
        }
    }

    @Override
    public String getEventDescription() {
        StringBuilder eventMsg = new StringBuilder("Updating network: " + getId());
        if (getNetworkOfferingId() != null) {
            Network network = _networkService.getNetwork(getId());
            if (network == null) {
                throw new InvalidParameterValueException("Networkd id=" + id + " doesn't exist");
            }
            if (network.getNetworkOfferingId() != getNetworkOfferingId()) {
                NetworkOffering oldOff = _entityMgr.findById(NetworkOffering.class, network.getNetworkOfferingId());
                NetworkOffering newOff = _entityMgr.findById(NetworkOffering.class, getNetworkOfferingId());
                if (newOff == null) {
                    throw new InvalidParameterValueException("Networkd offering id supplied is invalid");
                }

                eventMsg.append(". Original network offering id: " + oldOff.getUuid() + ", new network offering id: " + newOff.getUuid());
            }
        }

        return eventMsg.toString();
    }

    @Override
    public String getEventType() {
        return EventTypes.EVENT_NETWORK_UPDATE;
    }

    @Override
    public String getSyncObjType() {
        return BaseAsyncCmd.networkSyncObject;
    }

    @Override
    public Long getSyncObjId() {
        return id;
    }

    @Override
    public void checkUuid() {
        if (this.getCustomId() != null) {
            _uuidMgr.checkUuid(this.getCustomId(), Network.class);
        }
    }
}<|MERGE_RESOLUTION|>--- conflicted
+++ resolved
@@ -16,14 +16,11 @@
 // under the License.
 package org.apache.cloudstack.api.command.user.network;
 
-<<<<<<< HEAD
 import org.apache.log4j.Logger;
 
 import org.apache.cloudstack.acl.AclEntityType;
 import org.apache.cloudstack.acl.SecurityChecker.AccessType;
 import org.apache.cloudstack.api.ACL;
-=======
->>>>>>> 33846338
 import org.apache.cloudstack.api.APICommand;
 import org.apache.cloudstack.api.ApiConstants;
 import org.apache.cloudstack.api.ApiErrorCode;
@@ -35,7 +32,6 @@
 import org.apache.cloudstack.api.response.NetworkOfferingResponse;
 import org.apache.cloudstack.api.response.NetworkResponse;
 import org.apache.cloudstack.context.CallContext;
-import org.apache.log4j.Logger;
 
 import com.cloud.event.EventTypes;
 import com.cloud.exception.ConcurrentOperationException;
@@ -46,13 +42,8 @@
 import com.cloud.user.Account;
 import com.cloud.user.User;
 
-<<<<<<< HEAD
 @APICommand(name = "updateNetwork", description = "Updates a network", responseObject = NetworkResponse.class, responseView = ResponseView.Restricted, entityType = { AclEntityType.Network })
-public class UpdateNetworkCmd extends BaseAsyncCmd {
-=======
-@APICommand(name = "updateNetwork", description = "Updates a network", responseObject = NetworkResponse.class)
 public class UpdateNetworkCmd extends BaseAsyncCustomIdCmd {
->>>>>>> 33846338
     public static final Logger s_logger = Logger.getLogger(UpdateNetworkCmd.class.getName());
 
     private static final String s_name = "updatenetworkresponse";
@@ -157,10 +148,10 @@
 
         Network result =
             _networkService.updateGuestNetwork(getId(), getNetworkName(), getDisplayText(), callerAccount, callerUser, getNetworkDomain(), getNetworkOfferingId(),
-                getChangeCidr(), getGuestVmCidr(), getDisplayNetwork(), this.getCustomId());
+                getChangeCidr(), getGuestVmCidr(), getDisplayNetwork(), getCustomId());
 
         if (result != null) {
-            NetworkResponse response = _responseGenerator.createNetworkResponse(ResponseView.Full, result);
+            NetworkResponse response = _responseGenerator.createNetworkResponse(ResponseView.Restricted, result);
             response.setResponseName(getCommandName());
             setResponseObject(response);
         } else {
@@ -207,8 +198,8 @@
 
     @Override
     public void checkUuid() {
-        if (this.getCustomId() != null) {
-            _uuidMgr.checkUuid(this.getCustomId(), Network.class);
+        if (getCustomId() != null) {
+            _uuidMgr.checkUuid(getCustomId(), Network.class);
         }
     }
 }