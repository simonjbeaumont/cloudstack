// Licensed to the Apache Software Foundation (ASF) under one
// or more contributor license agreements.  See the NOTICE file
// distributed with this work for additional information
// regarding copyright ownership.  The ASF licenses this file
// to you under the Apache License, Version 2.0 (the
// "License"); you may not use this file except in compliance
// with the License.  You may obtain a copy of the License at
//
//   http://www.apache.org/licenses/LICENSE-2.0
//
// Unless required by applicable law or agreed to in writing,
// software distributed under the License is distributed on an
// "AS IS" BASIS, WITHOUT WARRANTIES OR CONDITIONS OF ANY
// KIND, either express or implied.  See the License for the
// specific language governing permissions and limitations
// under the License.
package org.apache.cloudstack.api.command.user.network;

import org.apache.cloudstack.api.APICommand;
import org.apache.cloudstack.api.ApiConstants;
import org.apache.cloudstack.api.ApiErrorCode;
import org.apache.cloudstack.api.BaseCmd;
import org.apache.cloudstack.api.Parameter;
import org.apache.cloudstack.api.ServerApiException;
import org.apache.cloudstack.api.response.*;
import org.apache.log4j.Logger;

import com.cloud.exception.ConcurrentOperationException;
import com.cloud.exception.InsufficientCapacityException;
import com.cloud.exception.InvalidParameterValueException;
import com.cloud.exception.ResourceAllocationException;
import com.cloud.network.Network;
import com.cloud.network.Network.GuestType;
import com.cloud.offering.NetworkOffering;
import com.cloud.user.UserContext;

@APICommand(name = "createNetwork", description="Creates a network", responseObject=NetworkResponse.class)
public class CreateNetworkCmd extends BaseCmd {
    public static final Logger s_logger = Logger.getLogger(CreateNetworkCmd.class.getName());

    private static final String s_name = "createnetworkresponse";

    /////////////////////////////////////////////////////
    //////////////// API parameters /////////////////////
    /////////////////////////////////////////////////////

    @Parameter(name=ApiConstants.NAME, type=CommandType.STRING, required=true, description="the name of the network")
    private String name;

    @Parameter(name=ApiConstants.DISPLAY_TEXT, type=CommandType.STRING, required=true, description="the display text of the network")
    private String displayText;

    @Parameter(name=ApiConstants.NETWORK_OFFERING_ID, type=CommandType.UUID, entityType = NetworkOfferingResponse.class,
            required=true, description="the network offering id")
    private Long networkOfferingId;

    @Parameter(name=ApiConstants.ZONE_ID, type=CommandType.UUID, entityType = ZoneResponse.class,
            required=true, description="the Zone ID for the network")
    private Long zoneId;

    @Parameter(name=ApiConstants.PHYSICAL_NETWORK_ID, type=CommandType.UUID, entityType = PhysicalNetworkResponse.class,
            description="the Physical Network ID the network belongs to")
    private Long physicalNetworkId;

    @Parameter(name=ApiConstants.GATEWAY, type=CommandType.STRING, description="the gateway of the network. Required " +
            "for Shared networks and Isolated networks when it belongs to VPC")
    private String gateway;

    @Parameter(name=ApiConstants.NETMASK, type=CommandType.STRING, description="the netmask of the network. Required " +
            "for Shared networks and Isolated networks when it belongs to VPC")
    private String netmask;

    @Parameter(name=ApiConstants.START_IP, type=CommandType.STRING, description="the beginning IP address in the network IP range")
    private String startIp;

    @Parameter(name=ApiConstants.END_IP, type=CommandType.STRING, description="the ending IP address in the network IP" +
            " range. If not specified, will be defaulted to startIP")
    private String endIp;

    @Parameter(name=ApiConstants.VLAN, type=CommandType.STRING, description="the ID or VID of the network")
    private String vlan;

    @Parameter(name=ApiConstants.NETWORK_DOMAIN, type=CommandType.STRING, description="network domain")
    private String networkDomain;

    @Parameter(name=ApiConstants.ACL_TYPE, type=CommandType.STRING, description="Access control type; supported values" +
            " are account and domain. In 3.0 all shared networks should have aclType=Domain, and all Isolated networks" +
            " - Account. Account means that only the account owner can use the network, domain - all accouns in the domain can use the network")
    private String aclType;

    @Parameter(name=ApiConstants.ACCOUNT, type=CommandType.STRING, description="account who will own the network")
    private String accountName;

    @Parameter(name=ApiConstants.PROJECT_ID, type=CommandType.UUID, entityType = ProjectResponse.class,
            description="an optional project for the ssh key")
    private Long projectId;

    @Parameter(name=ApiConstants.DOMAIN_ID, type=CommandType.UUID, entityType = DomainResponse.class,
            description="domain ID of the account owning a network")
    private Long domainId;

    @Parameter(name=ApiConstants.SUBDOMAIN_ACCESS, type=CommandType.BOOLEAN, description="Defines whether to allow" +
            " subdomains to use networks dedicated to their parent domain(s). Should be used with aclType=Domain, defaulted to allow.subdomain.network.access global config if not specified")
    private Boolean subdomainAccess;

    @Parameter(name=ApiConstants.VPC_ID, type=CommandType.UUID, entityType = VpcResponse.class,
            description="the VPC network belongs to")
    private Long vpcId;

    @Parameter(name=ApiConstants.START_IPV6, type=CommandType.STRING, description="the beginning IPv6 address in the IPv6 network range")
    private String startIpv6;

    @Parameter(name=ApiConstants.END_IPV6, type=CommandType.STRING, description="the ending IPv6 address in the IPv6 network range")
    private String endIpv6;

    @Parameter(name=ApiConstants.IP6_GATEWAY, type=CommandType.STRING, description="the gateway of the IPv6 network. Required " +
            "for Shared networks and Isolated networks when it belongs to VPC")
    private String ip6Gateway;
    
    @Parameter(name=ApiConstants.IP6_CIDR, type=CommandType.STRING, description="the CIDR of IPv6 network, must be at least /64")
    private String ip6Cidr;

<<<<<<< HEAD
    @Parameter(name=ApiConstants.DISPLAY_NETWORK, type=CommandType.BOOLEAN, description="an optional field, whether to the display the network to the end user or not.")
    private Boolean displayNetwork;

=======
    @Parameter(name=ApiConstants.ACL_ID, type=CommandType.UUID, entityType = NetworkACLResponse.class,
            description="Network ACL Id associated for the network")
    private Long aclId;
>>>>>>> 78ffb7ae
    /////////////////////////////////////////////////////
    /////////////////// Accessors ///////////////////////
    /////////////////////////////////////////////////////
    public Long getNetworkOfferingId() {
        return networkOfferingId;
    }

    public String getGateway() {
        return gateway;
    }

    public String getVlan() {
        return vlan;
    }

    public String getAccountName() {
        return accountName;
    }

    public Long getDomainId() {
        return domainId;
    }

    public String getNetmask() {
        return netmask;
    }

    public String getStartIp() {
        return startIp;
    }

    public String getEndIp() {
        return endIp;
    }

    public String getNetworkName() {
        return name;
    }

    public String getDisplayText() {
        return displayText;
    }

    public String getNetworkDomain() {
        return networkDomain;
    }

    public Long getProjectId() {
        return projectId;
    }

    public String getAclType() {
        return aclType;
    }

    public Boolean getSubdomainAccess() {
        return subdomainAccess;
    }

    public Long getVpcId() {
        return vpcId;
    }

    public Boolean getDisplayNetwork() {
        return displayNetwork;
    }

    public Long getZoneId() {
        Long physicalNetworkId = getPhysicalNetworkId();

        if (physicalNetworkId == null && zoneId == null) {
            throw new InvalidParameterValueException("Zone id is required");
        }

        return zoneId;
    }

    public Long getPhysicalNetworkId() {
        NetworkOffering offering = _configService.getNetworkOffering(networkOfferingId);
        if (offering == null) {
            throw new InvalidParameterValueException("Unable to find network offering by id " + networkOfferingId);
        }

        if (physicalNetworkId != null) {
            if (offering.getGuestType() == GuestType.Shared) {
                return physicalNetworkId;
            } else {
                throw new InvalidParameterValueException("Physical network id can be specified for networks of guest ip type " + GuestType.Shared + " only.");
            }
        } else {
            if (zoneId == null) {
                throw new InvalidParameterValueException("ZoneId is required as physicalNetworkId is null");
            }
            return _networkService.findPhysicalNetworkId(zoneId, offering.getTags(), offering.getTrafficType());
        }
    }

    public String getStartIpv6() {
    	if (startIpv6 == null) {
    		return null;
    	}
        return startIpv6.toLowerCase();
    }

    public String getEndIpv6() {
    	if (endIpv6 == null) {
    		return null;
    	}
        return endIpv6.toLowerCase();
    }

    public String getIp6Gateway() {
    	if (ip6Gateway == null) {
    		return null;
    	}
        return ip6Gateway.toLowerCase();
    }

    public String getIp6Cidr() {
    	if (ip6Cidr == null) {
    		return null;
    	}
        return ip6Cidr.toLowerCase();
    }

    public Long getAclId() {
        return aclId;
    }

    /////////////////////////////////////////////////////
    /////////////// API Implementation///////////////////
    /////////////////////////////////////////////////////
    @Override
    public String getCommandName() {
        return s_name;
    }

    @Override
    public long getEntityOwnerId() {
        Long accountId = finalyzeAccountId(accountName, domainId, projectId, true);
        if (accountId == null) {
            return UserContext.current().getCaller().getId();
        }

        return accountId;
    }

    @Override
    // an exception thrown by createNetwork() will be caught by the dispatcher.
    public void execute() throws InsufficientCapacityException, ConcurrentOperationException, ResourceAllocationException{
        Network result = _networkService.createGuestNetwork(this);
        if (result != null) {
            NetworkResponse response = _responseGenerator.createNetworkResponse(result);
            response.setResponseName(getCommandName());
            this.setResponseObject(response);
        }else {
            throw new ServerApiException(ApiErrorCode.INTERNAL_ERROR, "Failed to create network");
        }
    }
}<|MERGE_RESOLUTION|>--- conflicted
+++ resolved
@@ -120,15 +120,12 @@
     @Parameter(name=ApiConstants.IP6_CIDR, type=CommandType.STRING, description="the CIDR of IPv6 network, must be at least /64")
     private String ip6Cidr;
 
-<<<<<<< HEAD
     @Parameter(name=ApiConstants.DISPLAY_NETWORK, type=CommandType.BOOLEAN, description="an optional field, whether to the display the network to the end user or not.")
     private Boolean displayNetwork;
 
-=======
     @Parameter(name=ApiConstants.ACL_ID, type=CommandType.UUID, entityType = NetworkACLResponse.class,
             description="Network ACL Id associated for the network")
     private Long aclId;
->>>>>>> 78ffb7ae
     /////////////////////////////////////////////////////
     /////////////////// Accessors ///////////////////////
     /////////////////////////////////////////////////////
