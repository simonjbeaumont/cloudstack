--- conflicted
+++ resolved
@@ -45,15 +45,9 @@
 import com.cloud.network.security.SecurityRule;
 import com.cloud.utils.StringUtils;
 
-<<<<<<< HEAD
-@APICommand(name = "authorizeSecurityGroupIngress", responseObject = SecurityGroupRuleResponse.class, description = "Authorizes a particular ingress rule for this security group", entityType = { IAMEntityType.SecurityGroup })
-=======
-@APICommand(name = "authorizeSecurityGroupIngress",
-            responseObject = SecurityGroupRuleResponse.class,
-            description = "Authorizes a particular ingress rule for this security group",
+@APICommand(name = "authorizeSecurityGroupIngress", responseObject = SecurityGroupRuleResponse.class, description = "Authorizes a particular ingress rule for this security group", entityType = {IAMEntityType.SecurityGroup},
             requestHasSensitiveInfo = false,
             responseHasSensitiveInfo = false)
->>>>>>> 63e3eea7
 @SuppressWarnings("rawtypes")
 public class AuthorizeSecurityGroupIngressCmd extends BaseAsyncCmd {
     public static final Logger s_logger = Logger.getLogger(AuthorizeSecurityGroupIngressCmd.class.getName());
