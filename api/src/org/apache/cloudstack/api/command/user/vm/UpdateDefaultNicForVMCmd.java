--- conflicted
+++ resolved
@@ -40,13 +40,8 @@
 import com.cloud.user.Account;
 import com.cloud.uservm.UserVm;
 
-<<<<<<< HEAD
-
-@APICommand(name = "updateDefaultNicForVirtualMachine", description = "Changes the default NIC on a VM", responseObject = UserVmResponse.class, responseView = ResponseView.Restricted, entityType = { IAMEntityType.VirtualMachine })
-=======
-@APICommand(name = "updateDefaultNicForVirtualMachine", description = "Changes the default NIC on a VM", responseObject = UserVmResponse.class,
+@APICommand(name = "updateDefaultNicForVirtualMachine", description = "Changes the default NIC on a VM", responseObject = UserVmResponse.class, responseView = ResponseView.Restricted, entityType = {IAMEntityType.VirtualMachine},
         requestHasSensitiveInfo = false, responseHasSensitiveInfo = true)
->>>>>>> 63e3eea7
 public class UpdateDefaultNicForVMCmd extends BaseAsyncCmd {
     public static final Logger s_logger = Logger.getLogger(UpdateDefaultNicForVMCmd.class);
     private static final String s_name = "updatedefaultnicforvirtualmachineresponse";
