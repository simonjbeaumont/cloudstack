// Licensed to the Apache Software Foundation (ASF) under one
// or more contributor license agreements.  See the NOTICE file
// distributed with this work for additional information
// regarding copyright ownership.  The ASF licenses this file
// to you under the Apache License, Version 2.0 (the
// "License"); you may not use this file except in compliance
// with the License.  You may obtain a copy of the License at
//
//   http://www.apache.org/licenses/LICENSE-2.0
//
// Unless required by applicable law or agreed to in writing,
// software distributed under the License is distributed on an
// "AS IS" BASIS, WITHOUT WARRANTIES OR CONDITIONS OF ANY
// KIND, either express or implied.  See the License for the
// specific language governing permissions and limitations
// under the License.
package org.apache.cloudstack.api.command.user.vm;

import java.util.ArrayList;
import java.util.EnumSet;

import org.apache.log4j.Logger;

<<<<<<< HEAD
import org.apache.cloudstack.acl.AclEntityType;
import org.apache.cloudstack.acl.SecurityChecker.AccessType;
import org.apache.cloudstack.api.ACL;
=======
>>>>>>> da8ee45a
import org.apache.cloudstack.api.APICommand;
import org.apache.cloudstack.api.ApiConstants;
import org.apache.cloudstack.api.ApiConstants.VMDetails;
import org.apache.cloudstack.api.ApiErrorCode;
import org.apache.cloudstack.api.BaseAsyncCmd;
import org.apache.cloudstack.api.Parameter;
<<<<<<< HEAD
import org.apache.cloudstack.api.ResponseObject.ResponseView;
=======
>>>>>>> da8ee45a
import org.apache.cloudstack.api.ServerApiException;
import org.apache.cloudstack.api.response.NicResponse;
import org.apache.cloudstack.api.response.UserVmResponse;
import org.apache.cloudstack.context.CallContext;

import com.cloud.event.EventTypes;
import com.cloud.user.Account;
import com.cloud.uservm.UserVm;

<<<<<<< HEAD
@APICommand(name = "updateDefaultNicForVirtualMachine", description = "Changes the default NIC on a VM", responseObject = UserVmResponse.class, responseView = ResponseView.Restricted, entityType = { AclEntityType.VirtualMachine })

=======
@APICommand(name = "updateDefaultNicForVirtualMachine", description = "Changes the default NIC on a VM", responseObject = UserVmResponse.class)
>>>>>>> da8ee45a
public class UpdateDefaultNicForVMCmd extends BaseAsyncCmd {
    public static final Logger s_logger = Logger.getLogger(UpdateDefaultNicForVMCmd.class);
    private static final String s_name = "updatedefaultnicforvirtualmachineresponse";

    /////////////////////////////////////////////////////
    //////////////// API parameters /////////////////////
    /////////////////////////////////////////////////////

<<<<<<< HEAD
    @ACL(accessType = AccessType.OperateEntry)
    @Parameter(name=ApiConstants.VIRTUAL_MACHINE_ID, type=CommandType.UUID, entityType=UserVmResponse.class,
            required=true, description="Virtual Machine ID")
=======
    @Parameter(name = ApiConstants.VIRTUAL_MACHINE_ID, type = CommandType.UUID, entityType = UserVmResponse.class, required = true, description = "Virtual Machine ID")
>>>>>>> da8ee45a
    private Long vmId;

    @Parameter(name = ApiConstants.NIC_ID, type = CommandType.UUID, entityType = NicResponse.class, required = true, description = "NIC ID")
    private Long nicId;

    /////////////////////////////////////////////////////
    /////////////////// Accessors ///////////////////////
    /////////////////////////////////////////////////////

    public Long getVmId() {
        return vmId;
    }

    public Long getNicId() {
        return nicId;
    }

    /////////////////////////////////////////////////////
    /////////////// API Implementation///////////////////
    /////////////////////////////////////////////////////

    @Override
    public String getCommandName() {
        return s_name;
    }

    public static String getResultObjectName() {
        return "virtualmachine";
    }

    @Override
    public String getEventType() {
        return EventTypes.EVENT_NIC_UPDATE;
    }

    @Override
    public String getEventDescription() {
        return "Updating NIC " + getNicId() + " on user vm: " + getVmId();
    }

<<<<<<< HEAD

=======
>>>>>>> da8ee45a
    @Override
    public long getEntityOwnerId() {
        UserVm vm = _responseGenerator.findUserVmById(getVmId());
        if (vm == null) {
            return Account.ACCOUNT_ID_SYSTEM; // bad id given, parent this command to SYSTEM so ERROR events are tracked
        }
        return vm.getAccountId();
    }

    @Override
    public void execute() {
        CallContext.current().setEventDetails("Vm Id: " + getVmId() + " Nic Id: " + getNicId());
        UserVm result = _userVmService.updateDefaultNicForVirtualMachine(this);
        ArrayList<VMDetails> dc = new ArrayList<VMDetails>();
        dc.add(VMDetails.valueOf("nics"));
        EnumSet<VMDetails> details = EnumSet.copyOf(dc);
<<<<<<< HEAD
        if (result != null){
            UserVmResponse response = _responseGenerator.createUserVmResponse(ResponseView.Restricted, "virtualmachine", details, result).get(0);
            response.setResponseName(getCommandName());
            setResponseObject(response);
=======
        if (result != null) {
            UserVmResponse response = _responseGenerator.createUserVmResponse("virtualmachine", details, result).get(0);
            response.setResponseName(getCommandName());
            this.setResponseObject(response);
>>>>>>> da8ee45a
        } else {
            throw new ServerApiException(ApiErrorCode.INTERNAL_ERROR, "Failed to set default nic for VM. Refer to server logs for details.");
        }
    }
}<|MERGE_RESOLUTION|>--- conflicted
+++ resolved
@@ -21,22 +21,16 @@
 
 import org.apache.log4j.Logger;
 
-<<<<<<< HEAD
 import org.apache.cloudstack.acl.AclEntityType;
 import org.apache.cloudstack.acl.SecurityChecker.AccessType;
 import org.apache.cloudstack.api.ACL;
-=======
->>>>>>> da8ee45a
 import org.apache.cloudstack.api.APICommand;
 import org.apache.cloudstack.api.ApiConstants;
 import org.apache.cloudstack.api.ApiConstants.VMDetails;
 import org.apache.cloudstack.api.ApiErrorCode;
 import org.apache.cloudstack.api.BaseAsyncCmd;
 import org.apache.cloudstack.api.Parameter;
-<<<<<<< HEAD
 import org.apache.cloudstack.api.ResponseObject.ResponseView;
-=======
->>>>>>> da8ee45a
 import org.apache.cloudstack.api.ServerApiException;
 import org.apache.cloudstack.api.response.NicResponse;
 import org.apache.cloudstack.api.response.UserVmResponse;
@@ -46,12 +40,8 @@
 import com.cloud.user.Account;
 import com.cloud.uservm.UserVm;
 
-<<<<<<< HEAD
+
 @APICommand(name = "updateDefaultNicForVirtualMachine", description = "Changes the default NIC on a VM", responseObject = UserVmResponse.class, responseView = ResponseView.Restricted, entityType = { AclEntityType.VirtualMachine })
-
-=======
-@APICommand(name = "updateDefaultNicForVirtualMachine", description = "Changes the default NIC on a VM", responseObject = UserVmResponse.class)
->>>>>>> da8ee45a
 public class UpdateDefaultNicForVMCmd extends BaseAsyncCmd {
     public static final Logger s_logger = Logger.getLogger(UpdateDefaultNicForVMCmd.class);
     private static final String s_name = "updatedefaultnicforvirtualmachineresponse";
@@ -60,13 +50,9 @@
     //////////////// API parameters /////////////////////
     /////////////////////////////////////////////////////
 
-<<<<<<< HEAD
     @ACL(accessType = AccessType.OperateEntry)
     @Parameter(name=ApiConstants.VIRTUAL_MACHINE_ID, type=CommandType.UUID, entityType=UserVmResponse.class,
             required=true, description="Virtual Machine ID")
-=======
-    @Parameter(name = ApiConstants.VIRTUAL_MACHINE_ID, type = CommandType.UUID, entityType = UserVmResponse.class, required = true, description = "Virtual Machine ID")
->>>>>>> da8ee45a
     private Long vmId;
 
     @Parameter(name = ApiConstants.NIC_ID, type = CommandType.UUID, entityType = NicResponse.class, required = true, description = "NIC ID")
@@ -104,18 +90,14 @@
 
     @Override
     public String getEventDescription() {
-        return "Updating NIC " + getNicId() + " on user vm: " + getVmId();
+        return  "Updating NIC " + getNicId() + " on user vm: " + getVmId();
     }
 
-<<<<<<< HEAD
-
-=======
->>>>>>> da8ee45a
     @Override
     public long getEntityOwnerId() {
         UserVm vm = _responseGenerator.findUserVmById(getVmId());
         if (vm == null) {
-            return Account.ACCOUNT_ID_SYSTEM; // bad id given, parent this command to SYSTEM so ERROR events are tracked
+             return Account.ACCOUNT_ID_SYSTEM; // bad id given, parent this command to SYSTEM so ERROR events are tracked
         }
         return vm.getAccountId();
     }
@@ -127,17 +109,10 @@
         ArrayList<VMDetails> dc = new ArrayList<VMDetails>();
         dc.add(VMDetails.valueOf("nics"));
         EnumSet<VMDetails> details = EnumSet.copyOf(dc);
-<<<<<<< HEAD
         if (result != null){
             UserVmResponse response = _responseGenerator.createUserVmResponse(ResponseView.Restricted, "virtualmachine", details, result).get(0);
             response.setResponseName(getCommandName());
             setResponseObject(response);
-=======
-        if (result != null) {
-            UserVmResponse response = _responseGenerator.createUserVmResponse("virtualmachine", details, result).get(0);
-            response.setResponseName(getCommandName());
-            this.setResponseObject(response);
->>>>>>> da8ee45a
         } else {
             throw new ServerApiException(ApiErrorCode.INTERNAL_ERROR, "Failed to set default nic for VM. Refer to server logs for details.");
         }
