// Licensed to the Apache Software Foundation (ASF) under one
// or more contributor license agreements.  See the NOTICE file
// distributed with this work for additional information
// regarding copyright ownership.  The ASF licenses this file
// to you under the Apache License, Version 2.0 (the
// "License"); you may not use this file except in compliance
// with the License.  You may obtain a copy of the License at
//
//   http://www.apache.org/licenses/LICENSE-2.0
//
// Unless required by applicable law or agreed to in writing,
// software distributed under the License is distributed on an
// "AS IS" BASIS, WITHOUT WARRANTIES OR CONDITIONS OF ANY
// KIND, either express or implied.  See the License for the
// specific language governing permissions and limitations
// under the License.

package org.apache.cloudstack.api.command.user.vm;

import org.apache.log4j.Logger;

<<<<<<< HEAD
import org.apache.cloudstack.api.APICommand;
=======
>>>>>>> ab5f5809
import org.apache.cloudstack.api.ApiCommandJobType;
import org.apache.cloudstack.api.ApiConstants;
import org.apache.cloudstack.api.ApiErrorCode;
import org.apache.cloudstack.api.BaseAsyncCmd;
import org.apache.cloudstack.api.Parameter;
import org.apache.cloudstack.api.ServerApiException;
import org.apache.cloudstack.api.response.DomainResponse;
import org.apache.cloudstack.api.response.ProjectResponse;
<<<<<<< HEAD
import org.apache.cloudstack.api.response.UserVmResponse;
import org.apache.cloudstack.context.CallContext;

=======

import com.cloud.user.Account;
import com.cloud.user.UserContext;
import com.cloud.uservm.UserVm;
>>>>>>> ab5f5809
import com.cloud.event.EventTypes;
import com.cloud.exception.InsufficientCapacityException;
import com.cloud.exception.ResourceUnavailableException;
import com.cloud.user.Account;
import com.cloud.uservm.UserVm;

@APICommand(name = "resetSSHKeyForVirtualMachine", responseObject = UserVmResponse.class, description = "Resets the SSH Key for virtual machine. " +
        "The virtual machine must be in a \"Stopped\" state. [async]")
public class ResetVMSSHKeyCmd extends BaseAsyncCmd {

    public static final Logger s_logger = Logger.getLogger(ResetVMSSHKeyCmd.class.getName());

    private static final String s_name = "resetSSHKeyforvirtualmachineresponse";

    /////////////////////////////////////////////////////
    //////////////// API parameters /////////////////////
    /////////////////////////////////////////////////////

    @Parameter(name = ApiConstants.ID, type = CommandType.UUID, entityType = UserVmResponse.class, required = true, description = "The ID of the virtual machine")
    private Long id;

    @Parameter(name = ApiConstants.SSH_KEYPAIR, type = CommandType.STRING, required = true, description = "name of the ssh key pair used to login to the virtual machine")
    private String name;


    //Owner information
    @Parameter(name = ApiConstants.ACCOUNT, type = CommandType.STRING, description = "an optional account for the ssh key. Must be used with domainId.")
    private String accountName;

    @Parameter(name = ApiConstants.DOMAIN_ID, type = CommandType.UUID, entityType = DomainResponse.class, description = "an optional domainId for the virtual machine. If the account parameter is used, domainId must also be used.")
    private Long domainId;

    @Parameter(name = ApiConstants.PROJECT_ID, type = CommandType.UUID, entityType = ProjectResponse.class, description = "an optional project for the ssh key")
    private Long projectId;


    /////////////////////////////////////////////////////
    /////////////////// Accessors ///////////////////////
    /////////////////////////////////////////////////////

    public String getName() {
        return name;
    }


    public Long getId() {
        return id;
    }

    public String getAccountName() {
        return accountName;
    }

    public Long getDomainId() {
        return domainId;
    }

    public Long getProjectId() {
        return projectId;
    }

    /////////////////////////////////////////////////////
    /////////////// API Implementation///////////////////
    /////////////////////////////////////////////////////


    @Override
    public String getEventType() {
        return EventTypes.EVENT_VM_RESETSSHKEY;
    }

    @Override
    public String getEventDescription() {
        return "resetting SSHKey for vm: " + getId();
    }

    public ApiCommandJobType getInstanceType() {
        return ApiCommandJobType.VirtualMachine;
    }


    @Override
    public String getCommandName() {
        return s_name;
    }

    @Override
    public long getEntityOwnerId() {
        UserVm vm = _responseGenerator.findUserVmById(getId());
        if (vm != null) {
            return vm.getAccountId();
        }

        return Account.ACCOUNT_ID_SYSTEM; // no account info given, parent this command to SYSTEM so ERROR events are tracked
    }

    public Long getInstanceId() {
        return getId();
    }


    @Override
    public void execute() throws ResourceUnavailableException,
            InsufficientCapacityException {

        CallContext.current().setEventDetails("Vm Id: " + getId());
        UserVm result = _userVmService.resetVMSSHKey(this);

        if (result != null) {
            UserVmResponse response = _responseGenerator.createUserVmResponse("virtualmachine", result).get(0);
            response.setResponseName(getCommandName());
            this.setResponseObject(response);
        } else {
            throw new ServerApiException(ApiErrorCode.INTERNAL_ERROR, "Failed to reset vm SSHKey");
        }
    }

}<|MERGE_RESOLUTION|>--- conflicted
+++ resolved
@@ -19,10 +19,7 @@
 
 import org.apache.log4j.Logger;
 
-<<<<<<< HEAD
 import org.apache.cloudstack.api.APICommand;
-=======
->>>>>>> ab5f5809
 import org.apache.cloudstack.api.ApiCommandJobType;
 import org.apache.cloudstack.api.ApiConstants;
 import org.apache.cloudstack.api.ApiErrorCode;
@@ -31,16 +28,9 @@
 import org.apache.cloudstack.api.ServerApiException;
 import org.apache.cloudstack.api.response.DomainResponse;
 import org.apache.cloudstack.api.response.ProjectResponse;
-<<<<<<< HEAD
 import org.apache.cloudstack.api.response.UserVmResponse;
 import org.apache.cloudstack.context.CallContext;
 
-=======
-
-import com.cloud.user.Account;
-import com.cloud.user.UserContext;
-import com.cloud.uservm.UserVm;
->>>>>>> ab5f5809
 import com.cloud.event.EventTypes;
 import com.cloud.exception.InsufficientCapacityException;
 import com.cloud.exception.ResourceUnavailableException;
@@ -117,6 +107,7 @@
         return "resetting SSHKey for vm: " + getId();
     }
 
+    @Override
     public ApiCommandJobType getInstanceType() {
         return ApiCommandJobType.VirtualMachine;
     }
@@ -137,6 +128,7 @@
         return Account.ACCOUNT_ID_SYSTEM; // no account info given, parent this command to SYSTEM so ERROR events are tracked
     }
 
+    @Override
     public Long getInstanceId() {
         return getId();
     }
@@ -152,7 +144,7 @@
         if (result != null) {
             UserVmResponse response = _responseGenerator.createUserVmResponse("virtualmachine", result).get(0);
             response.setResponseName(getCommandName());
-            this.setResponseObject(response);
+            setResponseObject(response);
         } else {
             throw new ServerApiException(ApiErrorCode.INTERNAL_ERROR, "Failed to reset vm SSHKey");
         }
