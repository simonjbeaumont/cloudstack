// Licensed to the Apache Software Foundation (ASF) under one
// or more contributor license agreements.  See the NOTICE file
// distributed with this work for additional information
// regarding copyright ownership.  The ASF licenses this file
// to you under the Apache License, Version 2.0 (the
// "License"); you may not use this file except in compliance
// with the License.  You may obtain a copy of the License at
//
//   http://www.apache.org/licenses/LICENSE-2.0
//
// Unless required by applicable law or agreed to in writing,
// software distributed under the License is distributed on an
// "AS IS" BASIS, WITHOUT WARRANTIES OR CONDITIONS OF ANY
// KIND, either express or implied.  See the License for the
// specific language governing permissions and limitations
// under the License.

package org.apache.cloudstack.api.command.user.tag;

import java.util.Collection;
import java.util.HashMap;
import java.util.Iterator;
import java.util.List;
import java.util.Map;

import org.apache.log4j.Logger;

import org.apache.cloudstack.acl.IAMEntityType;
import org.apache.cloudstack.api.APICommand;
import org.apache.cloudstack.api.ApiConstants;
import org.apache.cloudstack.api.ApiErrorCode;
import org.apache.cloudstack.api.BaseAsyncCmd;
import org.apache.cloudstack.api.Parameter;
import org.apache.cloudstack.api.ServerApiException;
import org.apache.cloudstack.api.response.SuccessResponse;

import com.cloud.event.EventTypes;
import com.cloud.server.ResourceTag;
import com.cloud.server.ResourceTag.ResourceObjectType;

<<<<<<< HEAD
@APICommand(name = "createTags", description = "Creates resource tag(s)", responseObject = SuccessResponse.class, since = "4.0.0", entityType = { IAMEntityType.ResourceTag })
=======
@APICommand(name = "createTags", description = "Creates resource tag(s)", responseObject = SuccessResponse.class, since = "4.0.0",
        requestHasSensitiveInfo = false, responseHasSensitiveInfo = false)
>>>>>>> 63e3eea7
public class CreateTagsCmd extends BaseAsyncCmd {
    public static final Logger s_logger = Logger.getLogger(CreateTagsCmd.class.getName());

    private static final String s_name = "createtagsresponse";

    // ///////////////////////////////////////////////////
    // ////////////// API parameters /////////////////////
    // ///////////////////////////////////////////////////

    @Parameter(name = ApiConstants.TAGS, type = CommandType.MAP, required = true, description = "Map of tags (key/value pairs)")
    private Map tag;

    @Parameter(name = ApiConstants.RESOURCE_TYPE, type = CommandType.STRING, required = true, description = "type of the resource")
    private String resourceType;

    @Parameter(name = ApiConstants.RESOURCE_IDS,
               type = CommandType.LIST,
               required = true,
               collectionType = CommandType.STRING,
               description = "list of resources to create the tags for")
    private List<String> resourceIds;

    @Parameter(name = ApiConstants.CUSTOMER, type = CommandType.STRING, description = "identifies client specific tag. "
        + "When the value is not null, the tag can't be used by cloudStack code internally")
    private String customer;

    /////////////////////////////////////////////////////
    /////////////////// Accessors ///////////////////////
    /////////////////////////////////////////////////////

    public ResourceObjectType getResourceType() {
        return _taggedResourceService.getResourceType(resourceType);
    }

    public Map<String, String> getTags() {
        Map<String, String> tagsMap = null;
        if (!tag.isEmpty()) {
            tagsMap = new HashMap<String, String>();
            Collection<?> servicesCollection = tag.values();
            Iterator<?> iter = servicesCollection.iterator();
            while (iter.hasNext()) {
                HashMap<String, String> services = (HashMap<String, String>)iter.next();
                String key = services.get("key");
                String value = services.get("value");
                tagsMap.put(key, value);
            }
        }
        return tagsMap;
    }

    public List<String> getResourceIds() {
        return resourceIds;
    }

    public String getCustomer() {
        return customer;
    }

    // ///////////////////////////////////////////////////
    // ///////////// API Implementation///////////////////
    // ///////////////////////////////////////////////////

    @Override
    public String getCommandName() {
        return s_name;
    }

    @Override
    public long getEntityOwnerId() {
        //FIXME - validate the owner here
        return 1;
    }

    @Override
    public void execute() {
        List<ResourceTag> tags = _taggedResourceService.createTags(getResourceIds(), getResourceType(), getTags(), getCustomer());

        if (tags != null && !tags.isEmpty()) {
            SuccessResponse response = new SuccessResponse(getCommandName());
            this.setResponseObject(response);
        } else {
            throw new ServerApiException(ApiErrorCode.INTERNAL_ERROR, "Failed to create tags");
        }
    }

    @Override
    public String getEventType() {
        return EventTypes.EVENT_TAGS_CREATE;
    }

    @Override
    public String getEventDescription() {
        return "creating tags";
    }
}<|MERGE_RESOLUTION|>--- conflicted
+++ resolved
@@ -38,12 +38,8 @@
 import com.cloud.server.ResourceTag;
 import com.cloud.server.ResourceTag.ResourceObjectType;
 
-<<<<<<< HEAD
-@APICommand(name = "createTags", description = "Creates resource tag(s)", responseObject = SuccessResponse.class, since = "4.0.0", entityType = { IAMEntityType.ResourceTag })
-=======
-@APICommand(name = "createTags", description = "Creates resource tag(s)", responseObject = SuccessResponse.class, since = "4.0.0",
+@APICommand(name = "createTags", description = "Creates resource tag(s)", responseObject = SuccessResponse.class, since = "4.0.0", entityType = {IAMEntityType.ResourceTag},
         requestHasSensitiveInfo = false, responseHasSensitiveInfo = false)
->>>>>>> 63e3eea7
 public class CreateTagsCmd extends BaseAsyncCmd {
     public static final Logger s_logger = Logger.getLogger(CreateTagsCmd.class.getName());
 
@@ -123,7 +119,7 @@
 
         if (tags != null && !tags.isEmpty()) {
             SuccessResponse response = new SuccessResponse(getCommandName());
-            this.setResponseObject(response);
+            setResponseObject(response);
         } else {
             throw new ServerApiException(ApiErrorCode.INTERNAL_ERROR, "Failed to create tags");
         }
