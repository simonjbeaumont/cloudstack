// Licensed to the Apache Software Foundation (ASF) under one
// or more contributor license agreements.  See the NOTICE file
// distributed with this work for additional information
// regarding copyright ownership.  The ASF licenses this file
// to you under the Apache License, Version 2.0 (the
// "License"); you may not use this file except in compliance
// with the License.  You may obtain a copy of the License at
//
//   http://www.apache.org/licenses/LICENSE-2.0
//
// Unless required by applicable law or agreed to in writing,
// software distributed under the License is distributed on an
// "AS IS" BASIS, WITHOUT WARRANTIES OR CONDITIONS OF ANY
// KIND, either express or implied.  See the License for the
// specific language governing permissions and limitations
// under the License.
package org.apache.cloudstack.api.command.user.vm;

import java.util.ArrayList;
import java.util.EnumSet;
import java.util.List;

import org.apache.log4j.Logger;

<<<<<<< HEAD
import org.apache.cloudstack.acl.AclEntityType;
=======
>>>>>>> da8ee45a
import org.apache.cloudstack.affinity.AffinityGroupResponse;
import org.apache.cloudstack.api.APICommand;
import org.apache.cloudstack.api.ApiCommandJobType;
import org.apache.cloudstack.api.ApiConstants;
import org.apache.cloudstack.api.ApiConstants.VMDetails;
import org.apache.cloudstack.api.BaseListTaggedResourcesCmd;
import org.apache.cloudstack.api.Parameter;
import org.apache.cloudstack.api.ResponseObject.ResponseView;
import org.apache.cloudstack.api.response.InstanceGroupResponse;
import org.apache.cloudstack.api.response.IsoVmResponse;
import org.apache.cloudstack.api.response.ListResponse;
import org.apache.cloudstack.api.response.NetworkResponse;
import org.apache.cloudstack.api.response.TemplateResponse;
import org.apache.cloudstack.api.response.UserVmResponse;
import org.apache.cloudstack.api.response.VpcResponse;
import org.apache.cloudstack.api.response.ZoneResponse;

import com.cloud.exception.InvalidParameterValueException;

<<<<<<< HEAD

@APICommand(name = "listVirtualMachines", description = "List the virtual machines owned by the account.", responseObject = UserVmResponse.class, responseView = ResponseView.Restricted, entityType = { AclEntityType.VirtualMachine })
=======
@APICommand(name = "listVirtualMachines", description = "List the virtual machines owned by the account.", responseObject = UserVmResponse.class)
>>>>>>> da8ee45a
public class ListVMsCmd extends BaseListTaggedResourcesCmd {
    public static final Logger s_logger = Logger.getLogger(ListVMsCmd.class.getName());

    private static final String s_name = "listvirtualmachinesresponse";

    /////////////////////////////////////////////////////
    //////////////// API parameters /////////////////////
    /////////////////////////////////////////////////////

    @Parameter(name = ApiConstants.GROUP_ID, type = CommandType.UUID, entityType = InstanceGroupResponse.class, description = "the group ID")
    private Long groupId;

<<<<<<< HEAD
    @Parameter(name=ApiConstants.ID, type=CommandType.UUID, entityType=UserVmResponse.class,
            description="the ID of the virtual machine")
=======
    @Parameter(name = ApiConstants.HOST_ID, type = CommandType.UUID, entityType = HostResponse.class, description = "the host ID")
    private Long hostId;

    @Parameter(name = ApiConstants.ID, type = CommandType.UUID, entityType = UserVmResponse.class, description = "the ID of the virtual machine")
>>>>>>> da8ee45a
    private Long id;

    @Parameter(name = ApiConstants.NAME, type = CommandType.STRING, description = "name of the virtual machine")
    private String name;

<<<<<<< HEAD
    @Parameter(name=ApiConstants.STATE, type=CommandType.STRING, description="state of the virtual machine")
=======
    @Parameter(name = ApiConstants.POD_ID, type = CommandType.UUID, entityType = PodResponse.class, description = "the pod ID")
    private Long podId;

    @Parameter(name = ApiConstants.STATE, type = CommandType.STRING, description = "state of the virtual machine")
>>>>>>> da8ee45a
    private String state;

    @Parameter(name = ApiConstants.ZONE_ID, type = CommandType.UUID, entityType = ZoneResponse.class, description = "the availability zone ID")
    private Long zoneId;

<<<<<<< HEAD
    @Parameter(name=ApiConstants.NETWORK_ID, type=CommandType.UUID, entityType=NetworkResponse.class,
            description="list by network id")
=======
    @Parameter(name = ApiConstants.FOR_VIRTUAL_NETWORK,
               type = CommandType.BOOLEAN,
               description = "list by network type; true if need to list vms using Virtual Network, false otherwise")
    private Boolean forVirtualNetwork;

    @Parameter(name = ApiConstants.NETWORK_ID, type = CommandType.UUID, entityType = NetworkResponse.class, description = "list by network id")
>>>>>>> da8ee45a
    private Long networkId;

    @Parameter(name = ApiConstants.HYPERVISOR, type = CommandType.STRING, description = "the target hypervisor for the template")
    private String hypervisor;

<<<<<<< HEAD
    @Parameter(name=ApiConstants.DETAILS, type=CommandType.LIST, collectionType=CommandType.STRING,
            description="comma separated list of host details requested, " +
            "value can be a list of [all, group, nics, stats, secgrp, tmpl, servoff, iso, volume, min, affgrp]." +
                    " If no parameter is passed in, the details will be defaulted to all" )
=======
    @Parameter(name = ApiConstants.STORAGE_ID,
               type = CommandType.UUID,
               entityType = StoragePoolResponse.class,
               description = "the storage ID where vm's volumes belong to")
    private Long storageId;

    @Parameter(name = ApiConstants.DETAILS,
               type = CommandType.LIST,
               collectionType = CommandType.STRING,
               description = "comma separated list of host details requested, "
                   + "value can be a list of [all, group, nics, stats, secgrp, tmpl, servoff, diskoff, iso, volume, min, affgrp]."
                   + " If no parameter is passed in, the details will be defaulted to all")
>>>>>>> da8ee45a
    private List<String> viewDetails;

    @Parameter(name = ApiConstants.TEMPLATE_ID, type = CommandType.UUID, entityType = TemplateResponse.class, description = "list vms by template")
    private Long templateId;

    @Parameter(name = ApiConstants.ISO_ID, type = CommandType.UUID, entityType = IsoVmResponse.class, description = "list vms by iso")
    private Long isoId;

    @Parameter(name = ApiConstants.VPC_ID, type = CommandType.UUID, entityType = VpcResponse.class, description = "list vms by vpc")
    private Long vpcId;

    @Parameter(name = ApiConstants.AFFINITY_GROUP_ID, type = CommandType.UUID, entityType = AffinityGroupResponse.class, description = "list vms by affinity group")
    private Long affinityGroupId;

    /////////////////////////////////////////////////////
    /////////////////// Accessors ///////////////////////
    /////////////////////////////////////////////////////

    public Long getGroupId() {
        return groupId;
    }

    public Long getId() {
        return id;
    }

    public String getName() {
        return name;
    }

    public String getState() {
        return state;
    }

    public Long getZoneId() {
        return zoneId;
    }


    public Long getNetworkId() {
        return networkId;
    }

    public String getHypervisor() {
        return hypervisor;
    }


    public Long getTemplateId() {
        return templateId;
    }

    public Long getIsoId() {
        return isoId;
    }

    public Long getVpcId() {
        return vpcId;
    }

    public Long getAffinityGroupId() {
        return affinityGroupId;
    }

    public EnumSet<VMDetails> getDetails() throws InvalidParameterValueException {
        EnumSet<VMDetails> dv;
        if (viewDetails == null || viewDetails.size() <= 0) {
            dv = EnumSet.of(VMDetails.all);
        } else {
            try {
                ArrayList<VMDetails> dc = new ArrayList<VMDetails>();
                for (String detail : viewDetails) {
                    dc.add(VMDetails.valueOf(detail));
                }
                dv = EnumSet.copyOf(dc);
            } catch (IllegalArgumentException e) {
                throw new InvalidParameterValueException("The details parameter contains a non permitted value. The allowed values are " + EnumSet.allOf(VMDetails.class));
            }
        }
        return dv;
    }

    /////////////////////////////////////////////////////
    /////////////// API Implementation///////////////////
    /////////////////////////////////////////////////////
    @Override
    public String getCommandName() {
        return s_name;
    }

    @Override
    public ApiCommandJobType getInstanceType() {
        return ApiCommandJobType.VirtualMachine;
    }

    @Override
    public void execute() {
        ListResponse<UserVmResponse> response = _queryService.searchForUserVMs(this);
        response.setResponseName(getCommandName());
        setResponseObject(response);
    }
}<|MERGE_RESOLUTION|>--- conflicted
+++ resolved
@@ -22,10 +22,7 @@
 
 import org.apache.log4j.Logger;
 
-<<<<<<< HEAD
 import org.apache.cloudstack.acl.AclEntityType;
-=======
->>>>>>> da8ee45a
 import org.apache.cloudstack.affinity.AffinityGroupResponse;
 import org.apache.cloudstack.api.APICommand;
 import org.apache.cloudstack.api.ApiCommandJobType;
@@ -34,10 +31,13 @@
 import org.apache.cloudstack.api.BaseListTaggedResourcesCmd;
 import org.apache.cloudstack.api.Parameter;
 import org.apache.cloudstack.api.ResponseObject.ResponseView;
+import org.apache.cloudstack.api.response.HostResponse;
 import org.apache.cloudstack.api.response.InstanceGroupResponse;
 import org.apache.cloudstack.api.response.IsoVmResponse;
 import org.apache.cloudstack.api.response.ListResponse;
 import org.apache.cloudstack.api.response.NetworkResponse;
+import org.apache.cloudstack.api.response.PodResponse;
+import org.apache.cloudstack.api.response.StoragePoolResponse;
 import org.apache.cloudstack.api.response.TemplateResponse;
 import org.apache.cloudstack.api.response.UserVmResponse;
 import org.apache.cloudstack.api.response.VpcResponse;
@@ -45,12 +45,8 @@
 
 import com.cloud.exception.InvalidParameterValueException;
 
-<<<<<<< HEAD
 
 @APICommand(name = "listVirtualMachines", description = "List the virtual machines owned by the account.", responseObject = UserVmResponse.class, responseView = ResponseView.Restricted, entityType = { AclEntityType.VirtualMachine })
-=======
-@APICommand(name = "listVirtualMachines", description = "List the virtual machines owned by the account.", responseObject = UserVmResponse.class)
->>>>>>> da8ee45a
 public class ListVMsCmd extends BaseListTaggedResourcesCmd {
     public static final Logger s_logger = Logger.getLogger(ListVMsCmd.class.getName());
 
@@ -63,55 +59,35 @@
     @Parameter(name = ApiConstants.GROUP_ID, type = CommandType.UUID, entityType = InstanceGroupResponse.class, description = "the group ID")
     private Long groupId;
 
-<<<<<<< HEAD
-    @Parameter(name=ApiConstants.ID, type=CommandType.UUID, entityType=UserVmResponse.class,
-            description="the ID of the virtual machine")
-=======
     @Parameter(name = ApiConstants.HOST_ID, type = CommandType.UUID, entityType = HostResponse.class, description = "the host ID")
     private Long hostId;
 
     @Parameter(name = ApiConstants.ID, type = CommandType.UUID, entityType = UserVmResponse.class, description = "the ID of the virtual machine")
->>>>>>> da8ee45a
     private Long id;
 
     @Parameter(name = ApiConstants.NAME, type = CommandType.STRING, description = "name of the virtual machine")
     private String name;
 
-<<<<<<< HEAD
-    @Parameter(name=ApiConstants.STATE, type=CommandType.STRING, description="state of the virtual machine")
-=======
     @Parameter(name = ApiConstants.POD_ID, type = CommandType.UUID, entityType = PodResponse.class, description = "the pod ID")
     private Long podId;
 
     @Parameter(name = ApiConstants.STATE, type = CommandType.STRING, description = "state of the virtual machine")
->>>>>>> da8ee45a
     private String state;
 
     @Parameter(name = ApiConstants.ZONE_ID, type = CommandType.UUID, entityType = ZoneResponse.class, description = "the availability zone ID")
     private Long zoneId;
 
-<<<<<<< HEAD
-    @Parameter(name=ApiConstants.NETWORK_ID, type=CommandType.UUID, entityType=NetworkResponse.class,
-            description="list by network id")
-=======
     @Parameter(name = ApiConstants.FOR_VIRTUAL_NETWORK,
                type = CommandType.BOOLEAN,
                description = "list by network type; true if need to list vms using Virtual Network, false otherwise")
     private Boolean forVirtualNetwork;
 
     @Parameter(name = ApiConstants.NETWORK_ID, type = CommandType.UUID, entityType = NetworkResponse.class, description = "list by network id")
->>>>>>> da8ee45a
     private Long networkId;
 
     @Parameter(name = ApiConstants.HYPERVISOR, type = CommandType.STRING, description = "the target hypervisor for the template")
     private String hypervisor;
 
-<<<<<<< HEAD
-    @Parameter(name=ApiConstants.DETAILS, type=CommandType.LIST, collectionType=CommandType.STRING,
-            description="comma separated list of host details requested, " +
-            "value can be a list of [all, group, nics, stats, secgrp, tmpl, servoff, iso, volume, min, affgrp]." +
-                    " If no parameter is passed in, the details will be defaulted to all" )
-=======
     @Parameter(name = ApiConstants.STORAGE_ID,
                type = CommandType.UUID,
                entityType = StoragePoolResponse.class,
@@ -124,7 +100,6 @@
                description = "comma separated list of host details requested, "
                    + "value can be a list of [all, group, nics, stats, secgrp, tmpl, servoff, diskoff, iso, volume, min, affgrp]."
                    + " If no parameter is passed in, the details will be defaulted to all")
->>>>>>> da8ee45a
     private List<String> viewDetails;
 
     @Parameter(name = ApiConstants.TEMPLATE_ID, type = CommandType.UUID, entityType = TemplateResponse.class, description = "list vms by template")
