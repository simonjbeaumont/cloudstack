// Licensed to the Apache Software Foundation (ASF) under one
// or more contributor license agreements.  See the NOTICE file
// distributed with this work for additional information
// regarding copyright ownership.  The ASF licenses this file
// to you under the Apache License, Version 2.0 (the
// "License"); you may not use this file except in compliance
// with the License.  You may obtain a copy of the License at
//
//   http://www.apache.org/licenses/LICENSE-2.0
//
// Unless required by applicable law or agreed to in writing,
// software distributed under the License is distributed on an
// "AS IS" BASIS, WITHOUT WARRANTIES OR CONDITIONS OF ANY
// KIND, either express or implied.  See the License for the
// specific language governing permissions and limitations
// under the License.
package org.apache.cloudstack.api.command.user.volume;

<<<<<<< HEAD
import org.apache.log4j.Logger;

import org.apache.cloudstack.acl.AclEntityType;
=======
import org.apache.cloudstack.api.BaseAsyncCreateCustomIdCmd;
import org.apache.cloudstack.api.BaseCmd;
import org.apache.log4j.Logger;

>>>>>>> da8ee45a
import org.apache.cloudstack.api.APICommand;
import org.apache.cloudstack.api.ApiCommandJobType;
import org.apache.cloudstack.api.ApiConstants;
import org.apache.cloudstack.api.ApiErrorCode;
import org.apache.cloudstack.api.Parameter;
import org.apache.cloudstack.api.ResponseObject.ResponseView;
import org.apache.cloudstack.api.ServerApiException;
import org.apache.cloudstack.api.response.DiskOfferingResponse;
import org.apache.cloudstack.api.response.DomainResponse;
import org.apache.cloudstack.api.response.ProjectResponse;
import org.apache.cloudstack.api.response.SnapshotResponse;
import org.apache.cloudstack.api.response.UserVmResponse;
import org.apache.cloudstack.api.response.VolumeResponse;
import org.apache.cloudstack.api.response.ZoneResponse;
import org.apache.cloudstack.context.CallContext;

import com.cloud.event.EventTypes;
import com.cloud.exception.ResourceAllocationException;
import com.cloud.storage.Snapshot;
import com.cloud.storage.Volume;

<<<<<<< HEAD
@APICommand(name = "createVolume", responseObject = VolumeResponse.class, description = "Creates a disk volume from a disk offering. This disk volume must still be attached to a virtual machine to make use of it.", responseView = ResponseView.Restricted, entityType = { AclEntityType.Volume })
public class CreateVolumeCmd extends BaseAsyncCreateCmd {
=======
@APICommand(name = "createVolume",
            responseObject = VolumeResponse.class,
            description = "Creates a disk volume from a disk offering. This disk volume must still be attached to a virtual machine to make use of it.")
public class CreateVolumeCmd extends BaseAsyncCreateCustomIdCmd {
>>>>>>> da8ee45a
    public static final Logger s_logger = Logger.getLogger(CreateVolumeCmd.class.getName());
    private static final String s_name = "createvolumeresponse";

    /////////////////////////////////////////////////////
    //////////////// API parameters /////////////////////
    /////////////////////////////////////////////////////

    @Parameter(name = ApiConstants.ACCOUNT,
               type = BaseCmd.CommandType.STRING,
               description = "the account associated with the disk volume. Must be used with the domainId parameter.")
    private String accountName;

    @Parameter(name = ApiConstants.PROJECT_ID,
               type = CommandType.UUID,
               entityType = ProjectResponse.class,
               description = "the project associated with the volume. Mutually exclusive with account parameter")
    private Long projectId;

    @Parameter(name = ApiConstants.DOMAIN_ID,
               type = CommandType.UUID,
               entityType = DomainResponse.class,
               description = "the domain ID associated with the disk offering. If used with the account parameter"
                   + " returns the disk volume associated with the account for the specified domain.")
    private Long domainId;

    @Parameter(name = ApiConstants.DISK_OFFERING_ID,
               required = false,
               type = CommandType.UUID,
               entityType = DiskOfferingResponse.class,
               description = "the ID of the disk offering. Either diskOfferingId or snapshotId must be passed in.")
    private Long diskOfferingId;

    @Parameter(name = ApiConstants.NAME, type = CommandType.STRING, required = true, description = "the name of the disk volume")
    private String volumeName;

    @Parameter(name = ApiConstants.SIZE, type = CommandType.LONG, description = "Arbitrary volume size")
    private Long size;

    @Parameter(name = ApiConstants.MIN_IOPS, type = CommandType.LONG, description = "min iops")
    private Long minIops;

    @Parameter(name = ApiConstants.MAX_IOPS, type = CommandType.LONG, description = "max iops")
    private Long maxIops;

    @Parameter(name = ApiConstants.SNAPSHOT_ID,
               type = CommandType.UUID,
               entityType = SnapshotResponse.class,
               description = "the snapshot ID for the disk volume. Either diskOfferingId or snapshotId must be passed in.")
    private Long snapshotId;

    @Parameter(name = ApiConstants.ZONE_ID, type = CommandType.UUID, entityType = ZoneResponse.class, description = "the ID of the availability zone")
    private Long zoneId;

    @Parameter(name = ApiConstants.DISPLAY_VOLUME, type = CommandType.BOOLEAN, description = "an optional field, whether to display the volume to the end user or not.")
    private Boolean displayVolume;

    @Parameter(name = ApiConstants.VIRTUAL_MACHINE_ID,
               type = CommandType.UUID,
               entityType = UserVmResponse.class,
               description = "the ID of the virtual machine; to be used with snapshot Id, VM to which the volume gets attached after creation")
    private Long virtualMachineId;

    /////////////////////////////////////////////////////
    /////////////////// Accessors ///////////////////////
    /////////////////////////////////////////////////////

    public String getAccountName() {
        return accountName;
    }

    public Long getDiskOfferingId() {
        return diskOfferingId;
    }

    public Long getDomainId() {
        return domainId;
    }

    public String getVolumeName() {
        return volumeName;
    }

    public Long getSize() {
        return size;
    }

    public Long getMinIops() {
        return minIops;
    }

    public Long getMaxIops() {
        return maxIops;
    }

    public Long getSnapshotId() {
        return snapshotId;
    }

    public Long getZoneId() {
        return zoneId;
    }

    private Long getProjectId() {
        return projectId;
    }

    public Boolean getDisplayVolume() {
        return displayVolume;
    }

    public Long getVirtualMachineId() {
        return virtualMachineId;
    }

    /////////////////////////////////////////////////////
    /////////////// API Implementation///////////////////
    /////////////////////////////////////////////////////
    @Override
    public String getCommandName() {
        return s_name;
    }

    public static String getResultObjectName() {
        return "volume";
    }

    @Override
    public ApiCommandJobType getInstanceType() {
        return ApiCommandJobType.Volume;
    }

    @Override
    public long getEntityOwnerId() {
        Long accountId = finalyzeAccountId(accountName, domainId, projectId, true);
        if (accountId == null) {
            return CallContext.current().getCallingAccount().getId();
        }

        return accountId;
    }

    @Override
    public String getEventType() {
        return EventTypes.EVENT_VOLUME_CREATE;
    }

    @Override
    public String getEventDescription() {
        return "creating volume: " + getVolumeName() + ((getSnapshotId() == null) ? "" : " from snapshot: " + getSnapshotId());
    }

    @Override
    public void create() throws ResourceAllocationException {

        Volume volume = _volumeService.allocVolume(this);
        if (volume != null) {
            setEntityId(volume.getId());
            setEntityUuid(volume.getUuid());
        } else {
            throw new ServerApiException(ApiErrorCode.INTERNAL_ERROR, "Failed to create volume");
        }
    }

    @Override
    public void execute() {
        CallContext.current().setEventDetails("Volume Id: " + getEntityId() + ((getSnapshotId() == null) ? "" : " from snapshot: " + getSnapshotId()));
        Volume volume = _volumeService.createVolume(this);
        if (volume != null) {
            VolumeResponse response = _responseGenerator.createVolumeResponse(ResponseView.Restricted, volume);
            //FIXME - have to be moved to ApiResponseHelper
            if (getSnapshotId() != null) {
                Snapshot snap = _entityMgr.findById(Snapshot.class, getSnapshotId());
                if (snap != null) {
                    response.setSnapshotId(snap.getUuid()); // if the volume was
                    // created from a
                    // snapshot,
                    // snapshotId will
                    // be set so we pass
                    // it back in the
                    // response
                }
            }
            response.setResponseName(getCommandName());
            setResponseObject(response);
        } else {
            throw new ServerApiException(ApiErrorCode.INTERNAL_ERROR, "Failed to create a volume");
        }
    }
}<|MERGE_RESOLUTION|>--- conflicted
+++ resolved
@@ -16,20 +16,15 @@
 // under the License.
 package org.apache.cloudstack.api.command.user.volume;
 
-<<<<<<< HEAD
 import org.apache.log4j.Logger;
 
 import org.apache.cloudstack.acl.AclEntityType;
-=======
-import org.apache.cloudstack.api.BaseAsyncCreateCustomIdCmd;
-import org.apache.cloudstack.api.BaseCmd;
-import org.apache.log4j.Logger;
-
->>>>>>> da8ee45a
 import org.apache.cloudstack.api.APICommand;
 import org.apache.cloudstack.api.ApiCommandJobType;
 import org.apache.cloudstack.api.ApiConstants;
 import org.apache.cloudstack.api.ApiErrorCode;
+import org.apache.cloudstack.api.BaseAsyncCreateCustomIdCmd;
+import org.apache.cloudstack.api.BaseCmd;
 import org.apache.cloudstack.api.Parameter;
 import org.apache.cloudstack.api.ResponseObject.ResponseView;
 import org.apache.cloudstack.api.ServerApiException;
@@ -47,15 +42,8 @@
 import com.cloud.storage.Snapshot;
 import com.cloud.storage.Volume;
 
-<<<<<<< HEAD
 @APICommand(name = "createVolume", responseObject = VolumeResponse.class, description = "Creates a disk volume from a disk offering. This disk volume must still be attached to a virtual machine to make use of it.", responseView = ResponseView.Restricted, entityType = { AclEntityType.Volume })
-public class CreateVolumeCmd extends BaseAsyncCreateCmd {
-=======
-@APICommand(name = "createVolume",
-            responseObject = VolumeResponse.class,
-            description = "Creates a disk volume from a disk offering. This disk volume must still be attached to a virtual machine to make use of it.")
 public class CreateVolumeCmd extends BaseAsyncCreateCustomIdCmd {
->>>>>>> da8ee45a
     public static final Logger s_logger = Logger.getLogger(CreateVolumeCmd.class.getName());
     private static final String s_name = "createvolumeresponse";
 
@@ -204,7 +192,7 @@
 
     @Override
     public String getEventDescription() {
-        return "creating volume: " + getVolumeName() + ((getSnapshotId() == null) ? "" : " from snapshot: " + getSnapshotId());
+        return  "creating volume: " + getVolumeName() + ((getSnapshotId() == null) ? "" : " from snapshot: " + getSnapshotId());
     }
 
     @Override
