--- conflicted
+++ resolved
@@ -16,41 +16,28 @@
 // under the License.
 package org.apache.cloudstack.api.command.user.vm;
 
-<<<<<<< HEAD
-import java.util.List;
-
-import org.apache.log4j.Logger;
-
-import org.apache.cloudstack.acl.AclEntityType;
-import org.apache.cloudstack.acl.SecurityChecker.AccessType;
-=======
 import java.util.Collection;
 import java.util.HashMap;
 import java.util.Iterator;
 import java.util.List;
 import java.util.Map;
 
->>>>>>> da8ee45a
+import org.apache.log4j.Logger;
+
+import org.apache.cloudstack.acl.AclEntityType;
+import org.apache.cloudstack.acl.SecurityChecker.AccessType;
 import org.apache.cloudstack.api.ACL;
 import org.apache.cloudstack.api.APICommand;
 import org.apache.cloudstack.api.ApiConstants;
 import org.apache.cloudstack.api.ApiErrorCode;
 import org.apache.cloudstack.api.BaseAsyncCmd;
-<<<<<<< HEAD
+import org.apache.cloudstack.api.BaseCmd;
 import org.apache.cloudstack.api.Parameter;
 import org.apache.cloudstack.api.ResponseObject.ResponseView;
-=======
-import org.apache.cloudstack.api.BaseCmd;
-import org.apache.cloudstack.api.Parameter;
->>>>>>> da8ee45a
 import org.apache.cloudstack.api.ServerApiException;
 import org.apache.cloudstack.api.response.ServiceOfferingResponse;
 import org.apache.cloudstack.api.response.SuccessResponse;
 import org.apache.cloudstack.api.response.UserVmResponse;
-<<<<<<< HEAD
-=======
-import org.apache.log4j.Logger;
->>>>>>> da8ee45a
 
 import com.cloud.event.EventTypes;
 import com.cloud.exception.ConcurrentOperationException;
@@ -59,14 +46,9 @@
 import com.cloud.exception.VirtualMachineMigrationException;
 import com.cloud.user.Account;
 import com.cloud.uservm.UserVm;
-<<<<<<< HEAD
 
 
 @APICommand(name = "scaleVirtualMachine", description = "Scales the virtual machine to a new service offering.", responseObject = SuccessResponse.class, responseView = ResponseView.Restricted, entityType = { AclEntityType.VirtualMachine })
-=======
-
-@APICommand(name = "scaleVirtualMachine", description = "Scales the virtual machine to a new service offering.", responseObject = SuccessResponse.class)
->>>>>>> da8ee45a
 public class ScaleVMCmd extends BaseAsyncCmd {
     public static final Logger s_logger = Logger.getLogger(ScaleVMCmd.class.getName());
     private static final String s_name = "scalevirtualmachineresponse";
@@ -74,8 +56,6 @@
     /////////////////////////////////////////////////////
     //////////////// API parameters /////////////////////
     /////////////////////////////////////////////////////
-
-<<<<<<< HEAD
     @ACL(accessType = AccessType.OperateEntry)
     @Parameter(name=ApiConstants.ID, type=CommandType.UUID, entityType=UserVmResponse.class,
             required=true, description="The ID of the virtual machine")
@@ -83,14 +63,6 @@
 
     @Parameter(name=ApiConstants.SERVICE_OFFERING_ID, type=CommandType.UUID, entityType=ServiceOfferingResponse.class,
             required=true, description="the ID of the service offering for the virtual machine")
-=======
-    @ACL
-    @Parameter(name = ApiConstants.ID, type = CommandType.UUID, entityType = UserVmResponse.class, required = true, description = "The ID of the virtual machine")
-    private Long id;
-
-    @ACL
-    @Parameter(name = ApiConstants.SERVICE_OFFERING_ID, type = CommandType.UUID, entityType = ServiceOfferingResponse.class, required = true, description = "the ID of the service offering for the virtual machine")
->>>>>>> da8ee45a
     private Long serviceOfferingId;
 
     @Parameter(name = ApiConstants.DETAILS, type = BaseCmd.CommandType.MAP, description = "name value pairs of custom parameters for cpu,memory and cpunumber. example details[i].name=value")
@@ -156,7 +128,7 @@
 
     @Override
     public String getEventDescription() {
-        return "upgrading vm: " + getId() + " to service offering: " + getServiceOfferingId();
+        return  "upgrading vm: " + getId() + " to service offering: " + getServiceOfferingId();
     }
 
     @Override
@@ -177,13 +149,8 @@
             s_logger.warn("Exception: ", ex);
             throw new ServerApiException(ApiErrorCode.INTERNAL_ERROR, ex.getMessage());
         }
-<<<<<<< HEAD
         if (result != null){
             List<UserVmResponse> responseList = _responseGenerator.createUserVmResponse(ResponseView.Restricted, "virtualmachine", result);
-=======
-        if (result != null) {
-            List<UserVmResponse> responseList = _responseGenerator.createUserVmResponse("virtualmachine", result);
->>>>>>> da8ee45a
             UserVmResponse response = responseList.get(0);
             response.setResponseName(getCommandName());
             setResponseObject(response);
