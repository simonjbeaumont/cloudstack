--- conflicted
+++ resolved
@@ -18,14 +18,10 @@
 
 import java.util.List;
 
-<<<<<<< HEAD
 import org.apache.log4j.Logger;
 
 import org.apache.cloudstack.api.APICommand;
 import org.apache.cloudstack.api.ApiCommandJobType;
-=======
-import org.apache.cloudstack.api.APICommand;
->>>>>>> 6ea38bff
 import org.apache.cloudstack.api.ApiConstants;
 import org.apache.cloudstack.api.ApiErrorCode;
 import org.apache.cloudstack.api.BaseAsyncCmd;
@@ -40,14 +36,8 @@
 import org.apache.cloudstack.api.response.RegionResponse;
 import org.apache.cloudstack.api.response.VpcResponse;
 import org.apache.cloudstack.api.response.ZoneResponse;
-<<<<<<< HEAD
 import org.apache.cloudstack.context.CallContext;
 
-=======
-import org.apache.log4j.Logger;
-
-import com.cloud.async.AsyncJob;
->>>>>>> 6ea38bff
 import com.cloud.dc.DataCenter;
 import com.cloud.dc.DataCenter.NetworkType;
 import com.cloud.event.EventTypes;
@@ -55,10 +45,7 @@
 import com.cloud.exception.InsufficientAddressCapacityException;
 import com.cloud.exception.InsufficientCapacityException;
 import com.cloud.exception.InvalidParameterValueException;
-<<<<<<< HEAD
-=======
 import com.cloud.exception.PermissionDeniedException;
->>>>>>> 6ea38bff
 import com.cloud.exception.ResourceAllocationException;
 import com.cloud.exception.ResourceUnavailableException;
 import com.cloud.network.IpAddress;
@@ -66,10 +53,6 @@
 import com.cloud.network.vpc.Vpc;
 import com.cloud.projects.Project;
 import com.cloud.user.Account;
-<<<<<<< HEAD
-=======
-import com.cloud.user.UserContext;
->>>>>>> 6ea38bff
 
 @APICommand(name = "associateIpAddress", description="Acquires and associates a public IP to an account.", responseObject=IPAddressResponse.class)
 public class AssociateIPAddrCmd extends BaseAsyncCreateCmd {
@@ -226,7 +209,7 @@
             } else {
                 throw new InvalidParameterValueException("Unable to find project by id");
             }
-       } else if (networkId != null){
+        } else if (networkId != null){
             Network network = _networkService.getNetwork(networkId);
             return network.getAccountId();
         } else if (vpcId != null) {
