--- conflicted
+++ resolved
@@ -18,12 +18,9 @@
 
 import java.util.List;
 
-<<<<<<< HEAD
+import org.apache.log4j.Logger;
+
 import org.apache.cloudstack.acl.AclEntityType;
-=======
-import org.apache.log4j.Logger;
-
->>>>>>> da8ee45a
 import org.apache.cloudstack.api.APICommand;
 import org.apache.cloudstack.api.ApiCommandJobType;
 import org.apache.cloudstack.api.ApiConstants;
@@ -130,7 +127,7 @@
             StaticNatRule staticNatRule = _rulesService.buildStaticNatRule(rule, false);
             IpForwardingRuleResponse fwResponse = _responseGenerator.createIpForwardingRuleResponse(staticNatRule);
             fwResponse.setResponseName(getCommandName());
-            this.setResponseObject(fwResponse);
+            setResponseObject(fwResponse);
         } finally {
             if (!result || rule == null) {
 
@@ -156,8 +153,8 @@
 
         try {
             StaticNatRule rule = _rulesService.createStaticNatRule(this, getOpenFirewall());
-            this.setEntityId(rule.getId());
-            this.setEntityUuid(rule.getUuid());
+            setEntityId(rule.getId());
+            setEntityUuid(rule.getUuid());
         } catch (NetworkRuleConflictException e) {
             s_logger.info("Unable to create Static Nat Rule due to ", e);
             throw new ServerApiException(ApiErrorCode.NETWORK_RULE_CONFLICT_ERROR, e.getMessage());
@@ -183,7 +180,7 @@
     @Override
     public String getEventDescription() {
         IpAddress ip = _networkService.getIp(ipAddressId);
-        return ("Applying an ipforwarding 1:1 NAT rule for Ip: " + ip.getAddress() + " with virtual machine:" + this.getVirtualMachineId());
+        return ("Applying an ipforwarding 1:1 NAT rule for Ip: " + ip.getAddress() + " with virtual machine:" + getVirtualMachineId());
     }
 
     private long getVirtualMachineId() {
