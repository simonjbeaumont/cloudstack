--- conflicted
+++ resolved
@@ -18,14 +18,11 @@
 
 import java.security.InvalidParameterException;
 
-<<<<<<< HEAD
+import org.apache.log4j.Logger;
+
 import org.apache.cloudstack.acl.AclEntityType;
 import org.apache.cloudstack.acl.SecurityChecker.AccessType;
 import org.apache.cloudstack.api.ACL;
-=======
-import org.apache.log4j.Logger;
-
->>>>>>> da8ee45a
 import org.apache.cloudstack.api.APICommand;
 import org.apache.cloudstack.api.ApiConstants;
 import org.apache.cloudstack.api.BaseCmd;
@@ -36,11 +33,7 @@
 import com.cloud.user.Account;
 import com.cloud.uservm.UserVm;
 
-<<<<<<< HEAD
 @APICommand(name = "getVMPassword", responseObject = GetVMPasswordResponse.class, description = "Returns an encrypted password for the VM", entityType = { AclEntityType.VirtualMachine })
-=======
-@APICommand(name = "getVMPassword", responseObject = GetVMPasswordResponse.class, description = "Returns an encrypted password for the VM")
->>>>>>> da8ee45a
 public class GetVMPasswordCmd extends BaseCmd {
     public static final Logger s_logger = Logger.getLogger(GetVMPasswordCmd.class.getName());
     private static final String s_name = "getvmpasswordresponse";
@@ -49,13 +42,9 @@
     //////////////// API parameters /////////////////////
     /////////////////////////////////////////////////////
 
-<<<<<<< HEAD
     @ACL(accessType = AccessType.OperateEntry)
     @Parameter(name=ApiConstants.ID, type=CommandType.UUID, entityType=UserVmResponse.class
             , required=true, description="The ID of the virtual machine")
-=======
-    @Parameter(name = ApiConstants.ID, type = CommandType.UUID, entityType = UserVmResponse.class, required = true, description = "The ID of the virtual machine")
->>>>>>> da8ee45a
     private Long id;
 
     /////////////////////////////////////////////////////
@@ -76,7 +65,7 @@
         if (passwd == null || passwd.equals(""))
             throw new InvalidParameterException("No password for VM with id '" + getId() + "' found.");
 
-        this.setResponseObject(new GetVMPasswordResponse(getCommandName(), passwd));
+        setResponseObject(new GetVMPasswordResponse(getCommandName(), passwd));
     }
 
     @Override
