--- conflicted
+++ resolved
@@ -34,12 +34,8 @@
 import com.cloud.storage.Volume;
 import com.cloud.user.Account;
 
-<<<<<<< HEAD
-@APICommand(name = "deleteVolume", description = "Deletes a detached disk volume.", responseObject = SuccessResponse.class, entityType = { IAMEntityType.Volume })
-=======
-@APICommand(name = "deleteVolume", description = "Deletes a detached disk volume.", responseObject = SuccessResponse.class,
+@APICommand(name = "deleteVolume", description = "Deletes a detached disk volume.", responseObject = SuccessResponse.class, entityType = {IAMEntityType.Volume},
         requestHasSensitiveInfo = false, responseHasSensitiveInfo = false)
->>>>>>> 63e3eea7
 public class DeleteVolumeCmd extends BaseCmd {
     public static final Logger s_logger = Logger.getLogger(DeleteVolumeCmd.class.getName());
     private static final String s_name = "deletevolumeresponse";
