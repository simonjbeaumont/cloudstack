// Licensed to the Apache Software Foundation (ASF) under one
// or more contributor license agreements.  See the NOTICE file
// distributed with this work for additional information
// regarding copyright ownership.  The ASF licenses this file
// to you under the Apache License, Version 2.0 (the
// "License"); you may not use this file except in compliance
// with the License.  You may obtain a copy of the License at
//
//   http://www.apache.org/licenses/LICENSE-2.0
//
// Unless required by applicable law or agreed to in writing,
// software distributed under the License is distributed on an
// "AS IS" BASIS, WITHOUT WARRANTIES OR CONDITIONS OF ANY
// KIND, either express or implied.  See the License for the
// specific language governing permissions and limitations
// under the License.
package org.apache.cloudstack.api;


public class ApiConstants {
    public static final String ACCOUNT = "account";
    public static final String ACCOUNTS = "accounts";
    public static final String ACCOUNT_TYPE = "accounttype";
    public static final String ACCOUNT_ID = "accountid";
    public static final String ALGORITHM = "algorithm";
    public static final String ALLOCATED_ONLY = "allocatedonly";
    public static final String API_KEY = "userapikey";
    public static final String APPLIED = "applied";
    public static final String AVAILABLE = "available";
    public static final String BITS = "bits";
    public static final String BOOTABLE = "bootable";
    public static final String BIND_DN = "binddn";
    public static final String BIND_PASSWORD = "bindpass";
    public static final String CATEGORY = "category";
    public static final String CERTIFICATE = "certificate";
    public static final String PRIVATE_KEY = "privatekey";
    public static final String DOMAIN_SUFFIX = "domainsuffix";
    public static final String DNS_SEARCH_ORDER = "dnssearchorder";
    public static final String CIDR = "cidr";
    public static final String IP6_CIDR = "ip6cidr";
    public static final String CIDR_LIST = "cidrlist";
    public static final String CLEANUP = "cleanup";
    public static final String CLUSTER_ID = "clusterid";
    public static final String CLUSTER_NAME = "clustername";
    public static final String CLUSTER_TYPE = "clustertype";
    public static final String COMPONENT = "component";
    public static final String CPU_NUMBER = "cpunumber";
    public static final String CPU_SPEED = "cpuspeed";
    public static final String CPU_OVERCOMMIT_RATIO="cpuovercommitratio";
    public static final String CREATED = "created";
    public static final String CUSTOMIZED = "customized";
    public static final String DESCRIPTION = "description";
    public static final String DESTINATION_ZONE_ID = "destzoneid";
    public static final String DETAILS = "details";
    public static final String DEVICE_ID = "deviceid";
    public static final String DISK_OFFERING_ID = "diskofferingid";
    public static final String DISK_SIZE = "disksize";
    public static final String DISPLAY_NAME = "displayname";
    public static final String DISPLAY_TEXT = "displaytext";
    public static final String DNS1 = "dns1";
    public static final String DNS2 = "dns2";
    public static final String IP6_DNS1 = "ip6dns1";
    public static final String IP6_DNS2 = "ip6dns2";
    public static final String DOMAIN = "domain";
    public static final String DOMAIN_ID = "domainid";
    public static final String DURATION = "duration";
    public static final String EMAIL = "email";
    public static final String END_DATE = "enddate";
    public static final String END_IP = "endip";
    public static final String END_IPV6 = "endipv6";
    public static final String END_PORT = "endport";
    public static final String ENTRY_TIME = "entrytime";
    public static final String FETCH_LATEST = "fetchlatest";
    public static final String FIRSTNAME = "firstname";
    public static final String FORCED = "forced";
    public static final String FORCED_DESTROY_LOCAL_STORAGE = "forcedestroylocalstorage";
    public static final String FORMAT = "format";
    public static final String FOR_VIRTUAL_NETWORK = "forvirtualnetwork";
    public static final String GATEWAY = "gateway";
    public static final String IP6_GATEWAY = "ip6gateway";
    public static final String GROUP = "group";
    public static final String GROUP_ID = "groupid";
    public static final String GUEST_CIDR_ADDRESS = "guestcidraddress";
    public static final String HA_ENABLE = "haenable";
    public static final String HOST_ID = "hostid";
    public static final String HOST_NAME = "hostname";
    public static final String HYPERVISOR = "hypervisor";
    public static final String INLINE = "inline";
    public static final String INSTANCE = "instance";
    public static final String ICMP_CODE = "icmpcode";
    public static final String ICMP_TYPE = "icmptype";
    public static final String ID = "id";
    public static final String IDS = "ids";
    public static final String INTERNAL_DNS1 = "internaldns1";
    public static final String INTERNAL_DNS2 = "internaldns2";
    public static final String INTERVAL_TYPE = "intervaltype";
    public static final String IP_ADDRESS = "ipaddress";
    public static final String IP6_ADDRESS = "ip6address";
    public static final String IP_ADDRESS_ID = "ipaddressid";
    public static final String IS_ASYNC = "isasync";
    public static final String IP_AVAILABLE = "ipavailable";
    public static final String IP_LIMIT = "iplimit";
    public static final String IP_TOTAL = "iptotal";
    public static final String IS_CLEANUP_REQUIRED = "iscleanuprequired";
    public static final String IS_EXTRACTABLE = "isextractable";
    public static final String IS_FEATURED = "isfeatured";
    public static final String IS_PUBLIC = "ispublic";
    public static final String IS_PERSISTENT = "ispersistent";
    public static final String IS_READY = "isready";
    public static final String IS_RECURSIVE = "isrecursive";
    public static final String ISO_FILTER = "isofilter";
    public static final String ISO_GUEST_OS_NONE = "None";
    public static final String JOB_ID = "jobid";
    public static final String JOB_STATUS = "jobstatus";
    public static final String LASTNAME = "lastname";
    public static final String LEVEL = "level";
    public static final String LENGTH = "length";
    public static final String LIMIT_CPU_USE = "limitcpuuse";
    public static final String LOCK = "lock";
    public static final String LUN = "lun";
    public static final String LBID = "lbruleid";
    public static final String MAX = "max";
    public static final String MAX_SNAPS = "maxsnaps";
    public static final String MEMORY = "memory";
    public static final String MEMORY_OVERCOMMIT_RATIO="memoryovercommitratio";
    public static final String MODE = "mode";
    public static final String NAME = "name";
    public static final String METHOD_NAME = "methodname";
    public static final String NETWORK_DOMAIN = "networkdomain";
    public static final String NETMASK = "netmask";
    public static final String NEW_NAME = "newname";
    public static final String NUM_RETRIES = "numretries";
    public static final String OFFER_HA = "offerha";
    public static final String IS_SYSTEM_OFFERING = "issystem";
    public static final String IS_DEFAULT_USE = "defaultuse";
    public static final String OP = "op";
    public static final String OS_CATEGORY_ID = "oscategoryid";
    public static final String OS_TYPE_ID = "ostypeid";
    public static final String PARAMS = "params";
    public static final String PARENT_DOMAIN_ID = "parentdomainid";
    public static final String PASSWORD = "password";
    public static final String NEW_PASSWORD = "new_password";
    public static final String PASSWORD_ENABLED = "passwordenabled";
    public static final String SSHKEY_ENABLED = "sshkeyenabled";
    public static final String PATH = "path";
    public static final String POD_ID = "podid";
    public static final String POD_IDS = "podids";
    public static final String POLICY_ID = "policyid";
    public static final String PORT = "port";
    public static final String PORTAL = "portal";
    public static final String PORT_FORWARDING_SERVICE_ID = "portforwardingserviceid";
    public static final String PRIVATE_INTERFACE = "privateinterface";
    public static final String PRIVATE_IP = "privateip";
    public static final String PRIVATE_PORT = "privateport";
    public static final String PRIVATE_START_PORT = "privateport";
    public static final String PRIVATE_END_PORT = "privateendport";
    public static final String PRIVATE_ZONE = "privatezone";
    public static final String PROTOCOL = "protocol";
    public static final String PUBLIC_INTERFACE = "publicinterface";
    public static final String PUBLIC_IP_ID = "publicipid";
    public static final String PUBLIC_IP = "publicip";
    public static final String PUBLIC_PORT = "publicport";
    public static final String PUBLIC_START_PORT = "publicport";
    public static final String PUBLIC_END_PORT = "publicendport";
    public static final String PUBLIC_ZONE = "publiczone";
    public static final String RECEIVED_BYTES = "receivedbytes";
    public static final String REQUIRES_HVM = "requireshvm";
    public static final String RESOURCE_TYPE = "resourcetype";
    public static final String RESPONSE = "response";
    public static final String QUERY_FILTER = "queryfilter";
    public static final String SCHEDULE = "schedule";
    public static final String SCOPE = "scope";
    public static final String SECRET_KEY = "usersecretkey";
    public static final String SINCE = "since";
    public static final String KEY = "key";
    public static final String SEARCH_BASE = "searchbase";
    public static final String SECURITY_GROUP_IDS = "securitygroupids";
    public static final String SECURITY_GROUP_NAMES = "securitygroupnames";
    public static final String SECURITY_GROUP_NAME = "securitygroupname";
    public static final String SECURITY_GROUP_ID = "securitygroupid";
    public static final String SENT = "sent";
    public static final String SENT_BYTES = "sentbytes";
    public static final String SERVICE_OFFERING_ID = "serviceofferingid";
    public static final String SHOW_CAPACITIES = "showcapacities";
    public static final String SIZE = "size";
    public static final String SNAPSHOT_ID = "snapshotid";
    public static final String SNAPSHOT_POLICY_ID = "snapshotpolicyid";
    public static final String SNAPSHOT_TYPE = "snapshottype";
    public static final String SOURCE_ZONE_ID = "sourcezoneid";
    public static final String START_DATE = "startdate";
    public static final String START_IP = "startip";
    public static final String START_IPV6 = "startipv6";
    public static final String START_PORT = "startport";
    public static final String STATE = "state";
    public static final String STATUS = "status";
    public static final String STORAGE_TYPE = "storagetype";
    public static final String SYSTEM_VM_TYPE = "systemvmtype";
    public static final String TAGS = "tags";
    public static final String TARGET_IQN = "targetiqn";
    public static final String TEMPLATE_FILTER = "templatefilter";
    public static final String TEMPLATE_ID = "templateid";
    public static final String ISO_ID = "isoid";
    public static final String TIMEOUT = "timeout";
    public static final String TIMEZONE = "timezone";
    public static final String TYPE = "type";
    public static final String TRUST_STORE = "truststore";
    public static final String TRUST_STORE_PASSWORD = "truststorepass";
    public static final String URL = "url";
    public static final String USAGE_INTERFACE = "usageinterface";
    public static final String USER_DATA = "userdata";
    public static final String USER_ID = "userid";
    public static final String USE_SSL = "ssl";
    public static final String USERNAME = "username";
    public static final String USER_SECURITY_GROUP_LIST = "usersecuritygrouplist";
    public static final String USE_VIRTUAL_NETWORK = "usevirtualnetwork";
    public static final String VALUE = "value";
    public static final String VIRTUAL_MACHINE_ID = "virtualmachineid";
    public static final String VIRTUAL_MACHINE_IDS = "virtualmachineids";
    public static final String VLAN = "vlan";
    public static final String VLAN_ID = "vlanid";
    public static final String VM_AVAILABLE = "vmavailable";
    public static final String VM_LIMIT = "vmlimit";
    public static final String VM_TOTAL = "vmtotal";
    public static final String VNET = "vnet";
    public static final String IS_VOLATILE = "isvolatile";
    public static final String VOLUME_ID = "volumeid";
    public static final String ZONE_ID = "zoneid";
    public static final String ZONE_NAME = "zonename";
    public static final String NETWORK_TYPE = "networktype";
    public static final String PAGE = "page";
    public static final String PAGE_SIZE = "pagesize";
    public static final String COUNT = "count";
    public static final String TRAFFIC_TYPE = "traffictype";
    public static final String NETWORK_OFFERING_ID = "networkofferingid";
    public static final String NETWORK_IDS = "networkids";
    public static final String NETWORK_ID = "networkid";
    public static final String NIC_ID = "nicid";
    public static final String SPECIFY_VLAN = "specifyvlan";
    public static final String IS_DEFAULT = "isdefault";
    public static final String IS_SYSTEM = "issystem";
    public static final String AVAILABILITY = "availability";
    public static final String NETWORKRATE = "networkrate";
    public static final String HOST_TAGS = "hosttags";
    public static final String SSH_KEYPAIR = "keypair";
    public static final String HOST_CPU_CAPACITY = "hostcpucapacity";
    public static final String HOST_CPU_NUM = "hostcpunum";
    public static final String HOST_MEM_CAPACITY = "hostmemcapacity";
    public static final String HOST_MAC = "hostmac";
    public static final String HOST_TAG = "hosttag";
    public static final String PXE_SERVER_TYPE = "pxeservertype";
    public static final String LINMIN_USERNAME = "linminusername";
    public static final String LINMIN_PASSWORD = "linminpassword";
    public static final String LINMIN_APID = "linminapid";
    public static final String DHCP_SERVER_TYPE = "dhcpservertype";
    public static final String LINK_LOCAL_IP = "linklocalip";
    public static final String LINK_LOCAL_MAC_ADDRESS = "linklocalmacaddress";
    public static final String LINK_LOCAL_MAC_NETMASK = "linklocalnetmask";
    public static final String LINK_LOCAL_NETWORK_ID = "linklocalnetworkid";
    public static final String PRIVATE_MAC_ADDRESS = "privatemacaddress";
    public static final String PRIVATE_NETMASK = "privatenetmask";
    public static final String PRIVATE_NETWORK_ID = "privatenetworkid";
    public static final String ALLOCATION_STATE = "allocationstate";
    public static final String MANAGED_STATE = "managedstate";
    public static final String STORAGE_ID = "storageid";
    public static final String PING_STORAGE_SERVER_IP = "pingstorageserverip";
    public static final String PING_DIR = "pingdir";
    public static final String TFTP_DIR = "tftpdir";
    public static final String PING_CIFS_USERNAME = "pingcifsusername";
    public static final String PING_CIFS_PASSWORD = "pingcifspassword";
    public static final String CHECKSUM = "checksum";
    public static final String NETWORK_DEVICE_TYPE = "networkdevicetype";
    public static final String NETWORK_DEVICE_PARAMETER_LIST = "networkdeviceparameterlist";
    public static final String ZONE_TOKEN = "zonetoken";
    public static final String DHCP_PROVIDER = "dhcpprovider";
    public static final String RESULT = "success";
    public static final String LUN_ID = "lunId";
    public static final String IQN = "iqn";
    public static final String AGGREGATE_NAME = "aggregatename";
    public static final String POOL_NAME = "poolname";
    public static final String VOLUME_NAME = "volumename";
    public static final String SNAPSHOT_POLICY = "snapshotpolicy";
    public static final String SNAPSHOT_RESERVATION = "snapshotreservation";
    public static final String IP_NETWORK_LIST = "iptonetworklist";
    public static final String PARAM_LIST = "param";
    public static final String FOR_LOAD_BALANCING = "forloadbalancing";
    public static final String KEYBOARD = "keyboard";
    public static final String OPEN_FIREWALL = "openfirewall";
    public static final String TEMPLATE_TAG = "templatetag";
    public static final String HYPERVISOR_VERSION = "hypervisorversion";
    public static final String MAX_GUESTS_LIMIT = "maxguestslimit";
    public static final String PROJECT_ID = "projectid";
    public static final String PROJECT_IDS = "projectids";
    public static final String PROJECT = "project";
    public static final String ROLE = "role";
    public static final String USER = "user";
    public static final String ACTIVE_ONLY = "activeonly";
    public static final String TOKEN = "token";
    public static final String ACCEPT = "accept";
    public static final String SORT_KEY = "sortkey";
    public static final String ACCOUNT_DETAILS = "accountdetails";
    public static final String SERVICE_PROVIDER_LIST = "serviceproviderlist";
    public static final String SERVICE_CAPABILITY_LIST = "servicecapabilitylist";
    public static final String CAN_CHOOSE_SERVICE_CAPABILITY = "canchooseservicecapability";
    public static final String PROVIDER = "provider";
    public static final String NETWORK_SPEED = "networkspeed";
    public static final String BROADCAST_DOMAIN_RANGE = "broadcastdomainrange";
    public static final String ISOLATION_METHODS = "isolationmethods";
    public static final String PHYSICAL_NETWORK_ID = "physicalnetworkid";
    public static final String DEST_PHYSICAL_NETWORK_ID = "destinationphysicalnetworkid";
    public static final String ENABLED = "enabled";
    public static final String SERVICE_NAME = "servicename";
    public static final String DHCP_RANGE = "dhcprange";
    public static final String UUID = "uuid";
    public static final String SECURITY_GROUP_EANBLED = "securitygroupenabled";
    public static final String LOCAL_STORAGE_ENABLED = "localstorageenabled";
    public static final String GUEST_IP_TYPE = "guestiptype";
    public static final String XEN_NETWORK_LABEL = "xennetworklabel";
    public static final String KVM_NETWORK_LABEL = "kvmnetworklabel";
    public static final String VMWARE_NETWORK_LABEL = "vmwarenetworklabel";
    public static final String NETWORK_SERVICE_PROVIDER_ID = "nspid";
    public static final String SERVICE_LIST = "servicelist";
    public static final String CAN_ENABLE_INDIVIDUAL_SERVICE = "canenableindividualservice";
    public static final String SUPPORTED_SERVICES = "supportedservices";
    public static final String NSP_ID = "nspid";
    public static final String ACL_TYPE = "acltype";
    public static final String SUBDOMAIN_ACCESS = "subdomainaccess";
    public static final String LOAD_BALANCER_DEVICE_ID = "lbdeviceid";
    public static final String LOAD_BALANCER_DEVICE_NAME = "lbdevicename";
    public static final String LOAD_BALANCER_DEVICE_STATE = "lbdevicestate";
    public static final String LOAD_BALANCER_DEVICE_CAPACITY = "lbdevicecapacity";
    public static final String LOAD_BALANCER_DEVICE_DEDICATED = "lbdevicededicated";
    public static final String FIREWALL_DEVICE_ID = "fwdeviceid";
    public static final String FIREWALL_DEVICE_NAME = "fwdevicename";
    public static final String FIREWALL_DEVICE_STATE = "fwdevicestate";
    public static final String FIREWALL_DEVICE_CAPACITY = "fwdevicecapacity";
    public static final String FIREWALL_DEVICE_DEDICATED = "fwdevicededicated";
    public static final String SERVICE = "service";
    public static final String ASSOCIATED_NETWORK_ID = "associatednetworkid";
    public static final String ASSOCIATED_NETWORK_NAME = "associatednetworkname";
    public static final String SOURCE_NAT_SUPPORTED = "sourcenatsupported";
    public static final String RESOURCE_STATE = "resourcestate";
    public static final String PROJECT_INVITE_REQUIRED = "projectinviterequired";
    public static final String REQUIRED = "required";
    public static final String RESTART_REQUIRED = "restartrequired";
    public static final String ALLOW_USER_CREATE_PROJECTS = "allowusercreateprojects";
    public static final String CONSERVE_MODE = "conservemode";
    public static final String TRAFFIC_TYPE_IMPLEMENTOR = "traffictypeimplementor";
    public static final String KEYWORD = "keyword";
    public static final String LIST_ALL = "listall";
    public static final String SPECIFY_IP_RANGES = "specifyipranges";
    public static final String IS_SOURCE_NAT = "issourcenat";
    public static final String IS_STATIC_NAT = "isstaticnat";
    public static final String SORT_BY = "sortby";
    public static final String CHANGE_CIDR = "changecidr";
    public static final String PURPOSE = "purpose";
    public static final String IS_TAGGED = "istagged";
    public static final String INSTANCE_NAME = "instancename";
    public static final String START_VM = "startvm";
    public static final String HA_HOST = "hahost";
    public static final String CUSTOM_DISK_OFF_MAX_SIZE = "customdiskofferingmaxsize";
    public static final String DEFAULT_ZONE_ID = "defaultzoneid";
    public static final String GUID = "guid";

    public static final String EXTERNAL_SWITCH_MGMT_DEVICE_ID = "vsmdeviceid";
    public static final String EXTERNAL_SWITCH_MGMT_DEVICE_NAME = "vsmdevicename";
    public static final String EXTERNAL_SWITCH_MGMT_DEVICE_STATE = "vsmdevicestate";
    // Would we need to have a capacity field for Cisco N1KV VSM? Max hosts managed by it perhaps? May remove this later.
    public static final String EXTERNAL_SWITCH_MGMT_DEVICE_CAPACITY = "vsmdevicecapacity";
    public static final String CISCO_NEXUS_VSM_NAME = "vsmname";
    public static final String VSM_USERNAME = "vsmusername";
    public static final String VSM_PASSWORD = "vsmpassword";
    public static final String VSM_IPADDRESS = "vsmipaddress";
    public static final String VSM_MGMT_VLAN_ID = "vsmmgmtvlanid";
    public static final String VSM_PKT_VLAN_ID = "vsmpktvlanid";
    public static final String VSM_CTRL_VLAN_ID = "vsmctrlvlanid";
    public static final String VSM_STORAGE_VLAN_ID = "vsmstoragevlanid";
    public static final String VSM_DOMAIN_ID = "vsmdomainid";
    public static final String VSM_CONFIG_MODE = "vsmconfigmode";
    public static final String VSM_CONFIG_STATE = "vsmconfigstate";
    public static final String VSM_DEVICE_STATE = "vsmdevicestate";
    public static final String ADD_VSM_FLAG = "addvsmflag";
	public static final String END_POINT = "endpoint";
	public static final String REGION_ID = "regionid";
	public static final String IS_PROPAGATE = "ispropagate";
    public static final String VPC_OFF_ID = "vpcofferingid";
    public static final String NETWORK = "network";
    public static final String VPC_ID = "vpcid";
    public static final String GATEWAY_ID = "gatewayid";
    public static final String CAN_USE_FOR_DEPLOY = "canusefordeploy";
    public static final String RESOURCE_IDS = "resourceids";
    public static final String RESOURCE_ID = "resourceid";
    public static final String CUSTOMER = "customer";
    public static final String S2S_VPN_GATEWAY_ID = "s2svpngatewayid";
    public static final String S2S_CUSTOMER_GATEWAY_ID = "s2scustomergatewayid";
    public static final String IPSEC_PSK = "ipsecpsk";
    public static final String GUEST_IP = "guestip";
    public static final String REMOVED = "removed";
    public static final String IKE_POLICY = "ikepolicy";
    public static final String ESP_POLICY = "esppolicy";
    public static final String IKE_LIFETIME = "ikelifetime";
    public static final String ESP_LIFETIME = "esplifetime";
    public static final String DPD = "dpd";
    public static final String FOR_VPC = "forvpc";
    public static final String SHRINK_OK = "shrinkok";
    public static final String NICIRA_NVP_DEVICE_ID = "nvpdeviceid";
    public static final String NICIRA_NVP_TRANSPORT_ZONE_UUID = "transportzoneuuid";
    public static final String NICIRA_NVP_DEVICE_NAME = "niciradevicename";
    public static final String NICIRA_NVP_GATEWAYSERVICE_UUID = "l3gatewayserviceuuid";
    public static final String S3_ACCESS_KEY = "accesskey";
    public static final String S3_SECRET_KEY = "secretkey";
    public static final String S3_END_POINT = "endpoint";
    public static final String S3_BUCKET_NAME = "bucket";
    public static final String S3_HTTPS_FLAG = "usehttps";
    public static final String S3_CONNECTION_TIMEOUT = "connectiontimeout";
    public static final String S3_MAX_ERROR_RETRY = "maxerrorretry";
    public static final String S3_SOCKET_TIMEOUT = "sockettimeout";
    public static final String INCL_ZONES = "includezones";
    public static final String EXCL_ZONES = "excludezones";
    public static final String SOURCE = "source";
    public static final String COUNTER_ID = "counterid";
    public static final String AGGR_OPERATOR = "aggroperator";
    public static final String AGGR_FUNCTION = "aggrfunction";
    public static final String AGGR_VALUE = "aggrvalue";
    public static final String THRESHOLD = "threshold";
    public static final String RELATIONAL_OPERATOR = "relationaloperator";
    public static final String OTHER_DEPLOY_PARAMS = "otherdeployparams";
    public static final String MIN_MEMBERS = "minmembers";
    public static final String MAX_MEMBERS = "maxmembers";
    public static final String AUTOSCALE_VM_DESTROY_TIME = "destroyvmgraceperiod";
    public static final String VMPROFILE_ID = "vmprofileid";
    public static final String VMGROUP_ID = "vmgroupid";
    public static final String CS_URL = "csurl";
    public static final String SCALEUP_POLICY_IDS = "scaleuppolicyids";
    public static final String SCALEDOWN_POLICY_IDS = "scaledownpolicyids";
    public static final String SCALEUP_POLICIES = "scaleuppolicies";
    public static final String SCALEDOWN_POLICIES = "scaledownpolicies";
    public static final String INTERVAL = "interval";
    public static final String QUIETTIME = "quiettime";
    public static final String ACTION = "action";
    public static final String CONDITION_ID = "conditionid";
    public static final String CONDITION_IDS = "conditionids";
    public static final String COUNTERPARAM_LIST = "counterparam";
    public static final String AUTOSCALE_USER_ID = "autoscaleuserid";
<<<<<<< HEAD
    public static final String ASA_INSIDE_PORT_PROFILE = "insideportprofile";
    
=======
    public static final String BAREMETAL_DISCOVER_NAME = "baremetaldiscovername";
    public static final String UCS_DN = "ucsdn";
    public static final String VM_SNAPSHOT_DESCRIPTION = "description";
    public static final String VM_SNAPSHOT_DISPLAYNAME = "name";
    public static final String VM_SNAPSHOT_ID = "vmsnapshotid";
    public static final String VM_SNAPSHOT_DISK_IDS = "vmsnapshotdiskids";
    public static final String VM_SNAPSHOT_MEMORY = "snapshotmemory";
    public static final String IMAGE_STORE_UUID = "imagestoreuuid";
    public static final String GUEST_VM_CIDR = "guestvmcidr";
    public static final String NETWORK_CIDR = "networkcidr";
    public static final String RESERVED_IP_RANGE = "reservediprange";

>>>>>>> a1b33cad
    public enum HostDetails {
        all, capacity, events, stats, min;
    }

    public enum VMDetails {
        all, group, nics, stats, secgrp, tmpl, servoff, iso, volume, min;
    }

    public enum LDAPParams {
        hostname, port, usessl, queryfilter, searchbase, dn, passwd, truststore, truststorepass;

        @Override
        public String toString() {
            return "ldap." + name();
        }
    }


}<|MERGE_RESOLUTION|>--- conflicted
+++ resolved
@@ -441,10 +441,6 @@
     public static final String CONDITION_IDS = "conditionids";
     public static final String COUNTERPARAM_LIST = "counterparam";
     public static final String AUTOSCALE_USER_ID = "autoscaleuserid";
-<<<<<<< HEAD
-    public static final String ASA_INSIDE_PORT_PROFILE = "insideportprofile";
-    
-=======
     public static final String BAREMETAL_DISCOVER_NAME = "baremetaldiscovername";
     public static final String UCS_DN = "ucsdn";
     public static final String VM_SNAPSHOT_DESCRIPTION = "description";
@@ -456,8 +452,8 @@
     public static final String GUEST_VM_CIDR = "guestvmcidr";
     public static final String NETWORK_CIDR = "networkcidr";
     public static final String RESERVED_IP_RANGE = "reservediprange";
-
->>>>>>> a1b33cad
+    public static final String ASA_INSIDE_PORT_PROFILE = "insideportprofile";
+
     public enum HostDetails {
         all, capacity, events, stats, min;
     }
