/**
 *  Copyright (C) 2010 Cloud.com, Inc.  All rights reserved.
 * 
 * This software is licensed under the GNU General Public License v3 or later.
 * 
 * It is free software: you can redistribute it and/or modify
 * it under the terms of the GNU General Public License as published by
 * the Free Software Foundation, either version 3 of the License, or any later version.
 * This program is distributed in the hope that it will be useful,
 * but WITHOUT ANY WARRANTY; without even the implied warranty of
 * MERCHANTABILITY or FITNESS FOR A PARTICULAR PURPOSE.  See the
 * GNU General Public License for more details.
 * 
 * You should have received a copy of the GNU General Public License
 * along with this program.  If not, see <http://www.gnu.org/licenses/>.
 * 
 */

package com.cloud.api.commands;

import java.util.ArrayList;
import java.util.Collection;
import java.util.HashMap;
import java.util.Iterator;
import java.util.List;
import java.util.Map;

import org.apache.log4j.Logger;

import com.cloud.api.ApiConstants;
import com.cloud.api.BaseCmd;
import com.cloud.api.Implementation;
import com.cloud.api.Parameter;
import com.cloud.api.ServerApiException;
import com.cloud.api.response.NetworkOfferingResponse;
import com.cloud.network.Network.Capability;
import com.cloud.network.Network.Service;
import com.cloud.offering.NetworkOffering;
import com.cloud.offering.NetworkOffering.Availability;
import com.cloud.user.Account;

@Implementation(description="Creates a network offering.", responseObject=NetworkOfferingResponse.class)
public class CreateNetworkOfferingCmd extends BaseCmd {
    public static final Logger s_logger = Logger.getLogger(CreateNetworkOfferingCmd.class.getName());
    private static final String _name = "createnetworkofferingresponse";

    /////////////////////////////////////////////////////
    //////////////// API parameters /////////////////////
    /////////////////////////////////////////////////////

    @Parameter(name=ApiConstants.NAME, type=CommandType.STRING, required=true, description="the name of the network offering")
    private String networkOfferingName;
    
    @Parameter(name=ApiConstants.DISPLAY_TEXT, type=CommandType.STRING, required=true, description="the display text of the network offering")
    private String displayText;
    
    @Parameter(name=ApiConstants.TRAFFIC_TYPE, type=CommandType.STRING, required=true, description="the traffic type for the network offering. Supported type in current release is GUEST only")
    private String traffictype;
    
    @Parameter(name=ApiConstants.MAX_CONNECTIONS, type=CommandType.INTEGER, description="maximum number of concurrent connections supported by the network offering")
    private Integer maxConnections;
    
<<<<<<< HEAD
    @Parameter(name=ApiConstants.TAGS, type=CommandType.STRING, description="the tags for the network offering.", length=4096)
=======
    @Parameter(name=ApiConstants.TAGS, type=CommandType.STRING, description="the tags for the network offering")
>>>>>>> 03531333
    private String tags; 
    
    @Parameter(name=ApiConstants.SPECIFY_VLAN, type=CommandType.BOOLEAN, description="true if network offering supports vlans")
    private Boolean specifyVlan; 
    
    @Parameter(name=ApiConstants.AVAILABILITY, type=CommandType.STRING, description="the availability of network offering. Default value is Optional")
    private String availability; 
    
    @Parameter(name=ApiConstants.NETWORKRATE, type=CommandType.INTEGER, description="data transfer rate in megabits per second allowed")
    private Integer networkRate;
    
    @Parameter(name=ApiConstants.SERVICE_OFFERING_ID, type=CommandType.LONG, description="the service offering ID used by virtual router provider")
    private Long serviceOfferingId;
    
    @Parameter(name=ApiConstants.GUEST_IP_TYPE, type=CommandType.STRING, required=true, description="guest type of the network offering: Shared or Isolated")
    private String guestIptype;
    
    @Parameter(name=ApiConstants.DHCP_SERVICE, type=CommandType.BOOLEAN, description="true if network offering supports dhcp service")
    private Boolean dhcpService; 
    
    @Parameter(name=ApiConstants.DNS_SERVICE, type=CommandType.BOOLEAN, description="true if network offering supports dns service")
    private Boolean dnsService; 
    
    @Parameter(name=ApiConstants.GATEWAY_SERVICE, type=CommandType.BOOLEAN, description="true if network offering supports gateway service")
    private Boolean gatewayService; 
    
    @Parameter(name=ApiConstants.FIREWALL_SERVICE, type=CommandType.BOOLEAN, description="true if network offering supports firewall service")
    private Boolean firewallService; 
    
    @Parameter(name=ApiConstants.LB_SERVICE, type=CommandType.BOOLEAN, description="true if network offering supports lb service")
    private Boolean lbService; 
    
    @Parameter(name=ApiConstants.USERDATA_SERVICE, type=CommandType.BOOLEAN, description="true if network offering supports user data service")
    private Boolean userdataService;
    
    @Parameter(name=ApiConstants.SOURCE_NAT_SERVICE, type=CommandType.BOOLEAN, description="true if network offering supports source nat service")
    private Boolean sourceNatService;
    
    @Parameter(name=ApiConstants.STATIC_NAT_SERVICE, type=CommandType.BOOLEAN, description="true if network offering supports static nat service")
    private Boolean staticNatService;
    
    @Parameter(name=ApiConstants.PORT_FORWARDING_SERVICE, type=CommandType.BOOLEAN, description="true if network offering supports port forwarding service")
    private Boolean portForwardingService;
    
    @Parameter(name=ApiConstants.VPN_SERVICE, type=CommandType.BOOLEAN, description="true if network offering supports vpn service")
    private Boolean vpnService;
    
    @Parameter(name=ApiConstants.SECURITY_GROUP_SERVICE, type=CommandType.BOOLEAN, description="true if network offering supports security group service")
    private Boolean securityGroupService;
    
    @Parameter(name = ApiConstants.SERVICE_PROVIDER_LIST, type = CommandType.MAP, description = "provider to service mapping. If not specified, the provider for the service will be mapped to the default provider on the physical network")
    private Map serviceProviderList;

    @Parameter(name = ApiConstants.SERVICE_CAPABILITY_LIST, type = CommandType.MAP, description = "desired service capabilities as part of network offering")
    private Map serviceCapabilistList;

    /////////////////////////////////////////////////////
    /////////////////// Accessors ///////////////////////
    /////////////////////////////////////////////////////
    
    public String getNetworkOfferingName() {
        return networkOfferingName;
    }
    
    public String getDisplayText() {
        return displayText;
    }

    public String getTags() {
        return tags;
    }

    public String getTraffictype() {
        return traffictype;
    }

    public Integer getMaxconnections() {
        return maxConnections;
    }
    
    public Boolean getSpecifyVlan() {
        return specifyVlan == null ? false : specifyVlan;
    }

    public String getAvailability() {
        return availability == null ? Availability.Optional.toString() : availability;
    }
    
    public Integer getNetworkRate() {
        return networkRate;
    }

    public static String getName() {
        return _name;
    }

    public Integer getMaxConnections() {
        return maxConnections;
    }

    public Long getServiceOfferingId() {
        return serviceOfferingId;
    }

    public Boolean getDhcpService() {
        return dhcpService == null ? false : dhcpService;
    }

    public Boolean getDnsService() {
        return dnsService == null ? false : dnsService;
    }

    public Boolean getGatewayService() {
        return gatewayService == null ? false : gatewayService;
    }

    public Boolean getFirewallService() {
        return firewallService == null ? false : firewallService;
    }

    public Boolean getLbService() {
        return lbService == null ? false : lbService;
    }

    public Boolean getUserdataService() {
        return userdataService == null ? false : userdataService;
    }

    public Boolean getSourceNatService() {
        return sourceNatService == null ? false : sourceNatService;
    }

    public Boolean getStaticNatService() {
        return staticNatService == null ? false : staticNatService;
    }

    public Boolean getPortForwardingService() {
        return portForwardingService == null ? false : portForwardingService;
    }

    public Boolean getVpnService() {
        return vpnService == null ? false : vpnService;
    }

    public Boolean getSecurityGroupService() {
        return securityGroupService == null ? false : securityGroupService;
    }

    public String getGuestIpType() {
        return guestIptype;
    }

    public Map<String, List<String>> getServiceProviders() {
        Map<String, List<String>> serviceProviderMap = null;
        if (serviceProviderList != null && !serviceProviderList.isEmpty()) {
            serviceProviderMap = new HashMap<String, List<String>>();
            Collection servicesCollection = serviceProviderList.values();
            Iterator iter = servicesCollection.iterator();
            while (iter.hasNext()) {
                HashMap<String, String> services = (HashMap<String, String>) iter.next();
                String service = (String)services.get("service");
                String provider = (String) services.get("provider");
                List<String> providerList = null;
                if (serviceProviderMap.containsKey(service)) {
                    providerList = serviceProviderMap.get(service);
                } else {
                    providerList = new ArrayList<String>();
                }
                providerList.add(provider);
                serviceProviderMap.put(service, providerList);
            }
        }
        
        return serviceProviderMap;
    }

    public Map<Capability, String> getServiceCapabilities(Service service) {

        Map<Capability, String> serviceCapabilityMap = null;
        if (serviceCapabilistList != null && !serviceCapabilistList.isEmpty()) {
            if (serviceCapabilistList.containsKey(service.getName())) {
                serviceCapabilityMap = (HashMap<Capability, String>) serviceCapabilistList.get(service.getName());
            }
        }
        return serviceCapabilityMap;
    }

    /////////////////////////////////////////////////////
    /////////////// API Implementation///////////////////
    /////////////////////////////////////////////////////
    @Override
    public String getCommandName() {
        return _name;
    }
    
    @Override
    public long getEntityOwnerId() {
        return Account.ACCOUNT_ID_SYSTEM;
    }

    @Override
    public void execute(){
        NetworkOffering result = _configService.createNetworkOffering(this);
        if (result != null) {
            NetworkOfferingResponse response = _responseGenerator.createNetworkOfferingResponse(result);
            response.setResponseName(getCommandName());
            this.setResponseObject(response);
        } else {
            throw new ServerApiException(BaseCmd.INTERNAL_ERROR, "Failed to create network offering");
        }
    }
}<|MERGE_RESOLUTION|>--- conflicted
+++ resolved
@@ -60,11 +60,7 @@
     @Parameter(name=ApiConstants.MAX_CONNECTIONS, type=CommandType.INTEGER, description="maximum number of concurrent connections supported by the network offering")
     private Integer maxConnections;
     
-<<<<<<< HEAD
     @Parameter(name=ApiConstants.TAGS, type=CommandType.STRING, description="the tags for the network offering.", length=4096)
-=======
-    @Parameter(name=ApiConstants.TAGS, type=CommandType.STRING, description="the tags for the network offering")
->>>>>>> 03531333
     private String tags; 
     
     @Parameter(name=ApiConstants.SPECIFY_VLAN, type=CommandType.BOOLEAN, description="true if network offering supports vlans")
@@ -225,8 +221,8 @@
             Iterator iter = servicesCollection.iterator();
             while (iter.hasNext()) {
                 HashMap<String, String> services = (HashMap<String, String>) iter.next();
-                String service = (String)services.get("service");
-                String provider = (String) services.get("provider");
+                String service = services.get("service");
+                String provider = services.get("provider");
                 List<String> providerList = null;
                 if (serviceProviderMap.containsKey(service)) {
                     providerList = serviceProviderMap.get(service);
