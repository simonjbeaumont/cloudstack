/**
 *  Copyright (C) 2010 Cloud.com, Inc.  All rights reserved.
 * 
 * This software is licensed under the GNU General Public License v3 or later.
 * 
 * It is free software: you can redistribute it and/or modify
 * it under the terms of the GNU General Public License as published by
 * the Free Software Foundation, either version 3 of the License, or any later version.
 * This program is distributed in the hope that it will be useful,
 * but WITHOUT ANY WARRANTY; without even the implied warranty of
 * MERCHANTABILITY or FITNESS FOR A PARTICULAR PURPOSE.  See the
 * GNU General Public License for more details.
 * 
 * You should have received a copy of the GNU General Public License
 * along with this program.  If not, see <http://www.gnu.org/licenses/>.
 * 
 */

package com.cloud.api.commands;

<<<<<<< HEAD
import java.util.UUID;
=======
import java.util.ArrayList;
import java.util.Collection;
import java.util.HashMap;
import java.util.Iterator;
import java.util.List;
import java.util.Map;
>>>>>>> 03531333

import org.apache.log4j.Logger;

import com.cloud.api.ApiConstants;
import com.cloud.api.BaseCmd;
import com.cloud.api.IdentityMapper;
import com.cloud.api.Implementation;
import com.cloud.api.Parameter;
import com.cloud.api.ServerApiException;
import com.cloud.api.BaseCmd.CommandType;
import com.cloud.api.response.NetworkOfferingResponse;
import com.cloud.network.Network.Capability;
import com.cloud.network.Network.Service;
import com.cloud.offering.NetworkOffering;
import com.cloud.user.Account;

@Implementation(description="Updates a network offering.", responseObject=NetworkOfferingResponse.class)
public class UpdateNetworkOfferingCmd extends BaseCmd {
    public static final Logger s_logger = Logger.getLogger(UpdateNetworkOfferingCmd.class.getName());
    private static final String _name = "updatenetworkofferingresponse";

    /////////////////////////////////////////////////////
    //////////////// API parameters /////////////////////
    /////////////////////////////////////////////////////
    
    @IdentityMapper(entityTableName="network_offerings")
    @Parameter(name=ApiConstants.ID, type=CommandType.LONG, description="the id of the network offering")
    private Long id;

    @Parameter(name=ApiConstants.NAME, type=CommandType.STRING, description="the name of the network offering")
    private String networkOfferingName;
    
    @Parameter(name=ApiConstants.DISPLAY_TEXT, type=CommandType.STRING, description="the display text of the network offering")
    private String displayText;
    
<<<<<<< HEAD
    @Parameter(name=ApiConstants.AVAILABILITY, type=CommandType.STRING, description="the availability of network offering. Default value is Required for Guest Virtual network offering; Optional for Guest Direct network offering")
    private String availability;
    
    @Parameter(name=ApiConstants.SORT_KEY, type=CommandType.INTEGER, description="sort key of the network offering, integer")
    private Integer sortKey;
=======
    @Parameter(name=ApiConstants.AVAILABILITY, type=CommandType.STRING, description="the availability of network offering. Supported values are Required, Optional and Unavailable")
    private String availability;
    
    @Parameter(name=ApiConstants.DHCP_SERVICE, type=CommandType.BOOLEAN, description="true is network offering supports dhcp service")
    private Boolean dhcpService; 
    
    @Parameter(name=ApiConstants.DNS_SERVICE, type=CommandType.BOOLEAN, description="true is network offering supports dns service")
    private Boolean dnsService; 
    
    @Parameter(name=ApiConstants.GATEWAY_SERVICE, type=CommandType.BOOLEAN, description="true is network offering supports gateway service")
    private Boolean gatewayService; 
    
    @Parameter(name=ApiConstants.FIREWALL_SERVICE, type=CommandType.BOOLEAN, description="true is network offering supports firewall service")
    private Boolean firewallService; 
    
    @Parameter(name=ApiConstants.LB_SERVICE, type=CommandType.BOOLEAN, description="true is network offering supports lb service")
    private Boolean lbService; 
    
    @Parameter(name=ApiConstants.USERDATA_SERVICE, type=CommandType.BOOLEAN, description="true is network offering supports user data service")
    private Boolean userdataService;
    
    @Parameter(name=ApiConstants.SOURCE_NAT_SERVICE, type=CommandType.BOOLEAN, description="true is network offering supports source nat service")
    private Boolean sourceNatService;
    
    @Parameter(name=ApiConstants.STATIC_NAT_SERVICE, type=CommandType.BOOLEAN, description="true if network offering supports static nat service")
    private Boolean staticNatService;
    
    @Parameter(name=ApiConstants.PORT_FORWARDING_SERVICE, type=CommandType.BOOLEAN, description="true if network offering supports port forwarding service")
    private Boolean portForwardingService;
    
    @Parameter(name=ApiConstants.VPN_SERVICE, type=CommandType.BOOLEAN, description="true is network offering supports vpn service")
    private Boolean vpnService;
    
    @Parameter(name=ApiConstants.SECURITY_GROUP_SERVICE, type=CommandType.BOOLEAN, description="true if network offering supports security service")
    private Boolean securityGroupService;
    
    @Parameter(name = ApiConstants.SERVICE_PROVIDER_LIST, type = CommandType.MAP, description = "provider to service mapping. If not specified, the provider for the service will be mapped to the default provider on the physical network")
    private Map serviceProviderList;

    @Parameter(name = ApiConstants.SERVICE_CAPABILITY_LIST, type = CommandType.MAP, description = "desired service capabilities as part of network offering")
    private Map serviceCapabilistList;

    @Parameter(name=ApiConstants.STATE, type=CommandType.STRING, description="update state for the network offering")
    private String state;
>>>>>>> 03531333

    /////////////////////////////////////////////////////
    /////////////////// Accessors ///////////////////////
    /////////////////////////////////////////////////////
    
    public String getNetworkOfferingName() {
        return networkOfferingName;
    }
    
    public String getDisplayText() {
        return displayText;
    }
    
    public Long getId() {
        return id;
    }

    public String getAvailability() {
        return availability;
    }    

    public Boolean getDhcpService() {
        return dhcpService == null ? false : dhcpService;
    }

    public Boolean getDnsService() {
        return dnsService == null ? false : dnsService;
    }

    public Boolean getGatewayService() {
        return gatewayService == null ? false : gatewayService;
    }

    public Boolean getFirewallService() {
        return firewallService == null ? false : firewallService;
    }

    public Boolean getLbService() {
        return lbService == null ? false : lbService;
    }

    public Boolean getUserdataService() {
        return userdataService == null ? false : userdataService;
    }

    public Boolean getSourceNatService() {
        return sourceNatService == null ? false : sourceNatService;
    }

    public Boolean getStaticNatService() {
        return staticNatService == null ? false : staticNatService;
    }

    public Boolean getPortForwardingService() {
        return portForwardingService == null ? false : portForwardingService;
    }

    public Boolean getVpnService() {
        return vpnService == null ? false : vpnService;
    }
    
    public Boolean getSecurityGroupService() {
        return securityGroupService == null ? false : securityGroupService;
    }

    public Map<String, List<String>> getServiceProviders() {
        Map<String, List<String>> serviceProviderMap = null;
        if (serviceProviderList != null && !serviceProviderList.isEmpty()) {
            serviceProviderMap = new HashMap<String, List<String>>();
            Collection servicesCollection = serviceProviderList.values();
            Iterator iter = servicesCollection.iterator();
            while (iter.hasNext()) {
                HashMap<String, String> services = (HashMap<String, String>) iter.next();
                String service = (String)services.get("service");
                String provider = (String) services.get("provider");
                List<String> providerList = null;
                if (serviceProviderMap.containsKey(service)) {
                    providerList = serviceProviderMap.get(service);
                } else {
                    providerList = new ArrayList<String>();
                }
                providerList.add(provider);
                serviceProviderMap.put(service, providerList);
            }
        }
        
        return serviceProviderMap;
    }

    public Map<Capability, String> getServiceCapabilities(Service service) {

        Map<Capability, String> serviceCapabilityMap = null;
        if (serviceCapabilistList != null && !serviceCapabilistList.isEmpty()) {
            if (serviceCapabilistList.containsKey(service.getName())) {
                serviceCapabilityMap = (HashMap<Capability, String>) serviceCapabilistList.get(service.getName());
            }
        }
        return serviceCapabilityMap;
    }


    public String getState() {
        return state;
    }
    
    public Integer getSortKey() {
    	return sortKey;
    }

    /////////////////////////////////////////////////////
    /////////////// API Implementation///////////////////
    /////////////////////////////////////////////////////
    @Override
    public String getCommandName() {
        return _name;
    }
    
    @Override
    public long getEntityOwnerId() {
        return Account.ACCOUNT_ID_SYSTEM;
    }

    @Override
    public void execute(){
        NetworkOffering result = _configService.updateNetworkOffering(this);
        if (result != null) {
            NetworkOfferingResponse response = _responseGenerator.createNetworkOfferingResponse(result);
            response.setResponseName(getCommandName());
            this.setResponseObject(response);
        } else {
            throw new ServerApiException(BaseCmd.INTERNAL_ERROR, "Failed to update network offering");
        }
    }
}<|MERGE_RESOLUTION|>--- conflicted
+++ resolved
@@ -18,16 +18,12 @@
 
 package com.cloud.api.commands;
 
-<<<<<<< HEAD
-import java.util.UUID;
-=======
 import java.util.ArrayList;
 import java.util.Collection;
 import java.util.HashMap;
 import java.util.Iterator;
 import java.util.List;
 import java.util.Map;
->>>>>>> 03531333
 
 import org.apache.log4j.Logger;
 
@@ -37,7 +33,6 @@
 import com.cloud.api.Implementation;
 import com.cloud.api.Parameter;
 import com.cloud.api.ServerApiException;
-import com.cloud.api.BaseCmd.CommandType;
 import com.cloud.api.response.NetworkOfferingResponse;
 import com.cloud.network.Network.Capability;
 import com.cloud.network.Network.Service;
@@ -63,15 +58,11 @@
     @Parameter(name=ApiConstants.DISPLAY_TEXT, type=CommandType.STRING, description="the display text of the network offering")
     private String displayText;
     
-<<<<<<< HEAD
     @Parameter(name=ApiConstants.AVAILABILITY, type=CommandType.STRING, description="the availability of network offering. Default value is Required for Guest Virtual network offering; Optional for Guest Direct network offering")
     private String availability;
     
     @Parameter(name=ApiConstants.SORT_KEY, type=CommandType.INTEGER, description="sort key of the network offering, integer")
     private Integer sortKey;
-=======
-    @Parameter(name=ApiConstants.AVAILABILITY, type=CommandType.STRING, description="the availability of network offering. Supported values are Required, Optional and Unavailable")
-    private String availability;
     
     @Parameter(name=ApiConstants.DHCP_SERVICE, type=CommandType.BOOLEAN, description="true is network offering supports dhcp service")
     private Boolean dhcpService; 
@@ -114,7 +105,6 @@
 
     @Parameter(name=ApiConstants.STATE, type=CommandType.STRING, description="update state for the network offering")
     private String state;
->>>>>>> 03531333
 
     /////////////////////////////////////////////////////
     /////////////////// Accessors ///////////////////////
@@ -188,8 +178,8 @@
             Iterator iter = servicesCollection.iterator();
             while (iter.hasNext()) {
                 HashMap<String, String> services = (HashMap<String, String>) iter.next();
-                String service = (String)services.get("service");
-                String provider = (String) services.get("provider");
+                String service = services.get("service");
+                String provider = services.get("provider");
                 List<String> providerList = null;
                 if (serviceProviderMap.containsKey(service)) {
                     providerList = serviceProviderMap.get(service);
