--- conflicted
+++ resolved
@@ -35,12 +35,10 @@
 import com.cloud.exception.NetworkRuleConflictException;
 import com.cloud.exception.ResourceUnavailableException;
 import com.cloud.network.IpAddress;
-import com.cloud.network.rules.FirewallRule;
 import com.cloud.network.rules.PortForwardingRule;
 import com.cloud.user.Account;
 import com.cloud.user.UserContext;
 import com.cloud.utils.net.Ip;
-import com.cloud.utils.net.NetUtils;
 
 @Implementation(description = "Creates a port forwarding rule", responseObject = FirewallRuleResponse.class)
 public class CreatePortForwardingRuleCmd extends BaseAsyncCreateCmd implements PortForwardingRule {
@@ -99,14 +97,10 @@
     }
 
     public List<String> getSourceCidrList() {
-<<<<<<< HEAD
-        return cidrlist;
-=======
         if (cidrlist != null) {
             throw new InvalidParameterValueException("Parameter cidrList is deprecated; if you need to open firewall rule for the specific cidr, please refer to createFirewallRule command");
         }
         return null;
->>>>>>> b93c7bc6
     }
     
     public Boolean getOpenFirewall() {
@@ -125,35 +119,21 @@
     public String getCommandName() {
         return s_name;
     }
-    
-    public void setSourceCidrList(List<String> cidrs){
-        cidrlist = cidrs;
-    }
+
 
     @Override
     public void execute() throws ResourceUnavailableException {
         UserContext callerContext = UserContext.current();
         boolean success = true;
-<<<<<<< HEAD
-        PortForwardingRule rule = _entityMgr.findById(PortForwardingRule.class, getEntityId());
-=======
         PortForwardingRule rule = null;
->>>>>>> b93c7bc6
         try {
             UserContext.current().setEventDetails("Rule Id: " + getEntityId());
             
             if (getOpenFirewall()) {
-<<<<<<< HEAD
-                success = success && _firewallService.applyFirewallRules(rule.getSourceIpAddressId(), callerContext.getCaller());
-            }
-            
-            success = success && _rulesService.applyPortForwardingRules(rule.getSourceIpAddressId(), callerContext.getCaller());
-=======
                 success = success && _firewallService.applyFirewallRules(ipAddressId, callerContext.getCaller());
             }
             
             success = success && _rulesService.applyPortForwardingRules(ipAddressId, callerContext.getCaller());
->>>>>>> b93c7bc6
 
             // State is different after the rule is applied, so get new object here
             rule = _entityMgr.findById(PortForwardingRule.class, getEntityId());
@@ -256,21 +236,12 @@
 
     @Override
     public void create() {
-<<<<<<< HEAD
-        if (cidrlist != null)
-            for (String cidr: cidrlist){
-                if (!NetUtils.isValidCIDR(cidr)){
-                    throw new ServerApiException(BaseCmd.PARAM_ERROR, "Source cidrs formatting error " + cidr); 
-                }
-            }
-=======
         
         //cidr list parameter is deprecated
         if (cidrlist != null) {
             throw new InvalidParameterValueException("Parameter cidrList is deprecated; if you need to open firewall rule for the specific cidr, please refer to createFirewallRule command");
         }
         
->>>>>>> b93c7bc6
         try {
             PortForwardingRule result = _rulesService.createPortForwardingRule(this, virtualMachineId, getOpenFirewall());
             setEntityId(result.getId());
@@ -325,13 +296,10 @@
     public Integer getIcmpType() {
         return null;
     }
-<<<<<<< HEAD
-=======
     
     @Override
     public Long getRelated() {
         return null;
     }
->>>>>>> b93c7bc6
 
 }