// Licensed to the Apache Software Foundation (ASF) under one
// or more contributor license agreements.  See the NOTICE file
// distributed with this work for additional information
// regarding copyright ownership.  The ASF licenses this file
// to you under the Apache License, Version 2.0 (the
// "License"); you may not use this file except in compliance
// with the License.  You may obtain a copy of the License at
//
//   http://www.apache.org/licenses/LICENSE-2.0
//
// Unless required by applicable law or agreed to in writing,
// software distributed under the License is distributed on an
// "AS IS" BASIS, WITHOUT WARRANTIES OR CONDITIONS OF ANY
// KIND, either express or implied.  See the License for the
// specific language governing permissions and limitations
// under the License.
package com.cloud.api.response;

import java.util.Date;
import java.util.List;

import com.cloud.api.ApiConstants;
import com.cloud.serializer.Param;
import com.cloud.utils.IdentityProxy;
import com.google.gson.annotations.SerializedName;

@SuppressWarnings("unused")
public class VolumeResponse extends BaseResponse implements ControlledEntityResponse{
    @SerializedName(ApiConstants.ID)
    @Param(description = "ID of the disk volume")
    private IdentityProxy id = new IdentityProxy("volumes");

    @SerializedName(ApiConstants.NAME)
    @Param(description = "name of the disk volume")
    private String name;

    @SerializedName(ApiConstants.ZONE_ID)
    @Param(description = "ID of the availability zone")
    private IdentityProxy zoneId = new IdentityProxy("data_center");

    @SerializedName(ApiConstants.ZONE_NAME)
    @Param(description = "name of the availability zone")
    private String zoneName;

    @SerializedName(ApiConstants.TYPE)
    @Param(description = "type of the disk volume (ROOT or DATADISK)")
    private String volumeType;

    @SerializedName(ApiConstants.DEVICE_ID)
    @Param(description = "the ID of the device on user vm the volume is attahed to. This tag is not returned when the volume is detached.")
    private Long deviceId;

    @SerializedName(ApiConstants.VIRTUAL_MACHINE_ID)
    @Param(description = "id of the virtual machine")
    private IdentityProxy virtualMachineId = new IdentityProxy("vm_instance");

    @SerializedName("vmname")
    @Param(description = "name of the virtual machine")
    private String virtualMachineName;

    @SerializedName("vmdisplayname")
    @Param(description = "display name of the virtual machine")
    private String virtualMachineDisplayName;

    @SerializedName("vmstate")
    @Param(description = "state of the virtual machine")
    private String virtualMachineState;

    @SerializedName(ApiConstants.SIZE)
    @Param(description = "size of the disk volume")
    private Long size;

    @SerializedName(ApiConstants.CREATED)
    @Param(description = "the date the disk volume was created")
    private Date created;

    @SerializedName(ApiConstants.STATE)
    @Param(description = "the state of the disk volume")
    private String state;

    @SerializedName(ApiConstants.ACCOUNT)
    @Param(description = "the account associated with the disk volume")
    private String accountName;
    
    @SerializedName(ApiConstants.PROJECT_ID) @Param(description="the project id of the vpn")
    private IdentityProxy projectId = new IdentityProxy("projects");
    
    @SerializedName(ApiConstants.PROJECT) @Param(description="the project name of the vpn")
    private String projectName;

    @SerializedName(ApiConstants.DOMAIN_ID)
    @Param(description = "the ID of the domain associated with the disk volume")
    private IdentityProxy domainId = new IdentityProxy("domain");

    @SerializedName(ApiConstants.DOMAIN)
    @Param(description = "the domain associated with the disk volume")
    private String domainName;

    @SerializedName("storagetype")
    @Param(description = "shared or local storage")
    private String storageType;

    @SerializedName(ApiConstants.HYPERVISOR)
    @Param(description = "Hypervisor the volume belongs to")
    private String hypervisor;

    @SerializedName(ApiConstants.DISK_OFFERING_ID)
    @Param(description = "ID of the disk offering")
    private IdentityProxy diskOfferingId = new IdentityProxy("disk_offering");

    @SerializedName("diskofferingname")
    @Param(description = "name of the disk offering")
    private String diskOfferingName;

    @SerializedName("diskofferingdisplaytext")
    @Param(description = "the display text of the disk offering")
    private String diskOfferingDisplayText;

    @SerializedName("storage")
    @Param(description = "name of the primary storage hosting the disk volume")
    private String storagePoolName;

    @SerializedName(ApiConstants.SNAPSHOT_ID)
    @Param(description = "ID of the snapshot from which this volume was created")
    private IdentityProxy snapshotId = new IdentityProxy("snapshots");

    @SerializedName("attached")
    @Param(description = "the date the volume was attached to a VM instance")
    private Date attached;

    @SerializedName("destroyed")
    @Param(description = "the boolean state of whether the volume is destroyed or not")
    private Boolean destroyed;

    @SerializedName(ApiConstants.SERVICE_OFFERING_ID)
    @Param(description = "ID of the service offering for root disk")
    private IdentityProxy serviceOfferingId = new IdentityProxy("disk_offering");

    @SerializedName("serviceofferingname")
    @Param(description = "name of the service offering for root disk")
    private String serviceOfferingName;

    @SerializedName("serviceofferingdisplaytext")
    @Param(description = "the display text of the service offering for root disk")
    private String serviceOfferingDisplayText;

    @SerializedName("isextractable")
    @Param(description = "true if the volume is extractable, false otherwise")
    private Boolean extractable;
    
    @SerializedName(ApiConstants.STATUS)
    @Param(description="the status of the volume")
    private String status;
    
    @SerializedName(ApiConstants.TAGS)  @Param(description="the list of resource tags associated with volume", responseObject = ResourceTagResponse.class)
    private List<ResourceTagResponse> tags;

    @Override
    public Long getObjectId() {
        return getId();
    }

    public Boolean getDestroyed() {
        return destroyed;
    }

    public void setDestroyed(Boolean destroyed) {
        this.destroyed = destroyed;
    }

    public Long getId() {
        return id.getValue();
    }

    public void setId(Long id) {
        this.id.setValue(id);
    }

    public void setName(String name) {
        this.name = name;
    }

    public void setZoneId(Long zoneId) {
        this.zoneId.setValue(zoneId);
    }
    
    public void setZoneName(String zoneName) {
        this.zoneName = zoneName;
    }

    public void setVolumeType(String volumeType) {
        this.volumeType = volumeType;
    }

    public void setDeviceId(Long deviceId) {
        this.deviceId = deviceId;
    }

    public void setVirtualMachineId(Long virtualMachineId) {
        this.virtualMachineId.setValue(virtualMachineId);
    }

    public void setVirtualMachineName(String virtualMachineName) {
        this.virtualMachineName = virtualMachineName;
    }

    public void setVirtualMachineDisplayName(String virtualMachineDisplayName) {
        this.virtualMachineDisplayName = virtualMachineDisplayName;
    }

    public void setVirtualMachineState(String virtualMachineState) {
        this.virtualMachineState = virtualMachineState;
    }

    public void setSize(Long size) {
        this.size = size;
    }

    public void setCreated(Date created) {
        this.created = created;
    }

    public void setAccountName(String accountName) {
        this.accountName = accountName;
    }

    public void setDomainId(Long domainId) {
        this.domainId.setValue(domainId);
    }
    
    public void setDomainName(String domainName) {
        this.domainName = domainName;
    }

    public void setStorageType(String storageType) {
        this.storageType = storageType;
    }

    public void setHypervisor(String hypervisor) {
        this.hypervisor = hypervisor;
    }

    public void setDiskOfferingId(Long diskOfferingId) {
        this.diskOfferingId.setValue(diskOfferingId);
    }

    public void setDiskOfferingName(String diskOfferingName) {
        this.diskOfferingName = diskOfferingName;
    }

    public void setDiskOfferingDisplayText(String diskOfferingDisplayText) {
        this.diskOfferingDisplayText = diskOfferingDisplayText;
    }

    public void setStoragePoolName(String storagePoolName) {
        this.storagePoolName = storagePoolName;
    }

    public void setSnapshotId(Long snapshotId) {
        this.snapshotId.setValue(snapshotId);
    }

    public void setAttached(Date attached) {
        this.attached = attached;
    }

    public void setServiceOfferingId(Long serviceOfferingId) {
        this.serviceOfferingId.setValue(serviceOfferingId);
    }

    public void setServiceOfferingName(String serviceOfferingName) {
        this.serviceOfferingName = serviceOfferingName;
    }

    public void setStatus(String status) {
		this.status = status;
	}

	public void setServiceOfferingDisplayText(String serviceOfferingDisplayText) {
        this.serviceOfferingDisplayText = serviceOfferingDisplayText;
    }

    public void setExtractable(Boolean extractable) {
        this.extractable = extractable;
    }

    public void setState(String state) {
        this.state = state;
    }
    
    @Override
    public void setProjectId(Long projectId) {
        this.projectId.setValue(projectId);
    }

    @Override
    public void setProjectName(String projectName) {
        this.projectName = projectName;
    }
<<<<<<< HEAD
=======
    
    public void setTags(List<ResourceTagResponse> tags) {
        this.tags = tags;
    }
>>>>>>> 85677b71
}<|MERGE_RESOLUTION|>--- conflicted
+++ resolved
@@ -297,11 +297,8 @@
     public void setProjectName(String projectName) {
         this.projectName = projectName;
     }
-<<<<<<< HEAD
-=======
     
     public void setTags(List<ResourceTagResponse> tags) {
         this.tags = tags;
     }
->>>>>>> 85677b71
 }