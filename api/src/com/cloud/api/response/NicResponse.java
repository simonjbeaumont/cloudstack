/**
 *  Copyright (C) 2010 Cloud.com, Inc.  All rights reserved.
 * 
 * This software is licensed under the GNU General Public License v3 or later.
 * 
 * It is free software: you can redistribute it and/or modify
 * it under the terms of the GNU General Public License as published by
 * the Free Software Foundation, either version 3 of the License, or any later version.
 * This program is distributed in the hope that it will be useful,
 * but WITHOUT ANY WARRANTY; without even the implied warranty of
 * MERCHANTABILITY or FITNESS FOR A PARTICULAR PURPOSE.  See the
 * GNU General Public License for more details.
 * 
 * You should have received a copy of the GNU General Public License
 * along with this program.  If not, see <http://www.gnu.org/licenses/>.
 * 
 */
package com.cloud.api.response;

<<<<<<< HEAD
import com.cloud.api.IdentityProxy;
=======
import com.cloud.api.ApiConstants;
>>>>>>> 03531333
import com.cloud.serializer.Param;
import com.google.gson.annotations.SerializedName;

@SuppressWarnings("unused")
public class NicResponse extends BaseResponse {
    
<<<<<<< HEAD
    @SerializedName("id") @Param(description="the ID of the nic")
    private IdentityProxy id = new IdentityProxy("nics");

    @SerializedName("networkid") @Param(description="the ID of the corresponding network")
    private IdentityProxy networkid = new IdentityProxy("networks");
=======
    @SerializedName(ApiConstants.ID) @Param(description="the ID of the nic")
    private Long id;

    @SerializedName(ApiConstants.NETWORK_ID) @Param(description="the ID of the corresponding network")
    private Long networkid;
>>>>>>> 03531333
    
    @SerializedName(ApiConstants.NETMASK) @Param(description="the netmask of the nic")
    private String netmask;
    
    @SerializedName(ApiConstants.GATEWAY) @Param(description="the gateway of the nic")
    private String gateway;
    
    @SerializedName(ApiConstants.IP_ADDRESS) @Param(description="the ip address of the nic")
    private String ipaddress;
    
    @SerializedName("isolationuri") @Param(description="the isolation uri of the nic")
    private String isolationUri;
    
    @SerializedName("broadcasturi") @Param(description="the broadcast uri of the nic")
    private String broadcastUri;
    
    @SerializedName(ApiConstants.TRAFFIC_TYPE) @Param(description="the traffic type of the nic")
    private String trafficType;
    
    @SerializedName(ApiConstants.TYPE) @Param(description="the type of the nic")
    private String type;
    
    @SerializedName(ApiConstants.IS_DEFAULT) @Param(description="true if nic is default, false otherwise")
    private Boolean isDefault;

    @SerializedName("macaddress") @Param(description="true if nic is default, false otherwise")
    private String macAddress;
    
<<<<<<< HEAD
    public Long getId() {
        return id.getValue();
    }

=======
>>>>>>> 03531333
    public void setId(Long id) {
        this.id.setValue(id);
    }

<<<<<<< HEAD
    public Long getNetworkid() {
        return networkid.getValue();
    }

=======
>>>>>>> 03531333
    public void setNetworkid(Long networkid) {
        this.networkid.setValue(networkid);
    }

    public void setNetmask(String netmask) {
        this.netmask = netmask;
    }

    public void setGateway(String gateway) {
        this.gateway = gateway;
    }

    public void setIpaddress(String ipaddress) {
        this.ipaddress = ipaddress;
    }

    public void setIsolationUri(String isolationUri) {
        this.isolationUri = isolationUri;
    }

    public void setBroadcastUri(String broadcastUri) {
        this.broadcastUri = broadcastUri;
    }

    public void setTrafficType(String trafficType) {
        this.trafficType = trafficType;
    }

    public void setType(String type) {
        this.type = type;
    }

    public void setIsDefault(Boolean isDefault) {
        this.isDefault = isDefault;
    }

	public void setMacAddress(String macAddress) {
		this.macAddress = macAddress;
	}

    @Override
    public int hashCode() {
        final int prime = 31;
        int result = 1;
        result = prime * result + ((id == null) ? 0 : id.hashCode());
        return result;
    }

    @Override
    public boolean equals(Object obj) {
        if (this == obj)
            return true;
        if (obj == null)
            return false;
        if (getClass() != obj.getClass())
            return false;
        NicResponse other = (NicResponse) obj;
        if (id == null) {
            if (other.id != null)
                return false;
        } else if (!id.equals(other.id))
            return false;
        return true;
    }
    
}<|MERGE_RESOLUTION|>--- conflicted
+++ resolved
@@ -17,30 +17,19 @@
  */
 package com.cloud.api.response;
 
-<<<<<<< HEAD
+import com.cloud.api.ApiConstants;
 import com.cloud.api.IdentityProxy;
-=======
-import com.cloud.api.ApiConstants;
->>>>>>> 03531333
 import com.cloud.serializer.Param;
 import com.google.gson.annotations.SerializedName;
 
 @SuppressWarnings("unused")
 public class NicResponse extends BaseResponse {
     
-<<<<<<< HEAD
     @SerializedName("id") @Param(description="the ID of the nic")
-    private IdentityProxy id = new IdentityProxy("nics");
+    private final IdentityProxy id = new IdentityProxy("nics");
 
     @SerializedName("networkid") @Param(description="the ID of the corresponding network")
-    private IdentityProxy networkid = new IdentityProxy("networks");
-=======
-    @SerializedName(ApiConstants.ID) @Param(description="the ID of the nic")
-    private Long id;
-
-    @SerializedName(ApiConstants.NETWORK_ID) @Param(description="the ID of the corresponding network")
-    private Long networkid;
->>>>>>> 03531333
+    private final IdentityProxy networkId = new IdentityProxy("networks");
     
     @SerializedName(ApiConstants.NETMASK) @Param(description="the netmask of the nic")
     private String netmask;
@@ -69,26 +58,20 @@
     @SerializedName("macaddress") @Param(description="true if nic is default, false otherwise")
     private String macAddress;
     
-<<<<<<< HEAD
     public Long getId() {
         return id.getValue();
     }
 
-=======
->>>>>>> 03531333
     public void setId(Long id) {
         this.id.setValue(id);
     }
 
-<<<<<<< HEAD
     public Long getNetworkid() {
-        return networkid.getValue();
+        return networkId.getValue();
     }
 
-=======
->>>>>>> 03531333
     public void setNetworkid(Long networkid) {
-        this.networkid.setValue(networkid);
+        this.networkId.setValue(networkid);
     }
 
     public void setNetmask(String netmask) {
