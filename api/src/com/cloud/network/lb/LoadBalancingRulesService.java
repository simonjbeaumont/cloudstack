/**
 *  Copyright (C) 2010 Cloud.com, Inc.  All rights reserved.
 * 
 * This software is licensed under the GNU General Public License v3 or later.
 * 
 * It is free software: you can redistribute it and/or modify
 * it under the terms of the GNU General Public License as published by
 * the Free Software Foundation, either version 3 of the License, or any later version.
 * This program is distributed in the hope that it will be useful,
 * but WITHOUT ANY WARRANTY; without even the implied warranty of
 * MERCHANTABILITY or FITNESS FOR A PARTICULAR PURPOSE.  See the
 * GNU General Public License for more details.
 * 
 * You should have received a copy of the GNU General Public License
 * along with this program.  If not, see <http://www.gnu.org/licenses/>.
 * 
 */
package com.cloud.network.lb;

import java.util.List;

import com.cloud.api.commands.CreateLoadBalancerRuleCmd;
import com.cloud.api.commands.ListLoadBalancerRuleInstancesCmd;
import com.cloud.api.commands.ListLoadBalancerRulesCmd;
import com.cloud.api.commands.UpdateLoadBalancerRuleCmd;
import com.cloud.exception.InsufficientAddressCapacityException;
import com.cloud.exception.NetworkRuleConflictException;
import com.cloud.exception.ResourceUnavailableException;
import com.cloud.network.rules.LoadBalancer;
import com.cloud.uservm.UserVm;

public interface LoadBalancingRulesService {
    /**
     * Create a load balancer rule from the given ipAddress/port to the given private port
     * @param openFirewall TODO
     * @param cmd the command specifying the ip address, public port, protocol, private port, and algorithm
     * @return the newly created LoadBalancerVO if successful, null otherwise
     * @throws InsufficientAddressCapacityException 
     */
<<<<<<< HEAD
    LoadBalancer createLoadBalancerRule(LoadBalancer lb, boolean openFirewall) throws NetworkRuleConflictException;
=======
    LoadBalancer createLoadBalancerRule(CreateLoadBalancerRuleCmd lb, boolean openFirewall) throws NetworkRuleConflictException, InsufficientAddressCapacityException;
>>>>>>> b93c7bc6
    
    LoadBalancer updateLoadBalancerRule(UpdateLoadBalancerRuleCmd cmd);
    
    boolean deleteLoadBalancerRule(long lbRuleId, boolean apply);
    
    /**
     * Assign a virtual machine, or list of virtual machines, to a load balancer.
     */
    boolean assignToLoadBalancer(long lbRuleId, List<Long> vmIds);

    boolean removeFromLoadBalancer(long lbRuleId, List<Long> vmIds);
    
    boolean applyLoadBalancerConfig(long lbRuleId) throws ResourceUnavailableException;
    /**
     * List instances that have either been applied to a load balancer or are eligible to be assigned to a load balancer.
     * @param cmd
     * @return list of vm instances that have been or can be applied to a load balancer
     */
    List<? extends UserVm> listLoadBalancerInstances(ListLoadBalancerRuleInstancesCmd cmd);

    /**
     * List load balancer rules based on the given criteria
     * @param cmd the command that specifies the criteria to use for listing load balancers.  Load balancers can be listed
     *            by id, name, public ip, and vm instance id
     * @return list of load balancers that match the criteria
     */
    List<? extends LoadBalancer> searchForLoadBalancers(ListLoadBalancerRulesCmd cmd);
    
    List<LoadBalancingRule> listByNetworkId(long networkId);
    
    LoadBalancer findById(long LoadBalancer);

}<|MERGE_RESOLUTION|>--- conflicted
+++ resolved
@@ -37,12 +37,8 @@
      * @return the newly created LoadBalancerVO if successful, null otherwise
      * @throws InsufficientAddressCapacityException 
      */
-<<<<<<< HEAD
-    LoadBalancer createLoadBalancerRule(LoadBalancer lb, boolean openFirewall) throws NetworkRuleConflictException;
-=======
     LoadBalancer createLoadBalancerRule(CreateLoadBalancerRuleCmd lb, boolean openFirewall) throws NetworkRuleConflictException, InsufficientAddressCapacityException;
->>>>>>> b93c7bc6
-    
+
     LoadBalancer updateLoadBalancerRule(UpdateLoadBalancerRuleCmd cmd);
     
     boolean deleteLoadBalancerRule(long lbRuleId, boolean apply);
