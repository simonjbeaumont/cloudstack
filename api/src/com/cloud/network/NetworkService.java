--- conflicted
+++ resolved
@@ -74,7 +74,6 @@
     
     Map<Service, Map<Capability, String>> getNetworkCapabilities(long networkId);
     
-<<<<<<< HEAD
     boolean isNetworkAvailableInDomain(long networkId, long domainId);
     
     Long getDedicatedNetworkDomain(long networkId);
@@ -82,8 +81,6 @@
     Network updateNetwork(long networkId, String name, String displayText, Account caller);
     
     Integer getNetworkRate(long networkId, Long vmId);
-=======
+
     Network getSystemNetworkByZoneAndTrafficType(long zoneId, TrafficType trafficType);
-    
->>>>>>> 0810831f
 }