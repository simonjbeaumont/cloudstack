--- conflicted
+++ resolved
@@ -40,6 +40,7 @@
 import com.cloud.host.DetailVO;
 import com.cloud.host.Host;
 import com.cloud.host.Host.Type;
+import com.cloud.host.HostVO;
 import com.cloud.host.dao.HostDao;
 import com.cloud.host.dao.HostDetailsDao;
 import com.cloud.offering.ServiceOffering;
@@ -100,9 +101,8 @@
     float _factor = 1;
     boolean _checkHvm = true;
     protected String _allocationAlgorithm = "random";
-<<<<<<< HEAD
-    @Inject CapacityManager _capacityMgr;
-    
+    @Inject
+    CapacityManager _capacityMgr;
     
 	@Override
     public List<Host> allocateTo(VirtualMachineProfile vmProfile, DeploymentPlan plan, Type type,
@@ -119,41 +119,14 @@
 		ServiceOffering offering = vmProfile.getServiceOffering();
 		VMTemplateVO template = (VMTemplateVO)vmProfile.getTemplate();
 		Account account = vmProfile.getOwner();
-=======
-    @Inject
-    CapacityManager _capacityMgr;
-
-    @Override
-    public List<Host> allocateTo(VirtualMachineProfile<? extends VirtualMachine> vmProfile, DeploymentPlan plan, Type type,
-            ExcludeList avoid, int returnUpTo) {
-        return allocateTo(vmProfile, plan, type, avoid, returnUpTo, true);
-    }
-
-    @Override
-    public List<Host> allocateTo(VirtualMachineProfile<? extends VirtualMachine> vmProfile, DeploymentPlan plan, Type type, ExcludeList avoid, int returnUpTo,
-            boolean considerReservedCapacity) {
-
-        long dcId = plan.getDataCenterId();
-        Long podId = plan.getPodId();
-        Long clusterId = plan.getClusterId();
-        ServiceOffering offering = vmProfile.getServiceOffering();
-        VMTemplateVO template = (VMTemplateVO)vmProfile.getTemplate();
-        Account account = vmProfile.getOwner();
->>>>>>> 43ab9506
 
         if (type == Host.Type.Storage) {
             // FirstFitAllocator should be used for user VMs only since it won't care whether the host is capable of routing or not
-            return new ArrayList<Host>();
-        }
-<<<<<<< HEAD
-        
-        if(s_logger.isDebugEnabled()){
-            s_logger.debug("Looking for hosts in dc: " + dcId + "  pod:" + podId + "  cluster:" + clusterId );
-=======
-
+        	return new ArrayList<Host>();
+        }
+        
         if (s_logger.isDebugEnabled()) {
             s_logger.debug("Looking for hosts in dc: " + dcId + "  pod:" + podId + "  cluster:" + clusterId);
->>>>>>> 43ab9506
         }
         
         String hostTagOnOffering = offering.getHostTag();
@@ -171,17 +144,10 @@
             if (hostTagOnOffering == null && hostTagOnTemplate == null) {
                 clusterHosts = _resourceMgr.listAllUpAndEnabledNonHAHosts(type, clusterId, podId, dcId);
             } else {
-<<<<<<< HEAD
-                List<? extends Host> hostsMatchingOfferingTag = new ArrayList<Host>();
-                List<? extends Host> hostsMatchingTemplateTag = new ArrayList<Host>();
-                if (hasSvcOfferingTag){
-                    if (s_logger.isDebugEnabled()){
-=======
                 List<HostVO> hostsMatchingOfferingTag = new ArrayList<HostVO>();
                 List<HostVO> hostsMatchingTemplateTag = new ArrayList<HostVO>();
                 if (hasSvcOfferingTag) {
                     if (s_logger.isDebugEnabled()) {
->>>>>>> 43ab9506
                         s_logger.debug("Looking for hosts having tag specified on SvcOffering:" + hostTagOnOffering);
                     }
                     hostsMatchingOfferingTag = _hostDao.listByHostTag(type, clusterId, podId, dcId, hostTagOnOffering);
@@ -198,13 +164,8 @@
                         s_logger.debug("Hosts with tag '" + hostTagOnTemplate + "' are:" + hostsMatchingTemplateTag);
                     }
                 }
-<<<<<<< HEAD
                 
-                if (hasSvcOfferingTag && hasTemplateTag){
-=======
-
                 if (hasSvcOfferingTag && hasTemplateTag) {
->>>>>>> 43ab9506
                     hostsMatchingOfferingTag.retainAll(hostsMatchingTemplateTag);
                     clusterHosts = _hostDao.listByHostTag(type, clusterId, podId, dcId, hostTagOnTemplate);
                     if (s_logger.isDebugEnabled()) {
@@ -233,11 +194,7 @@
     }
 
     @Override
-<<<<<<< HEAD
     public List<Host> allocateTo(VirtualMachineProfile vmProfile, DeploymentPlan plan,
-=======
-    public List<Host> allocateTo(VirtualMachineProfile<? extends VirtualMachine> vmProfile, DeploymentPlan plan,
->>>>>>> 43ab9506
             Type type, ExcludeList avoid, List<? extends Host> hosts, int returnUpTo, boolean considerReservedCapacity) {
         long dcId = plan.getDataCenterId();
         Long podId = plan.getPodId();
@@ -286,20 +243,14 @@
     protected List<Host> allocateTo(DeploymentPlan plan, ServiceOffering offering, VMTemplateVO template, ExcludeList avoid, List<? extends Host> hosts, int returnUpTo,
             boolean considerReservedCapacity, Account account) {
         if (_allocationAlgorithm.equals("random") || _allocationAlgorithm.equals("userconcentratedpod_random")) {
-            // Shuffle this so that we don't check the hosts in the same order.
+        	// Shuffle this so that we don't check the hosts in the same order.
             Collections.shuffle(hosts);
         } else if (_allocationAlgorithm.equals("userdispersing")) {
             hosts = reorderHostsByNumberOfVms(plan, hosts, account);
         }
-<<<<<<< HEAD
     	
     	if (s_logger.isDebugEnabled()) {
-            s_logger.debug("FirstFitAllocator has " + hosts.size() + " hosts to check for allocation: "+hosts);
-=======
-
-        if (s_logger.isDebugEnabled()) {
             s_logger.debug("FirstFitAllocator has " + hosts.size() + " hosts to check for allocation: " + hosts);
->>>>>>> 43ab9506
         }
         
         // We will try to reorder the host lists such that we give priority to hosts that have
@@ -317,15 +268,9 @@
         List<Host> suitableHosts = new ArrayList<Host>();
 
         for (Host host : hosts) {
-<<<<<<< HEAD
-        	if(suitableHosts.size() == returnUpTo){
+            if (suitableHosts.size() == returnUpTo) {
         		break;
         	}
-=======
-            if (suitableHosts.size() == returnUpTo) {
-                break;
-            }
->>>>>>> 43ab9506
             if (avoid.shouldAvoid(host)) {
                 if (s_logger.isDebugEnabled()) {
                     s_logger.debug("Host name: " + host.getName() + ", hostId: " + host.getId() + " is in avoid set, skipping this and trying other available hosts");
@@ -344,8 +289,8 @@
 
             boolean numCpusGood = host.getCpus().intValue() >= offering.getCpu();
             boolean cpuFreqGood = host.getSpeed().intValue() >= offering.getSpeed();
-            int cpu_requested = offering.getCpu() * offering.getSpeed();
-            long ram_requested = offering.getRamSize() * 1024L * 1024L;
+    		int cpu_requested = offering.getCpu() * offering.getSpeed();
+    		long ram_requested = offering.getRamSize() * 1024L * 1024L;
             Cluster cluster = _clusterDao.findById(host.getClusterId());
             ClusterDetailsVO clusterDetailsCpuOvercommit = _clusterDetailsDao.findDetail(cluster.getId(), "cpuOvercommitRatio");
             ClusterDetailsVO clusterDetailsRamOvercommmt = _clusterDetailsDao.findDetail(cluster.getId(), "memoryOvercommitRatio");
@@ -376,11 +321,7 @@
     }
 
     private List<? extends Host> reorderHostsByNumberOfVms(DeploymentPlan plan, List<? extends Host> hosts, Account account) {
-<<<<<<< HEAD
-        if(account == null){
-=======
         if (account == null) {
->>>>>>> 43ab9506
             return hosts;
         }
         long dcId = plan.getDataCenterId();
@@ -400,15 +341,9 @@
         List<Long> matchingHostIds = new ArrayList<Long>(hostMap.keySet());
         
         hostIdsByVmCount.retainAll(matchingHostIds);
-<<<<<<< HEAD
-        
-        List<Host> reorderedHosts = new ArrayList<Host>();
-        for(Long id: hostIdsByVmCount){
-=======
-
+        
         List<Host> reorderedHosts = new ArrayList<Host>();
         for (Long id : hostIdsByVmCount) {
->>>>>>> 43ab9506
             reorderedHosts.add(hostMap.get(id));
         }
         
@@ -423,7 +358,6 @@
     }
 
     protected List<? extends Host> prioritizeHosts(VMTemplateVO template, List<? extends Host> hosts) {
-<<<<<<< HEAD
     	if (template == null) {
     		return hosts;
     	}
@@ -450,7 +384,7 @@
     	
 	if (s_logger.isDebugEnabled()) {
 		if (noHvmHosts.size() > 0) {
-			s_logger.debug("Not considering hosts: "  + noHvmHosts + "  to deploy template: " + template +" as they are not HVM enabled");
+                s_logger.debug("Not considering hosts: " + noHvmHosts + "  to deploy template: " + template + " as they are not HVM enabled");
 		}
 	}
     	// If a host is tagged with the same guest OS category as the template, move it to a high priority list
@@ -490,95 +424,19 @@
     }
     
     protected boolean hostSupportsHVM(Host host) {
-        if ( !_checkHvm ) {
+        if (!_checkHvm) {
             return true;
         }
     	// Determine host capabilities
 		String caps = host.getCapabilities();
 		
 		if (caps != null) {
-=======
-        if (template == null) {
-            return hosts;
-        }
-
-        // Determine the guest OS category of the template
-        String templateGuestOSCategory = getTemplateGuestOSCategory(template);
-
-        List<Host> prioritizedHosts = new ArrayList<Host>();
-        List<Host> noHvmHosts = new ArrayList<Host>();
-
-        // If a template requires HVM and a host doesn't support HVM, remove it from consideration
-        List<Host> hostsToCheck = new ArrayList<Host>();
-        if (template.isRequiresHvm()) {
-            for (Host host : hosts) {
-                if (hostSupportsHVM(host)) {
-                    hostsToCheck.add(host);
-                } else {
-                    noHvmHosts.add(host);
-                }
-            }
-        } else {
-            hostsToCheck.addAll(hosts);
-        }
-
-        if (s_logger.isDebugEnabled()) {
-            if (noHvmHosts.size() > 0) {
-                s_logger.debug("Not considering hosts: " + noHvmHosts + "  to deploy template: " + template + " as they are not HVM enabled");
-            }
-        }
-        // If a host is tagged with the same guest OS category as the template, move it to a high priority list
-        // If a host is tagged with a different guest OS category than the template, move it to a low priority list
-        List<Host> highPriorityHosts = new ArrayList<Host>();
-        List<Host> lowPriorityHosts = new ArrayList<Host>();
-        for (Host host : hostsToCheck) {
-            String hostGuestOSCategory = getHostGuestOSCategory(host);
-            if (hostGuestOSCategory == null) {
-                continue;
-            } else if (templateGuestOSCategory.equals(hostGuestOSCategory)) {
-                highPriorityHosts.add(host);
-            } else {
-                lowPriorityHosts.add(host);
-            }
-        }
-
-        hostsToCheck.removeAll(highPriorityHosts);
-        hostsToCheck.removeAll(lowPriorityHosts);
-
-        // Prioritize the remaining hosts by HVM capability
-        for (Host host : hostsToCheck) {
-            if (!template.isRequiresHvm() && !hostSupportsHVM(host)) {
-                // Host and template both do not support hvm, put it as first consideration
-                prioritizedHosts.add(0, host);
-            } else {
-                // Template doesn't require hvm, but the machine supports it, make it last for consideration
-                prioritizedHosts.add(host);
-            }
-        }
-
-        // Merge the lists
-        prioritizedHosts.addAll(0, highPriorityHosts);
-        prioritizedHosts.addAll(lowPriorityHosts);
-
-        return prioritizedHosts;
-    }
-
-    protected boolean hostSupportsHVM(Host host) {
-        if (!_checkHvm) {
-            return true;
-        }
-        // Determine host capabilities
-        String caps = host.getCapabilities();
-
-        if (caps != null) {
->>>>>>> 43ab9506
             String[] tokens = caps.split(",");
             for (String token : tokens) {
-                if (token.contains("hvm")) {
-                    return true;
-                }
-            }
-<<<<<<< HEAD
+            	if (token.contains("hvm")) {
+            	    return true;
+            	}
+            }
 		}
 		
 		return false;
@@ -606,55 +464,26 @@
 		} else {
 			return null;
 		}
-=======
-        }
-
-        return false;
-    }
-
-    protected String getHostGuestOSCategory(Host host) {
-        DetailVO hostDetail = _hostDetailsDao.findDetail(host.getId(), "guest.os.category.id");
-        if (hostDetail != null) {
-            String guestOSCategoryIdString = hostDetail.getValue();
-            long guestOSCategoryId;
-
-            try {
-                guestOSCategoryId = Long.parseLong(guestOSCategoryIdString);
-            } catch (Exception e) {
-                return null;
-            }
-
-            GuestOSCategoryVO guestOSCategory = _guestOSCategoryDao.findById(guestOSCategoryId);
-
-            if (guestOSCategory != null) {
-                return guestOSCategory.getName();
-            } else {
-                return null;
-            }
-        } else {
-            return null;
-        }
->>>>>>> 43ab9506
     }
     
     protected String getTemplateGuestOSCategory(VMTemplateVO template) {
-        long guestOSId = template.getGuestOSId();
-        GuestOSVO guestOS = _guestOSDao.findById(guestOSId);
-        long guestOSCategoryId = guestOS.getCategoryId();
-        GuestOSCategoryVO guestOSCategory = _guestOSCategoryDao.findById(guestOSCategoryId);
-        return guestOSCategory.getName();
+    	long guestOSId = template.getGuestOSId();
+    	GuestOSVO guestOS = _guestOSDao.findById(guestOSId);
+    	long guestOSCategoryId = guestOS.getCategoryId();
+    	GuestOSCategoryVO guestOSCategory = _guestOSCategoryDao.findById(guestOSCategoryId);
+    	return guestOSCategory.getName();
     }
 
     @Override
     public boolean configure(String name, Map<String, Object> params) throws ConfigurationException {
-        if (_configDao != null) {
-            Map<String, String> configs = _configDao.getConfiguration(params);
+    	if (_configDao != null) {
+    		Map<String, String> configs = _configDao.getConfiguration(params);
             String opFactor = configs.get("cpu.overprovisioning.factor");
             _factor = NumbersUtil.parseFloat(opFactor, 1);
             
             String allocationAlgorithm = configs.get("vm.allocation.algorithm");
             if (allocationAlgorithm != null) {
-                _allocationAlgorithm = allocationAlgorithm;
+            	_allocationAlgorithm = allocationAlgorithm;
             }
             String value = configs.get("xen.check.hvm");
             _checkHvm = value == null ? true : Boolean.parseBoolean(value);
