// Licensed to the Apache Software Foundation (ASF) under one
// or more contributor license agreements.  See the NOTICE file
// distributed with this work for additional information
// regarding copyright ownership.  The ASF licenses this file
// to you under the Apache License, Version 2.0 (the
// "License"); you may not use this file except in compliance
// with the License.  You may obtain a copy of the License at
//
//   http://www.apache.org/licenses/LICENSE-2.0
//
// Unless required by applicable law or agreed to in writing,
// software distributed under the License is distributed on an
// "AS IS" BASIS, WITHOUT WARRANTIES OR CONDITIONS OF ANY
// KIND, either express or implied.  See the License for the
// specific language governing permissions and limitations
// under the License.
package com.cloud.agent.manager.allocator.impl;

import java.util.ArrayList;
import java.util.List;
import java.util.Map;

import javax.ejb.Local;
import javax.inject.Inject;

import com.cloud.agent.manager.allocator.HostAllocator;
import com.cloud.deploy.DeploymentPlan;
import com.cloud.deploy.DeploymentPlanner.ExcludeList;
import com.cloud.host.Host;
import com.cloud.host.Host.Type;
import com.cloud.host.dao.HostDao;
import com.cloud.offering.ServiceOffering;
import com.cloud.utils.component.AdapterBase;
import com.cloud.vm.VirtualMachine;
import com.cloud.vm.VirtualMachineProfile;

@Local(value={HostAllocator.class})
public class TestingAllocator extends AdapterBase implements HostAllocator {
    @Inject HostDao _hostDao;
    Long _computingHost;
    Long _storageHost;
    Long _routingHost;

    @Override
    public List<Host> allocateTo(VirtualMachineProfile vmProfile, DeploymentPlan plan, Type type,
            ExcludeList avoid, int returnUpTo) {
        return allocateTo(vmProfile, plan, type, avoid, returnUpTo, true);
    }

    @Override
<<<<<<< HEAD
    public List<Host> allocateTo(VirtualMachineProfile vmProfile, DeploymentPlan plan, Type type,
=======
    public List<Host> allocateTo(VirtualMachineProfile<? extends VirtualMachine> vmProfile, DeploymentPlan plan, Type type,
>>>>>>> 43ab9506
            ExcludeList avoid, List<? extends Host> hosts, int returnUpTo, boolean considerReservedCapacity) {
        return allocateTo(vmProfile, plan, type, avoid, returnUpTo, considerReservedCapacity);
    }

    @Override
    public List<Host> allocateTo(VirtualMachineProfile vmProfile, DeploymentPlan plan, Type type,
            ExcludeList avoid, int returnUpTo, boolean considerReservedCapacity) {
        List<Host> availableHosts = new ArrayList<Host>();
        Host host = null;
        if (type == Host.Type.Routing && _routingHost != null) {
            host = _hostDao.findById(_routingHost);
        } else if (type == Host.Type.Storage && _storageHost != null) {
            host = _hostDao.findById(_storageHost);
        }
        if(host != null){
            availableHosts.add(host);
        }
        return availableHosts;
    }

    @Override
    public boolean isVirtualMachineUpgradable(VirtualMachine vm, ServiceOffering offering) {
        // currently we do no special checks to rule out a VM being upgradable to an offering, so
        // return true
        return true;
    }

    @Override
    public boolean configure(String name, Map<String, Object> params) {
        String value = (String)params.get(Host.Type.Routing.toString());
        _routingHost = (value != null) ? Long.parseLong(value) : null;

        value = (String)params.get(Host.Type.Storage.toString());
        _storageHost = (value != null) ? Long.parseLong(value) : null;

        return true;
    }
}<|MERGE_RESOLUTION|>--- conflicted
+++ resolved
@@ -48,11 +48,7 @@
     }
 
     @Override
-<<<<<<< HEAD
     public List<Host> allocateTo(VirtualMachineProfile vmProfile, DeploymentPlan plan, Type type,
-=======
-    public List<Host> allocateTo(VirtualMachineProfile<? extends VirtualMachine> vmProfile, DeploymentPlan plan, Type type,
->>>>>>> 43ab9506
             ExcludeList avoid, List<? extends Host> hosts, int returnUpTo, boolean considerReservedCapacity) {
         return allocateTo(vmProfile, plan, type, avoid, returnUpTo, considerReservedCapacity);
     }
