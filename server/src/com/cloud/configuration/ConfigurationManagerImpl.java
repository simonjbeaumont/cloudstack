// Licensed to the Apache Software Foundation (ASF) under one
// or more contributor license agreements.  See the NOTICE file
// distributed with this work for additional information
// regarding copyright ownership.  The ASF licenses this file
// to you under the Apache License, Version 2.0 (the
// "License"); you may not use this file except in compliance
// with the License.  You may obtain a copy of the License at
// 
//   http://www.apache.org/licenses/LICENSE-2.0
//
// Unless required by applicable law or agreed to in writing,
// software distributed under the License is distributed on an
// "AS IS" BASIS, WITHOUT WARRANTIES OR CONDITIONS OF ANY
// KIND, either express or implied.  See the License for the
// specific language governing permissions and limitations
// under the License.
package com.cloud.configuration;

import java.net.URI;
import java.sql.PreparedStatement;
import java.sql.ResultSet;
import java.sql.SQLException;
import java.util.ArrayList;
import java.util.Collection;
import java.util.HashMap;
import java.util.HashSet;
import java.util.Hashtable;
import java.util.Iterator;
import java.util.List;
import java.util.Map;
import java.util.Set;
import java.util.UUID;

import javax.ejb.Local;
import javax.inject.Inject;
import javax.naming.ConfigurationException;
import javax.naming.Context;
import javax.naming.NamingException;
import javax.naming.directory.DirContext;
import javax.naming.directory.InitialDirContext;


import com.cloud.dc.*;
import com.cloud.dc.dao.*;
import com.cloud.user.*;
import com.cloud.event.UsageEventUtils;
import org.apache.cloudstack.acl.SecurityChecker;
import org.apache.cloudstack.api.ApiConstants.LDAPParams;
import org.apache.cloudstack.api.command.admin.config.UpdateCfgCmd;
import org.apache.cloudstack.api.command.admin.ldap.LDAPConfigCmd;
import org.apache.cloudstack.api.command.admin.ldap.LDAPRemoveCmd;
import org.apache.cloudstack.api.command.admin.network.CreateNetworkOfferingCmd;
import org.apache.cloudstack.api.command.admin.network.DeleteNetworkOfferingCmd;
import org.apache.cloudstack.api.command.admin.network.UpdateNetworkOfferingCmd;
import org.apache.cloudstack.api.command.admin.offering.CreateDiskOfferingCmd;
import org.apache.cloudstack.api.command.admin.offering.CreateServiceOfferingCmd;
import org.apache.cloudstack.api.command.admin.offering.DeleteDiskOfferingCmd;
import org.apache.cloudstack.api.command.admin.offering.DeleteServiceOfferingCmd;
import org.apache.cloudstack.api.command.admin.offering.UpdateDiskOfferingCmd;
import org.apache.cloudstack.api.command.admin.offering.UpdateServiceOfferingCmd;
import org.apache.cloudstack.api.command.admin.pod.DeletePodCmd;
import org.apache.cloudstack.api.command.admin.pod.UpdatePodCmd;
import org.apache.cloudstack.api.command.admin.region.CreatePortableIpRangeCmd;
import org.apache.cloudstack.api.command.admin.region.DeletePortableIpRangeCmd;
import org.apache.cloudstack.api.command.admin.region.ListPortableIpRangesCmd;
import org.apache.cloudstack.api.command.admin.vlan.CreateVlanIpRangeCmd;
import org.apache.cloudstack.api.command.admin.vlan.DedicatePublicIpRangeCmd;
import org.apache.cloudstack.api.command.admin.vlan.DeleteVlanIpRangeCmd;
import org.apache.cloudstack.api.command.admin.vlan.ReleasePublicIpRangeCmd;
import org.apache.cloudstack.api.command.admin.zone.CreateZoneCmd;
import org.apache.cloudstack.api.command.admin.zone.DeleteZoneCmd;
import org.apache.cloudstack.api.command.admin.zone.UpdateZoneCmd;
import org.apache.cloudstack.api.command.user.network.ListNetworkOfferingsCmd;
<<<<<<< HEAD
import org.apache.cloudstack.region.*;
import org.apache.cloudstack.region.dao.RegionDao;
=======
import org.apache.cloudstack.storage.datastore.db.PrimaryDataStoreDao;
import org.apache.cloudstack.storage.datastore.db.StoragePoolDetailVO;
import org.apache.cloudstack.storage.datastore.db.StoragePoolDetailsDao;
import org.apache.cloudstack.storage.datastore.db.StoragePoolVO;
>>>>>>> 07490136
import org.apache.log4j.Logger;
import org.springframework.stereotype.Component;

import com.cloud.alert.AlertManager;
import com.cloud.api.ApiDBUtils;
import com.cloud.capacity.dao.CapacityDao;
import com.cloud.configuration.Resource.ResourceType;
import com.cloud.configuration.dao.ConfigurationDao;
import com.cloud.dc.DataCenter.NetworkType;
import com.cloud.dc.Vlan.VlanType;
import com.cloud.dc.VlanVO;
import com.cloud.dc.dao.AccountVlanMapDao;
import com.cloud.dc.dao.ClusterDao;
import com.cloud.dc.dao.DataCenterDao;
import com.cloud.dc.dao.DataCenterIpAddressDao;
import com.cloud.dc.dao.DataCenterLinkLocalIpAddressDao;
import com.cloud.dc.dao.DcDetailsDao;
import com.cloud.dc.dao.HostPodDao;
import com.cloud.dc.dao.PodVlanMapDao;
import com.cloud.dc.dao.VlanDao;

import com.cloud.deploy.DataCenterDeployment;
import com.cloud.domain.Domain;
import com.cloud.domain.DomainVO;
import com.cloud.domain.dao.DomainDao;
import com.cloud.event.ActionEvent;
import com.cloud.event.EventTypes;
import com.cloud.exception.ConcurrentOperationException;
import com.cloud.exception.InsufficientCapacityException;
import com.cloud.exception.InvalidParameterValueException;
import com.cloud.exception.PermissionDeniedException;
import com.cloud.exception.ResourceAllocationException;
import com.cloud.exception.ResourceUnavailableException;
import com.cloud.host.HostVO;
import com.cloud.hypervisor.Hypervisor.HypervisorType;
import com.cloud.network.Network;
import com.cloud.network.Network.Capability;
import com.cloud.network.Network.GuestType;
import com.cloud.network.Network.Provider;
import com.cloud.network.Network.Service;
import com.cloud.network.NetworkManager;
import com.cloud.network.NetworkModel;
import com.cloud.network.NetworkService;
import com.cloud.network.Networks.BroadcastDomainType;
import com.cloud.network.Networks.TrafficType;
import com.cloud.network.PhysicalNetwork;
import com.cloud.network.dao.FirewallRulesDao;
import com.cloud.network.dao.IPAddressDao;
import com.cloud.network.dao.IPAddressVO;
import com.cloud.network.dao.NetworkDao;
import com.cloud.network.dao.NetworkVO;
import com.cloud.network.dao.PhysicalNetworkDao;
import com.cloud.network.dao.PhysicalNetworkTrafficTypeDao;
import com.cloud.network.dao.PhysicalNetworkTrafficTypeVO;
import com.cloud.network.dao.PhysicalNetworkVO;
import com.cloud.network.rules.LoadBalancerContainer.Scheme;
import com.cloud.network.vpc.VpcManager;
import com.cloud.offering.DiskOffering;
import com.cloud.offering.NetworkOffering;
import com.cloud.offering.NetworkOffering.Availability;
import com.cloud.offering.NetworkOffering.Detail;
import com.cloud.offering.ServiceOffering;
import com.cloud.offerings.NetworkOfferingServiceMapVO;
import com.cloud.offerings.NetworkOfferingVO;
import com.cloud.offerings.dao.NetworkOfferingDao;
import com.cloud.offerings.dao.NetworkOfferingServiceMapDao;
import com.cloud.org.Grouping;
import com.cloud.org.Grouping.AllocationState;
import com.cloud.projects.Project;
import com.cloud.projects.ProjectManager;
import com.cloud.server.ConfigurationServer;
import com.cloud.service.ServiceOfferingVO;
import com.cloud.service.dao.ServiceOfferingDao;
import com.cloud.storage.DiskOfferingVO;
import com.cloud.storage.SwiftVO;
import com.cloud.storage.dao.DiskOfferingDao;
import com.cloud.storage.dao.S3Dao;
import com.cloud.storage.dao.SwiftDao;
import com.cloud.storage.s3.S3Manager;
import com.cloud.storage.secondary.SecondaryStorageVmManager;
import com.cloud.storage.swift.SwiftManager;
import com.cloud.test.IPRangeConfig;
import com.cloud.user.dao.AccountDao;
import com.cloud.utils.NumbersUtil;
import com.cloud.utils.StringUtils;
import com.cloud.utils.component.ManagerBase;
import com.cloud.utils.crypt.DBEncryptionUtil;
import com.cloud.utils.db.DB;
import com.cloud.utils.db.Filter;
import com.cloud.utils.db.SearchCriteria;
import com.cloud.utils.db.Transaction;
import com.cloud.utils.exception.CloudRuntimeException;
import com.cloud.utils.net.NetUtils;
import com.cloud.vm.VirtualMachine;
import com.cloud.vm.dao.NicDao;

import edu.emory.mathcs.backport.java.util.Arrays;

@Component
@Local(value = { ConfigurationManager.class, ConfigurationService.class })
public class ConfigurationManagerImpl extends ManagerBase implements ConfigurationManager, ConfigurationService {
    public static final Logger s_logger = Logger.getLogger(ConfigurationManagerImpl.class.getName());

    @Inject
    ConfigurationDao _configDao;
    @Inject
    HostPodDao _podDao;
    @Inject
    AccountVlanMapDao _accountVlanMapDao;
    @Inject
    PodVlanMapDao _podVlanMapDao;
    @Inject
    DataCenterDao _zoneDao;
    @Inject
    DomainDao _domainDao;
    @Inject
    SwiftDao _swiftDao;
    @Inject
    S3Dao _s3Dao;
    @Inject
    ServiceOfferingDao _serviceOfferingDao;
    @Inject
    DiskOfferingDao _diskOfferingDao;
    @Inject
    NetworkOfferingDao _networkOfferingDao;
    @Inject
    VlanDao _vlanDao;
    @Inject
    IPAddressDao _publicIpAddressDao;
    @Inject
    DataCenterIpAddressDao _privateIpAddressDao;
    @Inject
    AccountDao _accountDao;
    @Inject
    NetworkDao _networkDao;
    @Inject
    AccountManager _accountMgr;
    @Inject
    NetworkManager _networkMgr;
    @Inject
    NetworkService _networkSvc;
    @Inject
    NetworkModel _networkModel;
    @Inject
    ClusterDao _clusterDao;
    @Inject
    AlertManager _alertMgr;
    // @com.cloud.utils.component.Inject(adapter = SecurityChecker.class)
    @Inject 
    List<SecurityChecker> _secChecker;

    @Inject
    CapacityDao _capacityDao;
    @Inject
    ResourceLimitService _resourceLimitMgr;
    @Inject
    ProjectManager _projectMgr;
    @Inject
    SecondaryStorageVmManager _ssvmMgr;
    @Inject
    NetworkOfferingServiceMapDao _ntwkOffServiceMapDao;
    @Inject
    PhysicalNetworkDao _physicalNetworkDao;
    @Inject
    SwiftManager _swiftMgr;
    @Inject
    S3Manager _s3Mgr;
    @Inject
    PhysicalNetworkTrafficTypeDao _trafficTypeDao;
    @Inject
    NicDao _nicDao;
    @Inject
    FirewallRulesDao _firewallDao;
    @Inject
    VpcManager _vpcMgr;
    @Inject
<<<<<<< HEAD
    PortableIpRangeDao _portableIpRangeDao;
    @Inject
    RegionDao _regionDao;
    @Inject
    PortableIpDao _portableIpDao;
=======
    ConfigurationServer _configServer;
    @Inject
    DcDetailsDao _dcDetailsDao;
    @Inject
    ClusterDetailsDao _clusterDetailsDao;
    @Inject
    StoragePoolDetailsDao _storagePoolDetailsDao;
    @Inject
    AccountDetailsDao _accountDetailsDao;
    @Inject
    PrimaryDataStoreDao _storagePoolDao;
>>>>>>> 07490136

    // FIXME - why don't we have interface for DataCenterLinkLocalIpAddressDao?
    @Inject protected DataCenterLinkLocalIpAddressDao _LinkLocalIpAllocDao;

    private int _maxVolumeSizeInGb = Integer.parseInt(Config.MaxVolumeSize.getDefaultValue());
    private long _defaultPageSize = Long.parseLong(Config.DefaultPageSize.getDefaultValue());
    protected Set<String> configValuesForValidation;

    @Override
    public boolean configure(final String name, final Map<String, Object> params) throws ConfigurationException {
        String maxVolumeSizeInGbString = _configDao.getValue(Config.MaxVolumeSize.key());
        _maxVolumeSizeInGb = NumbersUtil.parseInt(maxVolumeSizeInGbString, 
        	Integer.parseInt(Config.MaxVolumeSize.getDefaultValue()));

        String defaultPageSizeString = _configDao.getValue(Config.DefaultPageSize.key());
        _defaultPageSize = NumbersUtil.parseLong(defaultPageSizeString, 
        	Long.parseLong(Config.DefaultPageSize.getDefaultValue()));

        populateConfigValuesForValidationSet();
        return true;
    }

    private void populateConfigValuesForValidationSet() {
        configValuesForValidation = new HashSet<String>();
        configValuesForValidation.add("event.purge.interval");
        configValuesForValidation.add("account.cleanup.interval");
        configValuesForValidation.add("alert.wait");
        configValuesForValidation.add("consoleproxy.capacityscan.interval");
        configValuesForValidation.add("consoleproxy.loadscan.interval");
        configValuesForValidation.add("expunge.interval");
        configValuesForValidation.add("host.stats.interval");
        configValuesForValidation.add("investigate.retry.interval");
        configValuesForValidation.add("migrate.retry.interval");
        configValuesForValidation.add("network.gc.interval");
        configValuesForValidation.add("ping.interval");
        configValuesForValidation.add("snapshot.poll.interval");
        configValuesForValidation.add("stop.retry.interval");
        configValuesForValidation.add("storage.stats.interval");
        configValuesForValidation.add("storage.cleanup.interval");
        configValuesForValidation.add("wait");
        configValuesForValidation.add("xen.heartbeat.interval");
        configValuesForValidation.add("incorrect.login.attempts.allowed");
    }

    @Override
    public boolean start() {

        // TODO : this may not be a good place to do integrity check here, we
        // put it here as we need _alertMgr to be properly
        // configured
        // before we can use it

        // As it is so common for people to forget about configuring
        // management.network.cidr,
        String mgtCidr = _configDao.getValue(Config.ManagementNetwork.key());
        if (mgtCidr == null || mgtCidr.trim().isEmpty()) {
            String[] localCidrs = NetUtils.getLocalCidrs();
            if (localCidrs.length > 0) {
                s_logger.warn("Management network CIDR is not configured originally. Set it default to " + localCidrs[0]);

                _alertMgr.sendAlert(AlertManager.ALERT_TYPE_MANAGMENT_NODE, 0, new Long(0), "Management network CIDR is not configured originally. Set it default to " + localCidrs[0], "");
                _configDao.update(Config.ManagementNetwork.key(), Config.ManagementNetwork.getCategory(), localCidrs[0]);
            } else {
                s_logger.warn("Management network CIDR is not properly configured and we are not able to find a default setting");
                _alertMgr.sendAlert(AlertManager.ALERT_TYPE_MANAGMENT_NODE, 0, new Long(0), "Management network CIDR is not properly configured and we are not able to find a default setting", "");
            }
        }

        return true;
    }

    @Override
    public boolean stop() {
        return true;
    }

    @Override
    @DB
    public String updateConfiguration(long userId, String name, String category, String value, String scope, Long resourceId) {

        String validationMsg = validateConfigurationValue(name, value, scope);

        if (validationMsg != null) {
            s_logger.error("Invalid configuration option, name: " + name + ", value:" + value);
            throw new InvalidParameterValueException(validationMsg);
        }

        // If scope of the parameter is given then it needs to be updated in the corresponding details table,
        // if scope is mentioned as global or not mentioned then it is normal global parameter updation
        if (scope != null && !scope.isEmpty() && !Config.ConfigurationParameterScope.global.toString().equalsIgnoreCase(scope)) {
            switch (Config.ConfigurationParameterScope.valueOf(scope)) {
                case zone:      DataCenterVO zone = _zoneDao.findById(resourceId);
                                if (zone == null) {
                                    throw new InvalidParameterValueException("unable to find zone by id " + resourceId);
                                }
                                DcDetailVO dcDetailVO = _dcDetailsDao.findDetail(resourceId, name.toLowerCase());
                                if (dcDetailVO == null) {
                                    dcDetailVO = new DcDetailVO(resourceId, name, value);
                                    _dcDetailsDao.persist(dcDetailVO);
                                } else {
                                    dcDetailVO.setValue(value);
                                    _dcDetailsDao.update(dcDetailVO.getId(), dcDetailVO);
                                } break;
                case cluster:   ClusterVO cluster = _clusterDao.findById(resourceId);
                                if (cluster == null) {
                                    throw new InvalidParameterValueException("unable to find cluster by id " + resourceId);
                                }
                                ClusterDetailsVO clusterDetailsVO = _clusterDetailsDao.findDetail(resourceId, name);
                                if (clusterDetailsVO == null) {
                                    clusterDetailsVO = new ClusterDetailsVO(resourceId, name, value);
                                    _clusterDetailsDao.persist(clusterDetailsVO);
                                } else {
                                    clusterDetailsVO.setValue(value);
                                    _clusterDetailsDao.update(clusterDetailsVO.getId(), clusterDetailsVO);
                                } break;

                case storagepool:      StoragePoolVO pool = _storagePoolDao.findById(resourceId);
                                if (pool == null) {
                                    throw new InvalidParameterValueException("unable to find storage pool by id " + resourceId);
                                }
                                StoragePoolDetailVO storagePoolDetailVO = _storagePoolDetailsDao.findDetail(resourceId, name);
                                if (storagePoolDetailVO == null) {
                                    storagePoolDetailVO = new StoragePoolDetailVO(resourceId, name, value);
                                    _storagePoolDetailsDao.persist(storagePoolDetailVO);

                                } else {
                                    storagePoolDetailVO.setValue(value);
                                    _storagePoolDetailsDao.update(storagePoolDetailVO.getId(), storagePoolDetailVO);
                                } break;

                case account:   AccountVO account = _accountDao.findById(resourceId);
                                if (account == null) {
                                    throw new InvalidParameterValueException("unable to find account by id " + resourceId);
                                }
                                AccountDetailVO accountDetailVO = _accountDetailsDao.findDetail(resourceId, name);
                                if (accountDetailVO == null) {
                                    accountDetailVO = new AccountDetailVO(resourceId, name, value);
                                    _accountDetailsDao.persist(accountDetailVO);
                                } else {
                                    accountDetailVO.setValue(value);
                                    _accountDetailsDao.update(accountDetailVO.getId(), accountDetailVO);
                                } break;
                default:        throw new InvalidParameterValueException("Scope provided is invalid");
            }
            return value;
        }

        // Execute all updates in a single transaction
        Transaction txn = Transaction.currentTxn();
        txn.start();

        if (!_configDao.update(name, category, value)) {
            s_logger.error("Failed to update configuration option, name: " + name + ", value:" + value);
            throw new CloudRuntimeException("Failed to update configuration value. Please contact Cloud Support.");
        }

        PreparedStatement pstmt = null;
        if (Config.XenGuestNetwork.key().equalsIgnoreCase(name)) {
            String sql = "update host_details set value=? where name=?";
            try {
                pstmt = txn.prepareAutoCloseStatement(sql);
                pstmt.setString(1, value);
                pstmt.setString(2, "guest.network.device");

                pstmt.executeUpdate();
            } catch (Throwable e) {
                throw new CloudRuntimeException("Failed to update guest.network.device in host_details due to exception ", e);
            }
        } else if (Config.XenPrivateNetwork.key().equalsIgnoreCase(name)) {
            String sql = "update host_details set value=? where name=?";
            try {
                pstmt = txn.prepareAutoCloseStatement(sql);
                pstmt.setString(1, value);
                pstmt.setString(2, "private.network.device");

                pstmt.executeUpdate();
            } catch (Throwable e) {
                throw new CloudRuntimeException("Failed to update private.network.device in host_details due to exception ", e);
            }
        } else if (Config.XenPublicNetwork.key().equalsIgnoreCase(name)) {
            String sql = "update host_details set value=? where name=?";
            try {
                pstmt = txn.prepareAutoCloseStatement(sql);
                pstmt.setString(1, value);
                pstmt.setString(2, "public.network.device");

                pstmt.executeUpdate();
            } catch (Throwable e) {
                throw new CloudRuntimeException("Failed to update public.network.device in host_details due to exception ", e);
            }
        } else if (Config.XenStorageNetwork1.key().equalsIgnoreCase(name)) {
            String sql = "update host_details set value=? where name=?";
            try {
                pstmt = txn.prepareAutoCloseStatement(sql);
                pstmt.setString(1, value);
                pstmt.setString(2, "storage.network.device1");

                pstmt.executeUpdate();
            } catch (Throwable e) {
                throw new CloudRuntimeException("Failed to update storage.network.device1 in host_details due to exception ", e);
            }
        } else if (Config.XenStorageNetwork2.key().equals(name)) {
            String sql = "update host_details set value=? where name=?";
            try {
                pstmt = txn.prepareAutoCloseStatement(sql);
                pstmt.setString(1, value);
                pstmt.setString(2, "storage.network.device2");

                pstmt.executeUpdate();
            } catch (Throwable e) {
                throw new CloudRuntimeException("Failed to update storage.network.device2 in host_details due to exception ", e);
            }
        } else if (Config.SystemVMUseLocalStorage.key().equalsIgnoreCase(name)) {
            if (s_logger.isDebugEnabled()) {
                s_logger.debug("Config 'system.vm.use.local.storage' changed to value:" + value + ", need to update System VM offerings");
            }
            boolean useLocalStorage = Boolean.parseBoolean(_configDao.getValue(Config.SystemVMUseLocalStorage.key()));
            ServiceOfferingVO serviceOffering = _serviceOfferingDao.findByName(ServiceOffering.consoleProxyDefaultOffUniqueName);
            if (serviceOffering != null) {
                serviceOffering.setUseLocalStorage(useLocalStorage);
                if (!_serviceOfferingDao.update(serviceOffering.getId(), serviceOffering)) {
                    throw new CloudRuntimeException("Failed to update ConsoleProxy offering's use_local_storage option to value:" + useLocalStorage);
                }
            }

            serviceOffering = _serviceOfferingDao.findByName(ServiceOffering.routerDefaultOffUniqueName);
            if (serviceOffering != null) {
                serviceOffering.setUseLocalStorage(useLocalStorage);
                if (!_serviceOfferingDao.update(serviceOffering.getId(), serviceOffering)) {
                    throw new CloudRuntimeException("Failed to update SoftwareRouter offering's use_local_storage option to value:" + useLocalStorage);
                }
            }

            serviceOffering = _serviceOfferingDao.findByName(ServiceOffering.ssvmDefaultOffUniqueName);
            if (serviceOffering != null) {
                serviceOffering.setUseLocalStorage(useLocalStorage);
                if (!_serviceOfferingDao.update(serviceOffering.getId(), serviceOffering)) {
                    throw new CloudRuntimeException("Failed to update SecondaryStorage offering's use_local_storage option to value:" + useLocalStorage);
                }
            }
        }

        txn.commit();
        return _configDao.getValue(name);
    }

    @Override
    @ActionEvent(eventType = EventTypes.EVENT_CONFIGURATION_VALUE_EDIT, eventDescription = "updating configuration")
    public Configuration updateConfiguration(UpdateCfgCmd cmd) throws InvalidParameterValueException {
        Long userId = UserContext.current().getCallerUserId();
        String name = cmd.getCfgName();
        String value = cmd.getValue();
        Long zoneId = cmd.getZoneId();
        Long clusterId = cmd.getClusterId();
        Long storagepoolId = cmd.getStoragepoolId();
        Long accountId = cmd.getAccountId();
        UserContext.current().setEventDetails(" Name: " + name + " New Value: " + (((name.toLowerCase()).contains("password")) ? "*****" :
                (((value == null) ? "" : value))));
        // check if config value exists
        ConfigurationVO config = _configDao.findByName(name);
        if (config == null) {
            throw new InvalidParameterValueException("Config parameter with name " + name + " doesn't exist");
        }

        if (value == null) {
            return _configDao.findByName(name);
        }

        if (value.trim().isEmpty() || value.equals("null")) {
            value = null;
        }

        String scope = null;
        Long id = null;
        int paramCountCheck = 0;

        if (zoneId != null) {
            scope = Config.ConfigurationParameterScope.zone.toString();
            id = zoneId;
            paramCountCheck++;
        }
        if (clusterId != null) {
            scope = Config.ConfigurationParameterScope.cluster.toString();
            id = clusterId;
            paramCountCheck++;
        }
        if (accountId != null) {
            scope = Config.ConfigurationParameterScope.account.toString();
            id = accountId;
            paramCountCheck++;
        }
        if (storagepoolId != null) {
            scope = Config.ConfigurationParameterScope.storagepool.toString();
            id = storagepoolId;
            paramCountCheck++;
        }

        if (paramCountCheck > 1) {
            throw new InvalidParameterValueException("cannot handle multiple IDs, provide only one ID corresponding to the scope");
        }

        String updatedValue = updateConfiguration(userId, name, config.getCategory(), value, scope, id);
        if ((value == null && updatedValue == null) || updatedValue.equalsIgnoreCase(value)) {
            return _configDao.findByName(name);
        } else {
            throw new CloudRuntimeException("Unable to update configuration parameter " + name);
        }
    }

    private String validateConfigurationValue(String name, String value, String scope) {

        Config c = Config.getConfig(name);
        if (c == null) {
            s_logger.error("Missing configuration variable " + name + " in configuration table");
            return "Invalid configuration variable.";
        }
        String configScope = c.getScope();
        if (scope != null) {
            if (!configScope.contains(scope)) {
                s_logger.error("Invalid scope id provided for the parameter " + name);
                return "Invalid scope id provided for the parameter " + name;
            }
            if ((name.equalsIgnoreCase("cpu.overprovisioning.factor") || name.equalsIgnoreCase("mem.overprovisioning.factor")) && value == null) {
                s_logger.error("value cannot be null for cpu.overprovisioning.factor/mem.overprovisioning.factor");
                return "value cannot be null for cpu.overprovisioning.factor/mem.overprovisioning.factor";
            }
        }

        Class<?> type = c.getType();

        if (value == null) {
            if (type.equals(Boolean.class)) {
                return "Please enter either 'true' or 'false'.";
            }
            return null;
        }
        value = value.trim();

        if (type.equals(Boolean.class)) {
            if (!(value.equals("true") || value.equals("false"))) {
                s_logger.error("Configuration variable " + name + " is expecting true or false in stead of " + value);
                return "Please enter either 'true' or 'false'.";
            }
            if (Config.SwiftEnable.key().equals(name)) {
                List<HostVO> hosts = _ssvmMgr.listSecondaryStorageHostsInAllZones();
                if (hosts != null && hosts.size() > 0) {
                    return " can not change " + Config.SwiftEnable.key() + " after you have added secondary storage";
                }
                SwiftVO swift = _swiftDao.findById(1L);
                if (swift != null) {
                    return " can not change " + Config.SwiftEnable.key() + " after you have added Swift";
                }
                if (this._s3Mgr.isS3Enabled()) {
                    return String.format("Swift is not supported when S3 is enabled.");
                }
            }
            if (Config.S3Enable.key().equals(name)) {
                if (this._swiftMgr.isSwiftEnabled()) {
                    return String.format("S3-backed Secondary Storage is not supported when Swift is enabled.");
                }
            }
            return null;
        }

        if (type.equals(Integer.class) && configValuesForValidation.contains(name)) {
            try {
                int val = Integer.parseInt(value);
                if (val <= 0) {
                    throw new InvalidParameterValueException("Please enter a positive value for the configuration parameter:" + name);
                }
            } catch (NumberFormatException e) {
                s_logger.error("There was an error trying to parse the integer value for:" + name);
                throw new InvalidParameterValueException("There was an error trying to parse the integer value for:" + name);
            }
        }

        String range = c.getRange();
        if (range == null) {
            return null;
        }

        if (type.equals(String.class)) {
            if (range.equals("privateip")) {
                try {
                    if (!NetUtils.isSiteLocalAddress(value)) {
                        s_logger.error("privateip range " + value + " is not a site local address for configuration variable " + name);
                        return "Please enter a site local IP address.";
                    }
                } catch (NullPointerException e) {
                    s_logger.error("Error parsing ip address for " + name);
                    throw new InvalidParameterValueException("Error parsing ip address");
                }
            } else if (range.equals("netmask")) {
                if (!NetUtils.isValidNetmask(value)) {
                    s_logger.error("netmask " + value + " is not a valid net mask for configuration variable " + name);
                    return "Please enter a valid netmask.";
                }
            } else if (range.equals("hypervisorList")) {
                String[] hypervisors = value.split(",");
                if (hypervisors == null) {
                    return "Please enter hypervisor list, seperated by comma";
                }
                for (String hypervisor : hypervisors) {
                    if (HypervisorType.getType(hypervisor) == HypervisorType.Any || HypervisorType.getType(hypervisor) == HypervisorType.None) {
                        return "Please enter valid hypervisor type";
                    }
                }
            } else if (range.equalsIgnoreCase("instanceName")) {
                if (!NetUtils.verifyInstanceName(value)) {
                    return "Instance name can not contain hyphen, spaces and plus sign";
                }
            } else if (range.equals("routes")) {
                String[] routes = value.split(",");
                for (String route : routes) {
                    if (route != null) {
                        String routeToVerify = route.trim();
                        if (!NetUtils.isValidCIDR(routeToVerify)) {
                            throw new InvalidParameterValueException("Invalid value for blacklisted route: " + route + ". Valid format is list" +
                            		" of cidrs separated by coma. Example: 10.1.1.0/24,192.168.0.0/24");
                        }
                    }
                }
            } else {
                String[] options = range.split(",");
                for (String option : options) {
                    if (option.trim().equalsIgnoreCase(value)) {
                        return null;
                    }
                }
                s_logger.error("configuration value for " + name + " is invalid");
                return "Please enter : " + range;

            }
        } else if (type.equals(Integer.class)) {
            String[] options = range.split("-");
            if (options.length != 2) {
                String msg = "configuration range " + range + " for " + name + " is invalid";
                s_logger.error(msg);
                return msg;
            }
            int min = Integer.parseInt(options[0]);
            int max = Integer.parseInt(options[1]);
            int val = Integer.parseInt(value);
            if (val < min || val > max) {
                s_logger.error("configuration value for " + name + " is invalid");
                return "Please enter : " + range;
            }
        }
        return null;
    }

    private boolean podHasAllocatedPrivateIPs(long podId) {
        HostPodVO pod = _podDao.findById(podId);
        int count = _privateIpAddressDao.countIPs(podId, pod.getDataCenterId(), true);
        return (count > 0);
    }

    @DB
    protected void checkIfPodIsDeletable(long podId) {
        List<List<String>> tablesToCheck = new ArrayList<List<String>>();

        HostPodVO pod = _podDao.findById(podId);

        // Check if there are allocated private IP addresses in the pod
        if (_privateIpAddressDao.countIPs(podId, pod.getDataCenterId(), true) != 0) {
            throw new CloudRuntimeException("There are private IP addresses allocated for this pod");
        }

        List<String> volumes = new ArrayList<String>();
        volumes.add(0, "volumes");
        volumes.add(1, "pod_id");
        volumes.add(2, "there are storage volumes for this pod");
        tablesToCheck.add(volumes);

        List<String> host = new ArrayList<String>();
        host.add(0, "host");
        host.add(1, "pod_id");
        host.add(2, "there are servers running in this pod");
        tablesToCheck.add(host);

        List<String> vmInstance = new ArrayList<String>();
        vmInstance.add(0, "vm_instance");
        vmInstance.add(1, "pod_id");
        vmInstance.add(2, "there are virtual machines running in this pod");
        tablesToCheck.add(vmInstance);

        List<String> cluster = new ArrayList<String>();
        cluster.add(0, "cluster");
        cluster.add(1, "pod_id");
        cluster.add(2, "there are clusters in this pod");
        tablesToCheck.add(cluster);

        for (List<String> table : tablesToCheck) {
            String tableName = table.get(0);
            String column = table.get(1);
            String errorMsg = table.get(2);

            String dbName;
            if (tableName.equals("event") || tableName.equals("cloud_usage") || tableName.equals("usage_vm_instance") || tableName.equals("usage_ip_address") || tableName.equals("usage_network")
                    || tableName.equals("usage_job") || tableName.equals("account") || tableName.equals("user_statistics")) {
                dbName = "cloud_usage";
            } else {
                dbName = "cloud";
            }

            String selectSql = "SELECT * FROM `" + dbName + "`.`" + tableName + "` WHERE " + column + " = ?";

            if (tableName.equals("host") || tableName.equals("cluster") || tableName.equals("volumes") || tableName.equals("vm_instance")) {
                selectSql += " and removed IS NULL";
            }

            Transaction txn = Transaction.currentTxn();
            try {
                PreparedStatement stmt = txn.prepareAutoCloseStatement(selectSql);
                stmt.setLong(1, podId);
                ResultSet rs = stmt.executeQuery();
                if (rs != null && rs.next()) {
                    throw new CloudRuntimeException("The pod cannot be deleted because " + errorMsg);
                }
            } catch (SQLException ex) {
                throw new CloudRuntimeException("The Management Server failed to detect if pod is deletable. Please contact Cloud Support.");
            }
        }
    }

    private void checkPodAttributes(long podId, String podName, long zoneId, String gateway, String cidr, String startIp, String endIp, String allocationStateStr, boolean checkForDuplicates,
            boolean skipGatewayOverlapCheck) {
        if (checkForDuplicates) {
            // Check if the pod already exists
            if (validPod(podName, zoneId)) {
                throw new InvalidParameterValueException("A pod with name: " + podName + " already exists in zone " + zoneId + ". Please specify a different pod name. ");
            }
        }

        String cidrAddress;
        long cidrSize;
        // Get the individual cidrAddress and cidrSize values, if the CIDR is
        // valid. If it's not valid, return an error.
        if (NetUtils.isValidCIDR(cidr)) {
            cidrAddress = getCidrAddress(cidr);
            cidrSize = getCidrSize(cidr);
        } else {
            throw new InvalidParameterValueException("Please enter a valid CIDR for pod: " + podName);
        }

        // Check if the IP range is valid
        if (startIp != null || endIp != null) {
            checkIpRange(startIp, endIp, cidrAddress, cidrSize);
        }

        // Check if the IP range overlaps with the public ip
        checkOverlapPublicIpRange(zoneId, startIp, endIp);

        // Check if the gateway is a valid IP address
        if (!NetUtils.isValidIp(gateway)) {
            throw new InvalidParameterValueException("The gateway is not a valid IP address.");
        }

        // Check if the gateway is in the CIDR subnet
        if (!NetUtils.getCidrSubNet(gateway, cidrSize).equalsIgnoreCase(NetUtils.getCidrSubNet(cidrAddress, cidrSize))) {
            throw new InvalidParameterValueException("The gateway is not in the CIDR subnet.");
        }

        // Don't allow gateway to overlap with start/endIp
        if (!skipGatewayOverlapCheck) {
            if (NetUtils.ipRangesOverlap(startIp, endIp, gateway, gateway)) {
                throw new InvalidParameterValueException("The gateway shouldn't overlap start/end ip addresses");
            }
        }

        String checkPodCIDRs = _configDao.getValue("check.pod.cidrs");
        if (checkPodCIDRs == null || checkPodCIDRs.trim().isEmpty() || Boolean.parseBoolean(checkPodCIDRs)) {
            checkPodCidrSubnets(zoneId, podId, cidr);
            /*
             * Commenting out due to Bug 11593 - CIDR conflicts with zone when extending pod but not when creating it
             * 
             * checkCidrVlanOverlap(zoneId, cidr);
             */
        }

        Grouping.AllocationState allocationState = null;
        if (allocationStateStr != null && !allocationStateStr.isEmpty()) {
            try {
                allocationState = Grouping.AllocationState.valueOf(allocationStateStr);
            } catch (IllegalArgumentException ex) {
                throw new InvalidParameterValueException("Unable to resolve Allocation State '" + allocationStateStr + "' to a supported state");
            }
        }
    }

    @Override
    @DB
    public boolean deletePod(DeletePodCmd cmd) {
        Long podId = cmd.getId();

        Transaction txn = Transaction.currentTxn();

        // Make sure the pod exists
        if (!validPod(podId)) {
            throw new InvalidParameterValueException("A pod with ID: " + podId + " does not exist.");
        }

        checkIfPodIsDeletable(podId);

        HostPodVO pod = _podDao.findById(podId);

        txn.start();

        // Delete private ip addresses for the pod if there are any
        List<DataCenterIpAddressVO> privateIps = _privateIpAddressDao.listByPodIdDcId(Long.valueOf(podId), pod.getDataCenterId());
        if (!privateIps.isEmpty()) {
            if (!(_privateIpAddressDao.deleteIpAddressByPod(podId))) {
                throw new CloudRuntimeException("Failed to cleanup private ip addresses for pod " + podId);
            }
        }

        // Delete link local ip addresses for the pod
        List<DataCenterLinkLocalIpAddressVO> localIps = _LinkLocalIpAllocDao.listByPodIdDcId(podId, pod.getDataCenterId());
        if (!localIps.isEmpty()) {
            if (!(_LinkLocalIpAllocDao.deleteIpAddressByPod(podId))) {
                throw new CloudRuntimeException("Failed to cleanup private ip addresses for pod " + podId);
            }
        }

        // Delete vlans associated with the pod
        List<? extends Vlan> vlans = _networkModel.listPodVlans(podId);
        if (vlans != null && !vlans.isEmpty()) {
            for (Vlan vlan : vlans) {
                _vlanDao.remove(vlan.getId());
            }
        }

        // Delete corresponding capacity records
        _capacityDao.removeBy(null, null, podId, null, null);

        // Delete the pod
        if (!(_podDao.remove(podId))) {
            throw new CloudRuntimeException("Failed to delete pod " + podId);
        }

        txn.commit();

        return true;
    }

    @Override
    public Pod editPod(UpdatePodCmd cmd) {
        return editPod(cmd.getId(), cmd.getPodName(), cmd.getStartIp(), cmd.getEndIp(), cmd.getGateway(), cmd.getNetmask(), cmd.getAllocationState());
    }

    @Override
    @DB
    public Pod editPod(long id, String name, String startIp, String endIp, String gateway, String netmask, String allocationStateStr) {

        // verify parameters
        HostPodVO pod = _podDao.findById(id);
        ;
        if (pod == null) {
            throw new InvalidParameterValueException("Unable to find pod by id " + id);
        }

        String[] existingPodIpRange = pod.getDescription().split("-");
        String[] leftRangeToAdd = null;
        String[] rightRangeToAdd = null;
        boolean allowToDownsize = false;

        // If the gateway, CIDR, private IP range is being changed, check if the
        // pod has allocated private IP addresses
        if (podHasAllocatedPrivateIPs(id)) {

            if (netmask != null) {
                long newCidr = NetUtils.getCidrSize(netmask);
                long oldCidr = pod.getCidrSize();

                if (newCidr > oldCidr) {
                    throw new CloudRuntimeException("The specified pod has allocated private IP addresses, so its IP address range can be extended only");
                }
            }

            if (startIp != null && !startIp.equals(existingPodIpRange[0])) {
                if (NetUtils.ipRangesOverlap(startIp, null, existingPodIpRange[0], existingPodIpRange[1])) {
                    throw new CloudRuntimeException("The specified pod has allocated private IP addresses, so its IP address range can be extended only");
                } else {
                    leftRangeToAdd = new String[2];
                    long endIpForUpdate = NetUtils.ip2Long(existingPodIpRange[0]) - 1;
                    leftRangeToAdd[0] = startIp;
                    leftRangeToAdd[1] = NetUtils.long2Ip(endIpForUpdate);
                }
            }

            if (endIp != null && !endIp.equals(existingPodIpRange[1])) {
                if (NetUtils.ipRangesOverlap(endIp, endIp, existingPodIpRange[0], existingPodIpRange[1])) {
                    throw new CloudRuntimeException("The specified pod has allocated private IP addresses, so its IP address range can be extended only");
                } else {
                    rightRangeToAdd = new String[2];
                    long startIpForUpdate = NetUtils.ip2Long(existingPodIpRange[1]) + 1;
                    rightRangeToAdd[0] = NetUtils.long2Ip(startIpForUpdate);
                    rightRangeToAdd[1] = endIp;
                }
            }

        } else {
            allowToDownsize = true;
        }

        if (gateway == null) {
            gateway = pod.getGateway();
        }

        if (netmask == null) {
            netmask = NetUtils.getCidrNetmask(pod.getCidrSize());
        }

        String oldPodName = pod.getName();
        if (name == null) {
            name = oldPodName;
        }

        if (gateway == null) {
            gateway = pod.getGateway();
        }

        if (startIp == null) {
            startIp = existingPodIpRange[0];
        }

        if (endIp == null) {
            endIp = existingPodIpRange[1];
        }

        if (allocationStateStr == null) {
            allocationStateStr = pod.getAllocationState().toString();
        }

        // Verify pod's attributes
        String cidr = NetUtils.ipAndNetMaskToCidr(gateway, netmask);
        boolean checkForDuplicates = !oldPodName.equals(name);
        checkPodAttributes(id, name, pod.getDataCenterId(), gateway, cidr, startIp, endIp, allocationStateStr, checkForDuplicates, false);

        Transaction txn = Transaction.currentTxn();
        try {
            txn.start();
            long zoneId = pod.getDataCenterId();

            if (!allowToDownsize) {
                if (leftRangeToAdd != null) {
                    _zoneDao.addPrivateIpAddress(zoneId, pod.getId(), leftRangeToAdd[0], leftRangeToAdd[1]);
                }

                if (rightRangeToAdd != null) {
                    _zoneDao.addPrivateIpAddress(zoneId, pod.getId(), rightRangeToAdd[0], rightRangeToAdd[1]);
                }

            } else {
                // delete the old range
                _zoneDao.deletePrivateIpAddressByPod(pod.getId());

                // add the new one
                if (startIp == null) {
                    startIp = existingPodIpRange[0];
                }

                if (endIp == null) {
                    endIp = existingPodIpRange[1];
                }

                _zoneDao.addPrivateIpAddress(zoneId, pod.getId(), startIp, endIp);
            }

            pod.setName(name);
            pod.setDataCenterId(zoneId);
            pod.setGateway(gateway);
            pod.setCidrAddress(getCidrAddress(cidr));
            pod.setCidrSize(getCidrSize(cidr));

            String ipRange = startIp + "-" + endIp;
            pod.setDescription(ipRange);
            Grouping.AllocationState allocationState = null;
            if (allocationStateStr != null && !allocationStateStr.isEmpty()) {
                allocationState = Grouping.AllocationState.valueOf(allocationStateStr);
                _capacityDao.updateCapacityState(null, pod.getId(), null, null, allocationStateStr);
                pod.setAllocationState(allocationState);
            }

            _podDao.update(id, pod);

            txn.commit();
        } catch (Exception e) {
            s_logger.error("Unable to edit pod due to " + e.getMessage(), e);
            throw new CloudRuntimeException("Failed to edit pod. Please contact Cloud Support.");
        }

        return pod;
    }

    @Override
    public Pod createPod(long zoneId, String name, String startIp, String endIp, String gateway, String netmask, String allocationState) {
        String cidr = NetUtils.ipAndNetMaskToCidr(gateway, netmask);
        Long userId = UserContext.current().getCallerUserId();

        if (allocationState == null) {
            allocationState = Grouping.AllocationState.Enabled.toString();
        }
        return createPod(userId.longValue(), name, zoneId, gateway, cidr, startIp, endIp, allocationState, false);
    }

    @Override
    @DB
    public HostPodVO createPod(long userId, String podName, long zoneId, String gateway, String cidr, String startIp, String endIp, String allocationStateStr, boolean skipGatewayOverlapCheck) {

        // Check if the zone is valid
        if (!validZone(zoneId)) {
            throw new InvalidParameterValueException("Please specify a valid zone.");
        }

        // Check if zone is disabled
        DataCenterVO zone = _zoneDao.findById(zoneId);
        Account account = UserContext.current().getCaller();
        if (Grouping.AllocationState.Disabled == zone.getAllocationState() && !_accountMgr.isRootAdmin(account.getType())) {
            throw new PermissionDeniedException("Cannot perform this operation, Zone is currently disabled: " + zoneId);
        }

        String cidrAddress = getCidrAddress(cidr);
        int cidrSize = getCidrSize(cidr);

        // endIp is an optional parameter; if not specified - default it to the
        // end ip of the pod's cidr
        if (startIp != null) {
            if (endIp == null) {
                endIp = NetUtils.getIpRangeEndIpFromCidr(cidrAddress, cidrSize);
            }
        }

        // Validate new pod settings
        checkPodAttributes(-1, podName, zoneId, gateway, cidr, startIp, endIp, allocationStateStr, true, skipGatewayOverlapCheck);

        // Create the new pod in the database
        String ipRange;
        if (startIp != null) {
            ipRange = startIp + "-" + endIp;
        } else {
            throw new InvalidParameterValueException("Start ip is required parameter");
        }

        HostPodVO pod = new HostPodVO(podName, zoneId, gateway, cidrAddress, cidrSize, ipRange);

        Grouping.AllocationState allocationState = null;
        if (allocationStateStr != null && !allocationStateStr.isEmpty()) {
            allocationState = Grouping.AllocationState.valueOf(allocationStateStr);
            pod.setAllocationState(allocationState);
        }

        Transaction txn = Transaction.currentTxn();
        txn.start();

        pod = _podDao.persist(pod);

        if (startIp != null) {
            _zoneDao.addPrivateIpAddress(zoneId, pod.getId(), startIp, endIp);
        }

        String[] linkLocalIpRanges = getLinkLocalIPRange();
        if (linkLocalIpRanges != null) {
            _zoneDao.addLinkLocalIpAddress(zoneId, pod.getId(), linkLocalIpRanges[0], linkLocalIpRanges[1]);
        }

        txn.commit();

        return pod;
    }

    @DB
    protected void checkIfZoneIsDeletable(long zoneId) {
        List<List<String>> tablesToCheck = new ArrayList<List<String>>();

        List<String> host = new ArrayList<String>();
        host.add(0, "host");
        host.add(1, "data_center_id");
        host.add(2, "there are servers running in this zone");
        tablesToCheck.add(host);

        List<String> hostPodRef = new ArrayList<String>();
        hostPodRef.add(0, "host_pod_ref");
        hostPodRef.add(1, "data_center_id");
        hostPodRef.add(2, "there are pods in this zone");
        tablesToCheck.add(hostPodRef);

        List<String> privateIP = new ArrayList<String>();
        privateIP.add(0, "op_dc_ip_address_alloc");
        privateIP.add(1, "data_center_id");
        privateIP.add(2, "there are private IP addresses allocated for this zone");
        tablesToCheck.add(privateIP);

        List<String> publicIP = new ArrayList<String>();
        publicIP.add(0, "user_ip_address");
        publicIP.add(1, "data_center_id");
        publicIP.add(2, "there are public IP addresses allocated for this zone");
        tablesToCheck.add(publicIP);

        List<String> vmInstance = new ArrayList<String>();
        vmInstance.add(0, "vm_instance");
        vmInstance.add(1, "data_center_id");
        vmInstance.add(2, "there are virtual machines running in this zone");
        tablesToCheck.add(vmInstance);

        List<String> volumes = new ArrayList<String>();
        volumes.add(0, "volumes");
        volumes.add(1, "data_center_id");
        volumes.add(2, "there are storage volumes for this zone");
        tablesToCheck.add(volumes);

        List<String> physicalNetworks = new ArrayList<String>();
        physicalNetworks.add(0, "physical_network");
        physicalNetworks.add(1, "data_center_id");
        physicalNetworks.add(2, "there are physical networks in this zone");
        tablesToCheck.add(physicalNetworks);

        for (List<String> table : tablesToCheck) {
            String tableName = table.get(0);
            String column = table.get(1);
            String errorMsg = table.get(2);

            String dbName = "cloud";

            String selectSql = "SELECT * FROM `" + dbName + "`.`" + tableName + "` WHERE " + column + " = ?";

            if (tableName.equals("op_dc_vnet_alloc")) {
                selectSql += " AND taken IS NOT NULL";
            }

            if (tableName.equals("user_ip_address")) {
                selectSql += " AND state!='Free'";
            }

            if (tableName.equals("op_dc_ip_address_alloc")) {
                selectSql += " AND taken IS NOT NULL";
            }

            if (tableName.equals("host_pod_ref") || tableName.equals("host") || tableName.equals("volumes") || tableName.equals("physical_network")) {
                selectSql += " AND removed is NULL";
            }

            if (tableName.equals("vm_instance")) {
                selectSql += " AND state != '" + VirtualMachine.State.Expunging.toString() + "'";
            }

            Transaction txn = Transaction.currentTxn();
            try {
                PreparedStatement stmt = txn.prepareAutoCloseStatement(selectSql);
                stmt.setLong(1, zoneId);
                ResultSet rs = stmt.executeQuery();
                if (rs != null && rs.next()) {
                    throw new CloudRuntimeException("The zone is not deletable because " + errorMsg);
                }
            } catch (SQLException ex) {
                throw new CloudRuntimeException("The Management Server failed to detect if zone is deletable. Please contact Cloud Support.");
            }
        }

    }

    private void checkZoneParameters(String zoneName, String dns1, String dns2, String internalDns1, String internalDns2, boolean checkForDuplicates, Long domainId, String allocationStateStr,
    								 String ip6Dns1, String ip6Dns2) {
        if (checkForDuplicates) {
            // Check if a zone with the specified name already exists
            if (validZone(zoneName)) {
                throw new InvalidParameterValueException("A zone with that name already exists. Please specify a unique zone name.");
            }
        }

        // check if valid domain
        if (domainId != null) {
            DomainVO domain = _domainDao.findById(domainId);

            if (domain == null) {
                throw new InvalidParameterValueException("Please specify a valid domain id");
            }
        }

        // Check IP validity for DNS addresses
        // Empty strings is a valid input -- hence the length check
        if (dns1 != null && dns1.length() > 0 && !NetUtils.isValidIp(dns1)) {
            throw new InvalidParameterValueException("Please enter a valid IP address for DNS1");
        }

        if (dns2 != null && dns2.length() > 0 && !NetUtils.isValidIp(dns2)) {
            throw new InvalidParameterValueException("Please enter a valid IP address for DNS2");
        }

        if ((internalDns1 != null && internalDns1.length() > 0 && !NetUtils.isValidIp(internalDns1))) {
            throw new InvalidParameterValueException("Please enter a valid IP address for internal DNS1");
        }

        if (internalDns2 != null && internalDns2.length() > 0 && !NetUtils.isValidIp(internalDns2)) {
            throw new InvalidParameterValueException("Please enter a valid IP address for internal DNS2");
        }

        if (ip6Dns1 != null && ip6Dns1.length() > 0 && !NetUtils.isValidIpv6(ip6Dns1)) {
            throw new InvalidParameterValueException("Please enter a valid IPv6 address for IP6 DNS1");
        }

        if (ip6Dns2 != null && ip6Dns2.length() > 0 && !NetUtils.isValidIpv6(ip6Dns2)) {
            throw new InvalidParameterValueException("Please enter a valid IPv6 address for IP6 DNS2");
        }

        Grouping.AllocationState allocationState = null;
        if (allocationStateStr != null && !allocationStateStr.isEmpty()) {
            try {
                allocationState = Grouping.AllocationState.valueOf(allocationStateStr);
            } catch (IllegalArgumentException ex) {
                throw new InvalidParameterValueException("Unable to resolve Allocation State '" + allocationStateStr + "' to a supported state");
            }
        }
    }

    private void checkIpRange(String startIp, String endIp, String cidrAddress, long cidrSize) {
        if (!NetUtils.isValidIp(startIp)) {
            throw new InvalidParameterValueException("The start address of the IP range is not a valid IP address.");
        }

        if (endIp != null && !NetUtils.isValidIp(endIp)) {
            throw new InvalidParameterValueException("The end address of the IP range is not a valid IP address.");
        }

        if (!NetUtils.getCidrSubNet(startIp, cidrSize).equalsIgnoreCase(NetUtils.getCidrSubNet(cidrAddress, cidrSize))) {
            throw new InvalidParameterValueException("The start address of the IP range is not in the CIDR subnet.");
        }

        if (endIp != null && !NetUtils.getCidrSubNet(endIp, cidrSize).equalsIgnoreCase(NetUtils.getCidrSubNet(cidrAddress, cidrSize))) {
            throw new InvalidParameterValueException("The end address of the IP range is not in the CIDR subnet.");
        }

        if (endIp != null && NetUtils.ip2Long(startIp) > NetUtils.ip2Long(endIp)) {
            throw new InvalidParameterValueException("The start IP address must have a lower value than the end IP address.");
        }

    }

    private void checkOverlapPublicIpRange(Long zoneId, String startIp, String endIp) {
        long privateStartIp = NetUtils.ip2Long(startIp);
        long privateEndIp = NetUtils.ip2Long(endIp);

        List<IPAddressVO> existingPublicIPs = _publicIpAddressDao.listByDcId(zoneId);
        for (IPAddressVO publicIPVO : existingPublicIPs) {
            long publicIP = NetUtils.ip2Long(publicIPVO.getAddress().addr());
            if ((publicIP >= privateStartIp) && (publicIP <= privateEndIp)) {
                throw new InvalidParameterValueException("The Start IP and endIP address range overlap with Public IP :" + publicIPVO.getAddress().addr());
            }
        }
    }

    private void checkOverlapPrivateIpRange(Long zoneId, String startIp, String endIp) {

        List<HostPodVO> podsInZone = _podDao.listByDataCenterId(zoneId);
        for (HostPodVO hostPod : podsInZone) {
            String[] IpRange = hostPod.getDescription().split("-");
            if (IpRange[0] == null || IpRange[1] == null)
                continue;
            if (!NetUtils.isValidIp(IpRange[0]) || !NetUtils.isValidIp(IpRange[1]))
                continue;
            if (NetUtils.ipRangesOverlap(startIp, endIp, IpRange[0], IpRange[1])) {
                throw new InvalidParameterValueException("The Start IP and endIP address range overlap with private IP :" + IpRange[0] + ":" + IpRange[1]);
            }
        }
    }

    @Override
    @DB
    @ActionEvent(eventType = EventTypes.EVENT_ZONE_DELETE, eventDescription = "deleting zone", async = false)
    public boolean deleteZone(DeleteZoneCmd cmd) {

        Transaction txn = Transaction.currentTxn();
        boolean success = false;

        Long userId = UserContext.current().getCallerUserId();
        Long zoneId = cmd.getId();

        if (userId == null) {
            userId = Long.valueOf(User.UID_SYSTEM);
        }

        // Make sure the zone exists
        if (!validZone(zoneId)) {
            throw new InvalidParameterValueException("A zone with ID: " + zoneId + " does not exist.");
        }

        checkIfZoneIsDeletable(zoneId);

        txn.start();

        // delete vlans for this zone
        List<VlanVO> vlans = _vlanDao.listByZone(zoneId);
        for (VlanVO vlan : vlans) {
            _vlanDao.remove(vlan.getId());
        }

        success = _zoneDao.remove(zoneId);

        if (success) {
            // delete all capacity records for the zone
            _capacityDao.removeBy(null, zoneId, null, null, null);
        }

        txn.commit();

        return success;

    }

    @Override
    @DB
    public boolean removeLDAP(LDAPRemoveCmd cmd) {
        _configDao.expunge(LDAPParams.hostname.toString());
        _configDao.expunge(LDAPParams.port.toString());
        _configDao.expunge(LDAPParams.queryfilter.toString());
        _configDao.expunge(LDAPParams.searchbase.toString());
        _configDao.expunge(LDAPParams.usessl.toString());
        _configDao.expunge(LDAPParams.dn.toString());
        _configDao.expunge(LDAPParams.passwd.toString());
        _configDao.expunge(LDAPParams.truststore.toString());
        _configDao.expunge(LDAPParams.truststorepass.toString());
        return true;
    }


    @Override
    @DB
    public LDAPConfigCmd listLDAPConfig(LDAPConfigCmd cmd) {
        String hostname = _configDao.getValue(LDAPParams.hostname.toString());
        cmd.setHostname(hostname == null ? "" : hostname);
        String port = _configDao.getValue(LDAPParams.port.toString());
        cmd.setPort(port == null ? 0 : Integer.valueOf(port));
        String queryFilter = _configDao.getValue(LDAPParams.queryfilter.toString());
        cmd.setQueryFilter(queryFilter == null ? "" : queryFilter);
        String searchBase =  _configDao.getValue(LDAPParams.searchbase.toString());
        cmd.setSearchBase(searchBase == null ? "" : searchBase);
        String useSSL =  _configDao.getValue(LDAPParams.usessl.toString());
        cmd.setUseSSL(useSSL == null ? Boolean.FALSE : Boolean.valueOf(useSSL));
        String binddn =  _configDao.getValue(LDAPParams.dn.toString());
        cmd.setBindDN(binddn == null ? "" : binddn);
        String truststore =  _configDao.getValue(LDAPParams.truststore.toString());
        cmd.setTrustStore(truststore == null ? "" : truststore);
        return cmd;
    }

    @Override
    @DB
    public boolean updateLDAP(LDAPConfigCmd cmd) {
        try {
            // set the ldap details in the zone details table with a zone id of -12
            String hostname = cmd.getHostname();
            Integer port = cmd.getPort();
            String queryFilter = cmd.getQueryFilter();
            String searchBase = cmd.getSearchBase();
            Boolean useSSL = cmd.getUseSSL();
            String bindDN = cmd.getBindDN();
            String bindPasswd = cmd.getBindPassword();
            String trustStore = cmd.getTrustStore();
            String trustStorePassword = cmd.getTrustStorePassword();

            if (bindDN != null && bindPasswd == null) {
                throw new InvalidParameterValueException("If you specify a bind name then you need to provide bind password too.");
            }

            // check query filter if it contains valid substitution
            if (!queryFilter.contains("%u") && !queryFilter.contains("%n") && !queryFilter.contains("%e")){
                throw new InvalidParameterValueException("QueryFilter should contain at least one of the substitutions: %u, %n or %e: " + queryFilter);
            }

            // check if the info is correct
            Hashtable<String, String> env = new Hashtable<String, String>(11);
            env.put(Context.INITIAL_CONTEXT_FACTORY, "com.sun.jndi.ldap.LdapCtxFactory");
            String protocol = "ldap://";
            if (useSSL) {
                env.put(Context.SECURITY_PROTOCOL, "ssl");
                protocol = "ldaps://";
                if (trustStore == null || trustStorePassword == null) {
                    throw new InvalidParameterValueException("If you plan to use SSL then you need to configure the trust store.");
                }
                System.setProperty("javax.net.ssl.trustStore", trustStore);
                System.setProperty("javax.net.ssl.trustStorePassword", trustStorePassword);
            }
            env.put(Context.PROVIDER_URL, protocol + hostname + ":" + port);
            if (bindDN != null && bindPasswd != null) {
                env.put(Context.SECURITY_AUTHENTICATION, "simple");
                env.put(Context.SECURITY_PRINCIPAL, bindDN);
                env.put(Context.SECURITY_CREDENTIALS, bindPasswd);
            }
            // Create the initial context
            DirContext ctx = new InitialDirContext(env);
            ctx.close();

            // store the result in DB Configuration
            ConfigurationVO cvo = _configDao.findByName(LDAPParams.hostname.toString());
            if (cvo == null) {
                cvo = new ConfigurationVO("Hidden", "DEFAULT", "management-server", LDAPParams.hostname.toString(), null, "Hostname or ip address of the ldap server eg: my.ldap.com");
            }
            cvo.setValue(DBEncryptionUtil.encrypt(hostname));
            _configDao.persist(cvo);

            cvo = _configDao.findByName(LDAPParams.port.toString());
            if (cvo == null) {
                cvo = new ConfigurationVO("Hidden", "DEFAULT", "management-server", LDAPParams.port.toString(), null, "Specify the LDAP port if required, default is 389");
            }
            cvo.setValue(DBEncryptionUtil.encrypt(port.toString()));
            _configDao.persist(cvo);

            cvo = _configDao.findByName(LDAPParams.queryfilter.toString());
            if (cvo == null) {
                cvo = new ConfigurationVO("Hidden", "DEFAULT", "management-server", LDAPParams.queryfilter.toString(), null,
                        "You specify a query filter here, which narrows down the users, who can be part of this domain");
            }
            cvo.setValue(DBEncryptionUtil.encrypt(queryFilter));
            _configDao.persist(cvo);

            cvo = _configDao.findByName(LDAPParams.searchbase.toString());
            if (cvo == null) {
                cvo = new ConfigurationVO("Hidden", "DEFAULT", "management-server", LDAPParams.searchbase.toString(), null,
                        "The search base defines the starting point for the search in the directory tree Example:  dc=cloud,dc=com.");
            }
            cvo.setValue(DBEncryptionUtil.encrypt(searchBase));
            _configDao.persist(cvo);

            cvo = _configDao.findByName(LDAPParams.usessl.toString());
            if (cvo == null) {
                cvo = new ConfigurationVO("Hidden", "DEFAULT", "management-server", LDAPParams.usessl.toString(), null, "Check Use SSL if the external LDAP server is configured for LDAP over SSL.");
            }
            cvo.setValue(DBEncryptionUtil.encrypt(useSSL.toString()));
            _configDao.persist(cvo);

            cvo = _configDao.findByName(LDAPParams.dn.toString());
            if (cvo == null) {
                cvo = new ConfigurationVO("Hidden", "DEFAULT", "management-server", LDAPParams.dn.toString(), null, "Specify the distinguished name of a user with the search permission on the directory");
            }
            cvo.setValue(DBEncryptionUtil.encrypt(bindDN));
            _configDao.persist(cvo);

            cvo = _configDao.findByName(LDAPParams.passwd.toString());
            if (cvo == null) {
                cvo = new ConfigurationVO("Hidden", "DEFAULT", "management-server", LDAPParams.passwd.toString(), null, "Enter the password");
            }
            cvo.setValue(DBEncryptionUtil.encrypt(bindPasswd));
            _configDao.persist(cvo);

            cvo = _configDao.findByName(LDAPParams.truststore.toString());
            if (cvo == null) {
                cvo = new ConfigurationVO("Hidden", "DEFAULT", "management-server", LDAPParams.truststore.toString(), null, "Enter the path to trusted keystore");
            }
            cvo.setValue(DBEncryptionUtil.encrypt(trustStore));
            _configDao.persist(cvo);

            cvo = _configDao.findByName(LDAPParams.truststorepass.toString());
            if (cvo == null) {
                cvo = new ConfigurationVO("Hidden", "DEFAULT", "management-server", LDAPParams.truststorepass.toString(), null, "Enter the password for trusted keystore");
            }
            cvo.setValue(DBEncryptionUtil.encrypt(trustStorePassword));
            _configDao.persist(cvo);

            s_logger.debug("The ldap server is configured: " + hostname);
        } catch (NamingException ne) {
            throw new InvalidParameterValueException("Naming Exception, check you ldap data ! " + ne.getMessage() + (ne.getCause() != null ? ("; Caused by:" + ne.getCause().getMessage()) : ""));
        }
        return true;
    }

    @Override
    @DB
    @ActionEvent(eventType = EventTypes.EVENT_ZONE_EDIT, eventDescription = "editing zone", async = false)
    public DataCenter editZone(UpdateZoneCmd cmd) {
        // Parameter validation as from execute() method in V1
        Long zoneId = cmd.getId();
        String zoneName = cmd.getZoneName();
        String dns1 = cmd.getDns1();
        String dns2 = cmd.getDns2();
        String ip6Dns1 = cmd.getIp6Dns1();
        String ip6Dns2 = cmd.getIp6Dns2();
        String internalDns1 = cmd.getInternalDns1();
        String internalDns2 = cmd.getInternalDns2();
        String guestCidr = cmd.getGuestCidrAddress();
        List<String> dnsSearchOrder = cmd.getDnsSearchOrder();
        Boolean isPublic = cmd.isPublic();
        String allocationStateStr = cmd.getAllocationState();
        String dhcpProvider = cmd.getDhcpProvider();
        Map<?, ?> detailsMap = cmd.getDetails();
        String networkDomain = cmd.getDomain();
        Boolean localStorageEnabled = cmd.getLocalStorageEnabled();

        Map<String, String> newDetails = new HashMap<String, String>();
        if (detailsMap != null) {
            Collection<?> zoneDetailsCollection = detailsMap.values();
            Iterator<?> iter = zoneDetailsCollection.iterator();
            while (iter.hasNext()) {
                HashMap<?, ?> detail = (HashMap<?, ?>) iter.next();
                String key = (String) detail.get("key");
                String value = (String) detail.get("value");
                if ((key == null) || (value == null)) {
                    throw new InvalidParameterValueException(
                            "Invalid Zone Detail specified, fields 'key' and 'value' cannot be null, please specify details in the form:  details[0].key=XXX&details[0].value=YYY");
                }
                // validate the zone detail keys are known keys
                /*
                 * if(!ZoneConfig.doesKeyExist(key)){ throw new
                 * InvalidParameterValueException
                 * ("Invalid Zone Detail parameter: "+ key); }
                 */
                newDetails.put(key, value);
            }
        }

        // add the domain prefix list to details if not null
        if (dnsSearchOrder != null) {
            for (String dom : dnsSearchOrder) {
                if (!NetUtils.verifyDomainName(dom)) {
                    throw new InvalidParameterValueException(
                            "Invalid network domain suffixes. Total length shouldn't exceed 190 chars. Each domain label must be between 1 and 63 characters long, can contain ASCII letters 'a' through 'z', the digits '0' through '9', "
                                    + "and the hyphen ('-'); can't start or end with \"-\"");
                }
            }
            newDetails.put(ZoneConfig.DnsSearchOrder.getName(), StringUtils.join(dnsSearchOrder, ","));
        }

        DataCenterVO zone = _zoneDao.findById(zoneId);
        if (zone == null) {
            throw new InvalidParameterValueException("unable to find zone by id " + zoneId);
        }

        if (zoneName == null) {
            zoneName = zone.getName();
        }

        if ((guestCidr != null) && !NetUtils.validateGuestCidr(guestCidr)) {
            throw new InvalidParameterValueException("Please enter a valid guest cidr");
        }

        // Make sure the zone exists
        if (!validZone(zoneId)) {
            throw new InvalidParameterValueException("A zone with ID: " + zoneId + " does not exist.");
        }

        String oldZoneName = zone.getName();

        if (zoneName == null) {
            zoneName = oldZoneName;
        }

        if (dns1 == null) {
            dns1 = zone.getDns1();
        }

        if (dns2 == null) {
            dns2 = zone.getDns2();
        }

        if (ip6Dns1 == null) {
            ip6Dns1 = zone.getIp6Dns1();
        }

        if (ip6Dns2 == null) {
            ip6Dns2 = zone.getIp6Dns2();
        }

        if (internalDns1 == null) {
            internalDns1 = zone.getInternalDns1();
        }

        if (internalDns2 == null) {
        	internalDns2 = zone.getInternalDns2();
        }
        
        if (guestCidr == null) {
            guestCidr = zone.getGuestNetworkCidr();
        }

        // validate network domain
        if (networkDomain != null && !networkDomain.isEmpty()) {
            if (!NetUtils.verifyDomainName(networkDomain)) {
                throw new InvalidParameterValueException(
                        "Invalid network domain. Total length shouldn't exceed 190 chars. Each domain label must be between 1 and 63 characters long, can contain ASCII letters 'a' through 'z', the digits '0' through '9', "
                                + "and the hyphen ('-'); can't start or end with \"-\"");
            }
        }

        boolean checkForDuplicates = !zoneName.equals(oldZoneName);
        checkZoneParameters(zoneName, dns1, dns2, internalDns1, internalDns2, checkForDuplicates, null, allocationStateStr, ip6Dns1, ip6Dns2);// not allowing updating domain associated with a zone, once created

        zone.setName(zoneName);
        zone.setDns1(dns1);
        zone.setDns2(dns2);
        zone.setIp6Dns1(ip6Dns1);
        zone.setIp6Dns2(ip6Dns2);
        zone.setInternalDns1(internalDns1);
        zone.setInternalDns2(internalDns2);
        zone.setGuestNetworkCidr(guestCidr);
        if (localStorageEnabled != null) {
            zone.setLocalStorageEnabled(localStorageEnabled.booleanValue());
        }

        if (networkDomain != null) {
            if (networkDomain.isEmpty()) {
                zone.setDomain(null);
            } else {
                zone.setDomain(networkDomain);
            }
        }

        // update a private zone to public; not vice versa
        if (isPublic != null && isPublic) {
            zone.setDomainId(null);
            zone.setDomain(null);
        }

        Transaction txn = Transaction.currentTxn();
        txn.start();

        Map<String, String> updatedDetails = new HashMap<String, String>();
        _zoneDao.loadDetails(zone);
        if (zone.getDetails() != null) {
            updatedDetails.putAll(zone.getDetails());
        }
        updatedDetails.putAll(newDetails);
        zone.setDetails(updatedDetails);

        if (allocationStateStr != null && !allocationStateStr.isEmpty()) {
            Grouping.AllocationState allocationState = Grouping.AllocationState.valueOf(allocationStateStr);

            if (allocationState == Grouping.AllocationState.Enabled) {
                // check if zone has necessary trafficTypes before enabling
                try {
                    PhysicalNetwork mgmtPhyNetwork;
                    if (NetworkType.Advanced == zone.getNetworkType()) {
                        // zone should have a physical network with public and management traffiType
                        _networkModel.getDefaultPhysicalNetworkByZoneAndTrafficType(zoneId, TrafficType.Public);
                        mgmtPhyNetwork = _networkModel.getDefaultPhysicalNetworkByZoneAndTrafficType(zoneId, TrafficType.Management);
                    } else {
                        // zone should have a physical network with management traffiType
                        mgmtPhyNetwork = _networkModel.getDefaultPhysicalNetworkByZoneAndTrafficType(zoneId, TrafficType.Management);
                    }

                    try {
                        _networkModel.getDefaultPhysicalNetworkByZoneAndTrafficType(zoneId, TrafficType.Storage);
                    } catch (InvalidParameterValueException noStorage) {
                        PhysicalNetworkTrafficTypeVO mgmtTraffic = _trafficTypeDao.findBy(mgmtPhyNetwork.getId(), TrafficType.Management);
                        _networkSvc.addTrafficTypeToPhysicalNetwork(mgmtPhyNetwork.getId(), TrafficType.Storage.toString(), mgmtTraffic.getXenNetworkLabel(), mgmtTraffic.getKvmNetworkLabel(),
                                mgmtTraffic.getVmwareNetworkLabel(), mgmtTraffic.getSimulatorNetworkLabel(), mgmtTraffic.getVlan());
                        s_logger.info("No storage traffic type was specified by admin, create default storage traffic on physical network " + mgmtPhyNetwork.getId() + " with same configure of management traffic type");
                    }
                } catch (InvalidParameterValueException ex) {
                    throw new InvalidParameterValueException("Cannot enable this Zone since: " + ex.getMessage());
                }
            }
            _capacityDao.updateCapacityState(zone.getId(), null, null, null, allocationStateStr);
            zone.setAllocationState(allocationState);
        }

        if (dhcpProvider != null) {
            zone.setDhcpProvider(dhcpProvider);
        }

        if (!_zoneDao.update(zoneId, zone)) {
            throw new CloudRuntimeException("Failed to edit zone. Please contact Cloud Support.");
        }

        txn.commit();
        return zone;
    }

    @Override
    @DB
    public DataCenterVO createZone(long userId, String zoneName, String dns1, String dns2, String internalDns1, String internalDns2, String guestCidr, String domain, Long domainId,
            NetworkType zoneType, String allocationStateStr, String networkDomain, boolean isSecurityGroupEnabled, boolean isLocalStorageEnabled, String ip6Dns1, String ip6Dns2) {

        // checking the following params outside checkzoneparams method as we do
        // not use these params for updatezone
        // hence the method below is generic to check for common params
        if ((guestCidr != null) && !NetUtils.validateGuestCidr(guestCidr)) {
            throw new InvalidParameterValueException("Please enter a valid guest cidr");
        }

        // Validate network domain
        if (networkDomain != null) {
            if (!NetUtils.verifyDomainName(networkDomain)) {
                throw new InvalidParameterValueException(
                        "Invalid network domain. Total length shouldn't exceed 190 chars. Each domain label must be between 1 and 63 characters long, can contain ASCII letters 'a' through 'z', the digits '0' through '9', "
                                + "and the hyphen ('-'); can't start or end with \"-\"");
            }
        }

        checkZoneParameters(zoneName, dns1, dns2, internalDns1, internalDns2, true, domainId, allocationStateStr, ip6Dns1, ip6Dns2);

        byte[] bytes = (zoneName + System.currentTimeMillis()).getBytes();
        String zoneToken = UUID.nameUUIDFromBytes(bytes).toString();
        Transaction txn = Transaction.currentTxn();
        try {
            txn.start();
            // Create the new zone in the database
            DataCenterVO zone = new DataCenterVO(zoneName, null, dns1, dns2, internalDns1, internalDns2, guestCidr, domain, domainId, zoneType, zoneToken, networkDomain, isSecurityGroupEnabled, isLocalStorageEnabled, ip6Dns1, ip6Dns2);
            if (allocationStateStr != null && !allocationStateStr.isEmpty()) {
                Grouping.AllocationState allocationState = Grouping.AllocationState.valueOf(allocationStateStr);
                zone.setAllocationState(allocationState);
            } else {
                // Zone will be disabled since 3.0. Admin shoul enable it after physical network and providers setup.
                zone.setAllocationState(Grouping.AllocationState.Disabled);
            }
            zone = _zoneDao.persist(zone);

            // Create default system networks
            createDefaultSystemNetworks(zone.getId());

            _swiftMgr.propagateSwiftTmplteOnZone(zone.getId());
            _s3Mgr.propagateTemplatesToZone(zone);
            txn.commit();
            return zone;
        } catch (Exception ex) {
            txn.rollback();
            s_logger.warn("Exception: ", ex);
            throw new CloudRuntimeException("Fail to create a network");
        } finally {
            txn.close();
        }
    }

    @Override
    public void createDefaultSystemNetworks(long zoneId) throws ConcurrentOperationException {
        DataCenterVO zone = _zoneDao.findById(zoneId);
        String networkDomain = null;
        // Create public, management, control and storage networks as a part of
        // the zone creation
        if (zone != null) {
            List<NetworkOfferingVO> ntwkOff = _networkOfferingDao.listSystemNetworkOfferings();

            for (NetworkOfferingVO offering : ntwkOff) {
                DataCenterDeployment plan = new DataCenterDeployment(zone.getId(), null, null, null, null, null);
                NetworkVO userNetwork = new NetworkVO();

                Account systemAccount = _accountDao.findById(Account.ACCOUNT_ID_SYSTEM);

                BroadcastDomainType broadcastDomainType = null;
                if (offering.getTrafficType() == TrafficType.Management) {
                    broadcastDomainType = BroadcastDomainType.Native;
                } else if (offering.getTrafficType() == TrafficType.Control) {
                    broadcastDomainType = BroadcastDomainType.LinkLocal;
                } else if (offering.getTrafficType() == TrafficType.Public) {
                    if ((zone.getNetworkType() == NetworkType.Advanced && !zone.isSecurityGroupEnabled()) || zone.getNetworkType() == NetworkType.Basic) {
                        broadcastDomainType = BroadcastDomainType.Vlan;
                    } else {
                        continue;
                    }
                } else if (offering.getTrafficType() == TrafficType.Guest) {
                    continue;
                }

                userNetwork.setBroadcastDomainType(broadcastDomainType);
                userNetwork.setNetworkDomain(networkDomain);
                _networkMgr.setupNetwork(systemAccount, offering, userNetwork, plan, null, null, false, 
                        Domain.ROOT_DOMAIN, null, null, null);
            }
        }
    }

    @Override
    @ActionEvent(eventType = EventTypes.EVENT_ZONE_CREATE, eventDescription = "creating zone", async = false)
    public DataCenter createZone(CreateZoneCmd cmd) {
        // grab parameters from the command
        Long userId = UserContext.current().getCallerUserId();
        String zoneName = cmd.getZoneName();
        String dns1 = cmd.getDns1();
        String dns2 = cmd.getDns2();
        String ip6Dns1 = cmd.getIp6Dns1();
        String ip6Dns2 = cmd.getIp6Dns2();
        String internalDns1 = cmd.getInternalDns1();
        String internalDns2 = cmd.getInternalDns2();
        String guestCidr = cmd.getGuestCidrAddress();
        Long domainId = cmd.getDomainId();
        String type = cmd.getNetworkType();
        Boolean isBasic = false;
        String allocationState = cmd.getAllocationState();
        String networkDomain = cmd.getDomain();
        boolean isSecurityGroupEnabled = cmd.getSecuritygroupenabled();
        boolean isLocalStorageEnabled = cmd.getLocalStorageEnabled();

        if (allocationState == null) {
            allocationState = Grouping.AllocationState.Disabled.toString();
        }

        if (!(type.equalsIgnoreCase(NetworkType.Basic.toString())) && !(type.equalsIgnoreCase(NetworkType.Advanced.toString()))) {
            throw new InvalidParameterValueException("Invalid zone type; only Advanced and Basic values are supported");
        } else if (type.equalsIgnoreCase(NetworkType.Basic.toString())) {
            isBasic = true;
        }

        NetworkType zoneType = isBasic ? NetworkType.Basic : NetworkType.Advanced;

        // error out when the parameter specified for Basic zone
        if (zoneType == NetworkType.Basic && guestCidr != null) {
            throw new InvalidParameterValueException("guestCidrAddress parameter is not supported for Basic zone");
        }

        DomainVO domainVO = null;

        if (userId == null) {
            userId = User.UID_SYSTEM;
        }

        if (domainId != null) {
            domainVO = _domainDao.findById(domainId);
        }

        if (zoneType == NetworkType.Basic) {
            isSecurityGroupEnabled = true;
        }

        return createZone(userId, zoneName, dns1, dns2, internalDns1, internalDns2, guestCidr, domainVO != null ? domainVO.getName() : null, domainId, zoneType, allocationState, networkDomain,
                isSecurityGroupEnabled, isLocalStorageEnabled, ip6Dns1, ip6Dns2);
    }

    @Override
    public ServiceOffering createServiceOffering(CreateServiceOfferingCmd cmd) {
        Long userId = UserContext.current().getCallerUserId();

        String name = cmd.getServiceOfferingName();
        if ((name == null) || (name.length() == 0)) {
            throw new InvalidParameterValueException("Failed to create service offering: specify the name that has non-zero length");
        }

        String displayText = cmd.getDisplayText();
        if ((displayText == null) || (displayText.length() == 0)) {
            throw new InvalidParameterValueException("Failed to create service offering " + name + ": specify the display text that has non-zero length");
        }

        Long cpuNumber = cmd.getCpuNumber();
        if ((cpuNumber == null) || (cpuNumber.intValue() <= 0) || (cpuNumber.intValue() > 2147483647)) {
            throw new InvalidParameterValueException("Failed to create service offering " + name + ": specify the cpu number value between 1 and 2147483647");
        }

        Long cpuSpeed = cmd.getCpuSpeed();
        if ((cpuSpeed == null) || (cpuSpeed.intValue() <= 0) || (cpuSpeed.intValue() > 2147483647)) {
            throw new InvalidParameterValueException("Failed to create service offering " + name + ": specify the cpu speed value between 1 and 2147483647");
        }

        Long memory = cmd.getMemory();
        if ((memory == null) || (memory.intValue() < 32) || (memory.intValue() > 2147483647)) {
            throw new InvalidParameterValueException("Failed to create service offering " + name + ": specify the memory value between 32 and 2147483647 MB");
        }

        // check if valid domain
        if (cmd.getDomainId() != null && _domainDao.findById(cmd.getDomainId()) == null) {
            throw new InvalidParameterValueException("Please specify a valid domain id");
        }

        boolean localStorageRequired = false;
        String storageType = cmd.getStorageType();
        if (storageType != null) {
            if (storageType.equalsIgnoreCase(ServiceOffering.StorageType.local.toString())) {
                localStorageRequired = true;
            } else if (!storageType.equalsIgnoreCase(ServiceOffering.StorageType.shared.toString())) {
                throw new InvalidParameterValueException("Invalid storage type " + storageType + " specified, valid types are: 'local' and 'shared'");
            }
        }

        Boolean offerHA = cmd.getOfferHa();
        Boolean limitCpuUse = cmd.GetLimitCpuUse();
        Boolean volatileVm = cmd.getVolatileVm();

        String vmTypeString = cmd.getSystemVmType();
        VirtualMachine.Type vmType = null;
        boolean allowNetworkRate = false;
        if (cmd.getIsSystem()) {
            if (vmTypeString == null || VirtualMachine.Type.DomainRouter.toString().toLowerCase().equals(vmTypeString)) {
                vmType = VirtualMachine.Type.DomainRouter;
                allowNetworkRate = true;
            } else if (VirtualMachine.Type.ConsoleProxy.toString().toLowerCase().equals(vmTypeString)) {
                vmType = VirtualMachine.Type.ConsoleProxy;
            } else if (VirtualMachine.Type.SecondaryStorageVm.toString().toLowerCase().equals(vmTypeString)) {
                vmType = VirtualMachine.Type.SecondaryStorageVm;
            } else if (VirtualMachine.Type.InternalLoadBalancerVm.toString().toLowerCase().equals(vmTypeString)) {
                vmType = VirtualMachine.Type.InternalLoadBalancerVm;
            } else {
                throw new InvalidParameterValueException("Invalid systemVmType. Supported types are: " + VirtualMachine.Type.DomainRouter + ", " + VirtualMachine.Type.ConsoleProxy + ", "
                        + VirtualMachine.Type.SecondaryStorageVm);
            }
        } else {
            allowNetworkRate = true;
            ;
        }

        if (cmd.getNetworkRate() != null && !allowNetworkRate) {
            throw new InvalidParameterValueException("Network rate can be specified only for non-System offering and system offerings having \"domainrouter\" systemvmtype");
        }

        return createServiceOffering(userId, cmd.getIsSystem(), vmType, cmd.getServiceOfferingName(), cpuNumber.intValue(), memory.intValue(), cpuSpeed.intValue(), cmd.getDisplayText(),
                localStorageRequired, offerHA, limitCpuUse, volatileVm, cmd.getTags(), cmd.getDomainId(), cmd.getHostTag(), cmd.getNetworkRate());
    }

    @Override
    @ActionEvent(eventType = EventTypes.EVENT_SERVICE_OFFERING_CREATE, eventDescription = "creating service offering")
    public ServiceOfferingVO createServiceOffering(long userId, boolean isSystem, VirtualMachine.Type vm_type, String name, int cpu, int ramSize, int speed, String displayText,
            boolean localStorageRequired, boolean offerHA, boolean limitResourceUse, boolean volatileVm,  String tags, Long domainId, String hostTag, Integer networkRate) {
        tags = cleanupTags(tags);
        ServiceOfferingVO offering = new ServiceOfferingVO(name, cpu, ramSize, speed, networkRate, null, offerHA, limitResourceUse, volatileVm, displayText, localStorageRequired, false, tags, isSystem, vm_type,
                domainId, hostTag);

        if ((offering = _serviceOfferingDao.persist(offering)) != null) {
            UserContext.current().setEventDetails("Service offering id=" + offering.getId());
            return offering;
        } else {
            return null;
        }
    }

    @Override
    @ActionEvent(eventType = EventTypes.EVENT_SERVICE_OFFERING_EDIT, eventDescription = "updating service offering")
    public ServiceOffering updateServiceOffering(UpdateServiceOfferingCmd cmd) {
        String displayText = cmd.getDisplayText();
        Long id = cmd.getId();
        String name = cmd.getServiceOfferingName();
        Integer sortKey = cmd.getSortKey();
        Long userId = UserContext.current().getCallerUserId();

        if (userId == null) {
            userId = Long.valueOf(User.UID_SYSTEM);
        }

        // Verify input parameters
        ServiceOffering offeringHandle = getServiceOffering(id);

        if (offeringHandle == null) {
            throw new InvalidParameterValueException("unable to find service offering " + id);
        }

        boolean updateNeeded = (name != null || displayText != null || sortKey != null);
        if (!updateNeeded) {
            return _serviceOfferingDao.findById(id);
        }

        ServiceOfferingVO offering = _serviceOfferingDao.createForUpdate(id);

        if (name != null) {
            offering.setName(name);
        }

        if (displayText != null) {
            offering.setDisplayText(displayText);
        }

        if (sortKey != null) {
            offering.setSortKey(sortKey);
        }

        // Note: tag editing commented out for now; keeping the code intact,
        // might need to re-enable in next releases
        // if (tags != null)
        // {
        // if (tags.trim().isEmpty() && offeringHandle.getTags() == null)
        // {
        // //no new tags; no existing tags
        // offering.setTagsArray(csvTagsToList(null));
        // }
        // else if (!tags.trim().isEmpty() && offeringHandle.getTags() != null)
        // {
        // //new tags + existing tags
        // List<String> oldTags = csvTagsToList(offeringHandle.getTags());
        // List<String> newTags = csvTagsToList(tags);
        // oldTags.addAll(newTags);
        // offering.setTagsArray(oldTags);
        // }
        // else if(!tags.trim().isEmpty())
        // {
        // //new tags; NO existing tags
        // offering.setTagsArray(csvTagsToList(tags));
        // }
        // }

        if (_serviceOfferingDao.update(id, offering)) {
            offering = _serviceOfferingDao.findById(id);
            UserContext.current().setEventDetails("Service offering id=" + offering.getId());
            return offering;
        } else {
            return null;
        }
    }

    @Override
    @ActionEvent(eventType = EventTypes.EVENT_DISK_OFFERING_CREATE, eventDescription = "creating disk offering")
    public DiskOfferingVO createDiskOffering(Long domainId, String name, String description, Long numGibibytes, String tags, boolean isCustomized, boolean localStorageRequired) {
        long diskSize = 0;// special case for custom disk offerings
        if (numGibibytes != null && (numGibibytes <= 0)) {
            throw new InvalidParameterValueException("Please specify a disk size of at least 1 Gb.");
        } else if (numGibibytes != null && (numGibibytes > _maxVolumeSizeInGb)) {
            throw new InvalidParameterValueException("The maximum size for a disk is " + _maxVolumeSizeInGb + " Gb.");
        }

        if (numGibibytes != null) {
            diskSize = numGibibytes * 1024 * 1024 * 1024;
        }

        if (diskSize == 0) {
            isCustomized = true;
        }

        tags = cleanupTags(tags);
        DiskOfferingVO newDiskOffering = new DiskOfferingVO(domainId, name, description, diskSize, tags, isCustomized);
        newDiskOffering.setUseLocalStorage(localStorageRequired);
        UserContext.current().setEventDetails("Disk offering id=" + newDiskOffering.getId());
        DiskOfferingVO offering = _diskOfferingDao.persist(newDiskOffering);
        if (offering != null) {
            UserContext.current().setEventDetails("Disk offering id=" + newDiskOffering.getId());
            return offering;
        } else {
            return null;
        }
    }

    @Override
    public DiskOffering createDiskOffering(CreateDiskOfferingCmd cmd) {
        String name = cmd.getOfferingName();
        String description = cmd.getDisplayText();
        Long numGibibytes = cmd.getDiskSize();
        boolean isCustomized = cmd.isCustomized() != null ? cmd.isCustomized() : false; // false
                                                                                        // by
                                                                                        // default
        String tags = cmd.getTags();
        // Long domainId = cmd.getDomainId() != null ? cmd.getDomainId() :
        // Long.valueOf(DomainVO.ROOT_DOMAIN); // disk offering
        // always gets created under the root domain.Bug # 6055 if not passed in
        // cmd
        Long domainId = cmd.getDomainId();

        if (!isCustomized && numGibibytes == null) {
            throw new InvalidParameterValueException("Disksize is required for non-customized disk offering");
        }

        boolean localStorageRequired = false;
        String storageType = cmd.getStorageType();
        if (storageType != null) {
            if (storageType.equalsIgnoreCase(ServiceOffering.StorageType.local.toString())) {
                localStorageRequired = true;
            } else if (!storageType.equalsIgnoreCase(ServiceOffering.StorageType.shared.toString())) {
                throw new InvalidParameterValueException("Invalid storage type " + storageType + " specified, valid types are: 'local' and 'shared'");
            }
        }

        return createDiskOffering(domainId, name, description, numGibibytes, tags, isCustomized, localStorageRequired);
    }

    @Override
    @ActionEvent(eventType = EventTypes.EVENT_DISK_OFFERING_EDIT, eventDescription = "updating disk offering")
    public DiskOffering updateDiskOffering(UpdateDiskOfferingCmd cmd) {
        Long diskOfferingId = cmd.getId();
        String name = cmd.getDiskOfferingName();
        String displayText = cmd.getDisplayText();
        Integer sortKey = cmd.getSortKey();

        // Check if diskOffering exists
        DiskOffering diskOfferingHandle = getDiskOffering(diskOfferingId);

        if (diskOfferingHandle == null) {
            throw new InvalidParameterValueException("Unable to find disk offering by id " + diskOfferingId);
        }

        boolean updateNeeded = (name != null || displayText != null || sortKey != null);
        if (!updateNeeded) {
            return _diskOfferingDao.findById(diskOfferingId);
        }

        DiskOfferingVO diskOffering = _diskOfferingDao.createForUpdate(diskOfferingId);

        if (name != null) {
            diskOffering.setName(name);
        }

        if (displayText != null) {
            diskOffering.setDisplayText(displayText);
        }

        if (sortKey != null) {
            diskOffering.setSortKey(sortKey);
        }

        // Note: tag editing commented out for now;keeping the code intact,
        // might need to re-enable in next releases
        // if (tags != null)
        // {
        // if (tags.trim().isEmpty() && diskOfferingHandle.getTags() == null)
        // {
        // //no new tags; no existing tags
        // diskOffering.setTagsArray(csvTagsToList(null));
        // }
        // else if (!tags.trim().isEmpty() && diskOfferingHandle.getTags() !=
        // null)
        // {
        // //new tags + existing tags
        // List<String> oldTags = csvTagsToList(diskOfferingHandle.getTags());
        // List<String> newTags = csvTagsToList(tags);
        // oldTags.addAll(newTags);
        // diskOffering.setTagsArray(oldTags);
        // }
        // else if(!tags.trim().isEmpty())
        // {
        // //new tags; NO existing tags
        // diskOffering.setTagsArray(csvTagsToList(tags));
        // }
        // }

        if (_diskOfferingDao.update(diskOfferingId, diskOffering)) {
            UserContext.current().setEventDetails("Disk offering id=" + diskOffering.getId());
            return _diskOfferingDao.findById(diskOfferingId);
        } else {
            return null;
        }
    }

    @Override
    @ActionEvent(eventType = EventTypes.EVENT_DISK_OFFERING_DELETE, eventDescription = "deleting disk offering")
    public boolean deleteDiskOffering(DeleteDiskOfferingCmd cmd) {
        Long diskOfferingId = cmd.getId();

        DiskOffering offering = getDiskOffering(diskOfferingId);

        if (offering == null) {
            throw new InvalidParameterValueException("Unable to find disk offering by id " + diskOfferingId);
        }

        if (_diskOfferingDao.remove(diskOfferingId)) {
            UserContext.current().setEventDetails("Disk offering id=" + diskOfferingId);
            return true;
        } else {
            return false;
        }
    }

    @Override
    @ActionEvent(eventType = EventTypes.EVENT_SERVICE_OFFERING_DELETE, eventDescription = "deleting service offering")
    public boolean deleteServiceOffering(DeleteServiceOfferingCmd cmd) {

        Long offeringId = cmd.getId();
        Long userId = UserContext.current().getCallerUserId();

        if (userId == null) {
            userId = Long.valueOf(User.UID_SYSTEM);
        }

        // Verify service offering id
        ServiceOffering offering = getServiceOffering(offeringId);
        if (offering == null) {
            throw new InvalidParameterValueException("unable to find service offering " + offeringId);
        }

        if (offering.getDefaultUse()) {
            throw new InvalidParameterValueException("Default service offerings cannot be deleted");
        }

        if (_serviceOfferingDao.remove(offeringId)) {
            UserContext.current().setEventDetails("Service offering id=" + offeringId);
            return true;
        } else {
            return false;
        }
    }

    @Override
    @DB
    @ActionEvent(eventType = EventTypes.EVENT_VLAN_IP_RANGE_CREATE, eventDescription = "creating vlan ip range", async = false)
    public Vlan createVlanAndPublicIpRange(CreateVlanIpRangeCmd cmd) throws InsufficientCapacityException, ConcurrentOperationException, ResourceUnavailableException, ResourceAllocationException {
        Long zoneId = cmd.getZoneId();
        Long podId = cmd.getPodId();
        String startIP = cmd.getStartIp();
        String endIP = cmd.getEndIp();
        String vlanGateway = cmd.getGateway();
        String vlanNetmask = cmd.getNetmask();
        Long userId = UserContext.current().getCallerUserId();
        String vlanId = cmd.getVlan();
        Boolean forVirtualNetwork = cmd.isForVirtualNetwork();
        Long networkId = cmd.getNetworkID();
        Long physicalNetworkId = cmd.getPhysicalNetworkId();
        String accountName = cmd.getAccountName();
        Long projectId = cmd.getProjectId();
        Long domainId = cmd.getDomainId();
        String startIPv6 = cmd.getStartIpv6();
        String endIPv6 = cmd.getEndIpv6();
        String ip6Gateway = cmd.getIp6Gateway();
        String ip6Cidr = cmd.getIp6Cidr();
        
        Account vlanOwner = null;
        
        boolean ipv4 = (startIP != null);
        boolean ipv6 = (startIPv6 != null);

        if (!ipv4 && !ipv6) {
            throw new InvalidParameterValueException("StartIP or StartIPv6 is missing in the parameters!");
        }

        if (ipv4) {
            // if end ip is not specified, default it to startIp
            if (endIP == null && startIP != null) {
                endIP = startIP;
            }
        }

        if (ipv6) {
            // if end ip is not specified, default it to startIp
            if (endIPv6 == null && startIPv6 != null) {
                endIPv6 = startIPv6;
            }
        }

        if (projectId != null) {
            if (accountName != null) {
                throw new InvalidParameterValueException("Account and projectId are mutually exclusive");
            }
            Project project = _projectMgr.getProject(projectId);
            if (project == null) {
                throw new InvalidParameterValueException("Unable to find project by id " + projectId);
            }

            vlanOwner = _accountMgr.getAccount(project.getProjectAccountId());
        }

        if ((accountName != null) && (domainId != null)) {
            vlanOwner = _accountDao.findActiveAccount(accountName, domainId);
            if (vlanOwner == null) {
                throw new InvalidParameterValueException("Please specify a valid account.");
            } else if (vlanOwner.getId() == Account.ACCOUNT_ID_SYSTEM) {
                // by default vlan is dedicated to system account
                vlanOwner = null;
            }
        }

        // Verify that network exists
        Network network = null;
        if (networkId != null) {
            network = _networkDao.findById(networkId);
            if (network == null) {
                throw new InvalidParameterValueException("Unable to find network by id " + networkId);
            } else {
                zoneId = network.getDataCenterId();
                physicalNetworkId = network.getPhysicalNetworkId();
            }
        } else if (ipv6) {
        	throw new InvalidParameterValueException("Only support IPv6 on extending existed network");
        }
        
        // Verify that zone exists
        DataCenterVO zone = _zoneDao.findById(zoneId);
        if (zone == null) {
            throw new InvalidParameterValueException("Unable to find zone by id " + zoneId);
        }

        if (ipv6) {
        	if (network.getGuestType() != GuestType.Shared || zone.isSecurityGroupEnabled()) {
        		throw new InvalidParameterValueException("Only support IPv6 on extending existed share network without SG");
        	}
        }
        // verify that physical network exists
        PhysicalNetworkVO pNtwk = null;
        if (physicalNetworkId != null) {
            pNtwk = _physicalNetworkDao.findById(physicalNetworkId);
            if (pNtwk == null) {
                throw new InvalidParameterValueException("Unable to find Physical Network with id=" + physicalNetworkId);
            }
            if (zoneId == null) {
                zoneId = pNtwk.getDataCenterId();
            }
        } else {
            if (zoneId == null) {
                throw new InvalidParameterValueException("");
            }
            // deduce physicalNetworkFrom Zone or Network.
            if (network != null && network.getPhysicalNetworkId() != null) {
                physicalNetworkId = network.getPhysicalNetworkId();
            } else {
                if (forVirtualNetwork) {
                    // default physical network with public traffic in the zone
                    physicalNetworkId = _networkModel.getDefaultPhysicalNetworkByZoneAndTrafficType(zoneId, TrafficType.Public).getId();
                } else {
                    if (zone.getNetworkType() == DataCenter.NetworkType.Basic) {
                        // default physical network with guest traffic in the zone
                        physicalNetworkId = _networkModel.getDefaultPhysicalNetworkByZoneAndTrafficType(zoneId, TrafficType.Guest).getId();
                    } else if (zone.getNetworkType() == DataCenter.NetworkType.Advanced) {
                        if (zone.isSecurityGroupEnabled()) {
                            physicalNetworkId = _networkModel.getDefaultPhysicalNetworkByZoneAndTrafficType(zoneId, TrafficType.Guest).getId();
                        } else {
                            throw new InvalidParameterValueException("Physical Network Id is null, please provide the Network id for Direct vlan creation ");
                        }
                    }
                }
            }
        }
        
        
        // Check if zone is enabled
        Account caller = UserContext.current().getCaller();
        if (Grouping.AllocationState.Disabled == zone.getAllocationState() && !_accountMgr.isRootAdmin(caller.getType())) {
            throw new PermissionDeniedException("Cannot perform this operation, Zone is currently disabled: " + zoneId);
        } 

        if (zone.isSecurityGroupEnabled() && zone.getNetworkType() != DataCenter.NetworkType.Basic && forVirtualNetwork) {
            throw new InvalidParameterValueException("Can't add virtual ip range into a zone with security group enabled");
        }
        
        // If networkId is not specified, and vlan is Virtual or Direct Untagged, try to locate default networks
        if (forVirtualNetwork) {
            if (network == null) {
                // find default public network in the zone
                networkId = _networkModel.getSystemNetworkByZoneAndTrafficType(zoneId, TrafficType.Public).getId();
                network = _networkModel.getNetwork(networkId);
            } else if (network.getGuestType() != null || network.getTrafficType() != TrafficType.Public) {
                throw new InvalidParameterValueException("Can't find Public network by id=" + networkId);
            }
        } else {
            if (network == null) {
                if (zone.getNetworkType() == DataCenter.NetworkType.Basic) {
                    networkId = _networkModel.getExclusiveGuestNetwork(zoneId).getId();
                    network = _networkModel.getNetwork(networkId);
                } else {
                    network = _networkModel.getNetworkWithSecurityGroupEnabled(zoneId);
                    if (network == null) {
                        throw new InvalidParameterValueException("Nework id is required for Direct vlan creation ");
                    }
                    networkId = network.getId();
                    zoneId = network.getDataCenterId();
                }
            } else if (network.getGuestType() == null || network.getGuestType() == Network.GuestType.Isolated) {
                throw new InvalidParameterValueException("Can't create direct vlan for network id=" + networkId + " with type: " + network.getGuestType());
            }
        }

        // Can add vlan range only to the network which allows it
        if (!network.getSpecifyIpRanges()) {
            throw new InvalidParameterValueException("Network " + network + " doesn't support adding ip ranges");
        }

        if ( zone.getNetworkType() == DataCenter.NetworkType.Advanced ) {
            if (network.getTrafficType() == TrafficType.Guest) {
                if (network.getGuestType() != GuestType.Shared) {
                    throw new InvalidParameterValueException("Can execute createVLANIpRanges on shared guest network, but type of this guest network "
                            + network.getId() + " is " + network.getGuestType());
                }
                List<VlanVO> vlans = _vlanDao.listVlansByNetworkId(network.getId());
                if ( vlans != null && vlans.size() > 0 ) {
                    VlanVO vlan = vlans.get(0);
                    if ( vlanId == null ) {
                        vlanId = vlan.getVlanTag();
                    } else if ( vlan.getVlanTag() != vlanId ) {
                        throw new InvalidParameterValueException("there is already one vlan " + vlan.getVlanTag() + " on network :" +
                                + network.getId() + ", only one vlan is allowed on guest network");
                    }
                    if (ipv4) {
                        vlanGateway = vlan.getVlanGateway();
                        vlanNetmask = vlan.getVlanNetmask();
                        // Check if ip addresses are in network range
                        if (!NetUtils.sameSubnet(startIP, vlanGateway, vlanNetmask)) {
                            throw new InvalidParameterValueException("Start ip is not in vlan range!");
                        }
                        if (!NetUtils.sameSubnet(endIP, vlanGateway, vlanNetmask)) {
                            throw new InvalidParameterValueException("End ip is not in vlan range!");
                        }
                    }
                    if (ipv6) {
                        if (ip6Gateway != null && !ip6Gateway.equals(network.getIp6Gateway())) {
                            throw new InvalidParameterValueException("The input gateway " + ip6Gateway + " is not same as network gateway " + network.getIp6Gateway());
                        }
                        if (ip6Cidr != null && !ip6Cidr.equals(network.getIp6Cidr())) {
                            throw new InvalidParameterValueException("The input cidr " + ip6Cidr + " is not same as network ciddr " + network.getIp6Cidr());
                        }
                        ip6Gateway = network.getIp6Gateway();
                        ip6Cidr = network.getIp6Cidr();
                        _networkModel.checkIp6Parameters(startIPv6, endIPv6, ip6Gateway, ip6Cidr);
                    }
                }
            } else if (network.getTrafficType() == TrafficType.Management) {
                throw new InvalidParameterValueException("Cannot execute createVLANIpRanges on management network");
            }
        }

        if (zoneId == null || (ipv4 && (vlanGateway == null || vlanNetmask == null)) || (ipv6 && (ip6Gateway == null || ip6Cidr == null))) {
            throw new InvalidParameterValueException("Gateway, netmask and zoneId have to be passed in for virtual and direct untagged networks");
        }

        if (forVirtualNetwork) {
            if (vlanOwner != null) {

                long accountIpRange = NetUtils.ip2Long(endIP) - NetUtils.ip2Long(startIP) + 1;

                //check resource limits
                _resourceLimitMgr.checkResourceLimit(vlanOwner, ResourceType.public_ip, accountIpRange);
            }
        }

        // Check if the IP range overlaps with the private ip
        if (ipv4) {
        	checkOverlapPrivateIpRange(zoneId, startIP, endIP);
        }
        Transaction txn = Transaction.currentTxn();
        txn.start();

        Vlan vlan = createVlanAndPublicIpRange(zoneId, networkId, physicalNetworkId, forVirtualNetwork, podId, startIP, 
                endIP, vlanGateway, vlanNetmask, vlanId, vlanOwner, startIPv6, endIPv6, ip6Gateway, ip6Cidr);

        txn.commit();

        return vlan;
    }

    @Override
    @DB
    public Vlan createVlanAndPublicIpRange(long zoneId, long networkId, long physicalNetworkId, boolean forVirtualNetwork, Long podId, 
            String startIP, String endIP, String vlanGateway, String vlanNetmask,
            String vlanId, Account vlanOwner, String startIPv6, String endIPv6, String vlanIp6Gateway, String vlanIp6Cidr) {
        Network network = _networkModel.getNetwork(networkId);
        
        boolean ipv4 = false, ipv6 = false;
        
        if (startIP != null) {
        	ipv4 = true;
        }
        
        if (startIPv6 != null) {
        	ipv6 = true;
        }
        
        if (!ipv4 && !ipv6) {
            throw new InvalidParameterValueException("Please specify IPv4 or IPv6 address.");
        }
        
        //Validate the zone
        DataCenterVO zone = _zoneDao.findById(zoneId);
        if (zone == null) {
            throw new InvalidParameterValueException("Please specify a valid zone.");
        }
        
        // ACL check
        checkZoneAccess(UserContext.current().getCaller(), zone);
        
        //Validate the physical network
        if (_physicalNetworkDao.findById(physicalNetworkId) == null) {
            throw new InvalidParameterValueException("Please specify a valid physical network id");
        }
        
        //Validate the pod
        if (podId != null) {
            Pod pod = _podDao.findById(podId);
            if (pod == null) {
                throw new InvalidParameterValueException("Please specify a valid pod.");
            }
            if (pod.getDataCenterId() != zoneId) {
                throw new InvalidParameterValueException("Pod id=" + podId + " doesn't belong to zone id=" + zoneId);
            }
            //pod vlans can be created in basic zone only
            if (zone.getNetworkType() != NetworkType.Basic || network.getTrafficType() != TrafficType.Guest) {
                throw new InvalidParameterValueException("Pod id can be specified only for the networks of type " 
                                                        + TrafficType.Guest + " in zone of type " + NetworkType.Basic);                  
            }
        }
        
        //1) if vlan is specified for the guest network range, it should be the same as network's vlan
        //2) if vlan is missing, default it to the guest network's vlan
        if (network.getTrafficType() == TrafficType.Guest) {
            String networkVlanId = null;
            URI uri = network.getBroadcastUri();
            if (uri != null) {
                String[] vlan = uri.toString().split("vlan:\\/\\/");
                networkVlanId = vlan[1];
            }
            
            if (vlanId != null) {
                // if vlan is specified, throw an error if it's not equal to network's vlanId
                if (networkVlanId != null && !networkVlanId.equalsIgnoreCase(vlanId)) {
                    throw new InvalidParameterValueException("Vlan doesn't match vlan of the network");
                }
            } else {
                vlanId = networkVlanId;
            }
        } else if (network.getTrafficType() == TrafficType.Public && vlanId == null) {
            //vlan id is required for public network
            throw new InvalidParameterValueException("Vlan id is required when add ip range to the public network");
        }
        
        if (vlanId == null) {
            vlanId = Vlan.UNTAGGED;
        }

        VlanType vlanType = forVirtualNetwork ? VlanType.VirtualNetwork : VlanType.DirectAttached;
        
        
        if (vlanOwner != null && zone.getNetworkType() != NetworkType.Advanced) {
            throw new InvalidParameterValueException("Vlan owner can be defined only in the zone of type " + NetworkType.Advanced);
        }

        if (ipv4) {
        	// Make sure the gateway is valid
        	if (!NetUtils.isValidIp(vlanGateway)) {
        		throw new InvalidParameterValueException("Please specify a valid gateway");
        	}

        	// Make sure the netmask is valid
        	if (!NetUtils.isValidIp(vlanNetmask)) {
        		throw new InvalidParameterValueException("Please specify a valid netmask");
        	}
        }
        
        if (ipv6) {
        	if (!NetUtils.isValidIpv6(vlanIp6Gateway)) {
        		throw new InvalidParameterValueException("Please specify a valid IPv6 gateway");
        	}
        	if (!NetUtils.isValidIp6Cidr(vlanIp6Cidr)) {
        		throw new InvalidParameterValueException("Please specify a valid IPv6 CIDR");
        	}
        }

        if (ipv4) {
        	String newVlanSubnet = NetUtils.getSubNet(vlanGateway, vlanNetmask);

        	// Check if the new VLAN's subnet conflicts with the guest network in
        	// the specified zone (guestCidr is null for basic zone)
        	String guestNetworkCidr = zone.getGuestNetworkCidr();
        	if (guestNetworkCidr != null) {
        		String[] cidrPair = guestNetworkCidr.split("\\/");
        		String guestIpNetwork = NetUtils.getIpRangeStartIpFromCidr(cidrPair[0], Long.parseLong(cidrPair[1]));
        		long guestCidrSize = Long.parseLong(cidrPair[1]);
        		long vlanCidrSize = NetUtils.getCidrSize(vlanNetmask);

        		long cidrSizeToUse = -1;
        		if (vlanCidrSize < guestCidrSize) {
        			cidrSizeToUse = vlanCidrSize;
        		} else {
        			cidrSizeToUse = guestCidrSize;
        		}

        		String guestSubnet = NetUtils.getCidrSubNet(guestIpNetwork, cidrSizeToUse);

        		if (newVlanSubnet.equals(guestSubnet)) {
        			throw new InvalidParameterValueException("The new IP range you have specified has the same subnet as the guest network in zone: " + zone.getName()
        					+ ". Please specify a different gateway/netmask.");
        		}
        	}

        	// Check if there are any errors with the IP range
        	checkPublicIpRangeErrors(zoneId, vlanId, vlanGateway, vlanNetmask, startIP, endIP);

        	// Throw an exception if any of the following is true:
        	// 1. Another VLAN in the same zone has a different tag but the same
        	// subnet as the new VLAN. Make an exception for the
        	// case when both vlans are Direct.
        	// 2. Another VLAN in the same zone that has the same tag and subnet as
        	// the new VLAN has IPs that overlap with the IPs
        	// being added
        	// 3. Another VLAN in the same zone that has the same tag and subnet as
        	// the new VLAN has a different gateway than the
        	// new VLAN
        	// 4. If VLAN is untagged and Virtual, and there is existing UNTAGGED
        	// vlan with different subnet
        	List<VlanVO> vlans = _vlanDao.listByZone(zone.getId());
        	for (VlanVO vlan : vlans) {
        		String otherVlanGateway = vlan.getVlanGateway();
        		// Continue if it's not IPv4 
        		if (otherVlanGateway == null) {
        			continue;
        		}
        		String otherVlanSubnet = NetUtils.getSubNet(vlan.getVlanGateway(), vlan.getVlanNetmask());
        		String[] otherVlanIpRange = vlan.getIpRange().split("\\-");
        		String otherVlanStartIP = otherVlanIpRange[0];
        		String otherVlanEndIP = null;
        		if (otherVlanIpRange.length > 1) {
        			otherVlanEndIP = otherVlanIpRange[1];
        		}

        		if (forVirtualNetwork && !vlanId.equals(vlan.getVlanTag()) && newVlanSubnet.equals(otherVlanSubnet) && !allowIpRangeOverlap(vlan, forVirtualNetwork, networkId)) {
        			throw new InvalidParameterValueException("The IP range with tag: " + vlan.getVlanTag() + " in zone " + zone.getName()
        					+ " has the same subnet. Please specify a different gateway/netmask.");
        		}

        		boolean vlansUntaggedAndVirtual = (vlanId.equals(Vlan.UNTAGGED) && vlanId.equals(vlan.getVlanTag()) && forVirtualNetwork && vlan.getVlanType() == VlanType.VirtualNetwork);

        		if (vlansUntaggedAndVirtual && !newVlanSubnet.equals(otherVlanSubnet)) {
        			throw new InvalidParameterValueException("The Untagged ip range with different subnet already exists in zone " + zone.getId());
        		}

        		if (vlanId.equals(vlan.getVlanTag()) && newVlanSubnet.equals(otherVlanSubnet)) {
        			if (NetUtils.ipRangesOverlap(startIP, endIP, otherVlanStartIP, otherVlanEndIP)) {
        				throw new InvalidParameterValueException("The IP range with tag: " + vlan.getVlanTag()
        						+ " already has IPs that overlap with the new range. Please specify a different start IP/end IP.");
        			}

        			if (!vlanGateway.equals(otherVlanGateway)) {
        				throw new InvalidParameterValueException("The IP range with tag: " + vlan.getVlanTag() + " has already been added with gateway " + otherVlanGateway
        						+ ". Please specify a different tag.");
        			}
        		}
        	}
        }
        
        String ipv6Range = null;
        if (ipv6) {
        	ipv6Range = startIPv6;
        	if (endIPv6 != null) {
        		ipv6Range += "-" + endIPv6;
        	}
        	
        	List<VlanVO> vlans = _vlanDao.listByZone(zone.getId());
        	for (VlanVO vlan : vlans) {
        		if (vlan.getIp6Gateway() == null) {
        			continue;
        		}
        		if (vlanId.equals(vlan.getVlanTag())) {
        			if (NetUtils.isIp6RangeOverlap(ipv6Range, vlan.getIp6Range())) {
        				throw new InvalidParameterValueException("The IPv6 range with tag: " + vlan.getVlanTag()
        						+ " already has IPs that overlap with the new range. Please specify a different start IP/end IP.");
        			}

        			if (!vlanIp6Gateway.equals(vlan.getIp6Gateway())) {
        				throw new InvalidParameterValueException("The IP range with tag: " + vlan.getVlanTag() + " has already been added with gateway " + vlan.getIp6Gateway()
        						+ ". Please specify a different tag.");
        			}
        		}
        	}
        }

        // Check if a guest VLAN is using the same tag
        if (_zoneDao.findVnet(zoneId, physicalNetworkId, vlanId).size() > 0) {
            throw new InvalidParameterValueException("The VLAN tag " + vlanId + " is already being used for the guest network in zone " + zone.getName());
        }

        // For untagged vlan check if vlan per pod already exists. If yes,
        // verify that new vlan range has the same netmask and gateway
        if (zone.getNetworkType() == NetworkType.Basic && vlanId.equalsIgnoreCase(Vlan.UNTAGGED) && podId != null) {
            List<VlanVO> podVlans = _vlanDao.listVlansForPodByType(podId, VlanType.DirectAttached);
            if (podVlans != null && !podVlans.isEmpty()) {
                VlanVO podVlan = podVlans.get(0);
                if (!podVlan.getVlanNetmask().equals(vlanNetmask)) {
                    throw new InvalidParameterValueException("Vlan netmask is different from the netmask of Untagged vlan id=" + podVlan.getId() + " existing in the pod " + podId);
                } else if (!podVlan.getVlanGateway().equals(vlanGateway)) {
                    throw new InvalidParameterValueException("Vlan gateway is different from the gateway of Untagged vlan id=" + podVlan.getId() + " existing in the pod " + podId);
                }
            }
        }

        String ipRange = null;
        
        if (ipv4) {
        	ipRange = startIP;
        	if (endIP != null) {
        		ipRange += "-" + endIP;
        	}
        }
        
        // Everything was fine, so persist the VLAN
        Transaction txn = Transaction.currentTxn();
        txn.start();

        VlanVO vlan = new VlanVO(vlanType, vlanId, vlanGateway, vlanNetmask, zone.getId(), ipRange, networkId, physicalNetworkId, vlanIp6Gateway, vlanIp6Cidr, ipv6Range);
        s_logger.debug("Saving vlan range " + vlan);
        vlan = _vlanDao.persist(vlan);

        // IPv6 use a used ip map, is different from ipv4, no need to save public ip range
        if (ipv4) {
        	if (!savePublicIPRange(startIP, endIP, zoneId, vlan.getId(), networkId, physicalNetworkId)) {
        		throw new CloudRuntimeException("Failed to save IPv4 range. Please contact Cloud Support."); 
        	}
        }

        if (vlanOwner != null) {
            // This VLAN is account-specific, so create an AccountVlanMapVO entry
            AccountVlanMapVO accountVlanMapVO = new AccountVlanMapVO(vlanOwner.getId(), vlan.getId());
            _accountVlanMapDao.persist(accountVlanMapVO);

            // generate usage event for dedication of every ip address in the range
            List<IPAddressVO> ips = _publicIpAddressDao.listByVlanId(vlan.getId());
            for (IPAddressVO ip : ips) {
                UsageEventUtils.publishUsageEvent(EventTypes.EVENT_NET_IP_ASSIGN, vlanOwner.getId(),
                        ip.getDataCenterId(), ip.getId(), ip.getAddress().toString(), ip.isSourceNat(), vlan.getVlanType().toString(),
                        ip.getSystem(), ip.getClass().getName(), ip.getUuid());
            }
        } else if (podId != null) {
            // This VLAN is pod-wide, so create a PodVlanMapVO entry
            PodVlanMapVO podVlanMapVO = new PodVlanMapVO(podId, vlan.getId());
            _podVlanMapDao.persist(podVlanMapVO);
        }

        txn.commit();

        return vlan;
    }

    @Override
    @DB
    public boolean deleteVlanAndPublicIpRange(long userId, long vlanDbId, Account caller) {
        VlanVO vlan = _vlanDao.findById(vlanDbId);
        if (vlan == null) {
            throw new InvalidParameterValueException("Please specify a valid IP range id.");
        }
        
        boolean isAccountSpecific = false;
        List<AccountVlanMapVO> acctVln = _accountVlanMapDao.listAccountVlanMapsByVlan(vlan.getId());
        // Check for account wide pool. It will have an entry for account_vlan_map.
        if (acctVln != null && !acctVln.isEmpty()) {
            isAccountSpecific = true;
        }

        // Check if the VLAN has any allocated public IPs
        long allocIpCount = _publicIpAddressDao.countIPs(vlan.getDataCenterId(), vlanDbId, true);
        List<IPAddressVO> ips = _publicIpAddressDao.listByVlanId(vlanDbId);
        boolean success = true;
        if (allocIpCount > 0) {
            if (isAccountSpecific) { 
                try {
                    vlan = _vlanDao.acquireInLockTable(vlanDbId, 30);
                    if (vlan == null) {
                        throw new CloudRuntimeException("Unable to acquire vlan configuration: " + vlanDbId);
                    }

                    if (s_logger.isDebugEnabled()) {
                        s_logger.debug("lock vlan " + vlanDbId + " is acquired");
                    }
                    
                    for (IPAddressVO ip : ips) {
                        if (ip.isOneToOneNat()) {
                            throw new InvalidParameterValueException("Can't delete account specific vlan " + vlanDbId + 
                                    " as ip " + ip + " belonging to the range is used for static nat purposes. Cleanup the rules first");
                        }
                        
                        if (ip.isSourceNat()) {
                            throw new InvalidParameterValueException("Can't delete account specific vlan " + vlanDbId +
                                    " as ip " + ip + " belonging to the range is a source nat ip for the network id=" + ip.getSourceNetworkId() +
                                    ". IP range with the source nat ip address can be removed either as a part of Network, or account removal");
                        }
                        
                        if (_firewallDao.countRulesByIpId(ip.getId()) > 0) {
                            throw new InvalidParameterValueException("Can't delete account specific vlan " + vlanDbId + 
                                    " as ip " + ip + " belonging to the range has firewall rules applied. Cleanup the rules first");
                        }
                        //release public ip address here
                        success = success && _networkMgr.disassociatePublicIpAddress(ip.getId(), userId, caller);
                    }
                    if (!success) {
                        s_logger.warn("Some ip addresses failed to be released as a part of vlan " + vlanDbId + " removal");
                    }
                } finally {
                    _vlanDao.releaseFromLockTable(vlanDbId);
                } 
            } else {
                throw new InvalidParameterValueException("The IP range can't be deleted because it has allocated public IP addresses.");
            }
        }

        if (success) {
            // Delete all public IPs in the VLAN
            if (!deletePublicIPRange(vlanDbId)) {
                return false;
            }

            // if ip range is dedicated to an account generate usage events for release of every ip in the range
            if(isAccountSpecific) {
                for (IPAddressVO ip : ips) {
                    UsageEventUtils.publishUsageEvent(EventTypes.EVENT_NET_IP_RELEASE, acctVln.get(0).getId(),
                            ip.getDataCenterId(), ip.getId(), ip.getAddress().toString(), ip.isSourceNat(), vlan.getVlanType().toString(),
                            ip.getSystem(), ip.getClass().getName(), ip.getUuid());
                }
            }

            // Delete the VLAN
            return _vlanDao.expunge(vlanDbId);
        } else {
            return false;
        }
    }

    @Override
    @DB
    @ActionEvent(eventType = EventTypes.EVENT_VLAN_IP_RANGE_DEDICATE, eventDescription = "dedicating vlan ip range", async = false)
    public Vlan dedicatePublicIpRange(DedicatePublicIpRangeCmd cmd) throws ResourceAllocationException {
        Long vlanDbId = cmd.getId();
        String accountName = cmd.getAccountName();
        Long domainId = cmd.getDomainId();
        Long projectId = cmd.getProjectId();

        // Check if account is valid
        Account vlanOwner = null;
        if (projectId != null) {
            if (accountName != null) {
                throw new InvalidParameterValueException("accountName and projectId are mutually exclusive");
            }
            Project project = _projectMgr.getProject(projectId);
            if (project == null) {
                throw new InvalidParameterValueException("Unable to find project by id " + projectId);
            }
            vlanOwner = _accountMgr.getAccount(project.getProjectAccountId());
        }

        if ((accountName != null) && (domainId != null)) {
            vlanOwner = _accountDao.findActiveAccount(accountName, domainId);
            if (vlanOwner == null) {
                throw new InvalidParameterValueException("Unable to find account by name " + accountName);
            } else if (vlanOwner.getId() == Account.ACCOUNT_ID_SYSTEM) {
                throw new InvalidParameterValueException("Please specify a valid account. Cannot dedicate IP range to system account");
            }
        }

        // Check if range is valid
        VlanVO vlan = _vlanDao.findById(vlanDbId);
        if (vlan == null) {
            throw new InvalidParameterValueException("Unable to find vlan by id " + vlanDbId);
        }

        // Check if range has already been dedicated
        List<AccountVlanMapVO> maps = _accountVlanMapDao.listAccountVlanMapsByVlan(vlanDbId);
        if (maps != null && !maps.isEmpty()) {
            throw new InvalidParameterValueException("Specified Public IP range has already been dedicated");
        }

        // Verify that zone exists and is advanced
        Long zoneId = vlan.getDataCenterId();
        DataCenterVO zone = _zoneDao.findById(zoneId);
        if (zone == null) {
            throw new InvalidParameterValueException("Unable to find zone by id " + zoneId);
        }
        if (zone.getNetworkType() == NetworkType.Basic) {
            throw new InvalidParameterValueException("Public IP range can be dedicated to an account only in the zone of type " + NetworkType.Advanced);
        }

        // Check Public IP resource limits
        int accountPublicIpRange = _publicIpAddressDao.countIPs(zoneId, vlanDbId, false);
        _resourceLimitMgr.checkResourceLimit(vlanOwner, ResourceType.public_ip, accountPublicIpRange);

        // Check if any of the Public IP addresses is allocated to another account
        List<IPAddressVO> ips = _publicIpAddressDao.listByVlanId(vlanDbId);
        for (IPAddressVO ip : ips) {
            Long allocatedToAccountId = ip.getAllocatedToAccountId();
            if (allocatedToAccountId != null) {
                Account accountAllocatedTo = _accountMgr.getActiveAccountById(allocatedToAccountId);
                if (!accountAllocatedTo.getAccountName().equalsIgnoreCase(accountName))
                    throw new InvalidParameterValueException(ip.getAddress() + " Public IP address in range is allocated to another account ");
            }
        }

        Transaction txn = Transaction.currentTxn();
        txn.start();

        // Create an AccountVlanMapVO entry
        AccountVlanMapVO accountVlanMapVO = new AccountVlanMapVO(vlanOwner.getId(), vlan.getId());
        _accountVlanMapDao.persist(accountVlanMapVO);

        txn.commit();

        // generate usage event for dedication of every ip address in the range
        for (IPAddressVO ip : ips) {
            UsageEventUtils.publishUsageEvent(EventTypes.EVENT_NET_IP_ASSIGN, vlanOwner.getId(),
                    ip.getDataCenterId(), ip.getId(), ip.getAddress().toString(), ip.isSourceNat(), vlan.getVlanType().toString(),
                    ip.getSystem(), ip.getClass().getName(), ip.getUuid());
        }
        return vlan;
    }

    @Override
    @ActionEvent(eventType = EventTypes.EVENT_VLAN_IP_RANGE_RELEASE, eventDescription = "releasing a public ip range", async = false)
    public boolean releasePublicIpRange(ReleasePublicIpRangeCmd cmd) {
        Long vlanDbId = cmd.getId();

        VlanVO vlan = _vlanDao.findById(vlanDbId);
        if (vlan == null) {
            throw new InvalidParameterValueException("Please specify a valid IP range id.");
        }

        return releasePublicIpRange(vlanDbId, UserContext.current().getCallerUserId(), UserContext.current().getCaller());
    }

    @Override
    @DB
    public boolean releasePublicIpRange(long vlanDbId, long userId, Account caller) {
        VlanVO vlan = _vlanDao.findById(vlanDbId);

        List<AccountVlanMapVO> acctVln = _accountVlanMapDao.listAccountVlanMapsByVlan(vlanDbId);
        // Verify range is dedicated
        if (acctVln == null || acctVln.isEmpty()) {
            throw new InvalidParameterValueException("Can't release Public IP range " + vlanDbId + " as it not dedicated to any account");
        }

        // Check if range has any allocated public IPs
        long allocIpCount = _publicIpAddressDao.countIPs(vlan.getDataCenterId(), vlanDbId, true);
        List<IPAddressVO> ips = _publicIpAddressDao.listByVlanId(vlanDbId);
        boolean success = true;
        if (allocIpCount > 0) {
            try {
                vlan = _vlanDao.acquireInLockTable(vlanDbId, 30);
                if (vlan == null) {
                    throw new CloudRuntimeException("Unable to acquire vlan configuration: " + vlanDbId);
                }
                if (s_logger.isDebugEnabled()) {
                    s_logger.debug("lock vlan " + vlanDbId + " is acquired");
                }
                for (IPAddressVO ip : ips) {
                    // Disassociate allocated IP's that are not in use
                    if ( !ip.isOneToOneNat() && !ip.isSourceNat()  && !(_firewallDao.countRulesByIpId(ip.getId()) > 0) ) {
                        if (s_logger.isDebugEnabled()) {
                            s_logger.debug("Releasing Public IP addresses" + ip  +" of vlan " + vlanDbId + " as part of Public IP" +
                                    " range release to the system pool");
                        }
                        success = success && _networkMgr.disassociatePublicIpAddress(ip.getId(), userId, caller);
                    }
                }
                if (!success) {
                    s_logger.warn("Some Public IP addresses that were not in use failed to be released as a part of" +
                            " vlan " + vlanDbId + "release to the system pool");
                }
            } finally {
                _vlanDao.releaseFromLockTable(vlanDbId);
            }
        }

        // A Public IP range can only be dedicated to one account at a time
        if (_accountVlanMapDao.remove(acctVln.get(0).getId())) {
            // generate usage events to remove dedication for every ip in the range
            for (IPAddressVO ip : ips) {
                UsageEventUtils.publishUsageEvent(EventTypes.EVENT_NET_IP_RELEASE, acctVln.get(0).getId(),
                        ip.getDataCenterId(), ip.getId(), ip.getAddress().toString(), ip.isSourceNat(), vlan.getVlanType().toString(),
                        ip.getSystem(), ip.getClass().getName(), ip.getUuid());
            }
            return true;
        } else {
            return false;
        }
    }

    @Override
    public List<String> csvTagsToList(String tags) {
        List<String> tagsList = new ArrayList<String>();

        if (tags != null) {
            String[] tokens = tags.split(",");
            for (int i = 0; i < tokens.length; i++) {
                tagsList.add(tokens[i].trim());
            }
        }

        return tagsList;
    }

    @Override
    public String listToCsvTags(List<String> tagsList) {
        String tags = "";
        if (tagsList.size() > 0) {
            for (int i = 0; i < tagsList.size(); i++) {
                tags += tagsList.get(i);
                if (i != tagsList.size() - 1) {
                    tags += ",";
                }
            }
        }

        return tags;
    }

    @Override
    public String cleanupTags(String tags) {
        if (tags != null) {
            String[] tokens = tags.split(",");
            StringBuilder t = new StringBuilder();
            for (int i = 0; i < tokens.length; i++) {
                t.append(tokens[i].trim()).append(",");
            }
            t.delete(t.length() - 1, t.length());
            tags = t.toString();
        }

        return tags;
    }

    @DB
    protected boolean deletePublicIPRange(long vlanDbId) {
        Transaction txn = Transaction.currentTxn();
        String deleteSql = "DELETE FROM `cloud`.`user_ip_address` WHERE vlan_db_id = ?";

        txn.start();
        try {
            PreparedStatement stmt = txn.prepareAutoCloseStatement(deleteSql);
            stmt.setLong(1, vlanDbId);
            stmt.executeUpdate();
        } catch (Exception ex) {
            return false;
        }
        txn.commit();

        return true;
    }
    

    @DB
    protected boolean savePublicIPRange(String startIP, String endIP, long zoneId, long vlanDbId, long sourceNetworkid, long physicalNetworkId) {
        long startIPLong = NetUtils.ip2Long(startIP);
        long endIPLong = NetUtils.ip2Long(endIP);
        Transaction txn = Transaction.currentTxn();
        txn.start();
        IPRangeConfig config = new IPRangeConfig();
        List<String> problemIps = config.savePublicIPRange(txn, startIPLong, endIPLong, zoneId, vlanDbId, sourceNetworkid, physicalNetworkId);
        txn.commit();
        return problemIps != null && problemIps.size() == 0;
    }

    private void checkPublicIpRangeErrors(long zoneId, String vlanId, String vlanGateway, String vlanNetmask, String startIP, String endIP) {
        // Check that the start and end IPs are valid
        if (!NetUtils.isValidIp(startIP)) {
            throw new InvalidParameterValueException("Please specify a valid start IP");
        }

        if (endIP != null && !NetUtils.isValidIp(endIP)) {
            throw new InvalidParameterValueException("Please specify a valid end IP");
        }

        if (endIP != null && !NetUtils.validIpRange(startIP, endIP)) {
            throw new InvalidParameterValueException("Please specify a valid IP range.");
        }

        // Check that the IPs that are being added are compatible with the
        // VLAN's gateway and netmask
        if (vlanNetmask == null) {
            throw new InvalidParameterValueException("Please ensure that your IP range's netmask is specified");
        }

        if (endIP != null && !NetUtils.sameSubnet(startIP, endIP, vlanNetmask)) {
            throw new InvalidParameterValueException("Please ensure that your start IP and end IP are in the same subnet, as per the IP range's netmask.");
        }

        if (!NetUtils.sameSubnet(startIP, vlanGateway, vlanNetmask)) {
            throw new InvalidParameterValueException("Please ensure that your start IP is in the same subnet as your IP range's gateway, as per the IP range's netmask.");
        }

        if (endIP != null && !NetUtils.sameSubnet(endIP, vlanGateway, vlanNetmask)) {
            throw new InvalidParameterValueException("Please ensure that your end IP is in the same subnet as your IP range's gateway, as per the IP range's netmask.");
        }
    }

    private void checkPrivateIpRangeErrors(Long podId, String startIP, String endIP) {
        HostPodVO pod = _podDao.findById(podId);
        if (pod == null) {
            throw new InvalidParameterValueException("Please specify a valid pod.");
        }

        // Check that the start and end IPs are valid
        if (!NetUtils.isValidIp(startIP)) {
            throw new InvalidParameterValueException("Please specify a valid start IP");
        }

        if (endIP != null && !NetUtils.isValidIp(endIP)) {
            throw new InvalidParameterValueException("Please specify a valid end IP");
        }

        if (endIP != null && !NetUtils.validIpRange(startIP, endIP)) {
            throw new InvalidParameterValueException("Please specify a valid IP range.");
        }

        // Check that the IPs that are being added are compatible with the pod's
        // CIDR
        String cidrAddress = getCidrAddress(podId);
        long cidrSize = getCidrSize(podId);

        if (endIP != null && !NetUtils.sameSubnetCIDR(startIP, endIP, cidrSize)) {
            throw new InvalidParameterValueException("Please ensure that your start IP and end IP are in the same subnet, as per the pod's CIDR size.");
        }

        if (!NetUtils.sameSubnetCIDR(startIP, cidrAddress, cidrSize)) {
            throw new InvalidParameterValueException("Please ensure that your start IP is in the same subnet as the pod's CIDR address.");
        }

        if (endIP != null && !NetUtils.sameSubnetCIDR(endIP, cidrAddress, cidrSize)) {
            throw new InvalidParameterValueException("Please ensure that your end IP is in the same subnet as the pod's CIDR address.");
        }
    }

    private String getCidrAddress(String cidr) {
        String[] cidrPair = cidr.split("\\/");
        return cidrPair[0];
    }

    private int getCidrSize(String cidr) {
        String[] cidrPair = cidr.split("\\/");
        return Integer.parseInt(cidrPair[1]);
    }

    private String getCidrAddress(long podId) {
        HostPodVO pod = _podDao.findById(podId);
        return pod.getCidrAddress();
    }

    private long getCidrSize(long podId) {
        HostPodVO pod = _podDao.findById(podId);
        return pod.getCidrSize();
    }

    @Override
    public void checkPodCidrSubnets(long dcId, Long podIdToBeSkipped, String cidr) {
        // For each pod, return an error if any of the following is true:
        // The pod's CIDR subnet conflicts with the CIDR subnet of any other pod

        // Check if the CIDR conflicts with the Guest Network or other pods
        long skipPod = 0;
        if (podIdToBeSkipped != null) {
            skipPod = podIdToBeSkipped;
        }
        HashMap<Long, List<Object>> currentPodCidrSubnets = _podDao.getCurrentPodCidrSubnets(dcId, skipPod);
        List<Object> newCidrPair = new ArrayList<Object>();
        newCidrPair.add(0, getCidrAddress(cidr));
        newCidrPair.add(1, (long) getCidrSize(cidr));
        currentPodCidrSubnets.put(new Long(-1), newCidrPair);

        DataCenterVO dcVo = _zoneDao.findById(dcId);
        String guestNetworkCidr = dcVo.getGuestNetworkCidr();

        // Guest cidr can be null for Basic zone
        String guestIpNetwork = null;
        Long guestCidrSize = null;
        if (guestNetworkCidr != null) {
            String[] cidrTuple = guestNetworkCidr.split("\\/");
            guestIpNetwork = NetUtils.getIpRangeStartIpFromCidr(cidrTuple[0], Long.parseLong(cidrTuple[1]));
            guestCidrSize = Long.parseLong(cidrTuple[1]);
        }

        String zoneName = getZoneName(dcId);

        // Iterate through all pods in this zone
        for (Long podId : currentPodCidrSubnets.keySet()) {
            String podName;
            if (podId.longValue() == -1) {
                podName = "newPod";
            } else {
                podName = getPodName(podId.longValue());
            }

            List<Object> cidrPair = currentPodCidrSubnets.get(podId);
            String cidrAddress = (String) cidrPair.get(0);
            long cidrSize = ((Long) cidrPair.get(1)).longValue();

            long cidrSizeToUse = -1;
            if (guestCidrSize == null || cidrSize < guestCidrSize) {
                cidrSizeToUse = cidrSize;
            } else {
                cidrSizeToUse = guestCidrSize;
            }

            String cidrSubnet = NetUtils.getCidrSubNet(cidrAddress, cidrSizeToUse);

            if (guestNetworkCidr != null) {
                String guestSubnet = NetUtils.getCidrSubNet(guestIpNetwork, cidrSizeToUse);
                // Check that cidrSubnet does not equal guestSubnet
                if (cidrSubnet.equals(guestSubnet)) {
                    if (podName.equals("newPod")) {
                        throw new InvalidParameterValueException("The subnet of the pod you are adding conflicts with the subnet of the Guest IP Network. Please specify a different CIDR.");
                    } else {
                        throw new InvalidParameterValueException("Warning: The subnet of pod " + podName + " in zone " + zoneName
                                + " conflicts with the subnet of the Guest IP Network. Please change either the pod's CIDR or the Guest IP Network's subnet, and re-run install-vmops-management.");
                    }
                }
            }

            // Iterate through the rest of the pods
            for (Long otherPodId : currentPodCidrSubnets.keySet()) {
                if (podId.equals(otherPodId)) {
                    continue;
                }

                // Check that cidrSubnet does not equal otherCidrSubnet
                List<Object> otherCidrPair = currentPodCidrSubnets.get(otherPodId);
                String otherCidrAddress = (String) otherCidrPair.get(0);
                long otherCidrSize = ((Long) otherCidrPair.get(1)).longValue();

                if (cidrSize < otherCidrSize) {
                    cidrSizeToUse = cidrSize;
                } else {
                    cidrSizeToUse = otherCidrSize;
                }

                cidrSubnet = NetUtils.getCidrSubNet(cidrAddress, cidrSizeToUse);
                String otherCidrSubnet = NetUtils.getCidrSubNet(otherCidrAddress, cidrSizeToUse);

                if (cidrSubnet.equals(otherCidrSubnet)) {
                    String otherPodName = getPodName(otherPodId.longValue());
                    if (podName.equals("newPod")) {
                        throw new InvalidParameterValueException("The subnet of the pod you are adding conflicts with the subnet of pod " + otherPodName + " in zone " + zoneName
                                + ". Please specify a different CIDR.");
                    } else {
                        throw new InvalidParameterValueException("Warning: The pods " + podName + " and " + otherPodName + " in zone " + zoneName
                                + " have conflicting CIDR subnets. Please change the CIDR of one of these pods.");
                    }
                }
            }
        }

    }
    
    private boolean validPod(long podId) {
        return (_podDao.findById(podId) != null);
    }

    private boolean validPod(String podName, long zoneId) {
        if (!validZone(zoneId)) {
            return false;
        }

        return (_podDao.findByName(podName, zoneId) != null);
    }

    private String getPodName(long podId) {
        return _podDao.findById(new Long(podId)).getName();
    }

    private boolean validZone(String zoneName) {
        return (_zoneDao.findByName(zoneName) != null);
    }

    private boolean validZone(long zoneId) {
        return (_zoneDao.findById(zoneId) != null);
    }

    private String getZoneName(long zoneId) {
        DataCenterVO zone = _zoneDao.findById(new Long(zoneId));
        if (zone != null) {
            return zone.getName();
        } else {
            return null;
        }
    }

    private String[] getLinkLocalIPRange() {
        String ipNums = _configDao.getValue("linkLocalIp.nums");
        int nums = Integer.parseInt(ipNums);
        if (nums > 16 || nums <= 0) {
            throw new InvalidParameterValueException("The linkLocalIp.nums: " + nums + "is wrong, should be 1~16");
        }
        /* local link ip address starts from 169.254.0.2 - 169.254.(nums) */
        String[] ipRanges = NetUtils.getLinkLocalIPRange(nums);
        if (ipRanges == null) {
            throw new InvalidParameterValueException("The linkLocalIp.nums: " + nums + "may be wrong, should be 1~16");
        }
        return ipRanges;
    }

    @Override
    @ActionEvent(eventType = EventTypes.EVENT_VLAN_IP_RANGE_DELETE, eventDescription = "deleting vlan ip range", async = false)
    public boolean deleteVlanIpRange(DeleteVlanIpRangeCmd cmd) {
        Long vlanDbId = cmd.getId();

        VlanVO vlan = _vlanDao.findById(vlanDbId);
        if (vlan == null) {
            throw new InvalidParameterValueException("Please specify a valid IP range id.");
        }

        return deleteVlanAndPublicIpRange(UserContext.current().getCallerUserId(), vlanDbId, UserContext.current().getCaller());
    }

    @Override
    public void checkDiskOfferingAccess(Account caller, DiskOffering dof){
        for (SecurityChecker checker : _secChecker) {
            if (checker.checkAccess(caller, dof)) {
                if (s_logger.isDebugEnabled()) {
                    s_logger.debug("Access granted to " + caller + " to disk offering:" + dof.getId() + " by " + checker.getName());
                }
                return;
            } else {
                throw new PermissionDeniedException("Access denied to " + caller + " by " + checker.getName());
            }
        }

        assert false : "How can all of the security checkers pass on checking this caller?";
        throw new PermissionDeniedException("There's no way to confirm " + caller + " has access to disk offering:" + dof.getId());
    }

    @Override
    public void checkZoneAccess(Account caller, DataCenter zone){
        for (SecurityChecker checker : _secChecker) {
            if (checker.checkAccess(caller, zone)) {
                if (s_logger.isDebugEnabled()) {
                    s_logger.debug("Access granted to " + caller + " to zone:" + zone.getId() + " by " + checker.getName());
                }
                return;
            } else {
                throw new PermissionDeniedException("Access denied to " + caller + " by " + checker.getName() + " for zone " + zone.getId());
            }
        }

        assert false : "How can all of the security checkers pass on checking this caller?";
        throw new PermissionDeniedException("There's no way to confirm " + caller + " has access to zone:" + zone.getId());
    }

    @Override
    @ActionEvent(eventType = EventTypes.EVENT_NETWORK_OFFERING_CREATE, eventDescription = "creating network offering")
    public NetworkOffering createNetworkOffering(CreateNetworkOfferingCmd cmd) {
        String name = cmd.getNetworkOfferingName();
        String displayText = cmd.getDisplayText();
        String tags = cmd.getTags();
        String trafficTypeString = cmd.getTraffictype();
        boolean specifyVlan = cmd.getSpecifyVlan();
        boolean conserveMode = cmd.getConserveMode();
        String availabilityStr = cmd.getAvailability();
        Integer networkRate = cmd.getNetworkRate();
        TrafficType trafficType = null;
        Availability availability = null;
        Network.GuestType guestType = null;
        boolean specifyIpRanges = cmd.getSpecifyIpRanges();
        boolean isPersistent = cmd.getIsPersistent();
        Map<String, String> detailsStr = cmd.getDetails();

        // Verify traffic type
        for (TrafficType tType : TrafficType.values()) {
            if (tType.name().equalsIgnoreCase(trafficTypeString)) {
                trafficType = tType;
                break;
            }
        }
        if (trafficType == null) {
            throw new InvalidParameterValueException("Invalid value for traffictype. Supported traffic types: Public, Management, Control, Guest, Vlan or Storage");
        }

        // Only GUEST traffic type is supported in Acton
        if (trafficType != TrafficType.Guest) {
            throw new InvalidParameterValueException("Only traffic type " + TrafficType.Guest + " is supported in the current release");
        }

        // Verify offering type
        for (Network.GuestType offType : Network.GuestType.values()) {
            if (offType.name().equalsIgnoreCase(cmd.getGuestIpType())) {
                guestType = offType;
                break;
            }
        }

        if (guestType == null) {
            throw new InvalidParameterValueException("Invalid \"type\" parameter is given; can have Shared and Isolated values");
        }

        // Verify availability
        for (Availability avlb : Availability.values()) {
            if (avlb.name().equalsIgnoreCase(availabilityStr)) {
                availability = avlb;
            }
        }

        if (availability == null) {
            throw new InvalidParameterValueException("Invalid value for Availability. Supported types: " + Availability.Required + ", " + Availability.Optional);
        }

        Long serviceOfferingId = cmd.getServiceOfferingId();

        if (serviceOfferingId != null) {
            ServiceOfferingVO offering = _serviceOfferingDao.findById(serviceOfferingId);
            if (offering == null) {
                throw new InvalidParameterValueException("Cannot find specified service offering: " + serviceOfferingId);
            }
            if (!VirtualMachine.Type.DomainRouter.toString().equalsIgnoreCase(offering.getSystemVmType())) {
                throw new InvalidParameterValueException("The specified service offering " + serviceOfferingId + " cannot be used by virtual router!");
            }
        }

        // configure service provider map
        Map<Network.Service, Set<Network.Provider>> serviceProviderMap = new HashMap<Network.Service, Set<Network.Provider>>();
        Set<Network.Provider> defaultProviders = new HashSet<Network.Provider>();

        // populate the services first
        for (String serviceName : cmd.getSupportedServices()) {
            // validate if the service is supported
            Service service = Network.Service.getService(serviceName);
            if (service == null || service == Service.Gateway) {
                throw new InvalidParameterValueException("Invalid service " + serviceName);
            }

            if (service == Service.SecurityGroup) {
                // allow security group service for Shared networks only
                if (guestType != GuestType.Shared) {
                    throw new InvalidParameterValueException("Secrity group service is supported for network offerings with guest ip type " + GuestType.Shared);
                }
                Set<Network.Provider> sgProviders = new HashSet<Network.Provider>();
                sgProviders.add(Provider.SecurityGroupProvider);
                serviceProviderMap.put(Network.Service.SecurityGroup, sgProviders);
                continue;
            }
            serviceProviderMap.put(service, defaultProviders);
        }

        // add gateway provider (if sourceNat provider is enabled)
        Set<Provider> sourceNatServiceProviders = serviceProviderMap.get(Service.SourceNat);
        if (sourceNatServiceProviders != null && !sourceNatServiceProviders.isEmpty()) {
            serviceProviderMap.put(Service.Gateway, sourceNatServiceProviders);
        }

        // populate providers
        Map<Provider, Set<Service>> providerCombinationToVerify = new HashMap<Provider, Set<Service>>();
        Map<String, List<String>> svcPrv = cmd.getServiceProviders();
        Provider firewallProvider = null;
        if (svcPrv != null) {
            for (String serviceStr : svcPrv.keySet()) {
                Network.Service service = Network.Service.getService(serviceStr);
                if (serviceProviderMap.containsKey(service)) {
                    Set<Provider> providers = new HashSet<Provider>();
                    // Allow to specify more than 1 provider per service only if the service is LB
                    if (!serviceStr.equalsIgnoreCase(Service.Lb.getName()) && svcPrv.get(serviceStr) != null && svcPrv.get(serviceStr).size() > 1) {
                        throw new InvalidParameterValueException("In the current release only one provider can be " +
                        		"specified for the service if the service is not LB");
                    }
                    for (String prvNameStr : svcPrv.get(serviceStr)) {
                        // check if provider is supported
                        Network.Provider provider = Network.Provider.getProvider(prvNameStr);
                        if (provider == null) {
                            throw new InvalidParameterValueException("Invalid service provider: " + prvNameStr);
                        }

                        if (provider == Provider.JuniperSRX || provider == Provider.CiscoVnmc) {
                            firewallProvider = provider;
                        }
                        
                        if ((service == Service.PortForwarding || service == Service.StaticNat) && provider == Provider.VirtualRouter){
                            firewallProvider = Provider.VirtualRouter;
                        }

                        providers.add(provider);

                        Set<Service> serviceSet = null;
                        if (providerCombinationToVerify.get(provider) == null) {
                            serviceSet = new HashSet<Service>();
                        } else {
                            serviceSet = providerCombinationToVerify.get(provider);
                        }
                        serviceSet.add(service);
                        providerCombinationToVerify.put(provider, serviceSet);

                    }
                    serviceProviderMap.put(service, providers);
                } else {
                    throw new InvalidParameterValueException("Service " + serviceStr + " is not enabled for the network " +
                    		"offering, can't add a provider to it");
                }
            }
        }

        // validate providers combination here
        _networkModel.canProviderSupportServices(providerCombinationToVerify);

        // validate the LB service capabilities specified in the network offering
        Map<Capability, String> lbServiceCapabilityMap = cmd.getServiceCapabilities(Service.Lb);
        if (!serviceProviderMap.containsKey(Service.Lb) && lbServiceCapabilityMap != null && !lbServiceCapabilityMap.isEmpty()) {
            throw new InvalidParameterValueException("Capabilities for LB service can be specifed only when LB service is enabled for network offering.");
        }
        validateLoadBalancerServiceCapabilities(lbServiceCapabilityMap);

        // validate the Source NAT service capabilities specified in the network offering
        Map<Capability, String> sourceNatServiceCapabilityMap = cmd.getServiceCapabilities(Service.SourceNat);
        if (!serviceProviderMap.containsKey(Service.SourceNat) && sourceNatServiceCapabilityMap != null && !sourceNatServiceCapabilityMap.isEmpty()) {
            throw new InvalidParameterValueException("Capabilities for source NAT service can be specifed only when source NAT service is enabled for network offering.");
        }
        validateSourceNatServiceCapablities(sourceNatServiceCapabilityMap);

        // validate the Static Nat service capabilities specified in the network offering
        Map<Capability, String> staticNatServiceCapabilityMap = cmd.getServiceCapabilities(Service.StaticNat);
        if (!serviceProviderMap.containsKey(Service.StaticNat) && sourceNatServiceCapabilityMap != null && !staticNatServiceCapabilityMap.isEmpty()) {
            throw new InvalidParameterValueException("Capabilities for static NAT service can be specifed only when static NAT service is enabled for network offering.");
        }
        validateStaticNatServiceCapablities(staticNatServiceCapabilityMap);

        Map<Service, Map<Capability, String>> serviceCapabilityMap = new HashMap<Service, Map<Capability, String>>();
        serviceCapabilityMap.put(Service.Lb, lbServiceCapabilityMap);
        serviceCapabilityMap.put(Service.SourceNat, sourceNatServiceCapabilityMap);
        serviceCapabilityMap.put(Service.StaticNat, staticNatServiceCapabilityMap);

        // if Firewall service is missing, add Firewall service/provider combination
        if (firewallProvider != null) {
            s_logger.debug("Adding Firewall service with provider " + firewallProvider.getName());
            Set<Provider> firewallProviderSet = new HashSet<Provider>();
            firewallProviderSet.add(firewallProvider);
            serviceProviderMap.put(Service.Firewall, firewallProviderSet);
        }
        
        Map<NetworkOffering.Detail, String> details = new HashMap<NetworkOffering.Detail, String>();
        if (detailsStr != null) {
            for (String detailStr : detailsStr.keySet()) {
                NetworkOffering.Detail offDetail = null;
                for (NetworkOffering.Detail supportedDetail: NetworkOffering.Detail.values()) {
                    if (detailStr.equalsIgnoreCase(supportedDetail.toString())) {
                        offDetail = supportedDetail;
                        break;
                    }
                }
                if (offDetail == null) {
                    throw new InvalidParameterValueException("Unsupported detail " + detailStr);
                }
                details.put(offDetail, detailsStr.get(detailStr));
            }
        }

        return createNetworkOffering(name, displayText, trafficType, tags, specifyVlan, availability, networkRate, serviceProviderMap, false, guestType, false,
                serviceOfferingId, conserveMode, serviceCapabilityMap, specifyIpRanges, isPersistent, details);
    }

    void validateLoadBalancerServiceCapabilities(Map<Capability, String> lbServiceCapabilityMap) {
        if (lbServiceCapabilityMap != null && !lbServiceCapabilityMap.isEmpty()) {
            if (lbServiceCapabilityMap.keySet().size() > 3 || !lbServiceCapabilityMap.containsKey(Capability.SupportedLBIsolation)) {
                throw new InvalidParameterValueException("Only " + Capability.SupportedLBIsolation.getName() + ", " + Capability.ElasticLb.getName() + ", " + Capability.InlineMode.getName() + " capabilities can be sepcified for LB service");
            }

            for (Capability cap : lbServiceCapabilityMap.keySet()) {
                String value = lbServiceCapabilityMap.get(cap);
                if (cap == Capability.SupportedLBIsolation) {
                    boolean dedicatedLb = value.contains("dedicated");
                    boolean sharedLB = value.contains("shared");
                    if ((dedicatedLb && sharedLB) || (!dedicatedLb && !sharedLB)) {
                        throw new InvalidParameterValueException("Either dedicated or shared isolation can be specified for " + Capability.SupportedLBIsolation.getName());
                    }
                } else if (cap == Capability.ElasticLb) {
                    boolean enabled = value.contains("true");
                    boolean disabled = value.contains("false");
                    if (!enabled && !disabled) {
                        throw new InvalidParameterValueException("Unknown specified value for " + Capability.ElasticLb.getName());
                    }
                } else if (cap == Capability.InlineMode) {
                    boolean enabled = value.contains("true");
                    boolean disabled = value.contains("false");
                    if (!enabled && !disabled) {
                        throw new InvalidParameterValueException("Unknown specified value for " + Capability.InlineMode.getName());
                    }
                } else if (cap == Capability.LbSchemes) {
                    boolean internalLb = value.contains("internal");
                    boolean publicLb = value.contains("public");
                    if (!internalLb && !publicLb) {
                        throw new InvalidParameterValueException("Unknown specified value for " + Capability.LbSchemes.getName());
                    }
                } else {
                    throw new InvalidParameterValueException("Only " + Capability.SupportedLBIsolation.getName() + 
                            ", " + Capability.ElasticLb.getName() + ", " + Capability.InlineMode.getName()
                            + ", " + Capability.LbSchemes.getName() + " capabilities can be sepcified for LB service");
                }
            }
        }
    }

    void validateSourceNatServiceCapablities(Map<Capability, String> sourceNatServiceCapabilityMap) {
        if (sourceNatServiceCapabilityMap != null && !sourceNatServiceCapabilityMap.isEmpty()) {
            if (sourceNatServiceCapabilityMap.keySet().size() > 2) {
                throw new InvalidParameterValueException("Only " + Capability.SupportedSourceNatTypes.getName() + " and " + Capability.RedundantRouter + " capabilities can be sepcified for source nat service");
            }

            for (Capability capability : sourceNatServiceCapabilityMap.keySet()) {
                String value = sourceNatServiceCapabilityMap.get(capability);
                if (capability == Capability.SupportedSourceNatTypes) {
                    boolean perAccount = value.contains("peraccount");
                    boolean perZone = value.contains("perzone");
                    if ((perAccount && perZone) || (!perAccount && !perZone)) {
                        throw new InvalidParameterValueException("Either peraccount or perzone source NAT type can be specified for " + Capability.SupportedSourceNatTypes.getName());
                    }
                } else if (capability == Capability.RedundantRouter) {
                    boolean enabled = value.contains("true");
                    boolean disabled = value.contains("false");
                    if (!enabled && !disabled) {
                        throw new InvalidParameterValueException("Unknown specified value for " + Capability.RedundantRouter.getName());
                    }
                } else {
                    throw new InvalidParameterValueException("Only " + Capability.SupportedSourceNatTypes.getName() + " and " + Capability.RedundantRouter + " capabilities can be sepcified for source nat service");
                }
            }
        }
    }

    void validateStaticNatServiceCapablities(Map<Capability, String> staticNatServiceCapabilityMap) {
        if (staticNatServiceCapabilityMap != null && !staticNatServiceCapabilityMap.isEmpty()) {
            if (staticNatServiceCapabilityMap.keySet().size() > 2) {
                throw new InvalidParameterValueException("Only " + Capability.ElasticIp.getName() +  " and " + Capability.AssociatePublicIP.getName() +  " capabilitiy can be sepcified for static nat service");
            }

            boolean eipEnabled = false;
            boolean eipDisabled = false;
            boolean associatePublicIP = true;
            for (Capability capability : staticNatServiceCapabilityMap.keySet()) {
                String value = staticNatServiceCapabilityMap.get(capability);
                if (capability == Capability.ElasticIp) {
                    eipEnabled = value.contains("true");
                    eipDisabled = value.contains("false");
                    if (!eipEnabled && !eipDisabled) {
                        throw new InvalidParameterValueException("Unknown specified value for " + Capability.ElasticIp.getName());
                    }
                } else if (capability == Capability.AssociatePublicIP) {
                    if (value.contains("true")) {
                        associatePublicIP = true;
                    } else if (value.contains("false")) {
                        associatePublicIP = false;
                    } else {
                        throw new InvalidParameterValueException("Unknown specified value for " + Capability.AssociatePublicIP.getName());
                    }
                } else {
                    throw new InvalidParameterValueException("Only " + Capability.ElasticIp.getName() +  " and " + Capability.AssociatePublicIP.getName() +  " capabilitiy can be sepcified for static nat service");
                }
                if (eipDisabled && associatePublicIP) {
                    throw new InvalidParameterValueException("Capability " + Capability.AssociatePublicIP.getName() + " can only be set when capability " + Capability.ElasticIp.getName() + " is true");
                }
            }
        }
    }

    @Override
    @DB
    public NetworkOfferingVO createNetworkOffering(String name, String displayText, TrafficType trafficType, String tags, boolean specifyVlan, Availability availability, Integer networkRate,
            Map<Service, Set<Provider>> serviceProviderMap, boolean isDefault, Network.GuestType type, boolean systemOnly, Long serviceOfferingId,
            boolean conserveMode, Map<Service, Map<Capability, String>> serviceCapabilityMap, boolean specifyIpRanges, boolean isPersistent, Map<NetworkOffering.Detail,String> details) {

        String multicastRateStr = _configDao.getValue("multicast.throttling.rate");
        int multicastRate = ((multicastRateStr == null) ? 10 : Integer.parseInt(multicastRateStr));
        tags = cleanupTags(tags);

        // specifyVlan should always be true for Shared network offerings
        if (!specifyVlan && type == GuestType.Shared) {
            throw new InvalidParameterValueException("SpecifyVlan should be true if network offering's type is " + type);
        }
        
        //specifyIpRanges should always be true for Shared networks
        //specifyIpRanges can only be true for Isolated networks with no Source Nat service
        if (specifyIpRanges) {
            if (type == GuestType.Isolated) {
                if (serviceProviderMap.containsKey(Service.SourceNat)) {
                    throw new InvalidParameterValueException("SpecifyIpRanges can only be true for Shared network offerings and Isolated with no SourceNat service");
                }
            }
        } else {
            if (type == GuestType.Shared) {
                throw new InvalidParameterValueException("SpecifyIpRanges should always be true for Shared network offerings");
            }
        }

        // isPersistent should always be false for Shared network Offerings
        if (isPersistent && type == GuestType.Shared) {
            throw new InvalidParameterValueException("isPersistent should be false if network offering's type is " + type);
        }

        // validate availability value
        if (availability == NetworkOffering.Availability.Required) {
            boolean canOffBeRequired = (type == GuestType.Isolated && serviceProviderMap.containsKey(Service.SourceNat));
            if (!canOffBeRequired) {
                throw new InvalidParameterValueException("Availability can be " + NetworkOffering.Availability.Required 
                        + " only for networkOfferings of type " + GuestType.Isolated + " and with "
                        + Service.SourceNat.getName() + " enabled");
            }

            // only one network offering in the system can be Required
            List<NetworkOfferingVO> offerings = _networkOfferingDao.listByAvailability(Availability.Required, false);
            if (!offerings.isEmpty()) {
                throw new InvalidParameterValueException("System already has network offering id=" + offerings.get(0).getId() 
                        + " with availability " + Availability.Required);
            }
        }
        
        boolean dedicatedLb = false;
        boolean elasticLb = false;
        boolean sharedSourceNat = false;
        boolean redundantRouter = false;
        boolean elasticIp = false;
        boolean associatePublicIp = false;
        boolean inline = false;
        boolean publicLb = false;
        boolean internalLb = false;
        if (serviceCapabilityMap != null && !serviceCapabilityMap.isEmpty()) {
            Map<Capability, String> lbServiceCapabilityMap = serviceCapabilityMap.get(Service.Lb);
            
            if ((lbServiceCapabilityMap != null) && (!lbServiceCapabilityMap.isEmpty())) {
                String isolationCapability = lbServiceCapabilityMap.get(Capability.SupportedLBIsolation);
                if (isolationCapability != null) {
                    _networkModel.checkCapabilityForProvider(serviceProviderMap.get(Service.Lb), Service.Lb, Capability.SupportedLBIsolation, isolationCapability);
                    dedicatedLb = isolationCapability.contains("dedicated");
                } else {
                    dedicatedLb = true;
                }

                String param = lbServiceCapabilityMap.get(Capability.ElasticLb);
                if (param != null) {
                    elasticLb = param.contains("true");
                }
                
                String inlineMode = lbServiceCapabilityMap.get(Capability.InlineMode);
                if (inlineMode != null) {
                    _networkModel.checkCapabilityForProvider(serviceProviderMap.get(Service.Lb), Service.Lb, Capability.InlineMode, inlineMode);
                    inline = inlineMode.contains("true");
                } else {
                    inline = false;
                }
                
                String publicLbStr = lbServiceCapabilityMap.get(Capability.LbSchemes);
                if (serviceProviderMap.containsKey(Service.Lb)) {
                    if (publicLbStr != null) {
                        _networkModel.checkCapabilityForProvider(serviceProviderMap.get(Service.Lb), Service.Lb, Capability.LbSchemes, publicLbStr);
                        internalLb = publicLbStr.contains("internal");
                        publicLb = publicLbStr.contains("public");
                    } else {
                        //if not specified, default public lb to true
                        publicLb = true;
                    }
                }
            }
            
            //in the current version of the code, publicLb and specificLb can't both be set to true for the same network offering
            if (publicLb && internalLb) {
                throw new InvalidParameterValueException("Public lb and internal lb can't be enabled at the same time on the offering");
            }

            Map<Capability, String> sourceNatServiceCapabilityMap = serviceCapabilityMap.get(Service.SourceNat);
            if ((sourceNatServiceCapabilityMap != null) && (!sourceNatServiceCapabilityMap.isEmpty())) {
                String sourceNatType = sourceNatServiceCapabilityMap.get(Capability.SupportedSourceNatTypes);
                if (sourceNatType != null) {
                    _networkModel.checkCapabilityForProvider(serviceProviderMap.get(Service.SourceNat), Service.SourceNat, 
                            Capability.SupportedSourceNatTypes, sourceNatType);
                    sharedSourceNat = sourceNatType.contains("perzone");
                }

                String param = sourceNatServiceCapabilityMap.get(Capability.RedundantRouter);
                if (param != null) {
                    _networkModel.checkCapabilityForProvider(serviceProviderMap.get(Service.SourceNat), Service.SourceNat, 
                            Capability.RedundantRouter, param);
                    redundantRouter = param.contains("true");
                }
            }

            Map<Capability, String> staticNatServiceCapabilityMap = serviceCapabilityMap.get(Service.StaticNat);
            if ((staticNatServiceCapabilityMap != null) && (!staticNatServiceCapabilityMap.isEmpty())) {
                String param = staticNatServiceCapabilityMap.get(Capability.ElasticIp);
                if (param != null) {
                    elasticIp = param.contains("true");
                    String associatePublicIP = staticNatServiceCapabilityMap.get(Capability.AssociatePublicIP);
                    if (associatePublicIP != null) {
                        associatePublicIp = associatePublicIP.contains("true");
                    }
                }
            }
        }

        NetworkOfferingVO offering = new NetworkOfferingVO(name, displayText, trafficType, systemOnly, specifyVlan, 
                networkRate, multicastRate, isDefault, availability, tags, type, conserveMode, dedicatedLb,
                sharedSourceNat, redundantRouter, elasticIp, elasticLb, specifyIpRanges, inline, isPersistent, associatePublicIp, publicLb, internalLb);

        if (serviceOfferingId != null) {
            offering.setServiceOfferingId(serviceOfferingId);
        }
        
        //validate the details
        if (details != null) {
            validateNtwkOffDetails(details, serviceProviderMap);
        }

        Transaction txn = Transaction.currentTxn();
        txn.start();
        //1) create network offering object
        s_logger.debug("Adding network offering " + offering);
        offering = _networkOfferingDao.persist(offering, details);
        //2) populate services and providers
        if (serviceProviderMap != null) {
            for (Network.Service service : serviceProviderMap.keySet()) {
                Set<Provider> providers = serviceProviderMap.get(service);
                if (providers != null && !providers.isEmpty()) {
                    boolean vpcOff = false;
                    for (Network.Provider provider : providers) {
                        if (provider == Provider.VPCVirtualRouter) {
                            vpcOff = true;
                        }
                        NetworkOfferingServiceMapVO offService = new NetworkOfferingServiceMapVO(offering.getId(), service, provider);
                        _ntwkOffServiceMapDao.persist(offService);
                        s_logger.trace("Added service for the network offering: " + offService + " with provider " + provider.getName());
                    }
                    
                    if (vpcOff) {
                        List<Service> supportedSvcs = new ArrayList<Service>();
                        supportedSvcs.addAll(serviceProviderMap.keySet());
                        _vpcMgr.validateNtwkOffForVpc(offering, supportedSvcs);
                    }
                } else {
                    NetworkOfferingServiceMapVO offService = new NetworkOfferingServiceMapVO(offering.getId(), service, null);
                    _ntwkOffServiceMapDao.persist(offService);
                    s_logger.trace("Added service for the network offering: " + offService + " with null provider");
                }
            }
        }

        txn.commit();

        UserContext.current().setEventDetails(" Id: " + offering.getId() + " Name: " + name);
        return offering;
    }

    protected void validateNtwkOffDetails(Map<Detail, String> details, Map<Service, Set<Provider>> serviceProviderMap) {
        for (Detail detail : details.keySet()) {
            
            Provider lbProvider = null;
            if (detail == NetworkOffering.Detail.InternalLbProvider || detail == NetworkOffering.Detail.PublicLbProvider) {
                //1) Vaidate the detail values - have to match the lb provider name
                String providerStr = details.get(detail);
                if (Network.Provider.getProvider(providerStr) == null) {
                    throw new InvalidParameterValueException("Invalid value " + providerStr + " for the detail " + detail);
                }
                if (serviceProviderMap.get(Service.Lb) != null) {
                    for (Provider provider : serviceProviderMap.get(Service.Lb)) {
                        if (provider.getName().equalsIgnoreCase(providerStr)) {
                            lbProvider = provider;
                            break;
                        }
                    }
                } 
                
                if (lbProvider == null) {
                    throw new InvalidParameterValueException("Invalid value " + details.get(detail)
                            + " for the detail " + detail + ". The provider is not supported by the network offering");
                }
                
                //2) validate if the provider supports the scheme
                Set<Provider> lbProviders = new HashSet<Provider>();
                lbProviders.add(lbProvider);
                if (detail == NetworkOffering.Detail.InternalLbProvider) {
                    _networkModel.checkCapabilityForProvider(lbProviders, Service.Lb, Capability.LbSchemes, Scheme.Internal.toString());
                } else if (detail == NetworkOffering.Detail.PublicLbProvider){
                    _networkModel.checkCapabilityForProvider(lbProviders, Service.Lb, Capability.LbSchemes, Scheme.Public.toString());
                }
            }
        }
    }


    @Override
    public List<? extends NetworkOffering> searchForNetworkOfferings(ListNetworkOfferingsCmd cmd) {
        Boolean isAscending = Boolean.parseBoolean(_configDao.getValue("sortkey.algorithm"));
        isAscending = (isAscending == null ? true : isAscending);
        Filter searchFilter = new Filter(NetworkOfferingVO.class, "sortKey", isAscending, cmd.getStartIndex(), cmd.getPageSizeVal());
        Account caller = UserContext.current().getCaller();
        SearchCriteria<NetworkOfferingVO> sc = _networkOfferingDao.createSearchCriteria();

        Long id = cmd.getId();
        Object name = cmd.getNetworkOfferingName();
        Object displayText = cmd.getDisplayText();
        Object trafficType = cmd.getTrafficType();
        Object isDefault = cmd.getIsDefault();
        Object specifyVlan = cmd.getSpecifyVlan();
        Object availability = cmd.getAvailability();
        Object state = cmd.getState();
        Long zoneId = cmd.getZoneId();
        DataCenter zone = null;
        Long networkId = cmd.getNetworkId();
        String guestIpType = cmd.getGuestIpType();
        List<String> supportedServicesStr = cmd.getSupportedServices();
        Object specifyIpRanges = cmd.getSpecifyIpRanges();
        String tags = cmd.getTags();
        Boolean isTagged = cmd.isTagged();
        Boolean forVpc = cmd.getForVpc();

        if (zoneId != null) {
            zone = getZone(zoneId);
            if (zone == null) {
                throw new InvalidParameterValueException("Unable to find the zone by id=" + zoneId);
            }
        }

        Object keyword = cmd.getKeyword();

        if (keyword != null) {
            SearchCriteria<NetworkOfferingVO> ssc = _networkOfferingDao.createSearchCriteria();
            ssc.addOr("displayText", SearchCriteria.Op.LIKE, "%" + keyword + "%");
            ssc.addOr("name", SearchCriteria.Op.LIKE, "%" + keyword + "%");

            sc.addAnd("name", SearchCriteria.Op.SC, ssc);
        }

        if (name != null) {
            sc.addAnd("name", SearchCriteria.Op.LIKE, "%" + name + "%");
        }

        if (guestIpType != null) {
            sc.addAnd("guestType", SearchCriteria.Op.EQ, guestIpType);
        }

        if (displayText != null) {
            sc.addAnd("displayText", SearchCriteria.Op.LIKE, "%" + displayText + "%");
        }

        if (trafficType != null) {
            sc.addAnd("trafficType", SearchCriteria.Op.EQ, trafficType);
        }

        if (isDefault != null) {
            sc.addAnd("isDefault", SearchCriteria.Op.EQ, isDefault);
        }

        if (specifyVlan != null) {
            sc.addAnd("specifyVlan", SearchCriteria.Op.EQ, specifyVlan);
        }

        if (availability != null) {
            sc.addAnd("availability", SearchCriteria.Op.EQ, availability);
        }

        if (state != null) {
            sc.addAnd("state", SearchCriteria.Op.EQ, state);
        }

        if (specifyIpRanges != null) {
            sc.addAnd("specifyIpRanges", SearchCriteria.Op.EQ, specifyIpRanges);
        }

        if (zone != null) {
            if (zone.getNetworkType() == NetworkType.Basic) {
                // return empty list as we don't allow to create networks in
                // basic zone, and shouldn't display networkOfferings
                return new ArrayList<NetworkOffering>();
            }
        }

        // Don't return system network offerings to the user
        sc.addAnd("systemOnly", SearchCriteria.Op.EQ, false);

        // if networkId is specified, list offerings available for upgrade only (for this network)
        Network network = null;
        if (networkId != null) {
            // check if network exists and the caller can operate with it
            network = _networkModel.getNetwork(networkId);
            if (network == null) {
                throw new InvalidParameterValueException("Unable to find the network by id=" + networkId);
            }
            // Don't allow to update system network
            NetworkOffering offering = _networkOfferingDao.findByIdIncludingRemoved(network.getNetworkOfferingId());
            if (offering.isSystemOnly()) {
                throw new InvalidParameterValueException("Can't update system networks");
            }

            _accountMgr.checkAccess(caller, null, true, network);

            List<Long> offeringIds = _networkModel.listNetworkOfferingsForUpgrade(networkId);

            if (!offeringIds.isEmpty()) {
                sc.addAnd("id", SearchCriteria.Op.IN, offeringIds.toArray());
            } else {
                return new ArrayList<NetworkOffering>();
            }
        }

        if (id != null) {
            sc.addAnd("id", SearchCriteria.Op.EQ, id);
        }

        if (tags != null) {
            sc.addAnd("tags", SearchCriteria.Op.EQ, tags);
        }

        if (isTagged != null) {
            if (isTagged) {
                sc.addAnd("tags", SearchCriteria.Op.NNULL);
            } else {
                sc.addAnd("tags", SearchCriteria.Op.NULL);
            }
        }

        List<NetworkOfferingVO> offerings = _networkOfferingDao.search(sc, searchFilter);
        Boolean sourceNatSupported = cmd.getSourceNatSupported();
        List<String> pNtwkTags = new ArrayList<String>();
        boolean checkForTags = false;
        if (zone != null) {
            List<PhysicalNetworkVO> pNtwks = _physicalNetworkDao.listByZoneAndTrafficType(zoneId, TrafficType.Guest);
            if (pNtwks.size() > 1) {
                checkForTags = true;
                // go through tags
                for (PhysicalNetworkVO pNtwk : pNtwks) {
                    List<String> pNtwkTag = pNtwk.getTags();
                    if (pNtwkTag == null || pNtwkTag.isEmpty()) {
                        throw new CloudRuntimeException("Tags are not defined for physical network in the zone id=" + zoneId);
                    }
                    pNtwkTags.addAll(pNtwkTag);
                }
            }
        }

        // filter by supported services
        boolean listBySupportedServices = (supportedServicesStr != null && !supportedServicesStr.isEmpty() && !offerings.isEmpty());
        boolean checkIfProvidersAreEnabled = (zoneId != null);
        boolean parseOfferings = (listBySupportedServices || sourceNatSupported != null || checkIfProvidersAreEnabled 
                || forVpc != null || network != null);

        if (parseOfferings) {
            List<NetworkOfferingVO> supportedOfferings = new ArrayList<NetworkOfferingVO>();
            Service[] supportedServices = null;

            if (listBySupportedServices) {
                supportedServices = new Service[supportedServicesStr.size()];
                int i = 0;
                for (String supportedServiceStr : supportedServicesStr) {
                    Service service = Service.getService(supportedServiceStr);
                    if (service == null) {
                        throw new InvalidParameterValueException("Invalid service specified " + supportedServiceStr);
                    } else {
                        supportedServices[i] = service;
                    }
                    i++;
                }
            }

            for (NetworkOfferingVO offering : offerings) {
                boolean addOffering = true;
                List<Service> checkForProviders = new ArrayList<Service>();

                if (checkForTags) {
                    if (!pNtwkTags.contains(offering.getTags())) {
                        continue;
                    }
                }

                if (listBySupportedServices) {
                    addOffering = addOffering && _networkModel.areServicesSupportedByNetworkOffering(offering.getId(), supportedServices);
                }

                if (checkIfProvidersAreEnabled) {
                    if (supportedServices != null && supportedServices.length > 0) {
                        checkForProviders = Arrays.asList(supportedServices);
                    } else {
                        checkForProviders = _networkModel.listNetworkOfferingServices(offering.getId());
                    }

                    addOffering = addOffering && _networkModel.areServicesEnabledInZone(zoneId, offering, checkForProviders);
                }

                if (sourceNatSupported != null) {
                    addOffering = addOffering && (_networkModel.areServicesSupportedByNetworkOffering(offering.getId(), Network.Service.SourceNat) == sourceNatSupported);
                }
                
                if (forVpc != null) {
                    addOffering = addOffering && (isOfferingForVpc(offering) == forVpc.booleanValue());
                } else if (network != null){
                    addOffering = addOffering && (isOfferingForVpc(offering) == (network.getVpcId() != null));
                }

                if (addOffering) {
                    supportedOfferings.add(offering);
                }

            }

            return supportedOfferings;
        } else {
            return offerings;
        }
    }

    @Override
    public boolean isOfferingForVpc(NetworkOffering offering) {
        boolean vpcProvider = _ntwkOffServiceMapDao.isProviderForNetworkOffering(offering.getId(),
                Provider.VPCVirtualRouter);
        boolean internalLb = offering.getInternalLb();
        return vpcProvider;
    }

    @Override
    @ActionEvent(eventType = EventTypes.EVENT_NETWORK_OFFERING_DELETE, eventDescription = "deleting network offering")
    public boolean deleteNetworkOffering(DeleteNetworkOfferingCmd cmd) {
        Long offeringId = cmd.getId();
        UserContext.current().setEventDetails(" Id: " + offeringId);

        // Verify network offering id
        NetworkOfferingVO offering = _networkOfferingDao.findById(offeringId);
        if (offering == null) {
            throw new InvalidParameterValueException("unable to find network offering " + offeringId);
        } else if (offering.getRemoved() != null || offering.isSystemOnly()) {
            throw new InvalidParameterValueException("unable to find network offering " + offeringId);
        }

        // Don't allow to delete default network offerings
        if (offering.isDefault() == true) {
            throw new InvalidParameterValueException("Default network offering can't be deleted");
        }

        // don't allow to delete network offering if it's in use by existing networks (the offering can be disabled
        // though)
        int networkCount = _networkDao.getNetworkCountByNetworkOffId(offeringId);
        if (networkCount > 0) {
            throw new InvalidParameterValueException("Can't delete network offering " + offeringId + " as its used by " + networkCount + " networks. " +
                    "To make the network offering unavaiable, disable it");
        }

        if (_networkOfferingDao.remove(offeringId)) {
            return true;
        } else {
            return false;
        }
    }

    @Override
    @ActionEvent(eventType = EventTypes.EVENT_NETWORK_OFFERING_EDIT, eventDescription = "updating network offering")
    public NetworkOffering updateNetworkOffering(UpdateNetworkOfferingCmd cmd) {
        String displayText = cmd.getDisplayText();
        Long id = cmd.getId();
        String name = cmd.getNetworkOfferingName();
        String availabilityStr = cmd.getAvailability();
        Integer sortKey = cmd.getSortKey();
        Availability availability = null;
        String state = cmd.getState();
        UserContext.current().setEventDetails(" Id: " + id);

        // Verify input parameters
        NetworkOfferingVO offeringToUpdate = _networkOfferingDao.findById(id);
        if (offeringToUpdate == null) {
            throw new InvalidParameterValueException("unable to find network offering " + id);
        }

        // Don't allow to update system network offering
        if (offeringToUpdate.isSystemOnly()) {
            throw new InvalidParameterValueException("Can't update system network offerings");
        }

        NetworkOfferingVO offering = _networkOfferingDao.createForUpdate(id);

        if (name != null) {
            offering.setName(name);
        }

        if (displayText != null) {
            offering.setDisplayText(displayText);
        }

        if (sortKey != null) {
            offering.setSortKey(sortKey);
        }

        if (state != null) {
            boolean validState = false;
            for (NetworkOffering.State st : NetworkOffering.State.values()) {
                if (st.name().equalsIgnoreCase(state)) {
                    validState = true;
                    offering.setState(st);
                }
            }
            if (!validState) {
                throw new InvalidParameterValueException("Incorrect state value: " + state);
            }
        }

        // Verify availability
        if (availabilityStr != null) {
            for (Availability avlb : Availability.values()) {
                if (avlb.name().equalsIgnoreCase(availabilityStr)) {
                    availability = avlb;
                }
            }
            if (availability == null) {
                throw new InvalidParameterValueException("Invalid value for Availability. Supported types: " 
            + Availability.Required + ", " + Availability.Optional);
            } else {
                if (availability == NetworkOffering.Availability.Required) {
                    boolean canOffBeRequired = (offeringToUpdate.getGuestType() == GuestType.Isolated 
                            && _networkModel.areServicesSupportedByNetworkOffering(offeringToUpdate.getId(), Service.SourceNat));
                    if (!canOffBeRequired) {
                        throw new InvalidParameterValueException("Availability can be " + 
                    NetworkOffering.Availability.Required + " only for networkOfferings of type " + GuestType.Isolated + " and with "
                                + Service.SourceNat.getName() + " enabled");
                    }

                    // only one network offering in the system can be Required
                    List<NetworkOfferingVO> offerings = _networkOfferingDao.listByAvailability(Availability.Required, false);
                    if (!offerings.isEmpty() && offerings.get(0).getId() != offeringToUpdate.getId()) {
                        throw new InvalidParameterValueException("System already has network offering id=" + 
                    offerings.get(0).getId() + " with availability " + Availability.Required);
                    }
                }
                offering.setAvailability(availability);
            }
        }

        if (_networkOfferingDao.update(id, offering)) {
            return _networkOfferingDao.findById(id);
        } else {
            return null;
        }
    }

    @Override
    @ActionEvent(eventType = EventTypes.EVENT_ACCOUNT_MARK_DEFAULT_ZONE, eventDescription = "Marking account with the " +
    		"default zone", async=true)
    public AccountVO markDefaultZone(String accountName, long domainId, long defaultZoneId) {
    	
    	// Check if the account exists
    	Account account = _accountDao.findEnabledAccount(accountName, domainId);
    	if (account == null) {
            s_logger.error("Unable to find account by name: " + accountName + " in domain " + domainId);
            throw new InvalidParameterValueException("Account by name: " + accountName + " doesn't exist in domain " + domainId);
        }

        // Don't allow modification of system account
        if (account.getId() == Account.ACCOUNT_ID_SYSTEM) {
            throw new InvalidParameterValueException("Can not modify system account");
    	}

    	AccountVO acctForUpdate = _accountDao.findById(account.getId());
    	
    	acctForUpdate.setDefaultZoneId(defaultZoneId);
    	
    	if (_accountDao.update(account.getId(), acctForUpdate)) {
    		UserContext.current().setEventDetails("Default zone id= " + defaultZoneId);
    		return _accountDao.findById(account.getId());
    	} else {
    		return null;
    	}
    }
    
    // Note: This method will be used for entity name validations in the coming
    // releases (place holder for now)
    private void validateEntityName(String str) {
        String forbidden = "~!@#$%^&*()+=";
        char[] searchChars = forbidden.toCharArray();
        if (str == null || str.length() == 0 || searchChars == null || searchChars.length == 0) {
            return;
        }
        for (int i = 0; i < str.length(); i++) {
            char ch = str.charAt(i);
            for (int j = 0; j < searchChars.length; j++) {
                if (searchChars[j] == ch) {
                    throw new InvalidParameterValueException("Name cannot contain any of the following special characters:" + forbidden);
                }
            }
        }
    }

    @Override
    public DataCenterVO getZone(long id) {
        return _zoneDao.findById(id);
    }

    @Override
    public NetworkOffering getNetworkOffering(long id) {
        return _networkOfferingDao.findById(id);
    }

    @Override
    public Integer getNetworkOfferingNetworkRate(long networkOfferingId, Long dataCenterId) {

        // validate network offering information
        NetworkOffering no = getNetworkOffering(networkOfferingId);
        if (no == null) {
            throw new InvalidParameterValueException("Unable to find network offering by id=" + networkOfferingId);
        }

        Integer networkRate;
        if (no.getRateMbps() != null) {
            networkRate = no.getRateMbps();
        } else {
            networkRate = Integer.parseInt(_configServer.getConfigValue(Config.NetworkThrottlingRate.key(), Config.ConfigurationParameterScope.zone.toString(), dataCenterId));
        }

        // networkRate is unsigned int in netowrkOfferings table, and can't be
        // set to -1
        // so 0 means unlimited; we convert it to -1, so we are consistent with
        // all our other resources where -1 means unlimited
        if (networkRate == 0) {
            networkRate = -1;
        }

        return networkRate;
    }

    @Override
    public Account getVlanAccount(long vlanId) {
        Vlan vlan = _vlanDao.findById(vlanId);
        Long accountId = null;

        // if vlan is Virtual Account specific, get vlan information from the
        // accountVlanMap; otherwise get account information
        // from the network
        if (vlan.getVlanType() == VlanType.VirtualNetwork) {
            List<AccountVlanMapVO> maps = _accountVlanMapDao.listAccountVlanMapsByVlan(vlanId);
            if (maps != null && !maps.isEmpty()) {
                return _accountMgr.getAccount(maps.get(0).getAccountId());
            }
        }

        Long networkId = vlan.getNetworkId();
        if (networkId != null) {
            Network network = _networkModel.getNetwork(networkId);
            if (network != null) {
                accountId = network.getAccountId();
            }
        }

        return _accountMgr.getAccount(accountId);
    }

    @Override
    public List<? extends NetworkOffering> listNetworkOfferings(TrafficType trafficType, boolean systemOnly) {
        Filter searchFilter = new Filter(NetworkOfferingVO.class, "created", false, null, null);
        SearchCriteria<NetworkOfferingVO> sc = _networkOfferingDao.createSearchCriteria();
        if (trafficType != null) {
            sc.addAnd("trafficType", SearchCriteria.Op.EQ, trafficType);
        }
        sc.addAnd("systemOnly", SearchCriteria.Op.EQ, systemOnly);

        return _networkOfferingDao.search(sc, searchFilter);
    }

    @Override
    @DB
    public boolean releaseAccountSpecificVirtualRanges(long accountId) {
        List<AccountVlanMapVO> maps = _accountVlanMapDao.listAccountVlanMapsByAccount(accountId);
        boolean result = true;
        if (maps != null && !maps.isEmpty()) {
            Transaction txn = Transaction.currentTxn();
            txn.start();
            for (AccountVlanMapVO map : maps) {
                if (!releasePublicIpRange(map.getVlanDbId(), _accountMgr.getSystemUser().getId(),
                        _accountMgr.getAccount(Account.ACCOUNT_ID_SYSTEM))) {
                    result = false;
                }
            }
            if (result) {
                txn.commit();
            } else {
                s_logger.error("Failed to release account specific virtual ip ranges for account id=" + accountId);
            }
        } else {
            s_logger.trace("Account id=" + accountId + " has no account specific virtual ip ranges, nothing to release");
        }
        return result;
    }

    @Override
    public HostPodVO getPod(long id) {
        return _podDao.findById(id);
    }

    @Override
    public ClusterVO getCluster(long id) {
        return _clusterDao.findById(id);
    }
    
    @Override
    public AllocationState findClusterAllocationState(ClusterVO cluster){
    	
    	if(cluster.getAllocationState() == AllocationState.Disabled){
    		return AllocationState.Disabled;
    	}else if(ApiDBUtils.findPodById(cluster.getPodId()).getAllocationState() == AllocationState.Disabled){
    		return AllocationState.Disabled;
    	}else {
    		DataCenterVO zone = ApiDBUtils.findZoneById(cluster.getDataCenterId());
    		return zone.getAllocationState();
    	}    	
    }   

    @Override
    public AllocationState findPodAllocationState(HostPodVO pod){
    	
    	if(pod.getAllocationState() == AllocationState.Disabled){
    		return AllocationState.Disabled;
    	}else {
    		DataCenterVO zone = ApiDBUtils.findZoneById(pod.getDataCenterId());
    		return zone.getAllocationState();
    	}    	
    }
    
    private boolean allowIpRangeOverlap(VlanVO vlan, boolean forVirtualNetwork, long networkId) {
        // FIXME - delete restriction for virtual network in the future
        if (vlan.getVlanType() == VlanType.DirectAttached && !forVirtualNetwork) {
            return true;
        } else {
            return false;
        }
    }

    @Override
    public ServiceOffering getServiceOffering(long serviceOfferingId) {
        ServiceOfferingVO offering = _serviceOfferingDao.findById(serviceOfferingId);
        if (offering != null && offering.getRemoved() == null) {
            return offering;
        }

        return null;
    }

    @Override
    public Long getDefaultPageSize() {
        return _defaultPageSize;
    }

    @Override
    public Integer getServiceOfferingNetworkRate(long serviceOfferingId, Long dataCenterId) {

        // validate network offering information
        ServiceOffering offering = _serviceOfferingDao.findById(serviceOfferingId);
        if (offering == null) {
            throw new InvalidParameterValueException("Unable to find service offering by id=" + serviceOfferingId);
        }

        Integer networkRate;
        if (offering.getRateMbps() != null) {
            networkRate = offering.getRateMbps();
        } else {
            // for domain router service offering, get network rate from
            if (offering.getSystemVmType() != null && offering.getSystemVmType().equalsIgnoreCase(VirtualMachine.Type.DomainRouter.toString())) {
                networkRate = Integer.parseInt(_configServer.getConfigValue(Config.NetworkThrottlingRate.key(), Config.ConfigurationParameterScope.zone.toString(), dataCenterId));
            } else {
                networkRate = Integer.parseInt(_configDao.getValue(Config.VmNetworkThrottlingRate.key()));
            }
        }

        // networkRate is unsigned int in serviceOffering table, and can't be
        // set to -1
        // so 0 means unlimited; we convert it to -1, so we are consistent with
        // all our other resources where -1 means unlimited
        if (networkRate == 0) {
            networkRate = -1;
        }

        return networkRate;
    }

    @Override
    public DiskOffering getDiskOffering(long diskOfferingId) {
        DiskOfferingVO offering = _diskOfferingDao.findById(diskOfferingId);
        if (offering != null && offering.getRemoved() == null) {
            return offering;
        }

        return null;
    }

    @Override
    @DB
    @ActionEvent(eventType = EventTypes.EVENT_PORTABLE_IP_RANGE_CREATE, eventDescription = "creating portable ip range", async = false)
    public PortableIpRange createPortableIpRange(CreatePortableIpRangeCmd cmd) throws ConcurrentOperationException {
        Integer regionId = cmd.getRegionId();
        String startIP = cmd.getStartIp();
        String endIP = cmd.getEndIp();
        String gateway = cmd.getGateway();
        String netmask = cmd.getNetmask();
        Long userId = UserContext.current().getCallerUserId();
        String vlanId = cmd.getVlan();

        Region region = _regionDao.findById(regionId);
        if (region == null) {
            throw new InvalidParameterValueException("Invalid region ID: " + regionId);
        }

        if (!NetUtils.isValidIp(startIP) || !NetUtils.isValidIp(endIP) || !NetUtils.validIpRange(startIP, endIP)) {
            throw new InvalidParameterValueException("Invalid portable ip  range: " + startIP + "-" + endIP);
        }

        if (!NetUtils.sameSubnet(startIP, gateway, netmask)) {
            throw new InvalidParameterValueException("Please ensure that your start IP is in the same subnet as " +
                    "your portable IP range's gateway and as per the IP range's netmask.");
        }

        if (!NetUtils.sameSubnet(endIP, gateway, netmask)) {
            throw new InvalidParameterValueException("Please ensure that your end IP is in the same subnet as " +
                    "your portable IP range's gateway and as per the IP range's netmask.");
        }

        if (checkOverlapPortableIpRange(regionId, startIP, endIP)) {
            throw new InvalidParameterValueException("Ip  range: " + startIP + "-" + endIP + " overlaps with a portable" +
                    " IP range already configured in the region " + regionId);
        }

        if (vlanId == null) {
            vlanId = Vlan.UNTAGGED;
        } else {
            if (!NetUtils.isValidVlan(vlanId)) {
                throw new InvalidParameterValueException("Invalid vlan id " + vlanId);
            }
        }
        Transaction txn = Transaction.currentTxn();
        txn.start();

        PortableIpRangeVO portableIpRange = new PortableIpRangeVO(regionId, vlanId, gateway, netmask, startIP, endIP);
        portableIpRange = _portableIpRangeDao.persist(portableIpRange);

        long startIpLong =  NetUtils.ip2Long(startIP);
        long endIpLong = NetUtils.ip2Long(endIP);
        while(startIpLong <= endIpLong) {
            PortableIpVO portableIP = new PortableIpVO(regionId, portableIpRange.getId(), vlanId,
                    gateway, netmask,NetUtils.long2Ip(startIpLong));
            _portableIpDao.persist(portableIP);
            startIpLong++;
        }

        txn.commit();

        return portableIpRange;
    }

    @Override
    @DB
    @ActionEvent(eventType = EventTypes.EVENT_PORTABLE_IP_RANGE_DELETE, eventDescription = "deleting portable ip range", async = false)
    public boolean deletePortableIpRange(DeletePortableIpRangeCmd cmd) {
        long rangeId = cmd.getId();
        PortableIpRangeVO portableIpRange = _portableIpRangeDao.findById(rangeId);
        if (portableIpRange == null) {
            throw new InvalidParameterValueException("Please specify a valid portable IP range id.");
        }

        List<PortableIpVO> fullIpRange = _portableIpDao.listByRangeId(portableIpRange.getId());
        List<PortableIpVO> freeIpRange = _portableIpDao.listByRangeIdAndState(portableIpRange.getId(), PortableIp.State.Free);

        if (fullIpRange != null && freeIpRange != null) {
            if (fullIpRange.size() == freeIpRange.size()) {
                _portableIpRangeDao.expunge(portableIpRange.getId());
                return true;
            } else {
                throw new InvalidParameterValueException("Can't delete portable IP range as there are IP's assigned.");
            }
        }

        return false;
    }

    @Override
    public List<? extends PortableIpRange> listPortableIpRanges(ListPortableIpRangesCmd cmd) {
        Integer regionId = cmd.getRegionIdId();
        Long rangeId = cmd.getPortableIpRangeId();

        List <PortableIpRangeVO> ranges = new ArrayList<PortableIpRangeVO>();
        if (regionId != null) {
            Region region = _regionDao.findById(regionId);
            if (region == null) {
                throw new InvalidParameterValueException("Invalid region ID: " + regionId);
            }
            return  _portableIpRangeDao.listByRegionId(regionId);
        }

        if (rangeId != null) {
            PortableIpRangeVO range =  _portableIpRangeDao.findById(rangeId);
            if (range == null) {
                throw new InvalidParameterValueException("Invalid portable IP range ID: " + regionId);
            }
            ranges.add(range);
            return ranges;
        }

        return _portableIpRangeDao.listAll();
    }

    @Override
    public List<? extends PortableIp> listPortableIps(long id) {

        PortableIpRangeVO portableIpRange = _portableIpRangeDao.findById(id);
        if (portableIpRange == null) {
            throw new InvalidParameterValueException("Please specify a valid portable IP range id.");
        }

        return _portableIpDao.listByRangeId(portableIpRange.getId());
    }

    private boolean checkOverlapPortableIpRange(int regionId, String newStartIpStr, String newEndIpStr) {
        long newStartIp = NetUtils.ip2Long(newStartIpStr);
        long newEndIp = NetUtils.ip2Long(newEndIpStr);

        List<PortableIpRangeVO> existingPortableIPRanges = _portableIpRangeDao.listByRegionId(regionId);
        for (PortableIpRangeVO portableIpRange : existingPortableIPRanges) {
            String ipRangeStr = portableIpRange.getIpRange();
            String[] range = ipRangeStr.split("-");
            long startip = NetUtils.ip2Long(range[0]);
            long endIp = NetUtils.ip2Long(range[1]);

            if ((newStartIp >= startip && newStartIp <= endIp) || (newEndIp >= startip && newEndIp <= endIp)) {
                return true;
            }

            if ((startip >= newStartIp && startip <= newEndIp) || (endIp >= newStartIp && endIp <= newEndIp)) {
                return true;
            }
        }
        return false;
    }
}<|MERGE_RESOLUTION|>--- conflicted
+++ resolved
@@ -71,15 +71,12 @@
 import org.apache.cloudstack.api.command.admin.zone.DeleteZoneCmd;
 import org.apache.cloudstack.api.command.admin.zone.UpdateZoneCmd;
 import org.apache.cloudstack.api.command.user.network.ListNetworkOfferingsCmd;
-<<<<<<< HEAD
 import org.apache.cloudstack.region.*;
 import org.apache.cloudstack.region.dao.RegionDao;
-=======
 import org.apache.cloudstack.storage.datastore.db.PrimaryDataStoreDao;
 import org.apache.cloudstack.storage.datastore.db.StoragePoolDetailVO;
 import org.apache.cloudstack.storage.datastore.db.StoragePoolDetailsDao;
 import org.apache.cloudstack.storage.datastore.db.StoragePoolVO;
->>>>>>> 07490136
 import org.apache.log4j.Logger;
 import org.springframework.stereotype.Component;
 
@@ -256,13 +253,12 @@
     @Inject
     VpcManager _vpcMgr;
     @Inject
-<<<<<<< HEAD
     PortableIpRangeDao _portableIpRangeDao;
     @Inject
     RegionDao _regionDao;
     @Inject
     PortableIpDao _portableIpDao;
-=======
+    @Inject
     ConfigurationServer _configServer;
     @Inject
     DcDetailsDao _dcDetailsDao;
@@ -274,7 +270,6 @@
     AccountDetailsDao _accountDetailsDao;
     @Inject
     PrimaryDataStoreDao _storagePoolDao;
->>>>>>> 07490136
 
     // FIXME - why don't we have interface for DataCenterLinkLocalIpAddressDao?
     @Inject protected DataCenterLinkLocalIpAddressDao _LinkLocalIpAllocDao;
