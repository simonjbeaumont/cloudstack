--- conflicted
+++ resolved
@@ -14,9 +14,9 @@
  * You should have received a copy of the GNU General Public License
  * along with this program.  If not, see <http://www.gnu.org/licenses/>.
  * 
- */
-package com.cloud.storage;
-
+ */
+package com.cloud.storage;
+
 import java.util.List;
 
 import com.cloud.agent.api.Answer;
@@ -41,157 +41,157 @@
 import com.cloud.vm.VMInstanceVO;
 import com.cloud.vm.VirtualMachine;
 import com.cloud.vm.VirtualMachineProfile;
-
-public interface StorageManager extends Manager {
-    boolean canVmRestartOnAnotherServer(long vmId);
-
-    /** Returns the absolute path of the specified ISO
-     * @param templateId - the ID of the template that represents the ISO
-     * @param datacenterId
-     * @return absolute ISO path
-     */
-	public Pair<String, String> getAbsoluteIsoPath(long templateId, long dataCenterId);
-	
-	/**
-	 * Returns the URL of the secondary storage host
-	 * @param zoneId
-	 * @return URL
-	 */
-	public String getSecondaryStorageURL(long zoneId);
-	
-	/**
-	 * Returns a comma separated list of tags for the specified storage pool
-	 * @param poolId
-	 * @return comma separated list of tags
-	 */
-	public String getStoragePoolTags(long poolId);
-	
-	/**
-	 * Returns the secondary storage host
-	 * @param zoneId
-	 * @return secondary storage host
-	 */
-	public HostVO getSecondaryStorageHost(long zoneId);
-	
-	/**
-	 * Returns the secondary storage host
-	 * @param zoneId
-	 * @return secondary storage host
-	 */
-    public VMTemplateHostVO findVmTemplateHost(long templateId, StoragePool pool);
-
-	/**
-	 * Moves a volume from its current storage pool to a storage pool with enough capacity in the specified zone, pod, or cluster
-	 * @param volume
-	 * @param destPoolDcId
-	 * @param destPoolPodId
-	 * @param destPoolClusterId
-	 * @return VolumeVO
-	 */
-	VolumeVO moveVolume(VolumeVO volume, long destPoolDcId, Long destPoolPodId, Long destPoolClusterId, HypervisorType dataDiskHyperType);
-
-	/**
-	 * Create a volume based on the given criteria
-	 * @param volume
-	 * @param vm
-	 * @param template
-	 * @param dc
-	 * @param pod
-	 * @param clusterId
-	 * @param offering
-	 * @param diskOffering
-	 * @param avoids
-	 * @param size
-	 * @param hyperType
-	 * @return volume VO if success, null otherwise
-	 */
-	VolumeVO createVolume(VolumeVO volume, VMInstanceVO vm, VMTemplateVO template, DataCenterVO dc, HostPodVO pod, Long clusterId,
-            ServiceOfferingVO offering, DiskOfferingVO diskOffering, List<StoragePoolVO> avoids, long size, HypervisorType hyperType);
-
-	/**
-	 * Marks the specified volume as destroyed in the management server database. The expunge thread will delete the volume from its storage pool.
-	 * @param volume
-	 */
-	void destroyVolume(VolumeVO volume) throws ConcurrentOperationException;
-	
-	/** Create capacity entries in the op capacity table
-	 * @param storagePool
-	 */
-	public void createCapacityEntry(StoragePoolVO storagePool);
-
-	/**
-	 * Checks that the volume is stored on a shared storage pool
-	 * @param volume
-	 * @return true if the volume is on a shared storage pool, false otherwise
-	 */
-	boolean volumeOnSharedStoragePool(VolumeVO volume);
-
-	Answer sendToPool(long poolId, Command cmd) throws StorageUnavailableException;
-	Answer sendToPool(StoragePool pool, Command cmd) throws StorageUnavailableException;
-	Answer[] sendToPool(long poolId, Commands cmd) throws StorageUnavailableException;
-    Answer[] sendToPool(StoragePool pool, Commands cmds) throws StorageUnavailableException;
-	Pair<Long, Answer[]> sendToPool(StoragePool pool, long[] hostIdsToTryFirst, List<Long> hostIdsToAvoid, Commands cmds) throws StorageUnavailableException;
-	Pair<Long, Answer> sendToPool(StoragePool pool, long[] hostIdsToTryFirst, List<Long> hostIdsToAvoid, Command cmd) throws StorageUnavailableException;
-	
-	/**
-	 * Checks that one of the following is true:
-	 * 1. The volume is not attached to any VM
-	 * 2. The volume is attached to a VM that is running on a host with the KVM hypervisor, and the VM is stopped
-	 * 3. The volume is attached to a VM that is running on a host with the XenServer hypervisor (the VM can be stopped or running)
-	 * @return true if one of the above conditions is true
-	 */
-	boolean volumeInactive(VolumeVO volume);
-	
-	String getVmNameOnVolume(VolumeVO volume);
-	
-	/**
-	 * Checks if a host has running VMs that are using its local storage pool.
-	 * @return true if local storage is active on the host
-	 */
-	boolean isLocalStorageActiveOnHost(Host host);
-	
-    /**
-	 * Cleans up storage pools by removing unused templates.
-	 * @param recurring - true if this cleanup is part of a recurring garbage collection thread
-	 */
-	void cleanupStorage(boolean recurring);
-	
-    String getPrimaryStorageNameLabel(VolumeVO volume);
-
-    /**
-     * Allocates one volume.
-     * @param <T>
-     * @param type
-     * @param offering
-     * @param name
-     * @param size
-     * @param template
-     * @param vm
-     * @param account
-     * @return VolumeVO a persisted volume.
-     */
-    <T extends VMInstanceVO> DiskProfile allocateRawVolume(Type type, String name, DiskOfferingVO offering, Long size, T vm, Account owner);
-    <T extends VMInstanceVO> DiskProfile allocateTemplatedVolume(Type type, String name, DiskOfferingVO offering, VMTemplateVO template, T vm, Account owner);
-    
-	void createCapacityEntry(StoragePoolVO storagePool, long allocated);
-
-    
-    void prepare(VirtualMachineProfile<? extends VirtualMachine> vm, DeployDestination dest) throws StorageUnavailableException, InsufficientStorageCapacityException, ConcurrentOperationException;
-
-	void release(VirtualMachineProfile<? extends VMInstanceVO> profile);
-
-	void cleanupVolumes(long vmId) throws ConcurrentOperationException;
-	
-	void prepareForMigration(VirtualMachineProfile<? extends VirtualMachine> vm, DeployDestination dest);
-
-	Answer sendToPool(StoragePool pool, long[] hostIdsToTryFirst, Command cmd) throws StorageUnavailableException;
-
-	List<CapacityVO> getSecondaryStorageUsedStats(Long hostId, Long podId, Long zoneId);
-
-	List<CapacityVO> getStoragePoolUsedStats(Long poolId, Long podId, Long zoneId);
-
-    boolean createStoragePool(long hostId, StoragePoolVO pool);
-
+
+public interface StorageManager extends Manager {
+    boolean canVmRestartOnAnotherServer(long vmId);
+
+    /** Returns the absolute path of the specified ISO
+     * @param templateId - the ID of the template that represents the ISO
+     * @param datacenterId
+     * @return absolute ISO path
+     */
+	public Pair<String, String> getAbsoluteIsoPath(long templateId, long dataCenterId);
+	
+	/**
+	 * Returns the URL of the secondary storage host
+	 * @param zoneId
+	 * @return URL
+	 */
+	public String getSecondaryStorageURL(long zoneId);
+	
+	/**
+	 * Returns a comma separated list of tags for the specified storage pool
+	 * @param poolId
+	 * @return comma separated list of tags
+	 */
+	public String getStoragePoolTags(long poolId);
+	
+	/**
+	 * Returns the secondary storage host
+	 * @param zoneId
+	 * @return secondary storage host
+	 */
+	public HostVO getSecondaryStorageHost(long zoneId);
+	
+	/**
+	 * Returns the secondary storage host
+	 * @param zoneId
+	 * @return secondary storage host
+	 */
+    public VMTemplateHostVO findVmTemplateHost(long templateId, StoragePool pool);
+
+	/**
+	 * Moves a volume from its current storage pool to a storage pool with enough capacity in the specified zone, pod, or cluster
+	 * @param volume
+	 * @param destPoolDcId
+	 * @param destPoolPodId
+	 * @param destPoolClusterId
+	 * @return VolumeVO
+	 */
+	VolumeVO moveVolume(VolumeVO volume, long destPoolDcId, Long destPoolPodId, Long destPoolClusterId, HypervisorType dataDiskHyperType);
+
+	/**
+	 * Create a volume based on the given criteria
+	 * @param volume
+	 * @param vm
+	 * @param template
+	 * @param dc
+	 * @param pod
+	 * @param clusterId
+	 * @param offering
+	 * @param diskOffering
+	 * @param avoids
+	 * @param size
+	 * @param hyperType
+	 * @return volume VO if success, null otherwise
+	 */
+	VolumeVO createVolume(VolumeVO volume, VMInstanceVO vm, VMTemplateVO template, DataCenterVO dc, HostPodVO pod, Long clusterId,
+            ServiceOfferingVO offering, DiskOfferingVO diskOffering, List<StoragePoolVO> avoids, long size, HypervisorType hyperType);
+
+	/**
+	 * Marks the specified volume as destroyed in the management server database. The expunge thread will delete the volume from its storage pool.
+	 * @param volume
+	 */
+	void destroyVolume(VolumeVO volume) throws ConcurrentOperationException;
+	
+	/** Create capacity entries in the op capacity table
+	 * @param storagePool
+	 */
+	public void createCapacityEntry(StoragePoolVO storagePool);
+
+	/**
+	 * Checks that the volume is stored on a shared storage pool
+	 * @param volume
+	 * @return true if the volume is on a shared storage pool, false otherwise
+	 */
+	boolean volumeOnSharedStoragePool(VolumeVO volume);
+
+	Answer sendToPool(long poolId, Command cmd) throws StorageUnavailableException;
+	Answer sendToPool(StoragePool pool, Command cmd) throws StorageUnavailableException;
+	Answer[] sendToPool(long poolId, Commands cmd) throws StorageUnavailableException;
+    Answer[] sendToPool(StoragePool pool, Commands cmds) throws StorageUnavailableException;
+	Pair<Long, Answer[]> sendToPool(StoragePool pool, long[] hostIdsToTryFirst, List<Long> hostIdsToAvoid, Commands cmds) throws StorageUnavailableException;
+	Pair<Long, Answer> sendToPool(StoragePool pool, long[] hostIdsToTryFirst, List<Long> hostIdsToAvoid, Command cmd) throws StorageUnavailableException;
+	
+	/**
+	 * Checks that one of the following is true:
+	 * 1. The volume is not attached to any VM
+	 * 2. The volume is attached to a VM that is running on a host with the KVM hypervisor, and the VM is stopped
+	 * 3. The volume is attached to a VM that is running on a host with the XenServer hypervisor (the VM can be stopped or running)
+	 * @return true if one of the above conditions is true
+	 */
+	boolean volumeInactive(VolumeVO volume);
+	
+	String getVmNameOnVolume(VolumeVO volume);
+	
+	/**
+	 * Checks if a host has running VMs that are using its local storage pool.
+	 * @return true if local storage is active on the host
+	 */
+	boolean isLocalStorageActiveOnHost(Host host);
+	
+    /**
+	 * Cleans up storage pools by removing unused templates.
+	 * @param recurring - true if this cleanup is part of a recurring garbage collection thread
+	 */
+	void cleanupStorage(boolean recurring);
+	
+    String getPrimaryStorageNameLabel(VolumeVO volume);
+
+    /**
+     * Allocates one volume.
+     * @param <T>
+     * @param type
+     * @param offering
+     * @param name
+     * @param size
+     * @param template
+     * @param vm
+     * @param account
+     * @return VolumeVO a persisted volume.
+     */
+    <T extends VMInstanceVO> DiskProfile allocateRawVolume(Type type, String name, DiskOfferingVO offering, Long size, T vm, Account owner);
+    <T extends VMInstanceVO> DiskProfile allocateTemplatedVolume(Type type, String name, DiskOfferingVO offering, VMTemplateVO template, T vm, Account owner);
+    
+	void createCapacityEntry(StoragePoolVO storagePool, long allocated);
+
+    
+    void prepare(VirtualMachineProfile<? extends VirtualMachine> vm, DeployDestination dest) throws StorageUnavailableException, InsufficientStorageCapacityException, ConcurrentOperationException;
+
+	void release(VirtualMachineProfile<? extends VMInstanceVO> profile);
+
+	void cleanupVolumes(long vmId) throws ConcurrentOperationException;
+	
+	void prepareForMigration(VirtualMachineProfile<? extends VirtualMachine> vm, DeployDestination dest);
+
+	Answer sendToPool(StoragePool pool, long[] hostIdsToTryFirst, Command cmd) throws StorageUnavailableException;
+
+	List<CapacityVO> getSecondaryStorageUsedStats(Long hostId, Long podId, Long zoneId);
+
+	List<CapacityVO> getStoragePoolUsedStats(Long poolId, Long podId, Long zoneId);
+
+    boolean createStoragePool(long hostId, StoragePoolVO pool);
+
     boolean delPoolFromHost(long hostId);
 
     HostVO getSecondaryStorageHost(long zoneId, long tmpltId);
@@ -200,16 +200,11 @@
 
     List<StoragePoolVO> ListByDataCenterHypervisor(long datacenterId, HypervisorType type);
 
-<<<<<<< HEAD
+
+    List<VMInstanceVO> listByStoragePool(long storagePoolId);
+
+    StoragePoolVO findLocalStorageOnHost(long hostId);
+
     VMTemplateHostVO getTemplateHostRef(long zoneId, long tmpltId, boolean readyOnly);
-    List<VMInstanceVO> listByStoragePool(long storagePoolId);
-
-    StoragePoolVO findLocalStorageOnHost(long hostId);
-=======
-    List<VMInstanceVO> listByStoragePool(long storagePoolId);
-
-    StoragePoolVO findLocalStorageOnHost(long hostId);
-
-    VMTemplateHostVO getTemplateHostRef(long zoneId, long tmpltId, boolean readyOnly);
->>>>>>> b93c7bc6
-}
+
+}