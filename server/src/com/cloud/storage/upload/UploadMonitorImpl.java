// Licensed to the Apache Software Foundation (ASF) under one
// or more contributor license agreements.  See the NOTICE file
// distributed with this work for additional information
// regarding copyright ownership.  The ASF licenses this file
// to you under the Apache License, Version 2.0 (the
// "License"); you may not use this file except in compliance
// with the License.  You may obtain a copy of the License at
//
//   http://www.apache.org/licenses/LICENSE-2.0
//
// Unless required by applicable law or agreed to in writing,
// software distributed under the License is distributed on an
// "AS IS" BASIS, WITHOUT WARRANTIES OR CONDITIONS OF ANY
// KIND, either express or implied.  See the License for the
// specific language governing permissions and limitations
// under the License.
package com.cloud.storage.upload;

import java.util.ArrayList;
import java.util.Calendar;
import java.util.Date;
import java.util.List;
import java.util.Map;
import java.util.Timer;
import java.util.UUID;
import java.util.concurrent.ConcurrentHashMap;
import java.util.concurrent.Executors;
import java.util.concurrent.ScheduledExecutorService;
import java.util.concurrent.TimeUnit;

import javax.ejb.Local;
import javax.inject.Inject;
import javax.naming.ConfigurationException;

import org.apache.cloudstack.engine.subsystem.api.storage.DataStore;
import org.apache.cloudstack.engine.subsystem.api.storage.DataStoreManager;
import org.apache.cloudstack.engine.subsystem.api.storage.EndPoint;
import org.apache.cloudstack.engine.subsystem.api.storage.EndPointSelector;
import org.apache.cloudstack.storage.datastore.db.ImageStoreVO;
import org.apache.cloudstack.storage.datastore.db.TemplateDataStoreVO;
import org.apache.cloudstack.storage.image.datastore.ImageStoreEntity;
import org.apache.log4j.Logger;
import org.springframework.stereotype.Component;

import com.cloud.agent.AgentManager;
import com.cloud.agent.api.Answer;
import com.cloud.agent.api.storage.CreateEntityDownloadURLCommand;
import com.cloud.agent.api.storage.DeleteEntityDownloadURLCommand;
import com.cloud.agent.api.storage.UploadCommand;
import com.cloud.agent.api.storage.UploadProgressCommand.RequestType;
import com.cloud.api.ApiDBUtils;
import com.cloud.async.AsyncJobManager;
import com.cloud.configuration.dao.ConfigurationDao;
import com.cloud.host.Host;
import com.cloud.host.HostVO;
import com.cloud.host.dao.HostDao;
import com.cloud.resource.ResourceManager;
import com.cloud.storage.DataStoreRole;
import com.cloud.storage.Storage.ImageFormat;
import com.cloud.storage.Upload;
import com.cloud.storage.Upload.Mode;
import com.cloud.storage.Upload.Status;
import com.cloud.storage.Upload.Type;
import com.cloud.storage.UploadVO;
import com.cloud.storage.VMTemplateVO;
import com.cloud.storage.VolumeVO;
import com.cloud.storage.dao.UploadDao;
import com.cloud.storage.dao.VMTemplateDao;
import com.cloud.storage.secondary.SecondaryStorageVmManager;
import com.cloud.utils.NumbersUtil;
import com.cloud.utils.component.ManagerBase;
import com.cloud.utils.concurrency.NamedThreadFactory;
import com.cloud.utils.db.GlobalLock;
import com.cloud.utils.exception.CloudRuntimeException;
import com.cloud.vm.SecondaryStorageVm;
import com.cloud.vm.SecondaryStorageVmVO;
import com.cloud.vm.VirtualMachine.State;
import com.cloud.vm.dao.SecondaryStorageVmDao;

/**
 * Monitors the progress of upload.
 */
@Component
@Local(value={UploadMonitor.class})
public class UploadMonitorImpl extends ManagerBase implements UploadMonitor {

	static final Logger s_logger = Logger.getLogger(UploadMonitorImpl.class);

    @Inject
    UploadDao _uploadDao;
    @Inject
    SecondaryStorageVmDao _secStorageVmDao;


    @Inject
    HostDao _serverDao = null;
    @Inject
    VMTemplateDao _templateDao =  null;
    @Inject
	private AgentManager _agentMgr;
    @Inject
    ConfigurationDao _configDao;
    @Inject
    ResourceManager _resourceMgr;
    @Inject
    SecondaryStorageVmManager _ssvmMgr;
    @Inject
    EndPointSelector _epSelector;
    @Inject
    DataStoreManager storeMgr;

	private String _name;
	private Boolean _sslCopy = new Boolean(false);
	private String _ssvmUrlDomain;
    private ScheduledExecutorService _executor = null;

	Timer _timer;
	int _cleanupInterval;
	int _urlExpirationInterval;

	final Map<UploadVO, UploadListener> _listenerMap = new ConcurrentHashMap<UploadVO, UploadListener>();


	@Override
	public void cancelAllUploads(Long templateId) {
		// TODO

	}

	@Override
	public boolean isTypeUploadInProgress(Long typeId, Type type) {
		List<UploadVO> uploadsInProgress =
			_uploadDao.listByTypeUploadStatus(typeId, type, UploadVO.Status.UPLOAD_IN_PROGRESS);

		if(uploadsInProgress.size() > 0) {
            return true;
        } else if (type == Type.VOLUME && _uploadDao.listByTypeUploadStatus(typeId, type, UploadVO.Status.COPY_IN_PROGRESS).size() > 0){
		    return true;
		}
		return false;

	}

	@Override
	public UploadVO createNewUploadEntry(Long hostId, Long typeId, UploadVO.Status  uploadState,
	                                        Type  type, String uploadUrl, Upload.Mode mode){

        UploadVO uploadObj = new UploadVO(hostId, typeId, new Date(),
                                          uploadState, type, uploadUrl, mode);
        _uploadDao.persist(uploadObj);

        return uploadObj;

	}

	@Override
	public void extractVolume(UploadVO uploadVolumeObj, DataStore secStore, VolumeVO volume, String url, Long dataCenterId, String installPath, long eventId, long asyncJobId, AsyncJobManager asyncMgr){

		uploadVolumeObj.setUploadState(Upload.Status.NOT_UPLOADED);
		_uploadDao.update(uploadVolumeObj.getId(), uploadVolumeObj);

	    start();
		UploadCommand ucmd = new UploadCommand(url, volume.getId(), volume.getSize(), installPath, Type.VOLUME);
		UploadListener ul = new UploadListener(secStore, _timer, _uploadDao, uploadVolumeObj, this, ucmd, volume.getAccountId(), volume.getName(), Type.VOLUME, eventId, asyncJobId, asyncMgr);
		_listenerMap.put(uploadVolumeObj, ul);

		try {
		    EndPoint ep = _epSelector.select(secStore);
            ep.sendMessageAsync(ucmd, new UploadListener.Callback(ep.getId(), ul));
        } catch (Exception e) {
			s_logger.warn("Unable to start upload of volume " + volume.getName() + " from " + secStore.getName() + " to " +url, e);
			ul.setDisconnected();
			ul.scheduleStatusCheck(RequestType.GET_OR_RESTART);
        }
	}

	@Override
	public Long extractTemplate( VMTemplateVO template, String url,
			TemplateDataStoreVO vmTemplateHost,Long dataCenterId, long eventId, long asyncJobId, AsyncJobManager asyncMgr){

		Type type = (template.getFormat() == ImageFormat.ISO) ? Type.ISO : Type.TEMPLATE ;

		DataStore secStore = this.storeMgr.getImageStore(dataCenterId);

		UploadVO uploadTemplateObj = new UploadVO(secStore.getId(), template.getId(), new Date(),
													Upload.Status.NOT_UPLOADED, type, url, Mode.FTP_UPLOAD);
		_uploadDao.persist(uploadTemplateObj);

		if(vmTemplateHost != null) {
		    start();
			UploadCommand ucmd = new UploadCommand(template, url, vmTemplateHost.getInstallPath(), vmTemplateHost.getSize());
			UploadListener ul = new UploadListener(secStore, _timer, _uploadDao, uploadTemplateObj, this, ucmd, template.getAccountId(), template.getName(), type, eventId, asyncJobId, asyncMgr);
			_listenerMap.put(uploadTemplateObj, ul);
			try{
			    EndPoint ep = _epSelector.select(secStore);
                ep.sendMessageAsync(ucmd, new UploadListener.Callback(ep.getId(), ul));
            } catch (Exception e) {
				s_logger.warn("Unable to start upload of " + template.getUniqueName() + " from " + secStore.getName() + " to " +url, e);
				ul.setDisconnected();
				ul.scheduleStatusCheck(RequestType.GET_OR_RESTART);
            }
			return uploadTemplateObj.getId();
		}
		return null;
	}

	@Override
	public UploadVO createEntityDownloadURL(VMTemplateVO template, TemplateDataStoreVO vmTemplateHost, Long dataCenterId, long eventId) {

	    String errorString = "";
	    boolean success = false;
	    Type type = (template.getFormat() == ImageFormat.ISO) ? Type.ISO : Type.TEMPLATE ;


	    //Check if it already exists.
	    List<UploadVO> extractURLList = _uploadDao.listByTypeUploadStatus(template.getId(), type, UploadVO.Status.DOWNLOAD_URL_CREATED);
	    if (extractURLList.size() > 0) {
            return extractURLList.get(0);
        }

	    // It doesn't exist so create a DB entry.
	    UploadVO uploadTemplateObj = new UploadVO(vmTemplateHost.getDataStoreId(), template.getId(), new Date(),
	                                                Status.DOWNLOAD_URL_NOT_CREATED, 0, type, Mode.HTTP_DOWNLOAD);
	    uploadTemplateObj.setInstallPath(vmTemplateHost.getInstallPath());
	    _uploadDao.persist(uploadTemplateObj);

	    // find an endpoint to send command
	    DataStore store = this.storeMgr.getDataStore(vmTemplateHost.getDataStoreId(), DataStoreRole.Image);
	    EndPoint ep = _epSelector.select(store);
	    try{
    	    // Create Symlink at ssvm
	    	String path = vmTemplateHost.getInstallPath();
	    	String uuid = UUID.randomUUID().toString() + "." + template.getFormat().getFileExtension(); // adding "." + vhd/ova... etc.
	    	CreateEntityDownloadURLCommand cmd = new CreateEntityDownloadURLCommand(((ImageStoreEntity)store).getMountPoint(), path, uuid);
	    	Answer ans = ep.sendMessage(cmd);
	        if (ans == null || !ans.getResult()) {
    	        errorString = "Unable to create a link for " +type+ " id:"+template.getId() + "," + ans.getDetails();
                s_logger.error(errorString);
                throw new CloudRuntimeException(errorString);
            }

    	    //Construct actual URL locally now that the symlink exists at SSVM
            String extractURL = generateCopyUrl(ep.getPublicAddr(), uuid);
            UploadVO vo = _uploadDao.createForUpdate();
            vo.setLastUpdated(new Date());
            vo.setUploadUrl(extractURL);
            vo.setUploadState(Status.DOWNLOAD_URL_CREATED);
            _uploadDao.update(uploadTemplateObj.getId(), vo);
            success = true;
            return _uploadDao.findById(uploadTemplateObj.getId(), true);
	    }finally{
           if(!success){
                UploadVO uploadJob = _uploadDao.createForUpdate(uploadTemplateObj.getId());
                uploadJob.setLastUpdated(new Date());
                uploadJob.setErrorString(errorString);
                uploadJob.setUploadState(Status.ERROR);
                _uploadDao.update(uploadTemplateObj.getId(), uploadJob);
            }
	    }

	}

	@Override
    public void createVolumeDownloadURL(Long entityId, String path, Type type, Long dataCenterId, Long uploadId, ImageFormat format) {

	    String errorString = "";
	    boolean success = false;
	    try{
            List<HostVO> storageServers = _resourceMgr.listAllHostsInOneZoneByType(Host.Type.SecondaryStorage, dataCenterId);
            if(storageServers == null ){
                errorString = "No Storage Server found at the datacenter - " +dataCenterId;
                throw new CloudRuntimeException(errorString);
            }

            // Update DB for state = DOWNLOAD_URL_NOT_CREATED.
            UploadVO uploadJob = _uploadDao.createForUpdate(uploadId);
            uploadJob.setUploadState(Status.DOWNLOAD_URL_NOT_CREATED);
            uploadJob.setLastUpdated(new Date());
            _uploadDao.update(uploadJob.getId(), uploadJob);

            // Create Symlink at ssvm
            String uuid = UUID.randomUUID().toString() + "." + format.toString().toLowerCase() ;
            DataStore secStore = this.storeMgr.getDataStore(ApiDBUtils.findUploadById(uploadId).getDataStoreId(), DataStoreRole.Image);
            EndPoint ep = _epSelector.select(secStore);
            if( ep == null ) {
            	errorString = "There is no secondary storage VM for secondary storage host " + secStore.getName();
            	throw new CloudRuntimeException(errorString);
            }

            CreateEntityDownloadURLCommand cmd = new CreateEntityDownloadURLCommand(((ImageStoreEntity)secStore).getMountPoint(), path, uuid);
            Answer ans = ep.sendMessage(cmd);
            if (ans == null || !ans.getResult()) {
                errorString = "Unable to create a link for " +type+ " id:"+entityId + "," + ans.getDetails();
                s_logger.warn(errorString);
                throw new CloudRuntimeException(errorString);
            }

            List<SecondaryStorageVmVO> ssVms = _secStorageVmDao.getSecStorageVmListInStates(SecondaryStorageVm.Role.templateProcessor, dataCenterId, State.Running);
    	    if (ssVms.size() > 0) {
                SecondaryStorageVmVO ssVm = ssVms.get(0);
                if (ssVm.getPublicIpAddress() == null) {
                    errorString = "A running secondary storage vm has a null public ip?";
                    s_logger.error(errorString);
                    throw new CloudRuntimeException(errorString);
                }
                //Construct actual URL locally now that the symlink exists at SSVM
                String extractURL = generateCopyUrl(ssVm.getPublicIpAddress(), uuid);
                UploadVO vo = _uploadDao.createForUpdate();
                vo.setLastUpdated(new Date());
                vo.setUploadUrl(extractURL);
                vo.setUploadState(Status.DOWNLOAD_URL_CREATED);
                _uploadDao.update(uploadId, vo);
                success = true;
                return;
            }
            errorString = "Couldnt find a running SSVM in the zone" + dataCenterId+ ". Couldnt create the extraction URL.";
            throw new CloudRuntimeException(errorString);
	    }finally{
	        if(!success){
	            UploadVO uploadJob = _uploadDao.createForUpdate(uploadId);
	            uploadJob.setLastUpdated(new Date());
	            uploadJob.setErrorString(errorString);
	            uploadJob.setUploadState(Status.ERROR);
	            _uploadDao.update(uploadId, uploadJob);
	        }
	    }
    }

	   private String generateCopyUrl(String ipAddress, String uuid){
	        String hostname = ipAddress;
	        String scheme = "http";
	        if (_sslCopy) {
	            hostname = ipAddress.replace(".", "-");
	            scheme = "https";
	            
	            // Code for putting in custom certificates.
	            if(_ssvmUrlDomain != null && _ssvmUrlDomain.length() > 0){
	            	hostname = hostname + "." + _ssvmUrlDomain;
	            }else{
	            	hostname = hostname + ".realhostip.com";
	            }	            
	        }
	        return scheme + "://" + hostname + "/userdata/" + uuid;
	    }




	@Override
	public boolean configure(String name, Map<String, Object> params)
			throws ConfigurationException {
        final Map<String, String> configs = _configDao.getConfiguration("ManagementServer", params);
        _sslCopy = Boolean.parseBoolean(configs.get("secstorage.encrypt.copy"));
<<<<<<< HEAD

        String cert = configs.get("secstorage.secure.copy.cert");
        if ("realhostip.com".equalsIgnoreCase(cert)) {
        	s_logger.warn("Only realhostip.com ssl cert is supported, ignoring self-signed and other certs");
        }

=======
        
        _ssvmUrlDomain = configs.get("secstorage.ssl.cert.domain");      
        
>>>>>>> 8925d39b
        _agentMgr.registerForHostEvents(new UploadListener(this), true, false, false);
        String cleanupInterval = configs.get("extract.url.cleanup.interval");
        _cleanupInterval = NumbersUtil.parseInt(cleanupInterval, 7200);

        String urlExpirationInterval = configs.get("extract.url.expiration.interval");
        _urlExpirationInterval = NumbersUtil.parseInt(urlExpirationInterval, 14400);

        String workers = (String)params.get("expunge.workers");
        int wrks = NumbersUtil.parseInt(workers, 1);
        _executor = Executors.newScheduledThreadPool(wrks, new NamedThreadFactory("UploadMonitor-Scavenger"));
		return true;
	}

	@Override
	public boolean start() {
	    _executor.scheduleWithFixedDelay(new StorageGarbageCollector(), _cleanupInterval, _cleanupInterval, TimeUnit.SECONDS);
		_timer = new Timer();
		return true;
	}

	@Override
	public boolean stop() {
		return true;
	}

	public void handleUploadEvent(Long accountId, String typeName, Type type, Long uploadId, com.cloud.storage.Upload.Status reason, long eventId) {

		if ((reason == Upload.Status.UPLOADED) || (reason==Upload.Status.ABANDONED)){
			UploadVO uploadObj = new UploadVO(uploadId);
			UploadListener oldListener = _listenerMap.get(uploadObj);
			if (oldListener != null) {
				_listenerMap.remove(uploadObj);
			}
		}

	}

	@Override
	public void handleUploadSync(long sserverId) {

	    HostVO storageHost = _serverDao.findById(sserverId);
        if (storageHost == null) {
            s_logger.warn("Huh? Agent id " + sserverId + " does not correspond to a row in hosts table?");
            return;
        }
        s_logger.debug("Handling upload sserverId " +sserverId);
        List<UploadVO> uploadsInProgress = new ArrayList<UploadVO>();
        uploadsInProgress.addAll(_uploadDao.listByHostAndUploadStatus(sserverId, UploadVO.Status.UPLOAD_IN_PROGRESS));
        uploadsInProgress.addAll(_uploadDao.listByHostAndUploadStatus(sserverId, UploadVO.Status.COPY_IN_PROGRESS));
        if (uploadsInProgress.size() > 0){
            for (UploadVO uploadJob : uploadsInProgress){
                uploadJob.setUploadState(UploadVO.Status.UPLOAD_ERROR);
                uploadJob.setErrorString("Could not complete the upload.");
                uploadJob.setLastUpdated(new Date());
                _uploadDao.update(uploadJob.getId(), uploadJob);
            }

        }


	}

    protected class StorageGarbageCollector implements Runnable {

        public StorageGarbageCollector() {
        }

        @Override
        public void run() {
            try {
                GlobalLock scanLock = GlobalLock.getInternLock("uploadmonitor.storageGC");
                try {
                    if (scanLock.lock(3)) {
                        try {
                            cleanupStorage();
                        } finally {
                            scanLock.unlock();
                        }
                    }
                } finally {
                    scanLock.releaseRef();
                }

            } catch (Exception e) {
                s_logger.error("Caught the following Exception", e);
            }
        }
    }


    private long getTimeDiff(Date date){
        Calendar currentDateCalendar = Calendar.getInstance();
        Calendar givenDateCalendar = Calendar.getInstance();
        givenDateCalendar.setTime(date);

        return (currentDateCalendar.getTimeInMillis() - givenDateCalendar.getTimeInMillis() )/1000;
    }

    public void cleanupStorage() {

        final int EXTRACT_URL_LIFE_LIMIT_IN_SECONDS = _urlExpirationInterval;
        List<UploadVO> extractJobs= _uploadDao.listByModeAndStatus(Mode.HTTP_DOWNLOAD, Status.DOWNLOAD_URL_CREATED);

        for (UploadVO extractJob : extractJobs){
            if( getTimeDiff(extractJob.getLastUpdated()) > EXTRACT_URL_LIFE_LIMIT_IN_SECONDS ){
                String path = extractJob.getInstallPath();
                DataStore secStore = this.storeMgr.getDataStore(extractJob.getDataStoreId(), DataStoreRole.Image);


                // Would delete the symlink for the Type and if Type == VOLUME then also the volume
                DeleteEntityDownloadURLCommand cmd = new DeleteEntityDownloadURLCommand(path, extractJob.getType(),extractJob.getUploadUrl(), ((ImageStoreVO)secStore).getParent());
                EndPoint ep = _epSelector.select(secStore);
                 if( ep == null ) {
                	s_logger.warn("UploadMonitor cleanup: There is no secondary storage VM for secondary storage host " + extractJob.getDataStoreId());
                	continue; //TODO: why continue? why not break?
                }
                if (s_logger.isDebugEnabled()) {
                	s_logger.debug("UploadMonitor cleanup: Sending deletion of extract URL "+ extractJob.getUploadUrl() + " to ssvm " + ep.getHostAddr());
                }
                Answer ans = ep.sendMessage(cmd);
                if ( ans != null && ans.getResult()){
                    _uploadDao.remove(extractJob.getId());
                }
                else{
                    s_logger.warn("UploadMonitor cleanup: Unable to delete the link for " + extractJob.getType()+ " id=" + extractJob.getTypeId()+ " url="+ extractJob.getUploadUrl() + " on ssvm " + ep.getHostAddr());
                }
            }
        }

    }

}<|MERGE_RESOLUTION|>--- conflicted
+++ resolved
@@ -351,18 +351,14 @@
 			throws ConfigurationException {
         final Map<String, String> configs = _configDao.getConfiguration("ManagementServer", params);
         _sslCopy = Boolean.parseBoolean(configs.get("secstorage.encrypt.copy"));
-<<<<<<< HEAD
 
         String cert = configs.get("secstorage.secure.copy.cert");
         if ("realhostip.com".equalsIgnoreCase(cert)) {
         	s_logger.warn("Only realhostip.com ssl cert is supported, ignoring self-signed and other certs");
         }
 
-=======
-        
         _ssvmUrlDomain = configs.get("secstorage.ssl.cert.domain");      
         
->>>>>>> 8925d39b
         _agentMgr.registerForHostEvents(new UploadListener(this), true, false, false);
         String cleanupInterval = configs.get("extract.url.cleanup.interval");
         _cleanupInterval = NumbersUtil.parseInt(cleanupInterval, 7200);
