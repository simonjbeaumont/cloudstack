--- conflicted
+++ resolved
@@ -20,7 +20,6 @@
 import java.util.Date;
 
 import com.cloud.storage.SnapshotPolicyVO;
-import com.cloud.storage.SnapshotScheduleVO;
 import com.cloud.utils.component.Manager;
 import com.cloud.utils.concurrency.Scheduler;
 
@@ -45,10 +44,4 @@
      * @return
      */
     boolean removeSchedule(Long volumeId, Long policyId);
-<<<<<<< HEAD
-
-    SnapshotScheduleVO scheduleManualSnapshot(Long volumeId);
-=======
-    
->>>>>>> cde98c9b
 }