/**
 *  Copyright (C) 2010 Cloud.com, Inc.  All rights reserved.
 * 
 * This software is licensed under the GNU General Public License v3 or later.
 * 
 * It is free software: you can redistribute it and/or modify
 * it under the terms of the GNU General Public License as published by
 * the Free Software Foundation, either version 3 of the License, or any later version.
 * This program is distributed in the hope that it will be useful,
 * but WITHOUT ANY WARRANTY; without even the implied warranty of
 * MERCHANTABILITY or FITNESS FOR A PARTICULAR PURPOSE.  See the
 * GNU General Public License for more details.
 * 
 * You should have received a copy of the GNU General Public License
 * along with this program.  If not, see <http://www.gnu.org/licenses/>.
 * 
 */

package com.cloud.storage.snapshot;

import java.util.ArrayList;
import java.util.Date;
import java.util.List;
import java.util.Map;
import java.util.TimeZone;

import javax.ejb.Local;
import javax.naming.ConfigurationException;

import org.apache.log4j.Logger;

import com.cloud.agent.AgentManager;
import com.cloud.agent.api.Answer;
import com.cloud.agent.api.BackupSnapshotAnswer;
import com.cloud.agent.api.BackupSnapshotCommand;
import com.cloud.agent.api.Command;
import com.cloud.agent.api.DeleteSnapshotBackupCommand;
import com.cloud.agent.api.DeleteSnapshotsDirCommand;
import com.cloud.agent.api.ManageSnapshotAnswer;
import com.cloud.agent.api.ManageSnapshotCommand;
import com.cloud.agent.api.downloadSnapshotFromSwiftCommand;
import com.cloud.agent.api.to.SwiftTO;
import com.cloud.api.commands.CreateSnapshotPolicyCmd;
import com.cloud.api.commands.DeleteSnapshotPoliciesCmd;
import com.cloud.api.commands.ListRecurringSnapshotScheduleCmd;
import com.cloud.api.commands.ListSnapshotPoliciesCmd;
import com.cloud.api.commands.ListSnapshotsCmd;
import com.cloud.async.AsyncJobManager;
import com.cloud.configuration.Config;
import com.cloud.configuration.Resource.ResourceType;
import com.cloud.configuration.dao.ConfigurationDao;
import com.cloud.dc.ClusterVO;
import com.cloud.dc.dao.ClusterDao;
import com.cloud.dc.dao.DataCenterDao;
import com.cloud.domain.DomainVO;
import com.cloud.domain.dao.DomainDao;
import com.cloud.event.ActionEvent;
import com.cloud.event.EventTypes;
import com.cloud.event.UsageEventVO;
import com.cloud.event.dao.EventDao;
import com.cloud.event.dao.UsageEventDao;
import com.cloud.exception.InvalidParameterValueException;
import com.cloud.exception.PermissionDeniedException;
import com.cloud.exception.ResourceAllocationException;
import com.cloud.exception.StorageUnavailableException;
import com.cloud.host.HostVO;
import com.cloud.host.dao.HostDao;
import com.cloud.host.dao.HostDetailsDao;
import com.cloud.hypervisor.Hypervisor.HypervisorType;
import com.cloud.projects.Project;
import com.cloud.projects.ProjectManager;
import com.cloud.resource.ResourceManager;
import com.cloud.storage.Snapshot;
import com.cloud.storage.Snapshot.Status;
import com.cloud.storage.Snapshot.Type;
import com.cloud.storage.SnapshotPolicyVO;
import com.cloud.storage.SnapshotScheduleVO;
import com.cloud.storage.SnapshotVO;
import com.cloud.storage.Storage;
import com.cloud.storage.StorageManager;
import com.cloud.storage.StoragePool;
import com.cloud.storage.StoragePoolVO;
import com.cloud.storage.SwiftVO;
import com.cloud.storage.VMTemplateVO;
import com.cloud.storage.Volume;
import com.cloud.storage.VolumeVO;
import com.cloud.storage.dao.DiskOfferingDao;
import com.cloud.storage.dao.SnapshotDao;
import com.cloud.storage.dao.SnapshotPolicyDao;
import com.cloud.storage.dao.SnapshotScheduleDao;
import com.cloud.storage.dao.StoragePoolDao;
import com.cloud.storage.dao.SwiftDao;
import com.cloud.storage.dao.VMTemplateDao;
import com.cloud.storage.dao.VolumeDao;
import com.cloud.storage.secondary.SecondaryStorageVmManager;
import com.cloud.user.Account;
import com.cloud.user.AccountManager;
import com.cloud.user.AccountVO;
import com.cloud.user.ResourceLimitService;
import com.cloud.user.User;
import com.cloud.user.UserContext;
import com.cloud.user.dao.AccountDao;
import com.cloud.user.dao.UserDao;
import com.cloud.utils.DateUtil;
import com.cloud.utils.DateUtil.IntervalType;
import com.cloud.utils.NumbersUtil;
import com.cloud.utils.Pair;
import com.cloud.utils.component.ComponentLocator;
import com.cloud.utils.component.Inject;
import com.cloud.utils.component.Manager;
import com.cloud.utils.db.DB;
import com.cloud.utils.db.Filter;
import com.cloud.utils.db.JoinBuilder.JoinType;
import com.cloud.utils.db.SearchBuilder;
import com.cloud.utils.db.SearchCriteria;
import com.cloud.utils.db.Transaction;
import com.cloud.utils.exception.CloudRuntimeException;
import com.cloud.utils.fsm.NoTransitionException;
import com.cloud.vm.UserVmVO;
import com.cloud.vm.VMInstanceVO;
import com.cloud.vm.VirtualMachine.State;
import com.cloud.vm.dao.UserVmDao;

@Local(value = { SnapshotManager.class, SnapshotService.class })
public class SnapshotManagerImpl implements SnapshotManager, SnapshotService, Manager {
    private static final Logger s_logger = Logger.getLogger(SnapshotManagerImpl.class);
    @Inject
    protected VMTemplateDao _templateDao;
    @Inject
    protected HostDao _hostDao;
    @Inject
    protected UserVmDao _vmDao;
    @Inject
    protected VolumeDao _volsDao;
    @Inject
    protected AccountDao _accountDao;
    @Inject
    protected DataCenterDao _dcDao;
    @Inject
    protected DiskOfferingDao _diskOfferingDao;
    @Inject
    protected UserDao _userDao;
    @Inject
    protected SnapshotDao _snapshotDao;
    @Inject
    protected StoragePoolDao _storagePoolDao;
    @Inject
    protected EventDao _eventDao;
    @Inject
    protected SnapshotPolicyDao _snapshotPolicyDao = null;
    @Inject
    protected SnapshotScheduleDao _snapshotScheduleDao;
    @Inject
    protected HostDetailsDao _detailsDao;
    @Inject
    protected DomainDao _domainDao;
    @Inject
    protected StorageManager _storageMgr;
    @Inject
    protected AgentManager _agentMgr;
    @Inject
    protected SnapshotScheduler _snapSchedMgr;
    @Inject
    protected AsyncJobManager _asyncMgr;
    @Inject
    protected AccountManager _accountMgr;
    @Inject
    protected ClusterDao _clusterDao;
    @Inject
    private UsageEventDao _usageEventDao;
    @Inject
    private ResourceLimitService _resourceLimitMgr;
    @Inject
    private SwiftDao _swiftDao;
    @Inject
    private ProjectManager _projectMgr;
    @Inject 
    private SecondaryStorageVmManager _ssvmMgr;
    @Inject
    private ResourceManager _resourceMgr;
    String _name;
    private int _totalRetries;
    private int _pauseInterval;
    private int _deltaSnapshotMax;
    private int _backupsnapshotwait;

    protected SearchBuilder<SnapshotVO> PolicySnapshotSearch;
    protected SearchBuilder<SnapshotPolicyVO> PoliciesForSnapSearch;

    private boolean isVolumeDirty(long volumeId, Long policy) {
        VolumeVO volume = _volsDao.findById(volumeId);
        boolean runSnap = true;

        if (volume.getInstanceId() == null) {
            long lastSnapId = _snapshotDao.getLastSnapshot(volumeId, 0);
            SnapshotVO lastSnap = _snapshotDao.findByIdIncludingRemoved(lastSnapId);
            if (lastSnap != null) {
                Date lastSnapTime = lastSnap.getCreated();
                if (lastSnapTime.after(volume.getUpdated())) {
                    runSnap = false;
                    s_logger.debug("Volume: " + volumeId + " is detached and last snap time is after Volume detach time. Skip snapshot for recurring policy");
                }
            }
        } else if (_storageMgr.volumeInactive(volume)) {
            // Volume is attached to a VM which is in Stopped state.
            long lastSnapId = _snapshotDao.getLastSnapshot(volumeId, 0);
            SnapshotVO lastSnap = _snapshotDao.findByIdIncludingRemoved(lastSnapId);
            if (lastSnap != null) {
                Date lastSnapTime = lastSnap.getCreated();
                VMInstanceVO vmInstance = _vmDao.findById(volume.getInstanceId());
                if (vmInstance != null) {
                    if (lastSnapTime.after(vmInstance.getUpdateTime())) {
                        runSnap = false;
                        s_logger.debug("Volume: " + volumeId + " is inactive and last snap time is after VM update time. Skip snapshot for recurring policy");
                    }
                }
            }
        }
        if (volume.getState() == Volume.State.Destroy || volume.getRemoved() != null) {
            s_logger.debug("Volume: " + volumeId + " is destroyed/removed. Not taking snapshot");
            runSnap = false;
        }

        return runSnap;
    }

    protected Answer sendToPool(Volume vol, Command cmd) {
        StoragePool pool = _storagePoolDao.findById(vol.getPoolId());
        VMInstanceVO vm = _vmDao.findById(vol.getInstanceId());

        long[] hostIdsToTryFirst = null;
        if (vm != null && vm.getHostId() != null) {
            hostIdsToTryFirst = new long[] { vm.getHostId() };
        }

        List<Long> hostIdsToAvoid = new ArrayList<Long>();
        for (int retry = _totalRetries; retry >= 0; retry--) {
            try {
                Pair<Long, Answer> result = _storageMgr.sendToPool(pool, hostIdsToTryFirst, hostIdsToAvoid, cmd);
                if (result.second().getResult()) {
                    return result.second();
                }
                if (s_logger.isDebugEnabled()) {
                    s_logger.debug("The result for " + cmd.getClass().getName() + " is " + result.second().getDetails() + " through " + result.first());
                }
                hostIdsToAvoid.add(result.first());
            } catch (StorageUnavailableException e1) {
                s_logger.warn("Storage unavailable ", e1);
                return null;
            }

            try {
                Thread.sleep(_pauseInterval * 1000);
            } catch (InterruptedException e) {
            }

            s_logger.debug("Retrying...");
        }

        s_logger.warn("After " + _totalRetries + " retries, the command " + cmd.getClass().getName() + " did not succeed.");

        return null;
    }

    @Override
    public SnapshotVO createSnapshotOnPrimary(VolumeVO volume, Long policyId, Long snapshotId) {
        SnapshotVO snapshot = _snapshotDao.findById(snapshotId);
        if (snapshot == null) {
            throw new CloudRuntimeException("Can not find snapshot " + snapshotId);
        }
        // Send a ManageSnapshotCommand to the agent
        String vmName = _storageMgr.getVmNameOnVolume(volume);
        long volumeId = volume.getId();
        long preId = _snapshotDao.getLastSnapshot(volumeId, snapshotId);

        String preSnapshotPath = null;
        SnapshotVO preSnapshotVO = null;
        if (preId != 0) {
            preSnapshotVO = _snapshotDao.findByIdIncludingRemoved(preId);
            if (preSnapshotVO != null && preSnapshotVO.getBackupSnapshotId() != null) {
                preSnapshotPath = preSnapshotVO.getPath();
            }
        }
        StoragePoolVO srcPool = _storagePoolDao.findById(volume.getPoolId());
        ManageSnapshotCommand cmd = new ManageSnapshotCommand(snapshotId, volume.getPath(), srcPool, preSnapshotPath, snapshot.getName(), vmName);
      
        ManageSnapshotAnswer answer = (ManageSnapshotAnswer) sendToPool(volume, cmd);
        // Update the snapshot in the database
        if ((answer != null) && answer.getResult()) {
            // The snapshot was successfully created
            if (preSnapshotPath != null && preSnapshotPath.equals(answer.getSnapshotPath())) {
                // empty snapshot
                s_logger.debug("CreateSnapshot: this is empty snapshot ");
                snapshot.setPath(preSnapshotPath);
                snapshot.setBackupSnapshotId(preSnapshotVO.getBackupSnapshotId());
                snapshot.setStatus(Snapshot.Status.BackedUp);
                snapshot.setPrevSnapshotId(preId);
                snapshot.setSecHostId(preSnapshotVO.getSecHostId());
                _snapshotDao.update(snapshotId, snapshot);
            } else {
                long preSnapshotId = 0;
               
                if (preSnapshotVO != null && preSnapshotVO.getBackupSnapshotId() != null) {
                    preSnapshotId = preId;
                    // default delta snap number is 16
                    int deltaSnap = _deltaSnapshotMax;

                    int i;
                    for (i = 1; i < deltaSnap; i++) {
                        String prevBackupUuid = preSnapshotVO.getBackupSnapshotId();
                        // previous snapshot doesn't have backup, create a full snapshot
                        if (prevBackupUuid == null) {
                            preSnapshotId = 0;
                            break;
                        }
                        long preSSId = preSnapshotVO.getPrevSnapshotId();
                        if (preSSId == 0) {
                            break;
                        }
                        preSnapshotVO = _snapshotDao.findByIdIncludingRemoved(preSSId);
                    }
                    if (i >= deltaSnap) {
                        preSnapshotId = 0;
                    }
                }
                
                //If the volume is moved around, backup a full snapshot to secondary storage
                if (volume.getLastPoolId() != null && volume.getPoolId() != volume.getLastPoolId()) {
                	preSnapshotId = 0;
                	volume.setLastPoolId(volume.getPoolId());
                }
                snapshot = updateDBOnCreate(snapshotId, answer.getSnapshotPath(), preSnapshotId);
            }
            // Get the snapshot_schedule table entry for this snapshot and
            // policy id.
            // Set the snapshotId to retrieve it back later.
            if (policyId != Snapshot.MANUAL_POLICY_ID) {
                SnapshotScheduleVO snapshotSchedule = _snapshotScheduleDao.getCurrentSchedule(volumeId, policyId, true);
                assert snapshotSchedule != null;
                snapshotSchedule.setSnapshotId(snapshotId);
                _snapshotScheduleDao.update(snapshotSchedule.getId(), snapshotSchedule);
            }

        } else {
            if (answer != null) {
                s_logger.error(answer.getDetails());
            }

            // delete from the snapshots table
            _snapshotDao.expunge(snapshotId);
            throw new CloudRuntimeException("Creating snapshot for volume " + volumeId + " on primary storage failed.");
        }

        return snapshot;
    }

    public SnapshotVO createSnapshotImpl(long volumeId, long policyId) throws ResourceAllocationException {
        return null;
    }

    @Override
    @DB
    @ActionEvent(eventType = EventTypes.EVENT_SNAPSHOT_CREATE, eventDescription = "creating snapshot", async = true)
    public SnapshotVO createSnapshot(Long volumeId, Long policyId, Long snapshotId) {
        VolumeVO volume = _volsDao.findById(volumeId);
        
        if (volume == null) {
        	throw new InvalidParameterValueException("No such volume exist");
        }
        
        Account owner = _accountMgr.getAccount(volume.getAccountId());
        SnapshotVO snapshot = null;
     
        boolean backedUp = false;
        
        // does the caller have the authority to act on this volume
        _accountMgr.checkAccess(UserContext.current().getCaller(), null, volume);
        
        try {
            if (volume != null && _volsDao.getHypervisorType(volume.getId()).equals(HypervisorType.KVM)) {
                /* KVM needs to lock on the vm of volume, because it takes snapshot on behalf of vm, not volume */
                UserVmVO uservm = _vmDao.findById(volume.getInstanceId());
                if (uservm != null) {
                    UserVmVO vm = _vmDao.acquireInLockTable(uservm.getId(), 10);
                    if (vm == null) {
                        throw new CloudRuntimeException("Creating snapshot failed due to volume:" + volumeId + " is being used, try it later ");
                    }
                }
            }
            Long poolId = volume.getPoolId();
            if (poolId == null) {
                throw new CloudRuntimeException("You cannot take a snapshot of a volume until it has been attached to an instance");
            }

            if (_volsDao.getHypervisorType(volume.getId()).equals(HypervisorType.KVM)) {
                StoragePoolVO storagePool = _storagePoolDao.findById(volume.getPoolId());
                ClusterVO cluster = _clusterDao.findById(storagePool.getClusterId());
                List<HostVO> hosts = _resourceMgr.listAllHostsInCluster(cluster.getId());
                if (hosts != null && !hosts.isEmpty()) {
                    HostVO host = hosts.get(0);
                    if (!hostSupportSnapsthot(host)) {
                        _snapshotDao.expunge(snapshotId);
                        throw new CloudRuntimeException("KVM Snapshot is not supported on cluster: " + host.getId());
                    }
                }
            }

            // if volume is attached to a vm in destroyed or expunging state; disallow
            if (volume.getInstanceId() != null) {
                UserVmVO userVm = _vmDao.findById(volume.getInstanceId());
                if (userVm != null) {
                    if (userVm.getState().equals(State.Destroyed) || userVm.getState().equals(State.Expunging)) {
                        _snapshotDao.expunge(snapshotId);
                        throw new CloudRuntimeException("Creating snapshot failed due to volume:" + volumeId + " is associated with vm:" + userVm.getInstanceName() + " is in "
                                + userVm.getState().toString() + " state");
                    }
                    
                    if(userVm.getHypervisorType() == HypervisorType.VMware) {
                    	List<SnapshotVO> activeSnapshots = _snapshotDao.listByInstanceId(volume.getInstanceId(), Snapshot.Status.Creating,  Snapshot.Status.CreatedOnPrimary,  Snapshot.Status.BackingUp);
                    	if(activeSnapshots.size() > 1)
                            throw new CloudRuntimeException("There is other active snapshot tasks on the instance to which the volume is attached, please try again later");
                    }
                }
            }

            //when taking snapshot, make sure nobody can delete/move the volume
            boolean stateTransit = false;
            try {
            	stateTransit = _storageMgr.stateTransitTo(volume, Volume.Event.SnapshotRequested);
            } catch (NoTransitionException e) {
            	s_logger.debug("Failed transit volume state: " + e.toString());
            } finally {
            	if (!stateTransit) {
            		_snapshotDao.expunge(snapshotId);           		
            		throw new CloudRuntimeException("Creating snapshot failed due to volume:" + volumeId + " is being used, try it later ");
            	}
            }

            snapshot = createSnapshotOnPrimary(volume, policyId, snapshotId);
            if (snapshot != null) {
                if (snapshot.getStatus() == Snapshot.Status.CreatedOnPrimary) {
                    backedUp = backupSnapshotToSecondaryStorage(snapshot);
                } else if (snapshot.getStatus() == Snapshot.Status.BackedUp) {
                    // For empty snapshot we set status to BackedUp in createSnapshotOnPrimary
                    backedUp = true;
                } else {
                    snapshot.setStatus(Status.Error);
                    _snapshotDao.update(snapshot.getId(), snapshot);
                    throw new CloudRuntimeException("Failed to create snapshot: " + snapshot + " on primary storage");
                }
                if (!backedUp) {
                    snapshot.setStatus(Status.Error);
                    _snapshotDao.update(snapshot.getId(), snapshot);
                    throw new CloudRuntimeException("Created snapshot: " + snapshot + " on primary but failed to backup on secondary");
                }
            } else {
                throw new CloudRuntimeException("Failed to create snapshot: " + snapshot + " on primary storage");
            }
        } finally {
            // Cleanup jobs to do after the snapshot has been created; decrement resource count
            if (snapshot != null) {
                postCreateSnapshot(volumeId, snapshot.getId(), policyId, backedUp);
                //Check if the snapshot was removed while backingUp. If yes, do not log snapshot create usage event
                SnapshotVO freshSnapshot = _snapshotDao.findById(snapshot.getId());
                if ((freshSnapshot != null) && backedUp) {
                    UsageEventVO usageEvent = new UsageEventVO(EventTypes.EVENT_SNAPSHOT_CREATE, snapshot.getAccountId(), snapshot.getDataCenterId(), snapshotId, snapshot.getName(), null, null,
                            volume.getSize());
                    _usageEventDao.persist(usageEvent);
                }
                if( !backedUp ) {

                    snapshot.setStatus(Status.Error);
                    _snapshotDao.update(snapshot.getId(), snapshot);
                } else {
                    _resourceLimitMgr.incrementResourceCount(owner.getId(), ResourceType.snapshot);
                }
            } else {
            	snapshot = _snapshotDao.findById(snapshotId);
            	if (snapshot != null) {
            		snapshot.setStatus(Status.Error);
            		_snapshotDao.update(snapshotId, snapshot);
            	}
            }

            try {
            	_storageMgr.stateTransitTo(volume, Volume.Event.OperationSucceeded);
            } catch (NoTransitionException e) {
            	s_logger.debug("Failed to transit volume state: " + e.toString());
            }

        }

        return snapshot;
    }

    private SnapshotVO updateDBOnCreate(Long id, String snapshotPath, long preSnapshotId) {
        SnapshotVO createdSnapshot = _snapshotDao.findByIdIncludingRemoved(id);
        createdSnapshot.setPath(snapshotPath);
        createdSnapshot.setStatus(Snapshot.Status.CreatedOnPrimary);
        createdSnapshot.setPrevSnapshotId(preSnapshotId);
        _snapshotDao.update(id, createdSnapshot);
        return createdSnapshot;
    }

    @Override
    @DB
    @SuppressWarnings("fallthrough")
    public void validateSnapshot(Long userId, SnapshotVO snapshot) {
        assert snapshot != null;
        Long id = snapshot.getId();
        Status status = snapshot.getStatus();
        s_logger.debug("Snapshot scheduler found a snapshot whose actual status is not clear. Snapshot id:" + id + " with DB status: " + status);

        switch (status) {
        case Creating:
            // else continue to the next case.
        case CreatedOnPrimary:
            // The snapshot has been created on the primary and the DB has been updated.
            // However, it hasn't entered the backupSnapshotToSecondaryStorage, else
            // status would have been backing up.
            // So call backupSnapshotToSecondaryStorage without any fear.
        case BackingUp:
            // It has entered backupSnapshotToSecondaryStorage.
            // But we have no idea whether it was backed up or not.
            // So call backupSnapshotToSecondaryStorage again.
            backupSnapshotToSecondaryStorage(snapshot);
            break;
        case BackedUp:
            // No need to do anything as snapshot has already been backed up.
        }
    }


    @Override
    public void deleteSnapshotsForVolume (String secondaryStoragePoolUrl, Long dcId, Long accountId, Long volumeId ){
        SwiftVO swiftVO = _swiftDao.findById(1L);
        SwiftTO swift = null;
        if ( swiftVO != null ) {
            swift = toSwiftTO(swiftVO);
        }
        DeleteSnapshotBackupCommand cmd = new DeleteSnapshotBackupCommand(swift, secondaryStoragePoolUrl, dcId, accountId, volumeId, null, true);
        try {
            Answer ans = _agentMgr.sendToSSVM(dcId, cmd);
            if ( ans == null || !ans.getResult() ) {
                s_logger.warn("DeleteSnapshotBackupCommand failed due to " + ans.getDetails() + " volume id: " + volumeId);
            }
        } catch (Exception e) {
            s_logger.warn("DeleteSnapshotBackupCommand failed due to" + e.toString() + " volume id: " + volumeId);
        }
    }

    @Override
    public void deleteSnapshotsDirForVolume(String secondaryStoragePoolUrl, Long dcId, Long accountId, Long volumeId) {
        DeleteSnapshotsDirCommand cmd = new DeleteSnapshotsDirCommand(secondaryStoragePoolUrl, dcId, accountId, volumeId);
        try {
            Answer ans = _agentMgr.sendToSSVM(dcId, cmd);
            if (ans == null || !ans.getResult()) {
                s_logger.warn("DeleteSnapshotsDirCommand failed due to " + ans.getDetails() + " volume id: " + volumeId);
            }
        } catch (Exception e) {
            s_logger.warn("DeleteSnapshotsDirCommand failed due to" + e.toString() + " volume id: " + volumeId);
        }
    }


    @Override
    public void downloadSnapshotsFromSwift(SnapshotVO ss) {
        long volumeId = ss.getVolumeId();
        VolumeVO volume = _volsDao.findById(volumeId);
        Long dcId = volume.getDataCenterId();
        Long accountId = volume.getAccountId();
        HostVO secHost = _storageMgr.getSecondaryStorageHost(dcId);
        String secondaryStoragePoolUrl = secHost.getStorageUrl();

        Long swiftId = ss.getSwiftId();
        SwiftVO swift = _swiftDao.findById(swiftId);
        SwiftTO swiftTO = toSwiftTO(swift);
        SnapshotVO tss = ss;
        List<String> BackupUuids = new ArrayList<String>(30);
        while (true) {
            BackupUuids.add(0, tss.getBackupSnapshotId());
            if (tss.getPrevSnapshotId() == 0)
                break;
            Long id = tss.getPrevSnapshotId();
            tss = _snapshotDao.findById(id);
            assert tss != null : " can not find snapshot " + id;
        }
        String parent = null;
        try {
            for (String backupUuid : BackupUuids) {
                downloadSnapshotFromSwiftCommand cmd = new downloadSnapshotFromSwiftCommand(swiftTO, secondaryStoragePoolUrl, dcId, accountId, volumeId, parent, backupUuid, _backupsnapshotwait);
                Answer answer = _agentMgr.sendToSSVM(dcId, cmd);
                if ((answer == null) || !answer.getResult()) {
                    throw new CloudRuntimeException("downloadSnapshotsFromSwift failed ");
                }
                parent = backupUuid;
            }
        } catch (Exception e) {
            throw new CloudRuntimeException("downloadSnapshotsFromSwift failed due to " + e.toString());
        }
        
    }

    private SwiftTO toSwiftTO(SwiftVO swift) {
        return new SwiftTO(swift.getId(), swift.getUrl(), swift.getAccount(), swift.getUserName(), swift.getKey());
    }

    @Override
    @DB
    public boolean backupSnapshotToSecondaryStorage(SnapshotVO ss) {
        long snapshotId = ss.getId();
        SnapshotVO snapshot = _snapshotDao.acquireInLockTable(snapshotId);
        if (snapshot == null) {
            throw new CloudRuntimeException("Can not acquire lock for snapshot: " + ss);
        }
        try {

            snapshot.setStatus(Snapshot.Status.BackingUp);
            _snapshotDao.update(snapshot.getId(), snapshot);

            long volumeId = snapshot.getVolumeId();
            VolumeVO volume = _volsDao.lockRow(volumeId, true);

            String primaryStoragePoolNameLabel = _storageMgr.getPrimaryStorageNameLabel(volume);
            Long dcId = volume.getDataCenterId();
            Long accountId = volume.getAccountId();
            
            HostVO secHost = getSecHost(volumeId, volume.getDataCenterId());
            
            String secondaryStoragePoolUrl = secHost.getStorageUrl();
            String snapshotUuid = snapshot.getPath();
            // In order to verify that the snapshot is not empty,
            // we check if the parent of the snapshot is not the same as the parent of the previous snapshot.
            // We pass the uuid of the previous snapshot to the plugin to verify this.
            SnapshotVO prevSnapshot = null;
            String prevSnapshotUuid = null;
            String prevBackupUuid = null;


            SwiftVO swift= _swiftDao.findById(1L);
            
            long prevSnapshotId = snapshot.getPrevSnapshotId();
            if (prevSnapshotId > 0) {
                prevSnapshot = _snapshotDao.findByIdIncludingRemoved(prevSnapshotId);
                if ( prevSnapshot.getBackupSnapshotId() != null && swift == null) {
                    if (prevSnapshot.getVersion() != null && prevSnapshot.getVersion().equals("2.2")) {                   
                        prevBackupUuid = prevSnapshot.getBackupSnapshotId();
                        prevSnapshotUuid = prevSnapshot.getPath();
                    }
                } else if ( prevSnapshot.getSwiftId() != null && swift != null ) {
                    prevBackupUuid = prevSnapshot.getBackupSnapshotId();
                    prevSnapshotUuid = prevSnapshot.getPath();
                }
            }
            boolean isVolumeInactive = _storageMgr.volumeInactive(volume);
            String vmName = _storageMgr.getVmNameOnVolume(volume);
            StoragePoolVO srcPool = _storagePoolDao.findById(volume.getPoolId());
            BackupSnapshotCommand backupSnapshotCommand = new BackupSnapshotCommand(primaryStoragePoolNameLabel, secondaryStoragePoolUrl, dcId, accountId, volumeId, snapshot.getId(), volume.getPath(), srcPool, snapshotUuid,
                    snapshot.getName(), prevSnapshotUuid, prevBackupUuid, isVolumeInactive, vmName, _backupsnapshotwait);

            if ( swift != null ) {
                backupSnapshotCommand.setSwift(toSwiftTO(swift));
            }
            
            String backedUpSnapshotUuid = null;
            // By default, assume failed.
            boolean backedUp = false;
            BackupSnapshotAnswer answer = (BackupSnapshotAnswer) sendToPool(volume, backupSnapshotCommand);
            if (answer != null && answer.getResult()) {
                backedUpSnapshotUuid = answer.getBackupSnapshotName();
                if (backedUpSnapshotUuid != null) {
                    backedUp = true;
                }
            } else if (answer != null) {
                s_logger.error(answer.getDetails());
            }
            // Update the status in all cases.
            Transaction txn = Transaction.currentTxn();
            txn.start();

            if (backedUp) {
                if (backupSnapshotCommand.getSwift() != null ) {
                    snapshot.setSwiftId(1L);
                    snapshot.setBackupSnapshotId(backedUpSnapshotUuid);
                } else {
                    snapshot.setSecHostId(secHost.getId());
                    snapshot.setBackupSnapshotId(backedUpSnapshotUuid);
                }
                if (answer.isFull()) {
                    snapshot.setPrevSnapshotId(0);
                }
                snapshot.setStatus(Snapshot.Status.BackedUp);
                _snapshotDao.update(snapshotId, snapshot);

            } else {
                s_logger.warn("Failed to back up snapshot on secondary storage, deleting the record from the DB");
                _snapshotDao.remove(snapshotId);
                UsageEventVO usageEvent = new UsageEventVO(EventTypes.EVENT_SNAPSHOT_DELETE, snapshot.getAccountId(), snapshot.getDataCenterId(), snapshotId, snapshot.getName(), null, null, 0L);
                _usageEventDao.persist(usageEvent);
            }
            txn.commit();

            return backedUp;
        } finally {
            if (snapshot != null) {
                _snapshotDao.releaseFromLockTable(snapshotId);
            }
        }

    }

    private HostVO getSecHost(long volumeId, long dcId) {
        Long id = _snapshotDao.getSecHostId(volumeId);
        if ( id != null) { 
            return _hostDao.findById(id);
        }
        return _storageMgr.getSecondaryStorageHost(dcId);
    }

    private Long getSnapshotUserId() {
        Long userId = UserContext.current().getCallerUserId();
        if (userId == null) {
            return User.UID_SYSTEM;
        }
        return userId;
    }

    @Override
    @DB
    public void postCreateSnapshot(Long volumeId, Long snapshotId, Long policyId, boolean backedUp) {
        Long userId = getSnapshotUserId();
        SnapshotVO snapshot = _snapshotDao.findByIdIncludingRemoved(snapshotId);
        // Even if the current snapshot failed, we should schedule the next
        // recurring snapshot for this policy.
        
        if (snapshot.isRecursive()) {
            postCreateRecurringSnapshotForPolicy(userId, volumeId, snapshotId, policyId);
        }
    }

    private void postCreateRecurringSnapshotForPolicy(long userId, long volumeId, long snapshotId, long policyId) {
        // Use count query
        SnapshotVO spstVO = _snapshotDao.findById(snapshotId);
        Type type = spstVO.getType();
        int maxSnaps = type.getMax();

        List<SnapshotVO> snaps = listSnapsforVolumeType(volumeId, type);
        SnapshotPolicyVO policy = _snapshotPolicyDao.findById(policyId);
        if (policy != null && policy.getMaxSnaps() < maxSnaps) {
            maxSnaps = policy.getMaxSnaps();
        }
        while (snaps.size() > maxSnaps && snaps.size() > 1) {
            SnapshotVO oldestSnapshot = snaps.get(0);
            long oldSnapId = oldestSnapshot.getId();
            s_logger.debug("Max snaps: " + policy.getMaxSnaps() + " exceeded for snapshot policy with Id: " + policyId + ". Deleting oldest snapshot: " + oldSnapId);
            deleteSnapshotInternal(oldSnapId);
            snaps.remove(oldestSnapshot);
        }
    }

    @Override
    @DB
    @ActionEvent(eventType = EventTypes.EVENT_SNAPSHOT_DELETE, eventDescription = "deleting snapshot", async = true)
    public boolean deleteSnapshot(long snapshotId) {
        Account caller = UserContext.current().getCaller();

        // Verify parameters
        Snapshot snapshotCheck = _snapshotDao.findByIdIncludingRemoved(snapshotId);
        if (snapshotCheck == null) {
            throw new InvalidParameterValueException("unable to find a snapshot with id " + snapshotId);
        }
        
        _accountMgr.checkAccess(caller, null, snapshotCheck);
        
        if( !Status.BackedUp.equals(snapshotCheck.getStatus() ) ) {
            throw new InvalidParameterValueException("Can't delete snapshotshot " + snapshotId + " due to it is not in BackedUp Status");
        }
        
        return deleteSnapshotInternal(snapshotId);
    }

    @DB
    private boolean deleteSnapshotInternal(Long snapshotId) {
        if (s_logger.isDebugEnabled()) {
            s_logger.debug("Calling deleteSnapshot for snapshotId: " + snapshotId);
        }
        SnapshotVO lastSnapshot = null;
        SnapshotVO snapshot = _snapshotDao.findById(snapshotId);
        if (snapshot.getBackupSnapshotId() != null) {
            List<SnapshotVO> snaps = _snapshotDao.listByBackupUuid(snapshot.getVolumeId(), snapshot.getBackupSnapshotId());
            if (snaps != null && snaps.size() > 1) {
                snapshot.setBackupSnapshotId(null);
                _snapshotDao.update(snapshot.getId(), snapshot);
            }
        }

        Transaction txn = Transaction.currentTxn();
        txn.start();
        _snapshotDao.remove(snapshotId);
        if (snapshot.getStatus() == Snapshot.Status.BackedUp) {
        	UsageEventVO usageEvent = new UsageEventVO(EventTypes.EVENT_SNAPSHOT_DELETE, snapshot.getAccountId(), snapshot.getDataCenterId(), snapshotId, snapshot.getName(), null, null, 0L);
        	_usageEventDao.persist(usageEvent);
        }
        _resourceLimitMgr.decrementResourceCount(snapshot.getAccountId(), ResourceType.snapshot);
        txn.commit();

        long lastId = snapshotId;
        boolean destroy = false;
        while (true) {
            lastSnapshot = _snapshotDao.findNextSnapshot(lastId);
            if (lastSnapshot == null) {
                // if all snapshots after this snapshot in this chain are removed, remove those snapshots.
                destroy = true;
                break;
            }
            if (lastSnapshot.getRemoved() == null) {
                // if there is one child not removed, then can not remove back up snapshot.
                break;
            }
            lastId = lastSnapshot.getId();
        }
        if (destroy) {
            lastSnapshot = _snapshotDao.findByIdIncludingRemoved(lastId);
            while (lastSnapshot.getRemoved() != null) {
                String BackupSnapshotId = lastSnapshot.getBackupSnapshotId();
                if (BackupSnapshotId != null) {
                    List<SnapshotVO> snaps = _snapshotDao.listByBackupUuid(lastSnapshot.getVolumeId(), BackupSnapshotId);
                    if (snaps != null && snaps.size() > 1) {
                        lastSnapshot.setBackupSnapshotId(null);
                        _snapshotDao.update(lastSnapshot.getId(), lastSnapshot);
                    } else {
                        if (destroySnapshotBackUp(lastId)) {

                        } else {
                            s_logger.debug("Destroying snapshot backup failed " + lastSnapshot);
                            break;
                        }
                    }
                }
                lastId = lastSnapshot.getPrevSnapshotId();
                if (lastId == 0) {
                    break;
                }
                lastSnapshot = _snapshotDao.findByIdIncludingRemoved(lastId);
            }
        }
        return true;
    }

    @Override
    @DB
    public boolean destroySnapshot(long userId, long snapshotId, long policyId) {
        return true;
    }


    @Override
    public HostVO getSecondaryStorageHost(SnapshotVO snapshot) {
        HostVO secHost = null;
        if( snapshot.getSwiftId() == null ) {
            secHost = _hostDao.findById(snapshot.getSecHostId());
        } else {
            Long dcId = snapshot.getDataCenterId();
            secHost = _storageMgr.getSecondaryStorageHost(dcId);
        }
        return secHost;
    }

    @Override
    public String getSecondaryStorageURL(SnapshotVO snapshot) {
        HostVO secHost = getSecondaryStorageHost(snapshot);
        if (secHost != null) {
            return secHost.getStorageUrl();
        }
        throw new CloudRuntimeException("Can not find secondary storage");
    }

    @Override
    @DB
    public boolean destroySnapshotBackUp(long snapshotId) {
        boolean success = false;
        String details;
        SnapshotVO snapshot = _snapshotDao.findByIdIncludingRemoved(snapshotId);
        if (snapshot == null) {
            throw new CloudRuntimeException("Destroying snapshot " + snapshotId + " backup failed due to unable to find snapshot ");
        }
        String secondaryStoragePoolUrl = getSecondaryStorageURL(snapshot);
        Long dcId = snapshot.getDataCenterId();
        Long accountId = snapshot.getAccountId();
        Long volumeId = snapshot.getVolumeId();
        HypervisorType hvType = snapshot.getHypervisorType();

        String backupOfSnapshot = snapshot.getBackupSnapshotId();
        if (backupOfSnapshot == null) {
            return true;
        }
        SwiftTO swift = _swiftDao.getSwiftTO(null);
        DeleteSnapshotBackupCommand cmd = new DeleteSnapshotBackupCommand(swift, secondaryStoragePoolUrl, dcId, accountId, volumeId, backupOfSnapshot, false);
        Answer answer = _agentMgr.sendToSSVM(dcId, cmd);

        if ((answer != null) && answer.getResult()) {
            snapshot.setBackupSnapshotId(null);
            _snapshotDao.update(snapshotId, snapshot);
            success = true;
            details = "Successfully deleted snapshot " + snapshotId + " for volumeId: " + volumeId;
            s_logger.debug(details);
        } else if (answer != null) {
            details = "Failed to destroy snapshot id:" + snapshotId + " for volume: " + volumeId + " due to ";
            if (answer.getDetails() != null) {
                details += answer.getDetails();
            }
            s_logger.error(details);
        }
        return success;

    }

    @Override
    public List<SnapshotVO> listSnapshots(ListSnapshotsCmd cmd) {
        Long volumeId = cmd.getVolumeId();
        Boolean isRecursive = cmd.isRecursive();
        Long projectId = cmd.getProjectId();

        // Verify parameters
        if (volumeId != null) {
            VolumeVO volume = _volsDao.findById(volumeId);
            if (volume != null) {
                _accountMgr.checkAccess(UserContext.current().getCaller(), null, volume);
            }
        }

        Account caller = UserContext.current().getCaller();
        Long domainId = cmd.getDomainId();
        String accountName = cmd.getAccountName();
        List<Long> permittedAccounts = new ArrayList<Long>();
        if ((caller == null) || _accountMgr.isAdmin(caller.getType())) {
            if (domainId != null) {
                if ((caller != null) && !_domainDao.isChildDomain(caller.getDomainId(), domainId)) {
                    throw new PermissionDeniedException("Unable to list templates for domain " + domainId + ", permission denied.");
                }
            } else if ((caller != null) && ((caller.getType() == Account.ACCOUNT_TYPE_DOMAIN_ADMIN) || (caller.getType() == Account.ACCOUNT_TYPE_RESOURCE_DOMAIN_ADMIN))) {
                domainId = caller.getDomainId();
                isRecursive = true;
            }

            if (domainId != null && accountName != null) {
                Account userAccount = _accountDao.findActiveAccount(accountName, domainId);
                if (userAccount != null) {
                    permittedAccounts.add(userAccount.getId());
                } else {
                    throw new InvalidParameterValueException("Could not find account:" + accountName + " in domain:" + domainId);
                }
            }
        } else {
            permittedAccounts.add(caller.getId());
        }

        if (isRecursive == null) {
            isRecursive = false;
        }
        
        //set project information
        if (projectId != null) {
            permittedAccounts.clear();
            Project project = _projectMgr.getProject(projectId);
            if (project == null) {
                throw new InvalidParameterValueException("Unable to find project by id " + projectId);
            }
            if (!_projectMgr.canAccessProjectAccount(caller, project.getProjectAccountId())) {
                throw new InvalidParameterValueException("Account " + caller + " can't access project id=" + projectId);
            }
            permittedAccounts.add(project.getProjectAccountId());
        } else {
            permittedAccounts.addAll(_projectMgr.listPermittedProjectAccounts(caller.getId()));
        } 

        Object name = cmd.getSnapshotName();
        Object id = cmd.getId();
        Object keyword = cmd.getKeyword();
        Object snapshotTypeStr = cmd.getSnapshotType();
        Object intervalTypeStr = cmd.getIntervalType();

        Filter searchFilter = new Filter(SnapshotVO.class, "created", false, cmd.getStartIndex(), cmd.getPageSizeVal());
        SearchBuilder<SnapshotVO> sb = _snapshotDao.createSearchBuilder();
        sb.and("status", sb.entity().getStatus(), SearchCriteria.Op.EQ);
        sb.and("volumeId", sb.entity().getVolumeId(), SearchCriteria.Op.EQ);
        sb.and("name", sb.entity().getName(), SearchCriteria.Op.LIKE);
        sb.and("id", sb.entity().getId(), SearchCriteria.Op.EQ);
        sb.and("accountId", sb.entity().getAccountId(), SearchCriteria.Op.IN);
        sb.and("snapshotTypeEQ", sb.entity().getsnapshotType(), SearchCriteria.Op.IN);
        sb.and("snapshotTypeNEQ", sb.entity().getsnapshotType(), SearchCriteria.Op.NEQ);

        if ((permittedAccounts.isEmpty()) && (domainId != null)) {
            // if accountId isn't specified, we can do a domain match for the admin case
            SearchBuilder<AccountVO> accountSearch = _accountDao.createSearchBuilder();
            sb.join("accountSearch", accountSearch, sb.entity().getAccountId(), accountSearch.entity().getId(), JoinType.INNER);

            SearchBuilder<DomainVO> domainSearch = _domainDao.createSearchBuilder();
            if (isRecursive) {
                domainSearch.and("path", domainSearch.entity().getPath(), SearchCriteria.Op.LIKE);
            } else {
                domainSearch.and("path", domainSearch.entity().getPath(), SearchCriteria.Op.EQ);
            }
            accountSearch.join("domainSearch", domainSearch, accountSearch.entity().getDomainId(), domainSearch.entity().getId(), JoinType.INNER);
        }

        SearchCriteria<SnapshotVO> sc = sb.create();

        if (volumeId != null) {
            sc.setParameters("volumeId", volumeId);
        }

        if (name != null) {
            sc.setParameters("name", "%" + name + "%");
        }

        if (id != null) {
            sc.setParameters("id", id);
        }

        if (keyword != null) {
            SearchCriteria<SnapshotVO> ssc = _snapshotDao.createSearchCriteria();
            ssc.addOr("name", SearchCriteria.Op.LIKE, "%" + keyword + "%");
            sc.addAnd("name", SearchCriteria.Op.SC, ssc);
        }

        if (!permittedAccounts.isEmpty()) {
            sc.setParameters("accountId", permittedAccounts.toArray());
        } else if (domainId != null) {
            DomainVO domain = _domainDao.findById(domainId);
            SearchCriteria<?> joinSearch = sc.getJoin("accountSearch");
            if (isRecursive) {
                joinSearch.setJoinParameters("domainSearch", "path", domain.getPath() + "%");
            } else {
                joinSearch.setJoinParameters("domainSearch", "path", domain.getPath());
            }
        }

        if (snapshotTypeStr != null) {
            Type snapshotType = SnapshotVO.getSnapshotType((String) snapshotTypeStr);
            if (snapshotType == null) {
                throw new InvalidParameterValueException("Unsupported snapshot type " + snapshotTypeStr);
            }
            if (snapshotType == Type.RECURRING) {
                sc.setParameters("snapshotTypeEQ", Type.HOURLY.ordinal(), Type.DAILY.ordinal(), Type.WEEKLY.ordinal(), Type.MONTHLY.ordinal());
            } else {
                sc.setParameters("snapshotTypeEQ", snapshotType.ordinal());
            }
        } else if (intervalTypeStr != null && volumeId != null) {
            Type type = SnapshotVO.getSnapshotType((String) intervalTypeStr);
            if (type == null) {
                throw new InvalidParameterValueException("Unsupported snapstho interval type " + intervalTypeStr);
            }
            sc.setParameters("snapshotTypeEQ", type.ordinal());
        } else {
            // Show only MANUAL and RECURRING snapshot types
            sc.setParameters("snapshotTypeNEQ", Snapshot.Type.TEMPLATE.ordinal());
        }

        return _snapshotDao.search(sc, searchFilter);
    }


    @Override
    public boolean deleteSnapshotDirsForAccount(long accountId) {

        List<VolumeVO> volumes = _volsDao.findByAccount(accountId);
        // The above call will list only non-destroyed volumes.
        // So call this method before marking the volumes as destroyed.
        // i.e Call them before the VMs for those volumes are destroyed.
        boolean success = true;
        for (VolumeVO volume : volumes) {
            if (volume.getPoolId() == null) {
                continue;
            }
            Long volumeId = volume.getId();
            Long dcId = volume.getDataCenterId();
            if (_snapshotDao.listByVolumeIdIncludingRemoved(volumeId).isEmpty()) {
                // This volume doesn't have any snapshots. Nothing do delete.
                continue;
            }
<<<<<<< HEAD
            
            List<HostVO> ssHosts = _ssvmMgr.listSecondaryStorageHostsInOneZone(dcId);
            for ( HostVO ssHost : ssHosts ) {           
                DeleteSnapshotsDirCommand cmd = new DeleteSnapshotsDirCommand(primaryStoragePoolNameLabel, ssHost.getStorageUrl(), dcId, accountId, volumeId, volume.getPath());
                Answer answer = null;
                Long poolId = volume.getPoolId();
                if (poolId != null) {
                    // Retry only once for this command. There's low chance of failure because of a connection problem.
=======
            List<HostVO> ssHosts = _hostDao.listSecondaryStorageHosts(dcId);
            SwiftTO swift = _swiftDao.getSwiftTO(null);
            if (swift == null) {
                for (HostVO ssHost : ssHosts) {
                    DeleteSnapshotBackupCommand cmd = new DeleteSnapshotBackupCommand(null, ssHost.getStorageUrl(), dcId, accountId, volumeId, "", true);
                    Answer answer = null;
>>>>>>> 9a668416
                    try {
                        answer = _agentMgr.sendToSSVM(dcId, cmd);
                    } catch (Exception e) {
                        s_logger.warn("Failed to delete all snapshot for volume " + volumeId + " on secondary storage " + ssHost.getStorageUrl());
                    }
                    if ((answer != null) && answer.getResult()) {
                        s_logger.debug("Deleted all snapshots for volume: " + volumeId + " under account: " + accountId);
                    } else {
                        success = false;
                        if (answer != null) {
                            s_logger.error(answer.getDetails());
                        }
                    }
                }
            } else {
                DeleteSnapshotBackupCommand cmd = new DeleteSnapshotBackupCommand(swift, "", dcId, accountId, volumeId, "", true);
                Answer answer = null;
                try {
                    answer = _agentMgr.sendToSSVM(dcId, cmd);
                } catch (Exception e) {
                    s_logger.warn("Failed to delete all snapshot for volume " + volumeId + " on swift");
                }
                if ((answer != null) && answer.getResult()) {
                    s_logger.debug("Deleted all snapshots for volume: " + volumeId + " under account: " + accountId);
                } else {
                    success = false;
                    if (answer != null) {
                        s_logger.error(answer.getDetails());
                    }
                }
            }

            // Either way delete the snapshots for this volume.
            List<SnapshotVO> snapshots = listSnapsforVolume(volumeId);
            for (SnapshotVO snapshot : snapshots) {
                if (_snapshotDao.expunge(snapshot.getId())) {
                    if (snapshot.getType() == Type.MANUAL) {
                        _resourceLimitMgr.decrementResourceCount(accountId, ResourceType.snapshot);
                    }

                    // Log event after successful deletion
                    UsageEventVO usageEvent = new UsageEventVO(EventTypes.EVENT_SNAPSHOT_DELETE, snapshot.getAccountId(), volume.getDataCenterId(), snapshot.getId(), snapshot.getName(), null, null,
                            volume.getSize());
                    _usageEventDao.persist(usageEvent);
                }
            }
        }

        // Returns true if snapshotsDir has been deleted for all volumes.
        return success;
    }

    @Override
    @DB
    public SnapshotPolicyVO createPolicy(CreateSnapshotPolicyCmd cmd) {
        Long volumeId = cmd.getVolumeId();
        VolumeVO volume = _volsDao.findById(cmd.getVolumeId());
        if (volume == null) {
            throw new InvalidParameterValueException("Failed to create snapshot policy, unable to find a volume with id " + volumeId);
        }
        
        _accountMgr.checkAccess(UserContext.current().getCaller(), null, volume);
        
        if (volume.getState() != Volume.State.Ready) {
            throw new InvalidParameterValueException("VolumeId: " + volumeId + " is not in " + Volume.State.Ready + " state but " + volume.getState() + ". Cannot take snapshot.");
        }

        if ( volume.getTemplateId() != null ) {
            VMTemplateVO  template = _templateDao.findById(volume.getTemplateId());
            if( template != null && template.getTemplateType() == Storage.TemplateType.SYSTEM ) {
                throw new InvalidParameterValueException("VolumeId: " + volumeId + " is for System VM , Creating snapshot against System VM volumes is not supported");
            }
        }

        AccountVO owner = _accountDao.findById(volume.getAccountId());
        Long instanceId = volume.getInstanceId();
        if (instanceId != null) {
            // It is not detached, but attached to a VM
            if (_vmDao.findById(instanceId) == null) {
                // It is not a UserVM but a SystemVM or DomR
                throw new InvalidParameterValueException("Failed to create snapshot policy, snapshots of volumes attached to System or router VM are not allowed");
            }
        }
        IntervalType intvType = DateUtil.IntervalType.getIntervalType(cmd.getIntervalType());
        if (intvType == null) {
            throw new InvalidParameterValueException("Unsupported interval type " + cmd.getIntervalType());
        }
        Type type = getSnapshotType(intvType);

        TimeZone timeZone = TimeZone.getTimeZone(cmd.getTimezone());
        String timezoneId = timeZone.getID();
        if (!timezoneId.equals(cmd.getTimezone())) {
            s_logger.warn("Using timezone: " + timezoneId + " for running this snapshot policy as an equivalent of " + cmd.getTimezone());
        }
        try {
            DateUtil.getNextRunTime(intvType, cmd.getSchedule(), timezoneId, null);
        } catch (Exception e) {
            throw new InvalidParameterValueException("Invalid schedule: " + cmd.getSchedule() + " for interval type: " + cmd.getIntervalType());
        }

        if (cmd.getMaxSnaps() <= 0) {
            throw new InvalidParameterValueException("maxSnaps should be greater than 0");
        }

        int intervalMaxSnaps = type.getMax();
        if (cmd.getMaxSnaps() > intervalMaxSnaps) {
            throw new InvalidParameterValueException("maxSnaps exceeds limit: " + intervalMaxSnaps + " for interval type: " + cmd.getIntervalType());
        }

        // Verify that max doesn't exceed domain and account snapshot limits
        long accountLimit = _resourceLimitMgr.findCorrectResourceLimitForAccount(owner, ResourceType.snapshot);
        long domainLimit = _resourceLimitMgr.findCorrectResourceLimitForDomain(null, ResourceType.snapshot);
        int max = cmd.getMaxSnaps().intValue();
        if (owner.getType() != Account.ACCOUNT_TYPE_ADMIN && ((accountLimit != -1 && max > accountLimit) || (domainLimit != -1 && max > domainLimit))) {
            throw new InvalidParameterValueException("Max number of snapshots shouldn't exceed the domain/account level snapshot limit");
        }

        SnapshotPolicyVO policy = _snapshotPolicyDao.findOneByVolumeInterval(volumeId, intvType);
        if (policy == null) {
            policy = new SnapshotPolicyVO(volumeId, cmd.getSchedule(), timezoneId, intvType, cmd.getMaxSnaps());
            policy = _snapshotPolicyDao.persist(policy);
            _snapSchedMgr.scheduleNextSnapshotJob(policy);
        } else {
            try {
                policy = _snapshotPolicyDao.acquireInLockTable(policy.getId());
                policy.setSchedule(cmd.getSchedule());
                policy.setTimezone(timezoneId);
                policy.setInterval((short) intvType.ordinal());
                policy.setMaxSnaps(cmd.getMaxSnaps());
                policy.setActive(true);
                _snapshotPolicyDao.update(policy.getId(), policy);
            } finally {
                if (policy != null) {
                    _snapshotPolicyDao.releaseFromLockTable(policy.getId());
                }
            }

        }
        return policy;
    }

    @Override
    public boolean deletePolicy(long userId, Long policyId) {
        SnapshotPolicyVO snapshotPolicy = _snapshotPolicyDao.findById(policyId);
        _snapSchedMgr.removeSchedule(snapshotPolicy.getVolumeId(), snapshotPolicy.getId());
        return _snapshotPolicyDao.remove(policyId);
    }

    @Override
    public List<SnapshotPolicyVO> listPoliciesforVolume(ListSnapshotPoliciesCmd cmd) {
        Long volumeId = cmd.getVolumeId();
        VolumeVO volume = _volsDao.findById(volumeId);
        if (volume == null) {
            throw new InvalidParameterValueException("Unable to find a volume with id " + volumeId);
        }
        _accountMgr.checkAccess(UserContext.current().getCaller(), null, volume);
        return listPoliciesforVolume(cmd.getVolumeId());
    }

    @Override
    public List<SnapshotPolicyVO> listPoliciesforVolume(long volumeId) {
        return _snapshotPolicyDao.listByVolumeId(volumeId);
    }

    @Override
    public List<SnapshotPolicyVO> listPoliciesforSnapshot(long snapshotId) {
        SearchCriteria<SnapshotPolicyVO> sc = PoliciesForSnapSearch.create();
        sc.setJoinParameters("policyRef", "snapshotId", snapshotId);
        return _snapshotPolicyDao.search(sc, null);
    }

    @Override
    public List<SnapshotVO> listSnapsforPolicy(long policyId, Filter filter) {
        SearchCriteria<SnapshotVO> sc = PolicySnapshotSearch.create();
        sc.setJoinParameters("policy", "policyId", policyId);
        return _snapshotDao.search(sc, filter);
    }

    @Override
    public List<SnapshotVO> listSnapsforVolume(long volumeId) {
        return _snapshotDao.listByVolumeId(volumeId);
    }

    public List<SnapshotVO> listSnapsforVolumeType(long volumeId, Type type) {
        return _snapshotDao.listByVolumeIdType(volumeId, type);
    }

    @Override
    public void deletePoliciesForVolume(Long volumeId) {
        List<SnapshotPolicyVO> policyInstances = listPoliciesforVolume(volumeId);
        for (SnapshotPolicyVO policyInstance : policyInstances) {
            Long policyId = policyInstance.getId();
            deletePolicy(1L, policyId);
        }
        // We also want to delete the manual snapshots scheduled for this volume
        // We can only delete the schedules in the future, not the ones which are already executing.
        SnapshotScheduleVO snapshotSchedule = _snapshotScheduleDao.getCurrentSchedule(volumeId, Snapshot.MANUAL_POLICY_ID, false);
        if (snapshotSchedule != null) {
            _snapshotScheduleDao.expunge(snapshotSchedule.getId());
        }
    }

    /**
     * {@inheritDoc}
     */
    @Override
    public List<SnapshotScheduleVO> findRecurringSnapshotSchedule(ListRecurringSnapshotScheduleCmd cmd) {
        Long volumeId = cmd.getVolumeId();
        Long policyId = cmd.getSnapshotPolicyId();
        Account account = UserContext.current().getCaller();

        // Verify parameters
        VolumeVO volume = _volsDao.findById(volumeId);
        if (volume == null) {
            throw new InvalidParameterValueException("Failed to list snapshot schedule, unable to find a volume with id " + volumeId);
        }

        if (account != null) {
            long volAcctId = volume.getAccountId();
            if (_accountMgr.isAdmin(account.getType())) {
                Account userAccount = _accountDao.findById(Long.valueOf(volAcctId));
                if (!_domainDao.isChildDomain(account.getDomainId(), userAccount.getDomainId())) {
                    throw new PermissionDeniedException("Unable to list snapshot schedule for volume " + volumeId + ", permission denied.");
                }
            } else if (account.getId() != volAcctId) {
                throw new PermissionDeniedException("Unable to list snapshot schedule, account " + account.getAccountName() + " does not own volume id " + volAcctId);
            }
        }

        // List only future schedules, not past ones.
        List<SnapshotScheduleVO> snapshotSchedules = new ArrayList<SnapshotScheduleVO>();
        if (policyId == null) {
            List<SnapshotPolicyVO> policyInstances = listPoliciesforVolume(volumeId);
            for (SnapshotPolicyVO policyInstance : policyInstances) {
                SnapshotScheduleVO snapshotSchedule = _snapshotScheduleDao.getCurrentSchedule(volumeId, policyInstance.getId(), false);
                snapshotSchedules.add(snapshotSchedule);
            }
        } else {
            snapshotSchedules.add(_snapshotScheduleDao.getCurrentSchedule(volumeId, policyId, false));
        }
        return snapshotSchedules;
    }

    @Override
    public SnapshotPolicyVO getPolicyForVolume(long volumeId) {
        return _snapshotPolicyDao.findOneByVolume(volumeId);
    }

    public Type getSnapshotType(Long policyId) {
        if (policyId.equals(Snapshot.MANUAL_POLICY_ID)) {
            return Type.MANUAL;
        } else {
            SnapshotPolicyVO spstPolicyVO = _snapshotPolicyDao.findById(policyId);
            IntervalType intvType = DateUtil.getIntervalType(spstPolicyVO.getInterval());
            return getSnapshotType(intvType);
        }
    }

    public Type getSnapshotType(IntervalType intvType) {
        if (intvType.equals(IntervalType.HOURLY)) {
            return Type.HOURLY;
        } else if (intvType.equals(IntervalType.DAILY)) {
            return Type.DAILY;
        } else if (intvType.equals(IntervalType.WEEKLY)) {
            return Type.WEEKLY;
        } else if (intvType.equals(IntervalType.MONTHLY)) {
            return Type.MONTHLY;
        }
        return null;
    }

    @Override
    public SnapshotVO allocSnapshot(Long volumeId, Long policyId) throws ResourceAllocationException {
        Account caller = UserContext.current().getCaller();
        VolumeVO volume = _volsDao.findById(volumeId);
        if (volume == null) {
            throw new InvalidParameterValueException("Creating snapshot failed due to volume:" + volumeId + " doesn't exist");
        }
        if (volume.getState() != Volume.State.Ready) {
            throw new InvalidParameterValueException("VolumeId: " + volumeId + " is not in " + Volume.State.Ready + " state but " + volume.getState() + ". Cannot take snapshot.");
        }

        if ( volume.getTemplateId() != null ) {
            VMTemplateVO  template = _templateDao.findById(volume.getTemplateId());
            if( template != null && template.getTemplateType() == Storage.TemplateType.SYSTEM ) {
                throw new InvalidParameterValueException("VolumeId: " + volumeId + " is for System VM , Creating snapshot against System VM volumes is not supported");
            }
        }
        
        UserVmVO vm = _vmDao.findById(volume.getInstanceId());
        if (vm.getHypervisorType() == HypervisorType.Ovm) {
        	throw new InvalidParameterValueException("Ovm won't support taking snapshot");
        }

        StoragePoolVO storagePoolVO = _storagePoolDao.findById(volume.getPoolId());
        if (storagePoolVO == null) {
            throw new InvalidParameterValueException("VolumeId: " + volumeId + " please attach this volume to a VM before create snapshot for it");
        }

        // Verify permissions
        _accountMgr.checkAccess(caller, null, volume);

        Account owner = _accountMgr.getAccount(volume.getAccountId());
        _resourceLimitMgr.checkResourceLimit(owner, ResourceType.snapshot);

        // Determine the name for this snapshot
        // Snapshot Name: VMInstancename + volumeName + timeString
        String timeString = DateUtil.getDateDisplayString(DateUtil.GMT_TIMEZONE, new Date(), DateUtil.YYYYMMDD_FORMAT);

        VMInstanceVO vmInstance = _vmDao.findById(volume.getInstanceId());
        String vmDisplayName = "detached";
        if (vmInstance != null) {
            vmDisplayName = vmInstance.getHostName();
        }
        String snapshotName = vmDisplayName + "_" + volume.getName() + "_" + timeString;

        // Create the Snapshot object and save it so we can return it to the
        // user
        Type snapshotType = getSnapshotType(policyId);
        HypervisorType hypervisorType = this._volsDao.getHypervisorType(volumeId);
        SnapshotVO snapshotVO = new SnapshotVO(volume.getDataCenterId(), volume.getAccountId(), volume.getDomainId(), volume.getId(), volume.getDiskOfferingId(), null, snapshotName,
                (short) snapshotType.ordinal(), snapshotType.name(), volume.getSize(), hypervisorType);
        SnapshotVO snapshot = _snapshotDao.persist(snapshotVO);

        return snapshot;
    }

    @Override
    public boolean configure(String name, Map<String, Object> params) throws ConfigurationException {
        _name = name;

        ComponentLocator locator = ComponentLocator.getCurrentLocator();

        ConfigurationDao configDao = locator.getDao(ConfigurationDao.class);
        if (configDao == null) {
            throw new ConfigurationException("Unable to get the configuration dao.");
        }
        
        String value = configDao.getValue(Config.BackupSnapshotWait.toString());
        _backupsnapshotwait = NumbersUtil.parseInt(value, Integer.parseInt(Config.BackupSnapshotWait.getDefaultValue()));

        Type.HOURLY.setMax(NumbersUtil.parseInt(configDao.getValue("snapshot.max.hourly"), HOURLYMAX));
        Type.DAILY.setMax(NumbersUtil.parseInt(configDao.getValue("snapshot.max.daily"), DAILYMAX));
        Type.WEEKLY.setMax(NumbersUtil.parseInt(configDao.getValue("snapshot.max.weekly"), WEEKLYMAX));
        Type.MONTHLY.setMax(NumbersUtil.parseInt(configDao.getValue("snapshot.max.monthly"), MONTHLYMAX));
        _deltaSnapshotMax = NumbersUtil.parseInt(configDao.getValue("snapshot.delta.max"), DELTAMAX);
        _totalRetries = NumbersUtil.parseInt(configDao.getValue("total.retries"), 4);
        _pauseInterval = 2 * NumbersUtil.parseInt(configDao.getValue("ping.interval"), 60);

        s_logger.info("Snapshot Manager is configured.");

        return true;
    }

    @Override
    public String getName() {
        return _name;
    }

    @Override
    public boolean start() {
        return true;
    }

    @Override
    public boolean stop() {
        return true;
    }

    @Override
    public boolean deleteSnapshotPolicies(DeleteSnapshotPoliciesCmd cmd) {
        Long policyId = cmd.getId();
        List<Long> policyIds = cmd.getIds();
        Long userId = getSnapshotUserId();

        if ((policyId == null) && (policyIds == null)) {
            throw new InvalidParameterValueException("No policy id (or list of ids) specified.");
        }

        if (policyIds == null) {
            policyIds = new ArrayList<Long>();
            policyIds.add(policyId);
        } else if (policyIds.size() <= 0) {
            // Not even sure how this is even possible
            throw new InvalidParameterValueException("There are no policy ids");
        }

        for (Long policy : policyIds) {
            SnapshotPolicyVO snapshotPolicyVO = _snapshotPolicyDao.findById(policy);
            if (snapshotPolicyVO == null) {
                throw new InvalidParameterValueException("Policy id given: " + policy + " does not exist");
            }
            VolumeVO volume = _volsDao.findById(snapshotPolicyVO.getVolumeId());
            if (volume == null) {
                throw new InvalidParameterValueException("Policy id given: " + policy + " does not belong to a valid volume");
            }

            _accountMgr.checkAccess(UserContext.current().getCaller(), null, volume);
        }

        boolean success = true;

        if (policyIds.contains(Snapshot.MANUAL_POLICY_ID)) {
            throw new InvalidParameterValueException("Invalid Policy id given: " + Snapshot.MANUAL_POLICY_ID);
        }

        for (Long pId : policyIds) {
            if (!deletePolicy(userId, pId)) {
                success = false;
                s_logger.warn("Failed to delete snapshot policy with Id: " + policyId);
                return success;
            }
        }

        return success;
    }

    private boolean hostSupportSnapsthot(HostVO host) {
        if (host.getHypervisorType() != HypervisorType.KVM) {
            return true;
        }
        // Determine host capabilities
        String caps = host.getCapabilities();

        if (caps != null) {
            String[] tokens = caps.split(",");
            for (String token : tokens) {
                if (token.contains("snapshot")) {
                    return true;
                }
            }
        }
        return false;
    }

}<|MERGE_RESOLUTION|>--- conflicted
+++ resolved
@@ -1079,23 +1079,12 @@
                 // This volume doesn't have any snapshots. Nothing do delete.
                 continue;
             }
-<<<<<<< HEAD
-            
             List<HostVO> ssHosts = _ssvmMgr.listSecondaryStorageHostsInOneZone(dcId);
-            for ( HostVO ssHost : ssHosts ) {           
-                DeleteSnapshotsDirCommand cmd = new DeleteSnapshotsDirCommand(primaryStoragePoolNameLabel, ssHost.getStorageUrl(), dcId, accountId, volumeId, volume.getPath());
-                Answer answer = null;
-                Long poolId = volume.getPoolId();
-                if (poolId != null) {
-                    // Retry only once for this command. There's low chance of failure because of a connection problem.
-=======
-            List<HostVO> ssHosts = _hostDao.listSecondaryStorageHosts(dcId);
             SwiftTO swift = _swiftDao.getSwiftTO(null);
             if (swift == null) {
                 for (HostVO ssHost : ssHosts) {
                     DeleteSnapshotBackupCommand cmd = new DeleteSnapshotBackupCommand(null, ssHost.getStorageUrl(), dcId, accountId, volumeId, "", true);
                     Answer answer = null;
->>>>>>> 9a668416
                     try {
                         answer = _agentMgr.sendToSSVM(dcId, cmd);
                     } catch (Exception e) {
