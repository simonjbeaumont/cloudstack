--- conflicted
+++ resolved
@@ -42,10 +42,7 @@
 import com.cloud.storage.VMTemplateStorageResourceAssoc;
 import com.cloud.storage.VMTemplateStorageResourceAssoc.Status;
 import com.cloud.storage.VMTemplateVO;
-<<<<<<< HEAD
-=======
 import com.cloud.storage.Volume;
->>>>>>> 9228088c
 import com.cloud.storage.Volume.VolumeType;
 import com.cloud.storage.dao.StoragePoolDao;
 import com.cloud.storage.dao.StoragePoolHostDao;
@@ -57,7 +54,6 @@
 import com.cloud.utils.NumbersUtil;
 import com.cloud.utils.Pair;
 import com.cloud.utils.component.AdapterBase;
-import com.cloud.utils.component.ComponentLocator;
 import com.cloud.utils.component.Inject;
 import com.cloud.vm.DiskProfile;
 import com.cloud.vm.VMInstanceVO;
@@ -84,7 +80,6 @@
     @Override
     public boolean configure(String name, Map<String, Object> params) throws ConfigurationException {
         super.configure(name, params);
-        ComponentLocator locator = ComponentLocator.getCurrentLocator();
         
         Map<String, String> configs = _configDao.getConfiguration(null, params);
         
