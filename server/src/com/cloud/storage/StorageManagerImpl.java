// Licensed to the Apache Software Foundation (ASF) under one
// or more contributor license agreements.  See the NOTICE file
// distributed with this work for additional information
// regarding copyright ownership.  The ASF licenses this file
// to you under the Apache License, Version 2.0 (the
// "License"); you may not use this file except in compliance
// with the License.  You may obtain a copy of the License at
//
//   http://www.apache.org/licenses/LICENSE-2.0
//
// Unless required by applicable law or agreed to in writing,
// software distributed under the License is distributed on an
// "AS IS" BASIS, WITHOUT WARRANTIES OR CONDITIONS OF ANY
// KIND, either express or implied.  See the License for the
// specific language governing permissions and limitations
// under the License.
package com.cloud.storage;

import java.math.BigDecimal;
import java.net.URI;
import java.net.URISyntaxException;
import java.net.UnknownHostException;
import java.sql.PreparedStatement;
import java.sql.ResultSet;
import java.util.ArrayList;
import java.util.Collection;
import java.util.Collections;
import java.util.Date;
import java.util.HashMap;
import java.util.Iterator;
import java.util.List;
import java.util.Map;
import java.util.Random;
import java.util.Set;
import java.util.concurrent.ExecutionException;
import java.util.concurrent.Executors;
import java.util.concurrent.ScheduledExecutorService;
import java.util.concurrent.TimeUnit;

import javax.ejb.Local;
import javax.inject.Inject;
import javax.naming.ConfigurationException;

<<<<<<< HEAD
import org.apache.log4j.Logger;
import org.springframework.stereotype.Component;

=======
import org.apache.cloudstack.api.command.admin.storage.AddImageStoreCmd;
import com.cloud.server.ConfigurationServer;
>>>>>>> f7b1d3d8
import org.apache.cloudstack.api.command.admin.storage.CancelPrimaryStorageMaintenanceCmd;
import org.apache.cloudstack.api.command.admin.storage.CreateCacheStoreCmd;
import org.apache.cloudstack.api.command.admin.storage.CreateStoragePoolCmd;
import org.apache.cloudstack.api.command.admin.storage.DeleteImageStoreCmd;
import org.apache.cloudstack.api.command.admin.storage.DeletePoolCmd;
import org.apache.cloudstack.api.command.admin.storage.UpdateStoragePoolCmd;
import org.apache.cloudstack.context.CallContext;
import org.apache.cloudstack.engine.subsystem.api.storage.ClusterScope;
import org.apache.cloudstack.engine.subsystem.api.storage.DataStore;
import org.apache.cloudstack.engine.subsystem.api.storage.DataStoreLifeCycle;
import org.apache.cloudstack.engine.subsystem.api.storage.DataStoreManager;
import org.apache.cloudstack.engine.subsystem.api.storage.DataStoreProvider;
import org.apache.cloudstack.engine.subsystem.api.storage.DataStoreProviderManager;
import org.apache.cloudstack.engine.subsystem.api.storage.EndPoint;
import org.apache.cloudstack.engine.subsystem.api.storage.EndPointSelector;
import org.apache.cloudstack.engine.subsystem.api.storage.HostScope;
import org.apache.cloudstack.engine.subsystem.api.storage.HypervisorHostListener;
import org.apache.cloudstack.engine.subsystem.api.storage.SnapshotInfo;
import org.apache.cloudstack.engine.subsystem.api.storage.TemplateDataFactory;
import org.apache.cloudstack.engine.subsystem.api.storage.ImageStoreProvider;
import org.apache.cloudstack.engine.subsystem.api.storage.PrimaryDataStoreInfo;
import org.apache.cloudstack.engine.subsystem.api.storage.SnapshotDataFactory;
import org.apache.cloudstack.engine.subsystem.api.storage.StoragePoolAllocator;
import org.apache.cloudstack.engine.subsystem.api.storage.TemplateInfo;
import org.apache.cloudstack.engine.subsystem.api.storage.TemplateService;
import org.apache.cloudstack.engine.subsystem.api.storage.VolumeDataFactory;
import org.apache.cloudstack.engine.subsystem.api.storage.VolumeInfo;
import org.apache.cloudstack.engine.subsystem.api.storage.VolumeService;
import org.apache.cloudstack.engine.subsystem.api.storage.VolumeService.VolumeApiResult;
import org.apache.cloudstack.engine.subsystem.api.storage.ZoneScope;
import org.apache.cloudstack.framework.async.AsyncCallFuture;
import org.apache.cloudstack.storage.command.DeleteCommand;
import org.apache.cloudstack.storage.datastore.db.ImageStoreDao;
import org.apache.cloudstack.storage.datastore.db.ImageStoreDetailsDao;
import org.apache.cloudstack.storage.datastore.db.ImageStoreVO;
import org.apache.cloudstack.storage.datastore.db.PrimaryDataStoreDao;
import org.apache.cloudstack.storage.datastore.db.SnapshotDataStoreDao;
import org.apache.cloudstack.storage.datastore.db.SnapshotDataStoreVO;
import org.apache.cloudstack.storage.datastore.db.StoragePoolVO;
<<<<<<< HEAD

import com.cloud.agent.AgentManager;
import com.cloud.agent.api.Answer;
import com.cloud.agent.api.CleanupSnapshotBackupCommand;
=======
import org.apache.cloudstack.storage.datastore.db.TemplateDataStoreDao;
import org.apache.cloudstack.storage.datastore.db.TemplateDataStoreVO;
import org.apache.cloudstack.storage.datastore.db.VolumeDataStoreDao;
import org.apache.cloudstack.storage.datastore.db.VolumeDataStoreVO;
import org.apache.log4j.Logger;
import org.springframework.stereotype.Component;

import com.cloud.agent.AgentManager;
import com.cloud.agent.api.Answer;
>>>>>>> f7b1d3d8
import com.cloud.agent.api.Command;
import com.cloud.agent.api.StoragePoolInfo;
import com.cloud.agent.manager.Commands;
import com.cloud.api.ApiDBUtils;
<<<<<<< HEAD
=======
import com.cloud.api.query.dao.TemplateJoinDao;
import com.cloud.api.query.vo.TemplateJoinVO;
>>>>>>> f7b1d3d8
import com.cloud.capacity.Capacity;
import com.cloud.capacity.CapacityManager;
import com.cloud.capacity.CapacityState;
import com.cloud.capacity.CapacityVO;
import com.cloud.capacity.dao.CapacityDao;
import com.cloud.cluster.ClusterManagerListener;
import com.cloud.cluster.ManagementServerHost;
import com.cloud.configuration.Config;
import com.cloud.configuration.ConfigurationManager;
import com.cloud.configuration.dao.ConfigurationDao;
import com.cloud.dc.ClusterVO;
import com.cloud.dc.DataCenterVO;
import com.cloud.dc.HostPodVO;
import com.cloud.dc.dao.ClusterDao;
import com.cloud.dc.dao.DataCenterDao;
import com.cloud.deploy.DataCenterDeployment;
import com.cloud.deploy.DeploymentPlanner.ExcludeList;
import com.cloud.exception.AgentUnavailableException;
import com.cloud.exception.ConnectionException;
import com.cloud.exception.DiscoveryException;
import com.cloud.exception.InsufficientCapacityException;
import com.cloud.exception.InvalidParameterValueException;
import com.cloud.exception.OperationTimedoutException;
import com.cloud.exception.PermissionDeniedException;
import com.cloud.exception.ResourceInUseException;
import com.cloud.exception.ResourceUnavailableException;
import com.cloud.exception.StorageUnavailableException;
import com.cloud.host.Host;
import com.cloud.host.HostVO;
import com.cloud.host.Status;
import com.cloud.host.dao.HostDao;
import com.cloud.hypervisor.Hypervisor.HypervisorType;
import com.cloud.hypervisor.HypervisorGuruManager;
<<<<<<< HEAD
import com.cloud.hypervisor.dao.HypervisorCapabilitiesDao;
=======
>>>>>>> f7b1d3d8
import com.cloud.org.Grouping;
import com.cloud.org.Grouping.AllocationState;
import com.cloud.resource.ResourceState;
import com.cloud.server.ConfigurationServer;
import com.cloud.server.ManagementServer;
import com.cloud.server.StatsCollector;
import com.cloud.service.dao.ServiceOfferingDao;
import com.cloud.service.ServiceOfferingVO;
import com.cloud.storage.Storage.ImageFormat;
import com.cloud.storage.Storage.StoragePoolType;
import com.cloud.storage.Volume.Type;
import com.cloud.storage.dao.SnapshotDao;
import com.cloud.storage.dao.StoragePoolHostDao;
import com.cloud.storage.dao.StoragePoolWorkDao;
import com.cloud.storage.dao.VMTemplateDao;
import com.cloud.storage.dao.VMTemplatePoolDao;
import com.cloud.storage.dao.VMTemplateZoneDao;
import com.cloud.storage.dao.VolumeDao;
import com.cloud.storage.dao.VolumeHostDao;
<<<<<<< HEAD
import com.cloud.storage.listener.StoragePoolMonitor;
import com.cloud.storage.listener.VolumeStateListener;
import com.cloud.storage.s3.S3Manager;
import com.cloud.storage.secondary.SecondaryStorageVmManager;
import com.cloud.storage.snapshot.SnapshotManager;
import com.cloud.tags.dao.ResourceTagDao;
=======
import com.cloud.storage.DiskOfferingVO;
import com.cloud.storage.download.DownloadMonitor;
import com.cloud.storage.listener.StoragePoolMonitor;
import com.cloud.storage.listener.VolumeStateListener;
>>>>>>> f7b1d3d8
import com.cloud.template.TemplateManager;
import com.cloud.user.Account;
import com.cloud.user.AccountManager;
import com.cloud.user.User;
<<<<<<< HEAD
import com.cloud.user.dao.AccountDao;
=======
import com.cloud.user.UserContext;
>>>>>>> f7b1d3d8
import com.cloud.user.dao.UserDao;
import com.cloud.utils.NumbersUtil;
import com.cloud.utils.Pair;
import com.cloud.utils.StringUtils;
import com.cloud.utils.UriUtils;
import com.cloud.utils.component.ComponentContext;
import com.cloud.utils.component.ManagerBase;
import com.cloud.utils.concurrency.NamedThreadFactory;
import com.cloud.utils.db.DB;
import com.cloud.utils.db.GenericSearchBuilder;
import com.cloud.utils.db.GlobalLock;
import com.cloud.utils.db.JoinBuilder;
import com.cloud.utils.db.JoinBuilder.JoinType;
import com.cloud.utils.db.SearchBuilder;
import com.cloud.utils.db.SearchCriteria;
import com.cloud.utils.db.SearchCriteria.Op;
import com.cloud.utils.db.Transaction;
import com.cloud.utils.exception.CloudRuntimeException;
import com.cloud.vm.DiskProfile;
import com.cloud.vm.VMInstanceVO;
import com.cloud.vm.VirtualMachine.State;
import com.cloud.vm.VirtualMachineProfile;
import com.cloud.vm.VirtualMachineProfileImpl;
<<<<<<< HEAD
import com.cloud.vm.dao.ConsoleProxyDao;
import com.cloud.vm.dao.UserVmDao;
=======
>>>>>>> f7b1d3d8
import com.cloud.vm.dao.VMInstanceDao;

@Component
@Local(value = { StorageManager.class, StorageService.class })
public class StorageManagerImpl extends ManagerBase implements StorageManager, ClusterManagerListener {
    private static final Logger s_logger = Logger.getLogger(StorageManagerImpl.class);

    protected String _name;
    @Inject
    protected AgentManager _agentMgr;
    @Inject
    protected TemplateManager _tmpltMgr;
    @Inject
    protected AccountManager _accountMgr;
    @Inject
    protected ConfigurationManager _configMgr;
    @Inject
    protected VolumeDao _volsDao;
    @Inject
    protected HostDao _hostDao;
    @Inject
    protected SnapshotDao _snapshotDao;
    @Inject
    protected StoragePoolHostDao _storagePoolHostDao;
    @Inject
    protected VMTemplatePoolDao _vmTemplatePoolDao = null;
    @Inject
    protected VMTemplateZoneDao _vmTemplateZoneDao;
    @Inject
    protected VMTemplateDao _vmTemplateDao = null;
    @Inject
    protected VMInstanceDao _vmInstanceDao;
    @Inject
    protected PrimaryDataStoreDao _storagePoolDao = null;
    @Inject
    protected ImageStoreDao _imageStoreDao = null;
    @Inject
    protected ImageStoreDetailsDao _imageStoreDetailsDao = null;
    @Inject
    protected SnapshotDataStoreDao _snapshotStoreDao = null;
    @Inject
    protected TemplateDataStoreDao _templateStoreDao = null;
    @Inject
    protected TemplateJoinDao _templateViewDao = null;
    @Inject
    protected VolumeDataStoreDao _volumeStoreDao = null;
    @Inject
    protected CapacityDao _capacityDao;
    @Inject
    protected CapacityManager _capacityMgr;
    @Inject
    protected DataCenterDao _dcDao = null;
    @Inject
    protected VMTemplateDao _templateDao;
    @Inject
    protected UserDao _userDao;
    @Inject
    protected ClusterDao _clusterDao;
    @Inject
    protected StoragePoolWorkDao _storagePoolWorkDao;
    @Inject
    protected HypervisorGuruManager _hvGuruMgr;
    @Inject
    protected VolumeDao _volumeDao;
    @Inject
    ConfigurationDao _configDao;
    @Inject
    ManagementServer _msServer;
    @Inject
    DataStoreManager dataStoreMgr;
    @Inject
    DataStoreProviderManager dataStoreProviderMgr;
    @Inject
    VolumeService volService;
    @Inject
    VolumeDataFactory volFactory;
    @Inject
    TemplateDataFactory tmplFactory;
    @Inject
    SnapshotDataFactory snapshotFactory;
    @Inject
    ConfigurationServer _configServer;
    @Inject
    DataStoreManager _dataStoreMgr;
    @Inject
    DataStoreProviderManager _dataStoreProviderMgr;
    @Inject
    private TemplateService _imageSrv;
    @Inject
    EndPointSelector _epSelector;

    protected List<StoragePoolAllocator> _storagePoolAllocators;

    public List<StoragePoolAllocator> getStoragePoolAllocators() {
        return _storagePoolAllocators;
    }

    public void setStoragePoolAllocators(List<StoragePoolAllocator> _storagePoolAllocators) {
        this._storagePoolAllocators = _storagePoolAllocators;
    }

    protected List<StoragePoolDiscoverer> _discoverers;

    public List<StoragePoolDiscoverer> getDiscoverers() {
        return _discoverers;
    }

    public void setDiscoverers(List<StoragePoolDiscoverer> _discoverers) {
        this._discoverers = _discoverers;
    }

    protected SearchBuilder<VMTemplateHostVO> HostTemplateStatesSearch;
    protected GenericSearchBuilder<StoragePoolHostVO, Long> UpHostsInPoolSearch;
    protected SearchBuilder<VMInstanceVO> StoragePoolSearch;
    protected SearchBuilder<StoragePoolVO> LocalStorageSearch;

    ScheduledExecutorService _executor = null;
    boolean _storageCleanupEnabled;
    boolean _templateCleanupEnabled = true;
    int _storageCleanupInterval;
    private int _createVolumeFromSnapshotWait;
    private int _copyvolumewait;
    int _storagePoolAcquisitionWaitSeconds = 1800; // 30 minutes
    protected int _retry = 2;
    protected int _pingInterval = 60; // seconds
    protected int _hostRetry;
    // protected BigDecimal _overProvisioningFactor = new BigDecimal(1);
    private long _maxVolumeSizeInGb;
    private long _serverId;

    private int _customDiskOfferingMinSize = 1;
    private int _customDiskOfferingMaxSize = 1024;
    private final Map<String, HypervisorHostListener> hostListeners = new HashMap<String, HypervisorHostListener>();

    private boolean _recreateSystemVmEnabled;

    public boolean share(VMInstanceVO vm, List<VolumeVO> vols, HostVO host, boolean cancelPreviousShare) throws StorageUnavailableException {

        // if pool is in maintenance and it is the ONLY pool available; reject
        List<VolumeVO> rootVolForGivenVm = _volsDao.findByInstanceAndType(vm.getId(), Type.ROOT);
        if (rootVolForGivenVm != null && rootVolForGivenVm.size() > 0) {
            boolean isPoolAvailable = isPoolAvailable(rootVolForGivenVm.get(0).getPoolId());
            if (!isPoolAvailable) {
                throw new StorageUnavailableException("Can not share " + vm, rootVolForGivenVm.get(0).getPoolId());
            }
        }

        // this check is done for maintenance mode for primary storage
        // if any one of the volume is unusable, we return false
        // if we return false, the allocator will try to switch to another PS if
        // available
        for (VolumeVO vol : vols) {
            if (vol.getRemoved() != null) {
                s_logger.warn("Volume id:" + vol.getId() + " is removed, cannot share on this instance");
                // not ok to share
                return false;
            }
        }

        // ok to share
        return true;
    }

    private boolean isPoolAvailable(Long poolId) {
        // get list of all pools
        List<StoragePoolVO> pools = _storagePoolDao.listAll();

        // if no pools or 1 pool which is in maintenance
        if (pools == null || pools.size() == 0 || (pools.size() == 1 && pools.get(0).getStatus().equals(StoragePoolStatus.Maintenance))) {
            return false;
        } else {
            return true;
        }
    }

    @Override
    public List<StoragePoolVO> ListByDataCenterHypervisor(long datacenterId, HypervisorType type) {
        List<StoragePoolVO> pools = _storagePoolDao.listByDataCenterId(datacenterId);
        List<StoragePoolVO> retPools = new ArrayList<StoragePoolVO>();
        for (StoragePoolVO pool : pools) {
            if (pool.getStatus() != StoragePoolStatus.Up) {
                continue;
            }
            if (pool.getScope() == ScopeType.ZONE) {
                if (pool.getHypervisor() != null && pool.getHypervisor() == type) {
                    retPools.add(pool);
                }
            } else {
                ClusterVO cluster = _clusterDao.findById(pool.getClusterId());
                if (type == cluster.getHypervisorType()) {
                    retPools.add(pool);
                }
            }
        }
        Collections.shuffle(retPools);
        return retPools;
    }

    @Override
    public boolean isLocalStorageActiveOnHost(Long hostId) {
        List<StoragePoolHostVO> storagePoolHostRefs = _storagePoolHostDao.listByHostId(hostId);
        for (StoragePoolHostVO storagePoolHostRef : storagePoolHostRefs) {
            StoragePoolVO PrimaryDataStoreVO = _storagePoolDao.findById(storagePoolHostRef.getPoolId());
            if (PrimaryDataStoreVO.getPoolType() == StoragePoolType.LVM || PrimaryDataStoreVO.getPoolType() == StoragePoolType.EXT) {
                SearchBuilder<VolumeVO> volumeSB = _volsDao.createSearchBuilder();
                volumeSB.and("poolId", volumeSB.entity().getPoolId(), SearchCriteria.Op.EQ);
                volumeSB.and("removed", volumeSB.entity().getRemoved(), SearchCriteria.Op.NULL);
                volumeSB.and("state", volumeSB.entity().getState(), SearchCriteria.Op.NIN);

                SearchBuilder<VMInstanceVO> activeVmSB = _vmInstanceDao.createSearchBuilder();
                activeVmSB.and("state", activeVmSB.entity().getState(), SearchCriteria.Op.IN);
                volumeSB.join("activeVmSB", activeVmSB, volumeSB.entity().getInstanceId(), activeVmSB.entity().getId(), JoinBuilder.JoinType.INNER);

                SearchCriteria<VolumeVO> volumeSC = volumeSB.create();
                volumeSC.setParameters("poolId", PrimaryDataStoreVO.getId());
                volumeSC.setParameters("state", Volume.State.Expunging, Volume.State.Destroy);
                volumeSC.setJoinParameters("activeVmSB", "state", State.Starting, State.Running, State.Stopping, State.Migrating);

                List<VolumeVO> volumes = _volsDao.search(volumeSC, null);
                if (volumes.size() > 0) {
                    return true;
                }
            }
        }

        return false;
    }

    @Override
    public StoragePool findStoragePool(DiskProfile dskCh, final DataCenterVO dc, HostPodVO pod, Long clusterId, Long hostId, VMInstanceVO vm,
            final Set<StoragePool> avoid) {

<<<<<<< HEAD
        VirtualMachineProfile profile = new VirtualMachineProfileImpl(vm);
        for (StoragePoolAllocator allocator : _storagePoolAllocators) {
        	
        	ExcludeList avoidList = new ExcludeList();
        	for(StoragePool pool : avoid){
        		avoidList.addPool(pool.getId());
        	}
        	DataCenterDeployment plan = new DataCenterDeployment(dc.getId(), pod.getId(), clusterId, hostId, null, null);
        	
        	final List<StoragePool> poolList = allocator.allocateToPool(dskCh, profile, plan, avoidList, 1);
        	if (poolList != null && !poolList.isEmpty()) {
        		return (StoragePool)dataStoreMgr.getDataStore(poolList.get(0).getId(), DataStoreRole.Primary);
        	}
=======
        VirtualMachineProfile<VMInstanceVO> profile = new VirtualMachineProfileImpl<VMInstanceVO>(vm);
        for (StoragePoolAllocator allocator : _storagePoolAllocators) {

            ExcludeList avoidList = new ExcludeList();
            for (StoragePool pool : avoid) {
                avoidList.addPool(pool.getId());
            }
            DataCenterDeployment plan = new DataCenterDeployment(dc.getId(), pod.getId(), clusterId, hostId, null, null);

            final List<StoragePool> poolList = allocator.allocateToPool(dskCh, profile, plan, avoidList, 1);
            if (poolList != null && !poolList.isEmpty()) {
                return (StoragePool) this.dataStoreMgr.getDataStore(poolList.get(0).getId(), DataStoreRole.Primary);
            }
>>>>>>> f7b1d3d8
        }
        return null;
    }

    @Override
    public Answer[] sendToPool(StoragePool pool, Commands cmds) throws StorageUnavailableException {
        return sendToPool(pool, null, null, cmds).second();
    }

    @Override
    public Answer sendToPool(StoragePool pool, long[] hostIdsToTryFirst, Command cmd) throws StorageUnavailableException {
        Answer[] answers = sendToPool(pool, hostIdsToTryFirst, null, new Commands(cmd)).second();
        if (answers == null) {
            return null;
        }
        return answers[0];
    }

    @Override
    public Answer sendToPool(StoragePool pool, Command cmd) throws StorageUnavailableException {
        Answer[] answers = sendToPool(pool, new Commands(cmd));
        if (answers == null) {
            return null;
        }
        return answers[0];
    }

    public Long chooseHostForStoragePool(StoragePoolVO poolVO, List<Long> avoidHosts, boolean sendToVmResidesOn, Long vmId) {
        if (sendToVmResidesOn) {
            if (vmId != null) {
                VMInstanceVO vmInstance = _vmInstanceDao.findById(vmId);
                if (vmInstance != null) {
                    Long hostId = vmInstance.getHostId();
                    if (hostId != null && !avoidHosts.contains(vmInstance.getHostId())) {
                        return hostId;
                    }
                }
            }
            /*
             * Can't find the vm where host resides on(vm is destroyed? or
             * volume is detached from vm), randomly choose a host to send the
             * cmd
             */
        }
        List<StoragePoolHostVO> poolHosts = _storagePoolHostDao.listByHostStatus(poolVO.getId(), Status.Up);
        Collections.shuffle(poolHosts);
        if (poolHosts != null && poolHosts.size() > 0) {
            for (StoragePoolHostVO sphvo : poolHosts) {
                if (!avoidHosts.contains(sphvo.getHostId())) {
                    return sphvo.getHostId();
                }
            }
        }
        return null;
    }

    @Override
    public boolean configure(String name, Map<String, Object> params) throws ConfigurationException {

        Map<String, String> configs = _configDao.getConfiguration("management-server", params);

        _retry = NumbersUtil.parseInt(configs.get(Config.StartRetry.key()), 10);
        _pingInterval = NumbersUtil.parseInt(configs.get("ping.interval"), 60);
        _hostRetry = NumbersUtil.parseInt(configs.get("host.retry"), 2);
        _storagePoolAcquisitionWaitSeconds = NumbersUtil.parseInt(configs.get("pool.acquisition.wait.seconds"), 1800);
        s_logger.info("pool.acquisition.wait.seconds is configured as " + _storagePoolAcquisitionWaitSeconds + " seconds");

        _agentMgr.registerForHostEvents(new StoragePoolMonitor(this, _storagePoolDao), true, false, true);

        String storageCleanupEnabled = configs.get("storage.cleanup.enabled");
        _storageCleanupEnabled = (storageCleanupEnabled == null) ? true : Boolean.parseBoolean(storageCleanupEnabled);

        String value = _configDao.getValue(Config.CreateVolumeFromSnapshotWait.toString());
        _createVolumeFromSnapshotWait = NumbersUtil.parseInt(value, Integer.parseInt(Config.CreateVolumeFromSnapshotWait.getDefaultValue()));

        value = _configDao.getValue(Config.CopyVolumeWait.toString());
        _copyvolumewait = NumbersUtil.parseInt(value, Integer.parseInt(Config.CopyVolumeWait.getDefaultValue()));

        value = _configDao.getValue(Config.RecreateSystemVmEnabled.key());
        _recreateSystemVmEnabled = Boolean.parseBoolean(value);

        value = _configDao.getValue(Config.StorageTemplateCleanupEnabled.key());
        _templateCleanupEnabled = (value == null ? true : Boolean.parseBoolean(value));

        String time = configs.get("storage.cleanup.interval");
        _storageCleanupInterval = NumbersUtil.parseInt(time, 86400);

        s_logger.info("Storage cleanup enabled: " + _storageCleanupEnabled + ", interval: " + _storageCleanupInterval
                + ", template cleanup enabled: " + _templateCleanupEnabled);

        String workers = configs.get("expunge.workers");
        int wrks = NumbersUtil.parseInt(workers, 10);
        _executor = Executors.newScheduledThreadPool(wrks, new NamedThreadFactory("StorageManager-Scavenger"));

        _agentMgr.registerForHostEvents(ComponentContext.inject(LocalStoragePoolListener.class), true, false, false);

        String maxVolumeSizeInGbString = _configDao.getValue("storage.max.volume.size");
        _maxVolumeSizeInGb = NumbersUtil.parseLong(maxVolumeSizeInGbString, 2000);

        String _customDiskOfferingMinSizeStr = _configDao.getValue(Config.CustomDiskOfferingMinSize.toString());
        _customDiskOfferingMinSize = NumbersUtil.parseInt(_customDiskOfferingMinSizeStr,
                Integer.parseInt(Config.CustomDiskOfferingMinSize.getDefaultValue()));

        String _customDiskOfferingMaxSizeStr = _configDao.getValue(Config.CustomDiskOfferingMaxSize.toString());
        _customDiskOfferingMaxSize = NumbersUtil.parseInt(_customDiskOfferingMaxSizeStr,
                Integer.parseInt(Config.CustomDiskOfferingMaxSize.getDefaultValue()));

        _serverId = _msServer.getId();

        UpHostsInPoolSearch = _storagePoolHostDao.createSearchBuilder(Long.class);
        UpHostsInPoolSearch.selectField(UpHostsInPoolSearch.entity().getHostId());
        SearchBuilder<HostVO> hostSearch = _hostDao.createSearchBuilder();
        hostSearch.and("status", hostSearch.entity().getStatus(), Op.EQ);
        hostSearch.and("resourceState", hostSearch.entity().getResourceState(), Op.EQ);
        UpHostsInPoolSearch.join("hosts", hostSearch, hostSearch.entity().getId(), UpHostsInPoolSearch.entity().getHostId(), JoinType.INNER);
        UpHostsInPoolSearch.and("pool", UpHostsInPoolSearch.entity().getPoolId(), Op.EQ);
        UpHostsInPoolSearch.done();

        StoragePoolSearch = _vmInstanceDao.createSearchBuilder();

        SearchBuilder<VolumeVO> volumeSearch = _volumeDao.createSearchBuilder();
        volumeSearch.and("volumeType", volumeSearch.entity().getVolumeType(), SearchCriteria.Op.EQ);
        volumeSearch.and("poolId", volumeSearch.entity().getPoolId(), SearchCriteria.Op.EQ);
        volumeSearch.and("state", volumeSearch.entity().getState(), SearchCriteria.Op.EQ);
        StoragePoolSearch.join("vmVolume", volumeSearch, volumeSearch.entity().getInstanceId(), StoragePoolSearch.entity().getId(),
                JoinBuilder.JoinType.INNER);
        StoragePoolSearch.done();

        LocalStorageSearch = _storagePoolDao.createSearchBuilder();
        SearchBuilder<StoragePoolHostVO> storageHostSearch = _storagePoolHostDao.createSearchBuilder();
        storageHostSearch.and("hostId", storageHostSearch.entity().getHostId(), SearchCriteria.Op.EQ);
        LocalStorageSearch.join("poolHost", storageHostSearch, storageHostSearch.entity().getPoolId(), LocalStorageSearch.entity().getId(),
                JoinBuilder.JoinType.INNER);
        LocalStorageSearch.and("type", LocalStorageSearch.entity().getPoolType(), SearchCriteria.Op.IN);
        LocalStorageSearch.done();

        Volume.State.getStateMachine().registerListener(new VolumeStateListener());

        return true;
    }

<<<<<<< HEAD
    
    @Override
    public String getStoragePoolTags(long poolId) {
        return StringUtils.listToCsvTags(_storagePoolDao.searchForStoragePoolDetails(poolId, "true"));
=======
    @Override
    public String getStoragePoolTags(long poolId) {
        return _configMgr.listToCsvTags(_storagePoolDao.searchForStoragePoolDetails(poolId, "true"));
>>>>>>> f7b1d3d8
    }

    @Override
    public boolean start() {
        if (_storageCleanupEnabled) {
            Random generator = new Random();
            int initialDelay = generator.nextInt(_storageCleanupInterval);
            _executor.scheduleWithFixedDelay(new StorageGarbageCollector(), initialDelay, _storageCleanupInterval, TimeUnit.SECONDS);
        } else {
            s_logger.debug("Storage cleanup is not enabled, so the storage cleanup thread is not being scheduled.");
        }

        return true;
    }

    @Override
    public boolean stop() {
        if (_storageCleanupEnabled) {
            _executor.shutdown();
        }

        return true;
    }
    
    @DB
    @Override
    public DataStore createLocalStorage(Host host, StoragePoolInfo pInfo) throws ConnectionException {

        DataCenterVO dc = _dcDao.findById(host.getDataCenterId());
        if (dc == null || !dc.isLocalStorageEnabled()) {
            return null;
        }
        DataStore store = null;
        try {
            StoragePoolVO pool = _storagePoolDao.findPoolByHostPath(host.getDataCenterId(), host.getPodId(), pInfo.getHost(), pInfo.getHostPath(),
                    pInfo.getUuid());
            if (pool == null && host.getHypervisorType() == HypervisorType.VMware) {
                // perform run-time upgrade. In versions prior to 2.2.12, there
                // is a bug that we don't save local datastore info (host path
                // is empty), this will cause us
                // not able to distinguish multiple local datastores that may be
                // available on the host, to support smooth migration, we
                // need to perform runtime upgrade here
                if (pInfo.getHostPath().length() > 0) {
                    pool = _storagePoolDao.findPoolByHostPath(host.getDataCenterId(), host.getPodId(), pInfo.getHost(), "", pInfo.getUuid());
                }
            }
            DataStoreProvider provider = dataStoreProviderMgr.getDefaultPrimaryDataStoreProvider();
            DataStoreLifeCycle lifeCycle = provider.getDataStoreLifeCycle();
            if (pool == null) {
                Map<String, Object> params = new HashMap<String, Object>();
                String name = (host.getName() + " Local Storage");
                params.put("zoneId", host.getDataCenterId());
                params.put("clusterId", host.getClusterId());
                params.put("podId", host.getPodId());
                params.put("url", pInfo.getPoolType().toString() + "://" + pInfo.getHost() + "/" + pInfo.getHostPath());
                params.put("name", name);
                params.put("localStorage", true);
                params.put("details", pInfo.getDetails());
                params.put("uuid", pInfo.getUuid());
                params.put("providerName", provider.getName());
                
                store = lifeCycle.initialize(params);
            } else {
<<<<<<< HEAD
                store = dataStoreMgr.getDataStore(pool.getId(),
                        DataStoreRole.Primary);
            }
            
            HostScope scope = new HostScope(host.getId());
=======
                store = (DataStore) dataStoreMgr.getDataStore(pool.getId(), DataStoreRole.Primary);
            }

            HostScope scope = new HostScope(host.getId(), host.getDataCenterId());
>>>>>>> f7b1d3d8
            lifeCycle.attachHost(store, scope, pInfo);
        } catch (Exception e) {
            s_logger.warn("Unable to setup the local storage pool for " + host, e);
            throw new ConnectionException(true, "Unable to setup the local storage pool for " + host, e);
        }

<<<<<<< HEAD
        return dataStoreMgr.getDataStore(store.getId(),
                DataStoreRole.Primary);
=======
        return (DataStore) dataStoreMgr.getDataStore(store.getId(), DataStoreRole.Primary);
>>>>>>> f7b1d3d8
    }

    @Override
    @SuppressWarnings("rawtypes")
    public PrimaryDataStoreInfo createPool(CreateStoragePoolCmd cmd) throws ResourceInUseException, IllegalArgumentException, UnknownHostException,
            ResourceUnavailableException {
        String providerName = cmd.getStorageProviderName();
        DataStoreProvider storeProvider = dataStoreProviderMgr.getDataStoreProvider(providerName);

        if (storeProvider == null) {
            storeProvider = dataStoreProviderMgr.getDefaultPrimaryDataStoreProvider();
            if (storeProvider == null) {
                throw new InvalidParameterValueException("can't find storage provider: " + providerName);
            }
        }

        Long clusterId = cmd.getClusterId();
        Long podId = cmd.getPodId();
        Long zoneId = cmd.getZoneId();

        ScopeType scopeType = ScopeType.CLUSTER;
        String scope = cmd.getScope();
        if (scope != null) {
            try {
                scopeType = Enum.valueOf(ScopeType.class, scope.toUpperCase());
            } catch (Exception e) {
                throw new InvalidParameterValueException("invalid scope" + scope);
            }
        }

        if (scopeType == ScopeType.CLUSTER && clusterId == null) {
            throw new InvalidParameterValueException("cluster id can't be null, if scope is cluster");
        } else if (scopeType == ScopeType.ZONE && zoneId == null) {
            throw new InvalidParameterValueException("zone id can't be null, if scope is zone");
        }

        HypervisorType hypervisorType = HypervisorType.KVM;
        if (scopeType == ScopeType.ZONE) {
            // ignore passed clusterId and podId
            clusterId = null;
            podId = null;
            String hypervisor = cmd.getHypervisor();
            if (hypervisor != null) {
                try {
                    hypervisorType = HypervisorType.getType(hypervisor);
                } catch (Exception e) {
                    throw new InvalidParameterValueException("invalid hypervisor type" + hypervisor);
                }
            } else {
                throw new InvalidParameterValueException(
                        "Missing parameter hypervisor. Hypervisor type is required to create zone wide primary storage.");
            }
            if (hypervisorType != HypervisorType.KVM && hypervisorType != HypervisorType.VMware) {
                throw new InvalidParameterValueException(
                        "zone wide storage pool is not suported for hypervisor type " + hypervisor);
            }
        }

        Map ds = cmd.getDetails();
        Map<String, String> details = new HashMap<String, String>();
        if (ds != null) {
            Collection detailsCollection = ds.values();
            Iterator it = detailsCollection.iterator();
            while (it.hasNext()) {
                HashMap d = (HashMap) it.next();
                Iterator it2 = d.entrySet().iterator();
                while (it2.hasNext()) {
                    Map.Entry entry = (Map.Entry) it2.next();
                    details.put((String) entry.getKey(), (String) entry.getValue());
                }
            }
        }

        DataCenterVO zone = _dcDao.findById(cmd.getZoneId());
        if (zone == null) {
            throw new InvalidParameterValueException("unable to find zone by id " + zoneId);
        }
        // Check if zone is disabled
<<<<<<< HEAD
        Account account = CallContext.current().getCallingAccount();
        if (Grouping.AllocationState.Disabled == zone.getAllocationState()
                && !_accountMgr.isRootAdmin(account.getType())) {
            throw new PermissionDeniedException(
                    "Cannot perform this operation, Zone is currently disabled: "
                            + zoneId);
=======
        Account account = UserContext.current().getCaller();
        if (Grouping.AllocationState.Disabled == zone.getAllocationState() && !_accountMgr.isRootAdmin(account.getType())) {
            throw new PermissionDeniedException("Cannot perform this operation, Zone is currently disabled: " + zoneId);
>>>>>>> f7b1d3d8
        }

        Map<String, Object> params = new HashMap<String, Object>();
        params.put("zoneId", zone.getId());
        params.put("clusterId", clusterId);
        params.put("podId", podId);
        params.put("url", cmd.getUrl());
        params.put("tags", cmd.getTags());
        params.put("name", cmd.getStoragePoolName());
        params.put("details", details);
        params.put("providerName", storeProvider.getName());

        DataStoreLifeCycle lifeCycle = storeProvider.getDataStoreLifeCycle();
        DataStore store = null;
        try {
            store = lifeCycle.initialize(params);

            if (scopeType == ScopeType.CLUSTER) {
                ClusterScope clusterScope = new ClusterScope(clusterId, podId, zoneId);
                lifeCycle.attachCluster(store, clusterScope);
            } else if (scopeType == ScopeType.ZONE) {
                ZoneScope zoneScope = new ZoneScope(zoneId);
                lifeCycle.attachZone(store, zoneScope, hypervisorType);
            }
        } catch (Exception e) {
            s_logger.debug("Failed to add data store", e);
            throw new CloudRuntimeException("Failed to add data store", e);
        }

        return (PrimaryDataStoreInfo) dataStoreMgr.getDataStore(store.getId(), DataStoreRole.Primary);
    }

    @Override
    public PrimaryDataStoreInfo updateStoragePool(UpdateStoragePoolCmd cmd) throws IllegalArgumentException {
        // Input validation
        Long id = cmd.getId();
        List<String> tags = cmd.getTags();

        StoragePoolVO pool = _storagePoolDao.findById(id);
        if (pool == null) {
            throw new IllegalArgumentException("Unable to find storage pool with ID: " + id);
        }

        if (tags != null) {
            Map<String, String> details = new HashMap<String, String>();
            for (String tag : tags) {
                tag = tag.trim();
                if (tag.length() > 0 && !details.containsKey(tag)) {
                    details.put(tag, "true");
                }
            }

            _storagePoolDao.updateDetails(id, details);
        }

        return (PrimaryDataStoreInfo) dataStoreMgr.getDataStore(pool.getId(), DataStoreRole.Primary);
    }

    @Override
    @DB
    public boolean deletePool(DeletePoolCmd cmd) {
        Long id = cmd.getId();
        boolean forced = cmd.isForced();

        StoragePoolVO sPool = _storagePoolDao.findById(id);
        if (sPool == null) {
            s_logger.warn("Unable to find pool:" + id);
            throw new InvalidParameterValueException("Unable to find pool by id " + id);
        }
        if (sPool.getStatus() != StoragePoolStatus.Maintenance) {
            s_logger.warn("Unable to delete storage id: " + id + " due to it is not in Maintenance state");
            throw new InvalidParameterValueException("Unable to delete storage due to it is not in Maintenance state, id: " + id);
        }
        if (sPool.isLocal()) {
            s_logger.warn("Unable to delete local storage id:" + id);
            throw new InvalidParameterValueException("Unable to delete local storage id: " + id);
        }

        Pair<Long, Long> vlms = _volsDao.getCountAndTotalByPool(id);
        if (forced) {
            if (vlms.first() > 0) {
                Pair<Long, Long> nonDstrdVlms = _volsDao.getNonDestroyedCountAndTotalByPool(id);
                if (nonDstrdVlms.first() > 0) {
                    throw new CloudRuntimeException("Cannot delete pool " + sPool.getName() + " as there are associated "
                            + "non-destroyed vols for this pool");
                }
                // force expunge non-destroyed volumes
                List<VolumeVO> vols = _volsDao.listVolumesToBeDestroyed();
                for (VolumeVO vol : vols) {
                    AsyncCallFuture<VolumeApiResult> future = volService.expungeVolumeAsync(volFactory.getVolume(vol.getId()));
                    try {
                        future.get();
                    } catch (InterruptedException e) {
                        s_logger.debug("expunge volume failed" + vol.getId(), e);
                    } catch (ExecutionException e) {
                        s_logger.debug("expunge volume failed" + vol.getId(), e);
                    }
                }
            }
        } else {
            // Check if the pool has associated volumes in the volumes table
            // If it does , then you cannot delete the pool
            if (vlms.first() > 0) {
                throw new CloudRuntimeException("Cannot delete pool " + sPool.getName() + " as there are associated vols" + " for this pool");
            }
        }

        // First get the host_id from storage_pool_host_ref for given pool id
        StoragePoolVO lock = _storagePoolDao.acquireInLockTable(sPool.getId());

        if (lock == null) {
            if (s_logger.isDebugEnabled()) {
                s_logger.debug("Failed to acquire lock when deleting PrimaryDataStoreVO with ID: " + sPool.getId());
            }
            return false;
        }

        _storagePoolDao.releaseFromLockTable(lock.getId());
        s_logger.trace("Released lock for storage pool " + id);

        DataStoreProvider storeProvider = dataStoreProviderMgr.getDataStoreProvider(sPool.getStorageProviderName());
        DataStoreLifeCycle lifeCycle = storeProvider.getDataStoreLifeCycle();
        DataStore store = dataStoreMgr.getDataStore(sPool.getId(), DataStoreRole.Primary);
        return lifeCycle.deleteDataStore(store);
    }

    @Override
<<<<<<< HEAD
    public void connectHostToSharedPool(long hostId, long poolId)
            throws StorageUnavailableException {
        StoragePool pool = (StoragePool)dataStoreMgr.getDataStore(poolId, DataStoreRole.Primary);
=======
    public void connectHostToSharedPool(long hostId, long poolId) throws StorageUnavailableException {
        StoragePool pool = (StoragePool) this.dataStoreMgr.getDataStore(poolId, DataStoreRole.Primary);
>>>>>>> f7b1d3d8
        assert (pool.isShared()) : "Now, did you actually read the name of this method?";
        s_logger.debug("Adding pool " + pool.getName() + " to  host " + hostId);

        DataStoreProvider provider = dataStoreProviderMgr.getDataStoreProvider(pool.getStorageProviderName());
        HypervisorHostListener listener = hostListeners.get(provider.getName());
        listener.hostConnect(hostId, pool.getId());
    }

    @Override
    public BigDecimal getStorageOverProvisioningFactor(Long dcId) {
        return new BigDecimal(_configServer.getConfigValue(Config.StorageOverprovisioningFactor.key(),
                Config.ConfigurationParameterScope.zone.toString(), dcId));
    }

    @Override
    public void createCapacityEntry(StoragePoolVO storagePool, short capacityType, long allocated) {
        SearchCriteria<CapacityVO> capacitySC = _capacityDao.createSearchCriteria();
        capacitySC.addAnd("hostOrPoolId", SearchCriteria.Op.EQ, storagePool.getId());
        capacitySC.addAnd("dataCenterId", SearchCriteria.Op.EQ, storagePool.getDataCenterId());
        capacitySC.addAnd("capacityType", SearchCriteria.Op.EQ, capacityType);

        List<CapacityVO> capacities = _capacityDao.search(capacitySC, null);

        long totalOverProvCapacity;
        if (storagePool.getPoolType() == StoragePoolType.NetworkFilesystem) {
            BigDecimal overProvFactor = getStorageOverProvisioningFactor(storagePool.getDataCenterId());
            totalOverProvCapacity = overProvFactor.multiply(new BigDecimal(storagePool.getCapacityBytes())).longValue();// All
                                                                                                                        // this
                                                                                                                        // for
                                                                                                                        // the
                                                                                                                        // inaccuracy
                                                                                                                        // of
                                                                                                                        // floats
                                                                                                                        // for
                                                                                                                        // big
                                                                                                                        // number
                                                                                                                        // multiplication.
        } else {
            totalOverProvCapacity = storagePool.getCapacityBytes();
        }

        if (capacities.size() == 0) {
            CapacityVO capacity = new CapacityVO(storagePool.getId(), storagePool.getDataCenterId(), storagePool.getPodId(),
                    storagePool.getClusterId(), allocated, totalOverProvCapacity, capacityType);
            AllocationState allocationState = null;
            if (storagePool.getScope() == ScopeType.ZONE) {
                DataCenterVO dc = ApiDBUtils.findZoneById(storagePool.getDataCenterId());
                allocationState = dc.getAllocationState();
            } else {
                allocationState = _configMgr.findClusterAllocationState(ApiDBUtils.findClusterById(storagePool.getClusterId()));
            }
<<<<<<< HEAD
            CapacityState capacityState = (allocationState == AllocationState.Disabled) ?
                    CapacityState.Disabled : CapacityState.Enabled;
            
=======
            CapacityState capacityState = (allocationState == AllocationState.Disabled) ? CapacityState.Disabled : CapacityState.Enabled;

>>>>>>> f7b1d3d8
            capacity.setCapacityState(capacityState);
            _capacityDao.persist(capacity);
        } else {
            CapacityVO capacity = capacities.get(0);
            boolean update = false;
            if (capacity.getTotalCapacity() != totalOverProvCapacity) {
                capacity.setTotalCapacity(totalOverProvCapacity);
                update = true;
            }
            if (allocated != 0) {
                capacity.setUsedCapacity(allocated);
                update = true;
            }
            if (update) {
                _capacityDao.update(capacity.getId(), capacity);
            }
        }
        s_logger.debug("Successfully set Capacity - " + totalOverProvCapacity + " for capacity type - " + capacityType + " , DataCenterId - "
                + storagePool.getDataCenterId() + ", HostOrPoolId - " + storagePool.getId() + ", PodId " + storagePool.getPodId());
    }

    @Override
    public List<Long> getUpHostsInPool(long poolId) {
        SearchCriteria<Long> sc = UpHostsInPoolSearch.create();
        sc.setParameters("pool", poolId);
        sc.setJoinParameters("hosts", "status", Status.Up);
        sc.setJoinParameters("hosts", "resourceState", ResourceState.Enabled);
        return _storagePoolHostDao.customSearch(sc, null);
    }

    @Override
    public Pair<Long, Answer[]> sendToPool(StoragePool pool, long[] hostIdsToTryFirst, List<Long> hostIdsToAvoid, Commands cmds)
            throws StorageUnavailableException {
        List<Long> hostIds = getUpHostsInPool(pool.getId());
        Collections.shuffle(hostIds);
        if (hostIdsToTryFirst != null) {
            for (int i = hostIdsToTryFirst.length - 1; i >= 0; i--) {
                if (hostIds.remove(hostIdsToTryFirst[i])) {
                    hostIds.add(0, hostIdsToTryFirst[i]);
                }
            }
        }

        if (hostIdsToAvoid != null) {
            hostIds.removeAll(hostIdsToAvoid);
        }
        if (hostIds == null || hostIds.isEmpty()) {
            throw new StorageUnavailableException("Unable to send command to the pool " + pool.getId()
                    + " due to there is no enabled hosts up in this cluster", pool.getId());
        }
        for (Long hostId : hostIds) {
            try {
                List<Answer> answers = new ArrayList<Answer>();
                Command[] cmdArray = cmds.toCommands();
                for (Command cmd : cmdArray) {
                    long targetHostId = _hvGuruMgr.getGuruProcessedCommandTargetHost(hostId, cmd);

                    answers.add(_agentMgr.send(targetHostId, cmd));
                }
                return new Pair<Long, Answer[]>(hostId, answers.toArray(new Answer[answers.size()]));
            } catch (AgentUnavailableException e) {
                s_logger.debug("Unable to send storage pool command to " + pool + " via " + hostId, e);
            } catch (OperationTimedoutException e) {
                s_logger.debug("Unable to send storage pool command to " + pool + " via " + hostId, e);
            }
        }

        throw new StorageUnavailableException("Unable to send command to the pool ", pool.getId());
    }

    @Override
    public Pair<Long, Answer> sendToPool(StoragePool pool, long[] hostIdsToTryFirst, List<Long> hostIdsToAvoid, Command cmd)
            throws StorageUnavailableException {
        Commands cmds = new Commands(cmd);
        Pair<Long, Answer[]> result = sendToPool(pool, hostIdsToTryFirst, hostIdsToAvoid, cmds);
        return new Pair<Long, Answer>(result.first(), result.second()[0]);
    }

    @Override
    public void cleanupStorage(boolean recurring) {
        GlobalLock scanLock = GlobalLock.getInternLock("storagemgr.cleanup");

        try {
            if (scanLock.lock(3)) {
                try {
                    // Cleanup primary storage pools
                    if (_templateCleanupEnabled) {
                        List<StoragePoolVO> storagePools = _storagePoolDao.listAll();
                        for (StoragePoolVO pool : storagePools) {
                            try {

                                List<VMTemplateStoragePoolVO> unusedTemplatesInPool = _tmpltMgr.getUnusedTemplatesInPool(pool);
                                s_logger.debug("Storage pool garbage collector found " + unusedTemplatesInPool.size()
                                        + " templates to clean up in storage pool: " + pool.getName());
                                for (VMTemplateStoragePoolVO templatePoolVO : unusedTemplatesInPool) {
                                    if (templatePoolVO.getDownloadState() != VMTemplateStorageResourceAssoc.Status.DOWNLOADED) {
                                        s_logger.debug("Storage pool garbage collector is skipping templatePoolVO with ID: " + templatePoolVO.getId()
                                                + " because it is not completely downloaded.");
                                        continue;
                                    }

                                    if (!templatePoolVO.getMarkedForGC()) {
                                        templatePoolVO.setMarkedForGC(true);
                                        _vmTemplatePoolDao.update(templatePoolVO.getId(), templatePoolVO);
                                        s_logger.debug("Storage pool garbage collector has marked templatePoolVO with ID: " + templatePoolVO.getId()
                                                + " for garbage collection.");
                                        continue;
                                    }

                                    _tmpltMgr.evictTemplateFromStoragePool(templatePoolVO);
                                }
                            } catch (Exception e) {
                                s_logger.warn("Problem cleaning up primary storage pool " + pool, e);
                            }
                        }
                    }

                    cleanupSecondaryStorage(recurring);

                    List<VolumeVO> vols = _volsDao.listVolumesToBeDestroyed();
                    for (VolumeVO vol : vols) {
                        try {

                            volService.expungeVolumeAsync(volFactory.getVolume(vol.getId()));

                        } catch (Exception e) {
                            s_logger.warn("Unable to destroy " + vol.getId(), e);
                        }
                    }

                    // remove snapshots in Error state
                    List<SnapshotVO> snapshots = _snapshotDao.listAllByStatus(Snapshot.State.Error);
                    for (SnapshotVO snapshotVO : snapshots) {
                        try {
                            _snapshotDao.expunge(snapshotVO.getId());
                        } catch (Exception e) {
                            s_logger.warn("Unable to destroy " + snapshotVO.getId(), e);
                        }
                    }

                } finally {
                    scanLock.unlock();
                }
            }
        } finally {
            scanLock.releaseRef();
        }
    }

    @DB
    List<Long> findAllVolumeIdInSnapshotTable(Long storeId) {
        String sql = "SELECT volume_id from snapshots, snapshot_store_ref WHERE snapshots.id = snapshot_store_ref.snapshot_id and store_id=? GROUP BY volume_id";
        List<Long> list = new ArrayList<Long>();
        try {
            Transaction txn = Transaction.currentTxn();
            ResultSet rs = null;
            PreparedStatement pstmt = null;
            pstmt = txn.prepareAutoCloseStatement(sql);
            pstmt.setLong(1, storeId);
            rs = pstmt.executeQuery();
            while (rs.next()) {
                list.add(rs.getLong(1));
            }
            return list;
        } catch (Exception e) {
            s_logger.debug("failed to get all volumes who has snapshots in secondary storage " + storeId + " due to " + e.getMessage());
            return null;
        }

    }

    List<String> findAllSnapshotForVolume(Long volumeId) {
        String sql = "SELECT backup_snap_id FROM snapshots WHERE volume_id=? and backup_snap_id is not NULL";
        try {
            Transaction txn = Transaction.currentTxn();
            ResultSet rs = null;
            PreparedStatement pstmt = null;
            pstmt = txn.prepareAutoCloseStatement(sql);
            pstmt.setLong(1, volumeId);
            rs = pstmt.executeQuery();
            List<String> list = new ArrayList<String>();
            while (rs.next()) {
                list.add(rs.getString(1));
            }
            return list;
        } catch (Exception e) {
            s_logger.debug("failed to get all snapshots for a volume " + volumeId + " due to " + e.getMessage());
            return null;
        }
    }

    @Override
    @DB
    public void cleanupSecondaryStorage(boolean recurring) {
        try {
            // Cleanup templates in secondary storage hosts
            List<DataStore> imageStores = this.dataStoreMgr.getImageStoresByScope(new ZoneScope(null));
            for (DataStore store : imageStores) {
                try {
                    long storeId = store.getId();
                    List<TemplateDataStoreVO> destroyedTemplateStoreVOs = this._templateStoreDao.listDestroyed(storeId);
                    s_logger.debug("Secondary storage garbage collector found " + destroyedTemplateStoreVOs.size()
                            + " templates to cleanup on secondary storage host: " + store.getName());
                    for (TemplateDataStoreVO destroyedTemplateStoreVO : destroyedTemplateStoreVOs) {
                        if (!_tmpltMgr.templateIsDeleteable(destroyedTemplateStoreVO.getTemplateId())) {
                            if (s_logger.isDebugEnabled()) {
                                s_logger.debug("Not deleting template at: " + destroyedTemplateStoreVO);
                            }
                            continue;
                        }

                        if (s_logger.isDebugEnabled()) {
                            s_logger.debug("Deleting template store: " + destroyedTemplateStoreVO);
                        }

                        VMTemplateVO destroyedTemplate = this._vmTemplateDao.findById(destroyedTemplateStoreVO.getTemplateId());
                        if (destroyedTemplate == null) {
                            s_logger.error("Cannot find template : " + destroyedTemplateStoreVO.getTemplateId() + " from template table");
                            throw new CloudRuntimeException("Template " + destroyedTemplateStoreVO.getTemplateId()
                                    + " is found in secondary storage, but not found in template table");
                        }
                        String installPath = destroyedTemplateStoreVO.getInstallPath();

                        TemplateInfo tmpl = tmplFactory.getTemplate(destroyedTemplateStoreVO.getTemplateId(), store);
                        if (installPath != null) {
                            EndPoint ep = _epSelector.select(store);
                            Command cmd = new DeleteCommand(tmpl.getTO());
                            Answer answer = ep.sendMessage(cmd);

                            if (answer == null || !answer.getResult()) {
                                s_logger.debug("Failed to delete " + destroyedTemplateStoreVO + " due to "
                                        + ((answer == null) ? "answer is null" : answer.getDetails()));
                            } else {
                                _templateStoreDao.remove(destroyedTemplateStoreVO.getId());
                                s_logger.debug("Deleted template at: " + destroyedTemplateStoreVO.getInstallPath());
                            }
                        } else {
                            _templateStoreDao.remove(destroyedTemplateStoreVO.getId());
                        }
                    }
                } catch (Exception e) {
                    s_logger.warn("problem cleaning up templates in secondary storage store " + store.getName(), e);
                }
            }

            // CleanUp snapshots on Secondary Storage.
            for (DataStore store : imageStores) {
                try {
                    List<SnapshotDataStoreVO> destroyedSnapshotStoreVOs = _snapshotStoreDao.listDestroyed(store.getId());
                    s_logger.debug("Secondary storage garbage collector found " + destroyedSnapshotStoreVOs.size()
                            + " snapshots to cleanup on secondary storage host: " + store.getName());
                    for (SnapshotDataStoreVO destroyedSnapshotStoreVO : destroyedSnapshotStoreVOs) {
                        // check if this snapshot has child
                        SnapshotInfo snap = snapshotFactory.getSnapshot(destroyedSnapshotStoreVO.getSnapshotId(), store);
                        if ( snap.getChild() != null ){
                            s_logger.debug("Skip snapshot on store: " + destroyedSnapshotStoreVO + " , because it has child");
                            continue;
                        }

                        if (s_logger.isDebugEnabled()) {
                            s_logger.debug("Deleting snapshot on store: " + destroyedSnapshotStoreVO);
                        }

                        String installPath = destroyedSnapshotStoreVO.getInstallPath();

                        if (installPath != null) {
                            EndPoint ep = _epSelector.select(store);
                            DeleteCommand cmd = new DeleteCommand(snap.getTO());
                            Answer answer = ep.sendMessage(cmd);
                            if (answer == null || !answer.getResult()) {
                                s_logger.debug("Failed to delete " + destroyedSnapshotStoreVO + " due to "
                                        + ((answer == null) ? "answer is null" : answer.getDetails()));
                            } else {
                                _volumeStoreDao.remove(destroyedSnapshotStoreVO.getId());
                                s_logger.debug("Deleted snapshot at: " + destroyedSnapshotStoreVO.getInstallPath());
                            }
                        } else {
                            _snapshotStoreDao.remove(destroyedSnapshotStoreVO.getId());
                        }
                    }

                } catch (Exception e2) {
                    s_logger.warn("problem cleaning up snapshots in secondary storage store " + store.getName(), e2);
                }

            }

            // CleanUp volumes on Secondary Storage.
            for (DataStore store : imageStores) {
                try {
                    List<VolumeDataStoreVO> destroyedStoreVOs = _volumeStoreDao.listDestroyed(store.getId());
                    s_logger.debug("Secondary storage garbage collector found " + destroyedStoreVOs.size()
                            + " volumes to cleanup on secondary storage host: " + store.getName());
                    for (VolumeDataStoreVO destroyedStoreVO : destroyedStoreVOs) {
                        if (s_logger.isDebugEnabled()) {
                            s_logger.debug("Deleting volume on store: " + destroyedStoreVO);
                        }

                        String installPath = destroyedStoreVO.getInstallPath();

                        VolumeInfo vol = this.volFactory.getVolume(destroyedStoreVO.getVolumeId(), store);

                        if (installPath != null) {
                            EndPoint ep = _epSelector.select(store);
                            DeleteCommand cmd = new DeleteCommand(vol.getTO());
                            Answer answer = ep.sendMessage(cmd);
                            if (answer == null || !answer.getResult()) {
                                s_logger.debug("Failed to delete " + destroyedStoreVO + " due to "
                                        + ((answer == null) ? "answer is null" : answer.getDetails()));
                            } else {
                                _volumeStoreDao.remove(destroyedStoreVO.getId());
                                s_logger.debug("Deleted volume at: " + destroyedStoreVO.getInstallPath());
                            }
                        } else {
                            _volumeStoreDao.remove(destroyedStoreVO.getId());
                        }
                    }

                } catch (Exception e2) {
                    s_logger.warn("problem cleaning up volumes in secondary storage store " + store.getName(), e2);
                }
            }
        } catch (Exception e3) {
            s_logger.warn("problem cleaning up secondary storage ", e3);
        }
    }

    @Override
    public String getPrimaryStorageNameLabel(VolumeVO volume) {
        Long poolId = volume.getPoolId();

        // poolId is null only if volume is destroyed, which has been checked
        // before.
        assert poolId != null;
        StoragePoolVO PrimaryDataStoreVO = _storagePoolDao.findById(poolId);
        assert PrimaryDataStoreVO != null;
        return PrimaryDataStoreVO.getUuid();
    }

    @Override
    @DB
    public PrimaryDataStoreInfo preparePrimaryStorageForMaintenance(Long primaryStorageId) throws ResourceUnavailableException,
            InsufficientCapacityException {
        Long userId = CallContext.current().getCallingUserId();
        User user = _userDao.findById(userId);
        Account account = CallContext.current().getCallingAccount();

        boolean restart = true;
        StoragePoolVO primaryStorage = null;

        primaryStorage = _storagePoolDao.findById(primaryStorageId);

        if (primaryStorage == null) {
            String msg = "Unable to obtain lock on the storage pool record in preparePrimaryStorageForMaintenance()";
            s_logger.error(msg);
            throw new InvalidParameterValueException(msg);
        }

        List<StoragePoolVO> spes = _storagePoolDao.listBy(primaryStorage.getDataCenterId(), primaryStorage.getPodId(), primaryStorage.getClusterId(),
                ScopeType.CLUSTER);
        for (StoragePoolVO sp : spes) {
            if (sp.getStatus() == StoragePoolStatus.PrepareForMaintenance) {
                throw new CloudRuntimeException("Only one storage pool in a cluster can be in PrepareForMaintenance mode, " + sp.getId()
                        + " is already in  PrepareForMaintenance mode ");
            }
        }

        if (!primaryStorage.getStatus().equals(StoragePoolStatus.Up) && !primaryStorage.getStatus().equals(StoragePoolStatus.ErrorInMaintenance)) {
            throw new InvalidParameterValueException("Primary storage with id " + primaryStorageId + " is not ready for migration, as the status is:"
                    + primaryStorage.getStatus().toString());
        }

        DataStoreProvider provider = dataStoreProviderMgr.getDataStoreProvider(primaryStorage.getStorageProviderName());
        DataStoreLifeCycle lifeCycle = provider.getDataStoreLifeCycle();
        DataStore store = dataStoreMgr.getDataStore(primaryStorage.getId(), DataStoreRole.Primary);
        lifeCycle.maintain(store);

        return (PrimaryDataStoreInfo) dataStoreMgr.getDataStore(primaryStorage.getId(), DataStoreRole.Primary);
    }

    @Override
    @DB
    public PrimaryDataStoreInfo cancelPrimaryStorageForMaintenance(CancelPrimaryStorageMaintenanceCmd cmd) throws ResourceUnavailableException {
        Long primaryStorageId = cmd.getId();
        Long userId = CallContext.current().getCallingUserId();
        User user = _userDao.findById(userId);
        Account account = CallContext.current().getCallingAccount();
        StoragePoolVO primaryStorage = null;

        primaryStorage = _storagePoolDao.findById(primaryStorageId);

        if (primaryStorage == null) {
            String msg = "Unable to obtain lock on the storage pool in cancelPrimaryStorageForMaintenance()";
            s_logger.error(msg);
            throw new InvalidParameterValueException(msg);
        }

        if (primaryStorage.getStatus().equals(StoragePoolStatus.Up) || primaryStorage.getStatus().equals(StoragePoolStatus.PrepareForMaintenance)) {
            throw new StorageUnavailableException("Primary storage with id " + primaryStorageId
                    + " is not ready to complete migration, as the status is:" + primaryStorage.getStatus().toString(), primaryStorageId);
        }

        DataStoreProvider provider = dataStoreProviderMgr.getDataStoreProvider(primaryStorage.getStorageProviderName());
        DataStoreLifeCycle lifeCycle = provider.getDataStoreLifeCycle();
        DataStore store = dataStoreMgr.getDataStore(primaryStorage.getId(), DataStoreRole.Primary);
        lifeCycle.cancelMaintain(store);
<<<<<<< HEAD
        
        return (PrimaryDataStoreInfo) dataStoreMgr.getDataStore(
                primaryStorage.getId(), DataStoreRole.Primary);
=======

        return (PrimaryDataStoreInfo) dataStoreMgr.getDataStore(primaryStorage.getId(), DataStoreRole.Primary);
>>>>>>> f7b1d3d8
    }

    protected class StorageGarbageCollector implements Runnable {

        public StorageGarbageCollector() {
        }

        @Override
        public void run() {
            try {
                s_logger.trace("Storage Garbage Collection Thread is running.");

                cleanupStorage(true);

            } catch (Exception e) {
                s_logger.error("Caught the following Exception", e);
            }
        }
    }

    @Override
<<<<<<< HEAD
    public void onManagementNodeJoined(List<? extends ManagementServerHost> nodeList,
            long selfNodeId) {
=======
    public void onManagementNodeJoined(List<ManagementServerHostVO> nodeList, long selfNodeId) {
>>>>>>> f7b1d3d8
        // TODO Auto-generated method stub

    }

    @Override
<<<<<<< HEAD
    public void onManagementNodeLeft(List<? extends ManagementServerHost> nodeList,
            long selfNodeId) {
        for (ManagementServerHost vo : nodeList) {
=======
    public void onManagementNodeLeft(List<ManagementServerHostVO> nodeList, long selfNodeId) {
        for (ManagementServerHostVO vo : nodeList) {
>>>>>>> f7b1d3d8
            if (vo.getMsid() == _serverId) {
                s_logger.info("Cleaning up storage maintenance jobs associated with Management server" + vo.getMsid());
                List<Long> poolIds = _storagePoolWorkDao.searchForPoolIdsForPendingWorkJobs(vo.getMsid());
                if (poolIds.size() > 0) {
                    for (Long poolId : poolIds) {
                        StoragePoolVO pool = _storagePoolDao.findById(poolId);
                        // check if pool is in an inconsistent state
                        if (pool != null
                                && (pool.getStatus().equals(StoragePoolStatus.ErrorInMaintenance)
                                        || pool.getStatus().equals(StoragePoolStatus.PrepareForMaintenance) || pool.getStatus().equals(
                                        StoragePoolStatus.CancelMaintenance))) {
                            _storagePoolWorkDao.removePendingJobsOnMsRestart(vo.getMsid(), poolId);
                            pool.setStatus(StoragePoolStatus.ErrorInMaintenance);
                            _storagePoolDao.update(poolId, pool);
                        }

                    }
                }
            }
        }
    }

    @Override
    public void onManagementNodeIsolated() {
    }

    @Override
    public CapacityVO getSecondaryStorageUsedStats(Long hostId, Long zoneId) {
        SearchCriteria<HostVO> sc = _hostDao.createSearchCriteria();
        if (zoneId != null) {
            sc.addAnd("dataCenterId", SearchCriteria.Op.EQ, zoneId);
        }

        List<Long> hosts = new ArrayList<Long>();
        if (hostId != null) {
            hosts.add(hostId);
        } else {
            List<DataStore> stores = this._dataStoreMgr.getImageStoresByScope(new ZoneScope(zoneId));
            if (stores != null) {
                for (DataStore store : stores) {
                    hosts.add(store.getId());
                }
            }
        }

        CapacityVO capacity = new CapacityVO(hostId, zoneId, null, null, 0, 0, CapacityVO.CAPACITY_TYPE_SECONDARY_STORAGE);
        for (Long id : hosts) {
            StorageStats stats = ApiDBUtils.getSecondaryStorageStatistics(id);
            if (stats == null) {
                continue;
            }
            capacity.setUsedCapacity(stats.getByteUsed() + capacity.getUsedCapacity());
            capacity.setTotalCapacity(stats.getCapacityBytes() + capacity.getTotalCapacity());
        }

        return capacity;
    }

    @Override
    public CapacityVO getStoragePoolUsedStats(Long poolId, Long clusterId, Long podId, Long zoneId) {
        SearchCriteria<StoragePoolVO> sc = _storagePoolDao.createSearchCriteria();
        List<StoragePoolVO> pools = new ArrayList<StoragePoolVO>();

        if (zoneId != null) {
            sc.addAnd("dataCenterId", SearchCriteria.Op.EQ, zoneId);
        }

        if (podId != null) {
            sc.addAnd("podId", SearchCriteria.Op.EQ, podId);
        }

        if (clusterId != null) {
            sc.addAnd("clusterId", SearchCriteria.Op.EQ, clusterId);
        }

        if (poolId != null) {
            sc.addAnd("hostOrPoolId", SearchCriteria.Op.EQ, poolId);
        }
        if (poolId != null) {
            pools.add(_storagePoolDao.findById(poolId));
        } else {
            pools = _storagePoolDao.search(sc, null);
        }

        CapacityVO capacity = new CapacityVO(poolId, zoneId, podId, clusterId, 0, 0, CapacityVO.CAPACITY_TYPE_STORAGE);
        for (StoragePoolVO PrimaryDataStoreVO : pools) {
            StorageStats stats = ApiDBUtils.getStoragePoolStatistics(PrimaryDataStoreVO.getId());
            if (stats == null) {
                continue;
            }
            capacity.setUsedCapacity(stats.getByteUsed() + capacity.getUsedCapacity());
            capacity.setTotalCapacity(stats.getCapacityBytes() + capacity.getTotalCapacity());
        }
        return capacity;
    }

    @Override
    public PrimaryDataStoreInfo getStoragePool(long id) {
        return (PrimaryDataStoreInfo) dataStoreMgr.getDataStore(id, DataStoreRole.Primary);
    }

<<<<<<< HEAD
   

=======
>>>>>>> f7b1d3d8
    @Override
    @DB
    public List<VMInstanceVO> listByStoragePool(long storagePoolId) {
        SearchCriteria<VMInstanceVO> sc = StoragePoolSearch.create();
        sc.setJoinParameters("vmVolume", "volumeType", Volume.Type.ROOT);
        sc.setJoinParameters("vmVolume", "poolId", storagePoolId);
        sc.setJoinParameters("vmVolume", "state", Volume.State.Ready);
        return _vmInstanceDao.search(sc, null);
    }

    @Override
    @DB
    public StoragePoolVO findLocalStorageOnHost(long hostId) {
        SearchCriteria<StoragePoolVO> sc = LocalStorageSearch.create();
        sc.setParameters("type", new Object[] { StoragePoolType.Filesystem, StoragePoolType.LVM });
        sc.setJoinParameters("poolHost", "hostId", hostId);
        List<StoragePoolVO> storagePools = _storagePoolDao.search(sc, null);
        if (!storagePools.isEmpty()) {
            return storagePools.get(0);
        } else {
            return null;
        }
    }

    @Override
    public Host updateSecondaryStorage(long secStorageId, String newUrl) {
        HostVO secHost = _hostDao.findById(secStorageId);
        if (secHost == null) {
            throw new InvalidParameterValueException("Can not find out the secondary storage id: " + secStorageId);
        }

        if (secHost.getType() != Host.Type.SecondaryStorage) {
            throw new InvalidParameterValueException("host: " + secStorageId + " is not a secondary storage");
        }

        URI uri = null;
        try {
            uri = new URI(UriUtils.encodeURIComponent(newUrl));
            if (uri.getScheme() == null) {
                throw new InvalidParameterValueException("uri.scheme is null " + newUrl + ", add nfs:// as a prefix");
            } else if (uri.getScheme().equalsIgnoreCase("nfs")) {
                if (uri.getHost() == null || uri.getHost().equalsIgnoreCase("") || uri.getPath() == null || uri.getPath().equalsIgnoreCase("")) {
                    throw new InvalidParameterValueException("Your host and/or path is wrong.  Make sure it's of the format nfs://hostname/path");
                }
            }
        } catch (URISyntaxException e) {
            throw new InvalidParameterValueException(newUrl + " is not a valid uri");
        }

        String oldUrl = secHost.getStorageUrl();

        URI oldUri = null;
        try {
            oldUri = new URI(UriUtils.encodeURIComponent(oldUrl));
            if (!oldUri.getScheme().equalsIgnoreCase(uri.getScheme())) {
                throw new InvalidParameterValueException("can not change old scheme:" + oldUri.getScheme() + " to " + uri.getScheme());
            }
        } catch (URISyntaxException e) {
            s_logger.debug("Failed to get uri from " + oldUrl);
        }

        secHost.setStorageUrl(newUrl);
        secHost.setGuid(newUrl);
        secHost.setName(newUrl);
        _hostDao.update(secHost.getId(), secHost);
        return secHost;
    }

<<<<<<< HEAD
    

=======
>>>>>>> f7b1d3d8
    @Override
    public HypervisorType getHypervisorTypeFromFormat(ImageFormat format) {

        if (format == null) {
            return HypervisorType.None;
        }

        if (format == ImageFormat.VHD) {
            return HypervisorType.XenServer;
        } else if (format == ImageFormat.OVA) {
            return HypervisorType.VMware;
        } else if (format == ImageFormat.QCOW2) {
            return HypervisorType.KVM;
        } else if (format == ImageFormat.RAW) {
            return HypervisorType.Ovm;
        } else {
            return HypervisorType.None;
        }
    }

    private boolean checkUsagedSpace(StoragePool pool) {
        StatsCollector sc = StatsCollector.getInstance();
        double storageUsedThreshold = Double.parseDouble(_configServer.getConfigValue(Config.StorageCapacityDisableThreshold.key(),
                Config.ConfigurationParameterScope.zone.toString(), pool.getDataCenterId()));
        if (sc != null) {
            long totalSize = pool.getCapacityBytes();
            StorageStats stats = sc.getStoragePoolStats(pool.getId());
            if (stats == null) {
                stats = sc.getStorageStats(pool.getId());
            }
            if (stats != null) {
                double usedPercentage = ((double) stats.getByteUsed() / (double) totalSize);
                if (s_logger.isDebugEnabled()) {
                    s_logger.debug("Checking pool " + pool.getId() + " for storage, totalSize: " + pool.getCapacityBytes() + ", usedBytes: "
                            + stats.getByteUsed() + ", usedPct: " + usedPercentage + ", disable threshold: " + storageUsedThreshold);
                }
                if (usedPercentage >= storageUsedThreshold) {
                    if (s_logger.isDebugEnabled()) {
                        s_logger.debug("Insufficient space on pool: " + pool.getId() + " since its usage percentage: " + usedPercentage
                                + " has crossed the pool.storage.capacity.disablethreshold: " + storageUsedThreshold);
                    }
                    return false;
                }
            }
            return true;
        }
        return false;
    }

    @Override
    public boolean storagePoolHasEnoughSpace(List<Volume> volumes, StoragePool pool) {
        if (volumes == null || volumes.isEmpty())
            return false;

        if (!checkUsagedSpace(pool))
            return false;

        // allocated space includes template of specified volume
        StoragePoolVO poolVO = _storagePoolDao.findById(pool.getId());
        long allocatedSizeWithtemplate = _capacityMgr.getAllocatedPoolCapacity(poolVO, null);
        long totalAskingSize = 0;
        for (Volume volume : volumes) {
            if (volume.getTemplateId() != null) {
                VMTemplateVO tmpl = _templateDao.findById(volume.getTemplateId());
                if (tmpl.getFormat() != ImageFormat.ISO) {
                    allocatedSizeWithtemplate = _capacityMgr.getAllocatedPoolCapacity(poolVO, tmpl);
                }
            }
            if (volume.getState() != Volume.State.Ready)
                totalAskingSize = totalAskingSize + volume.getSize();
        }

        long totalOverProvCapacity;
        if (pool.getPoolType() == StoragePoolType.NetworkFilesystem) {
            totalOverProvCapacity = getStorageOverProvisioningFactor(pool.getDataCenterId()).multiply(new BigDecimal(pool.getCapacityBytes()))
                    .longValue();
        } else {
            totalOverProvCapacity = pool.getCapacityBytes();
        }

        double storageAllocatedThreshold = Double.parseDouble(_configServer.getConfigValue(Config.StorageAllocatedCapacityDisableThreshold.key(),
                Config.ConfigurationParameterScope.zone.toString(), pool.getDataCenterId()));
        if (s_logger.isDebugEnabled()) {
            s_logger.debug("Checking pool: " + pool.getId() + " for volume allocation " + volumes.toString() + ", maxSize : " + totalOverProvCapacity
                    + ", totalAllocatedSize : " + allocatedSizeWithtemplate + ", askingSize : " + totalAskingSize + ", allocated disable threshold: "
                    + storageAllocatedThreshold);
        }

        double usedPercentage = (allocatedSizeWithtemplate + totalAskingSize) / (double) (totalOverProvCapacity);
        if (usedPercentage > storageAllocatedThreshold) {
            if (s_logger.isDebugEnabled()) {
                s_logger.debug("Insufficient un-allocated capacity on: " + pool.getId() + " for volume allocation: " + volumes.toString()
                        + " since its allocated percentage: " + usedPercentage
                        + " has crossed the allocated pool.storage.allocated.capacity.disablethreshold: " + storageAllocatedThreshold
                        + ", skipping this pool");
            }
            return false;
        }

        if (totalOverProvCapacity < (allocatedSizeWithtemplate + totalAskingSize)) {
            if (s_logger.isDebugEnabled()) {
                s_logger.debug("Insufficient un-allocated capacity on: " + pool.getId() + " for volume allocation: " + volumes.toString()
                        + ", not enough storage, maxSize : " + totalOverProvCapacity + ", totalAllocatedSize : " + allocatedSizeWithtemplate
                        + ", askingSize : " + totalAskingSize);
            }
            return false;
        }
        return true;
    }

    @Override
    public void createCapacityEntry(long poolId) {
        StoragePoolVO storage = _storagePoolDao.findById(poolId);
        createCapacityEntry(storage, Capacity.CAPACITY_TYPE_STORAGE_ALLOCATED, 0);
    }

    @Override
    public synchronized boolean registerHostListener(String providerName, HypervisorHostListener listener) {
        hostListeners.put(providerName, listener);
        return true;
    }

    @Override
    public Answer sendToPool(long poolId, Command cmd) throws StorageUnavailableException {
        // TODO Auto-generated method stub
        return null;
    }

    @Override
    public Answer[] sendToPool(long poolId, Commands cmd) throws StorageUnavailableException {
        // TODO Auto-generated method stub
        return null;
    }

    @Override
    public String getName() {
        // TODO Auto-generated method stub
        return null;
    }

    @Override
    public ImageStore discoverImageStore(AddImageStoreCmd cmd) throws IllegalArgumentException, DiscoveryException, InvalidParameterValueException {
        String providerName = cmd.getProviderName();
        DataStoreProvider storeProvider = _dataStoreProviderMgr.getDataStoreProvider(providerName);

        if (storeProvider == null) {
            storeProvider = _dataStoreProviderMgr.getDefaultImageDataStoreProvider();
            if (storeProvider == null) {
                throw new InvalidParameterValueException("can't find image store provider: " + providerName);
            }
            providerName = storeProvider.getName(); // ignored passed provider name and use default image store provider name
        }

        Long dcId = cmd.getZoneId();
        String url = cmd.getUrl();
        Map details = cmd.getDetails();
        ScopeType scopeType = ScopeType.ZONE;
        if (dcId == null) {
            scopeType = ScopeType.REGION;
        }

        // check if scope is supported by store provider
        if (!((ImageStoreProvider) storeProvider).isScopeSupported(scopeType)) {
            throw new InvalidParameterValueException("Image store provider " + providerName + " does not support scope " + scopeType);
        }

        // check if we have already image stores from other different providers,
        // we currently are not supporting image stores from different
        // providers co-existing
        List<ImageStoreVO> imageStores = _imageStoreDao.listImageStores();
        for (ImageStoreVO store : imageStores) {
            if (!store.getProviderName().equalsIgnoreCase(providerName)) {
                throw new InvalidParameterValueException("You can only add new image stores from the same provider " + store.getProviderName()
                        + " already added");
            }
        }

        if (dcId != null) {
            // Check if the zone exists in the system
            DataCenterVO zone = _dcDao.findById(dcId);
            if (zone == null) {
                throw new InvalidParameterValueException("Can't find zone by id " + dcId);
            }

            Account account = UserContext.current().getCaller();
            if (Grouping.AllocationState.Disabled == zone.getAllocationState() && !_accountMgr.isRootAdmin(account.getType())) {
                PermissionDeniedException ex = new PermissionDeniedException(
                        "Cannot perform this operation, Zone with specified id is currently disabled");
                ex.addProxyObject(zone.getUuid(), "dcId");
                throw ex;
            }
        }

        Map<String, Object> params = new HashMap<String, Object>();
        params.put("zoneId", dcId);
        params.put("url", cmd.getUrl());
        params.put("name", cmd.getName());
        params.put("details", details);
        params.put("scope", scopeType);
        params.put("providerName", storeProvider.getName());
        params.put("role", DataStoreRole.Image);

        DataStoreLifeCycle lifeCycle = storeProvider.getDataStoreLifeCycle();
        DataStore store = null;
        try {
            store = lifeCycle.initialize(params);
        } catch (Exception e) {
            s_logger.debug("Failed to add data store", e);
            throw new CloudRuntimeException("Failed to add data store", e);
        }

        if (((ImageStoreProvider) storeProvider).needDownloadSysTemplate()) {
            // trigger system vm template download
            this._imageSrv.downloadBootstrapSysTemplate(store);
        }
        else {
            // populate template_store_ref table
            this._imageSrv.addSystemVMTemplatesToSecondary(store);
        }

        // associate builtin template with zones associated with this image
        // store
        this.associateCrosszoneTemplatesToZone(dcId);

        return (ImageStore) _dataStoreMgr.getDataStore(store.getId(), DataStoreRole.Image);
    }

    private void associateCrosszoneTemplatesToZone(Long zoneId) {
        VMTemplateZoneVO tmpltZone;

        List<VMTemplateVO> allTemplates = _vmTemplateDao.listAll();
        List<Long> dcIds = new ArrayList<Long>();
        if (zoneId != null) {
            dcIds.add(zoneId);
        } else {
            List<DataCenterVO> dcs = _dcDao.listAll();
            if (dcs != null) {
                for (DataCenterVO dc : dcs) {
                    dcIds.add(dc.getId());
                }
            }
        }

        for (VMTemplateVO vt : allTemplates) {
            if (vt.isCrossZones()) {
                for (Long dcId : dcIds) {
                    tmpltZone = _vmTemplateZoneDao.findByZoneTemplate(dcId, vt.getId());
                    if (tmpltZone == null) {
                        VMTemplateZoneVO vmTemplateZone = new VMTemplateZoneVO(dcId, vt.getId(), new Date());
                        _vmTemplateZoneDao.persist(vmTemplateZone);
                    }
                }
            }
        }
    }

    @Override
    public boolean deleteImageStore(DeleteImageStoreCmd cmd) {
        long storeId = cmd.getId();
        User caller = _accountMgr.getActiveUser(UserContext.current().getCallerUserId());
        // Verify that image store exists
        ImageStoreVO store = _imageStoreDao.findById(storeId);
        if (store == null) {
            throw new InvalidParameterValueException("Image store with id " + storeId + " doesn't exist");
        }
        _accountMgr.checkAccessAndSpecifyAuthority(UserContext.current().getCaller(), store.getDataCenterId());

        // Verify that there are no live snapshot, template, volume on the image
        // store to be deleted
        List<SnapshotDataStoreVO> snapshots = _snapshotStoreDao.listByStoreId(storeId, DataStoreRole.Image);
        if (snapshots != null && snapshots.size() > 0) {
            throw new InvalidParameterValueException("Cannot delete image store with active snapshots backup!");
        }
        List<VolumeDataStoreVO> volumes = _volumeStoreDao.listByStoreId(storeId);
        if (volumes != null && volumes.size() > 0) {
            throw new InvalidParameterValueException("Cannot delete image store with active volumes backup!");
        }

        // search if there are user templates stored on this image store, excluding system, builtin templates
        List<TemplateJoinVO> templates = this._templateViewDao.listActiveTemplates(storeId);
        if (templates != null && templates.size() > 0) {
            throw new InvalidParameterValueException("Cannot delete image store with active templates backup!");
        }

        // ready to delete
        Transaction txn = Transaction.currentTxn();
        txn.start();
        // first delete from image_store_details table, we need to do that since
        // we are not actually deleting record from main
        // image_data_store table, so delete cascade will not work
        _imageStoreDetailsDao.deleteDetails(storeId);
        _snapshotStoreDao.deletePrimaryRecordsForStore(storeId);
        _volumeStoreDao.deletePrimaryRecordsForStore(storeId);
        _templateStoreDao.deletePrimaryRecordsForStore(storeId);
        _imageStoreDao.remove(storeId);
        txn.commit();
        return true;
    }

    @Override
    public ImageStore createCacheStore(CreateCacheStoreCmd cmd) {
        String providerName = cmd.getProviderName();
        DataStoreProvider storeProvider = _dataStoreProviderMgr.getDataStoreProvider(providerName);

        if (storeProvider == null) {
            storeProvider = _dataStoreProviderMgr.getDefaultCacheDataStoreProvider();
            if (storeProvider == null) {
                throw new InvalidParameterValueException("can't find cache store provider: " + providerName);
            }
        }

        Long dcId = cmd.getZoneId();

        ScopeType scopeType = null;
        String scope = cmd.getScope();
        if (scope != null) {
            try {
                scopeType = Enum.valueOf(ScopeType.class, scope.toUpperCase());

            } catch (Exception e) {
                throw new InvalidParameterValueException("invalid scope" + scope);
            }

            if (scopeType != ScopeType.ZONE) {
                throw new InvalidParameterValueException("Only zone wide cache storage is supported");
            }
        }

        if (scopeType == ScopeType.ZONE && dcId == null) {
            throw new InvalidParameterValueException("zone id can't be null, if scope is zone");
        }

        // Check if the zone exists in the system
        DataCenterVO zone = _dcDao.findById(dcId);
        if (zone == null) {
            throw new InvalidParameterValueException("Can't find zone by id " + dcId);
        }

        Account account = UserContext.current().getCaller();
        if (Grouping.AllocationState.Disabled == zone.getAllocationState() && !_accountMgr.isRootAdmin(account.getType())) {
            PermissionDeniedException ex = new PermissionDeniedException(
                    "Cannot perform this operation, Zone with specified id is currently disabled");
            ex.addProxyObject(zone.getUuid(), "dcId");
            throw ex;
        }

        Map<String, Object> params = new HashMap<String, Object>();
        params.put("zoneId", dcId);
        params.put("url", cmd.getUrl());
        params.put("name", cmd.getUrl());
        params.put("details", cmd.getDetails());
        params.put("scope", scopeType);
        params.put("providerName", storeProvider.getName());
        params.put("role", DataStoreRole.ImageCache);

        DataStoreLifeCycle lifeCycle = storeProvider.getDataStoreLifeCycle();
        DataStore store = null;
        try {
            store = lifeCycle.initialize(params);
        } catch (Exception e) {
            s_logger.debug("Failed to add data store", e);
            throw new CloudRuntimeException("Failed to add data store", e);
        }

        return (ImageStore) _dataStoreMgr.getDataStore(store.getId(), DataStoreRole.ImageCache);
    }

    // get bytesReadRate from service_offering, disk_offering and vm.disk.throttling.bytes_read_rate
    @Override
    public Long getDiskBytesReadRate(ServiceOfferingVO offering, DiskOfferingVO diskOffering) {
        if ((offering != null) && (offering.getBytesReadRate() != null) && (offering.getBytesReadRate() > 0)) {
            return offering.getBytesReadRate();
        } else if ((diskOffering != null) && (diskOffering.getBytesReadRate() != null) && (diskOffering.getBytesReadRate() > 0)) {
            return diskOffering.getBytesReadRate();
        } else {
            Long bytesReadRate = Long.parseLong(_configDao.getValue(Config.VmDiskThrottlingBytesReadRate.key()));
            if ((bytesReadRate > 0) && ((offering == null) || (! offering.getSystemUse()))) {
                return bytesReadRate;
            }
        }
        return 0L;
    }

    // get bytesWriteRate from service_offering, disk_offering and vm.disk.throttling.bytes_write_rate
    @Override
    public Long getDiskBytesWriteRate(ServiceOfferingVO offering, DiskOfferingVO diskOffering) {
        if ((offering != null) && (offering.getBytesWriteRate() != null) && (offering.getBytesWriteRate() > 0)) {
            return offering.getBytesWriteRate();
        } else if ((diskOffering != null) && (diskOffering.getBytesWriteRate() != null) && (diskOffering.getBytesWriteRate() > 0)) {
            return diskOffering.getBytesWriteRate();
        } else {
            Long bytesWriteRate = Long.parseLong(_configDao.getValue(Config.VmDiskThrottlingBytesWriteRate.key()));
            if ((bytesWriteRate > 0) && ((offering == null) || (! offering.getSystemUse())))  {
                return bytesWriteRate;
            }
        }
        return 0L;
    }

    // get iopsReadRate from service_offering, disk_offering and vm.disk.throttling.iops_read_rate
    @Override
    public Long getDiskIopsReadRate(ServiceOfferingVO offering, DiskOfferingVO diskOffering) {
        if ((offering != null) && (offering.getIopsReadRate() != null) && (offering.getIopsReadRate() > 0)) {
            return offering.getIopsReadRate();
        } else if ((diskOffering != null) && (diskOffering.getIopsReadRate() != null) && (diskOffering.getIopsReadRate() > 0)) {
            return diskOffering.getIopsReadRate();
        } else {
            Long iopsReadRate = Long.parseLong(_configDao.getValue(Config.VmDiskThrottlingIopsReadRate.key()));
            if ((iopsReadRate > 0) && ((offering == null) || (! offering.getSystemUse())))  {
                return iopsReadRate;
            }
        }
        return 0L;
    }

    // get iopsWriteRate from service_offering, disk_offering and vm.disk.throttling.iops_write_rate
    @Override
    public Long getDiskIopsWriteRate(ServiceOfferingVO offering, DiskOfferingVO diskOffering) {
        if ((offering != null) && (offering.getIopsWriteRate() != null) && (offering.getIopsWriteRate() > 0)) {
            return offering.getIopsWriteRate();
        } else if ((diskOffering != null) && (diskOffering.getIopsWriteRate() != null) && (diskOffering.getIopsWriteRate() > 0)) {
            return diskOffering.getIopsWriteRate();
        } else {
            Long iopsWriteRate = Long.parseLong(_configDao.getValue(Config.VmDiskThrottlingIopsWriteRate.key()));
            if ((iopsWriteRate > 0) && ((offering == null) || (! offering.getSystemUse())))  {
                return iopsWriteRate;
            }
        }
        return 0L;
    }
}<|MERGE_RESOLUTION|>--- conflicted
+++ resolved
@@ -41,14 +41,10 @@
 import javax.inject.Inject;
 import javax.naming.ConfigurationException;
 
-<<<<<<< HEAD
 import org.apache.log4j.Logger;
 import org.springframework.stereotype.Component;
 
-=======
 import org.apache.cloudstack.api.command.admin.storage.AddImageStoreCmd;
-import com.cloud.server.ConfigurationServer;
->>>>>>> f7b1d3d8
 import org.apache.cloudstack.api.command.admin.storage.CancelPrimaryStorageMaintenanceCmd;
 import org.apache.cloudstack.api.command.admin.storage.CreateCacheStoreCmd;
 import org.apache.cloudstack.api.command.admin.storage.CreateStoragePoolCmd;
@@ -66,12 +62,12 @@
 import org.apache.cloudstack.engine.subsystem.api.storage.EndPointSelector;
 import org.apache.cloudstack.engine.subsystem.api.storage.HostScope;
 import org.apache.cloudstack.engine.subsystem.api.storage.HypervisorHostListener;
-import org.apache.cloudstack.engine.subsystem.api.storage.SnapshotInfo;
-import org.apache.cloudstack.engine.subsystem.api.storage.TemplateDataFactory;
 import org.apache.cloudstack.engine.subsystem.api.storage.ImageStoreProvider;
 import org.apache.cloudstack.engine.subsystem.api.storage.PrimaryDataStoreInfo;
 import org.apache.cloudstack.engine.subsystem.api.storage.SnapshotDataFactory;
+import org.apache.cloudstack.engine.subsystem.api.storage.SnapshotInfo;
 import org.apache.cloudstack.engine.subsystem.api.storage.StoragePoolAllocator;
+import org.apache.cloudstack.engine.subsystem.api.storage.TemplateDataFactory;
 import org.apache.cloudstack.engine.subsystem.api.storage.TemplateInfo;
 import org.apache.cloudstack.engine.subsystem.api.storage.TemplateService;
 import org.apache.cloudstack.engine.subsystem.api.storage.VolumeDataFactory;
@@ -88,31 +84,19 @@
 import org.apache.cloudstack.storage.datastore.db.SnapshotDataStoreDao;
 import org.apache.cloudstack.storage.datastore.db.SnapshotDataStoreVO;
 import org.apache.cloudstack.storage.datastore.db.StoragePoolVO;
-<<<<<<< HEAD
-
-import com.cloud.agent.AgentManager;
-import com.cloud.agent.api.Answer;
-import com.cloud.agent.api.CleanupSnapshotBackupCommand;
-=======
 import org.apache.cloudstack.storage.datastore.db.TemplateDataStoreDao;
 import org.apache.cloudstack.storage.datastore.db.TemplateDataStoreVO;
 import org.apache.cloudstack.storage.datastore.db.VolumeDataStoreDao;
 import org.apache.cloudstack.storage.datastore.db.VolumeDataStoreVO;
-import org.apache.log4j.Logger;
-import org.springframework.stereotype.Component;
 
 import com.cloud.agent.AgentManager;
 import com.cloud.agent.api.Answer;
->>>>>>> f7b1d3d8
 import com.cloud.agent.api.Command;
 import com.cloud.agent.api.StoragePoolInfo;
 import com.cloud.agent.manager.Commands;
 import com.cloud.api.ApiDBUtils;
-<<<<<<< HEAD
-=======
 import com.cloud.api.query.dao.TemplateJoinDao;
 import com.cloud.api.query.vo.TemplateJoinVO;
->>>>>>> f7b1d3d8
 import com.cloud.capacity.Capacity;
 import com.cloud.capacity.CapacityManager;
 import com.cloud.capacity.CapacityState;
@@ -146,17 +130,12 @@
 import com.cloud.host.dao.HostDao;
 import com.cloud.hypervisor.Hypervisor.HypervisorType;
 import com.cloud.hypervisor.HypervisorGuruManager;
-<<<<<<< HEAD
-import com.cloud.hypervisor.dao.HypervisorCapabilitiesDao;
-=======
->>>>>>> f7b1d3d8
 import com.cloud.org.Grouping;
 import com.cloud.org.Grouping.AllocationState;
 import com.cloud.resource.ResourceState;
 import com.cloud.server.ConfigurationServer;
 import com.cloud.server.ManagementServer;
 import com.cloud.server.StatsCollector;
-import com.cloud.service.dao.ServiceOfferingDao;
 import com.cloud.service.ServiceOfferingVO;
 import com.cloud.storage.Storage.ImageFormat;
 import com.cloud.storage.Storage.StoragePoolType;
@@ -168,29 +147,12 @@
 import com.cloud.storage.dao.VMTemplatePoolDao;
 import com.cloud.storage.dao.VMTemplateZoneDao;
 import com.cloud.storage.dao.VolumeDao;
-import com.cloud.storage.dao.VolumeHostDao;
-<<<<<<< HEAD
 import com.cloud.storage.listener.StoragePoolMonitor;
 import com.cloud.storage.listener.VolumeStateListener;
-import com.cloud.storage.s3.S3Manager;
-import com.cloud.storage.secondary.SecondaryStorageVmManager;
-import com.cloud.storage.snapshot.SnapshotManager;
-import com.cloud.tags.dao.ResourceTagDao;
-=======
-import com.cloud.storage.DiskOfferingVO;
-import com.cloud.storage.download.DownloadMonitor;
-import com.cloud.storage.listener.StoragePoolMonitor;
-import com.cloud.storage.listener.VolumeStateListener;
->>>>>>> f7b1d3d8
 import com.cloud.template.TemplateManager;
 import com.cloud.user.Account;
 import com.cloud.user.AccountManager;
 import com.cloud.user.User;
-<<<<<<< HEAD
-import com.cloud.user.dao.AccountDao;
-=======
-import com.cloud.user.UserContext;
->>>>>>> f7b1d3d8
 import com.cloud.user.dao.UserDao;
 import com.cloud.utils.NumbersUtil;
 import com.cloud.utils.Pair;
@@ -214,11 +176,6 @@
 import com.cloud.vm.VirtualMachine.State;
 import com.cloud.vm.VirtualMachineProfile;
 import com.cloud.vm.VirtualMachineProfileImpl;
-<<<<<<< HEAD
-import com.cloud.vm.dao.ConsoleProxyDao;
-import com.cloud.vm.dao.UserVmDao;
-=======
->>>>>>> f7b1d3d8
 import com.cloud.vm.dao.VMInstanceDao;
 
 @Component
@@ -313,24 +270,24 @@
     protected List<StoragePoolAllocator> _storagePoolAllocators;
 
     public List<StoragePoolAllocator> getStoragePoolAllocators() {
-        return _storagePoolAllocators;
-    }
+		return _storagePoolAllocators;
+	}
 
     public void setStoragePoolAllocators(List<StoragePoolAllocator> _storagePoolAllocators) {
-        this._storagePoolAllocators = _storagePoolAllocators;
-    }
+		this._storagePoolAllocators = _storagePoolAllocators;
+	}
 
     protected List<StoragePoolDiscoverer> _discoverers;
 
     public List<StoragePoolDiscoverer> getDiscoverers() {
-        return _discoverers;
-    }
-
-    public void setDiscoverers(List<StoragePoolDiscoverer> _discoverers) {
-        this._discoverers = _discoverers;
-    }
-
-    protected SearchBuilder<VMTemplateHostVO> HostTemplateStatesSearch;
+		return _discoverers;
+	}
+
+	public void setDiscoverers(List<StoragePoolDiscoverer> _discoverers) {
+		this._discoverers = _discoverers;
+	}
+
+	protected SearchBuilder<VMTemplateHostVO> HostTemplateStatesSearch;
     protected GenericSearchBuilder<StoragePoolHostVO, Long> UpHostsInPoolSearch;
     protected SearchBuilder<VMInstanceVO> StoragePoolSearch;
     protected SearchBuilder<StoragePoolVO> LocalStorageSearch;
@@ -407,11 +364,11 @@
                     retPools.add(pool);
                 }
             } else {
-                ClusterVO cluster = _clusterDao.findById(pool.getClusterId());
-                if (type == cluster.getHypervisorType()) {
-                    retPools.add(pool);
-                }
-            }
+            ClusterVO cluster = _clusterDao.findById(pool.getClusterId());
+            if (type == cluster.getHypervisorType()) {
+                retPools.add(pool);
+            }
+        }
         }
         Collections.shuffle(retPools);
         return retPools;
@@ -451,35 +408,19 @@
     public StoragePool findStoragePool(DiskProfile dskCh, final DataCenterVO dc, HostPodVO pod, Long clusterId, Long hostId, VMInstanceVO vm,
             final Set<StoragePool> avoid) {
 
-<<<<<<< HEAD
         VirtualMachineProfile profile = new VirtualMachineProfileImpl(vm);
         for (StoragePoolAllocator allocator : _storagePoolAllocators) {
         	
         	ExcludeList avoidList = new ExcludeList();
-        	for(StoragePool pool : avoid){
+            for (StoragePool pool : avoid) {
         		avoidList.addPool(pool.getId());
         	}
         	DataCenterDeployment plan = new DataCenterDeployment(dc.getId(), pod.getId(), clusterId, hostId, null, null);
         	
         	final List<StoragePool> poolList = allocator.allocateToPool(dskCh, profile, plan, avoidList, 1);
         	if (poolList != null && !poolList.isEmpty()) {
-        		return (StoragePool)dataStoreMgr.getDataStore(poolList.get(0).getId(), DataStoreRole.Primary);
+                return (StoragePool) dataStoreMgr.getDataStore(poolList.get(0).getId(), DataStoreRole.Primary);
         	}
-=======
-        VirtualMachineProfile<VMInstanceVO> profile = new VirtualMachineProfileImpl<VMInstanceVO>(vm);
-        for (StoragePoolAllocator allocator : _storagePoolAllocators) {
-
-            ExcludeList avoidList = new ExcludeList();
-            for (StoragePool pool : avoid) {
-                avoidList.addPool(pool.getId());
-            }
-            DataCenterDeployment plan = new DataCenterDeployment(dc.getId(), pod.getId(), clusterId, hostId, null, null);
-
-            final List<StoragePool> poolList = allocator.allocateToPool(dskCh, profile, plan, avoidList, 1);
-            if (poolList != null && !poolList.isEmpty()) {
-                return (StoragePool) this.dataStoreMgr.getDataStore(poolList.get(0).getId(), DataStoreRole.Primary);
-            }
->>>>>>> f7b1d3d8
         }
         return null;
     }
@@ -621,16 +562,9 @@
         return true;
     }
 
-<<<<<<< HEAD
-    
     @Override
     public String getStoragePoolTags(long poolId) {
         return StringUtils.listToCsvTags(_storagePoolDao.searchForStoragePoolDetails(poolId, "true"));
-=======
-    @Override
-    public String getStoragePoolTags(long poolId) {
-        return _configMgr.listToCsvTags(_storagePoolDao.searchForStoragePoolDetails(poolId, "true"));
->>>>>>> f7b1d3d8
     }
 
     @Override
@@ -695,30 +629,17 @@
                 
                 store = lifeCycle.initialize(params);
             } else {
-<<<<<<< HEAD
-                store = dataStoreMgr.getDataStore(pool.getId(),
-                        DataStoreRole.Primary);
+                store = dataStoreMgr.getDataStore(pool.getId(), DataStoreRole.Primary);
             }
             
-            HostScope scope = new HostScope(host.getId());
-=======
-                store = (DataStore) dataStoreMgr.getDataStore(pool.getId(), DataStoreRole.Primary);
-            }
-
             HostScope scope = new HostScope(host.getId(), host.getDataCenterId());
->>>>>>> f7b1d3d8
             lifeCycle.attachHost(store, scope, pInfo);
         } catch (Exception e) {
             s_logger.warn("Unable to setup the local storage pool for " + host, e);
             throw new ConnectionException(true, "Unable to setup the local storage pool for " + host, e);
         }
 
-<<<<<<< HEAD
-        return dataStoreMgr.getDataStore(store.getId(),
-                DataStoreRole.Primary);
-=======
-        return (DataStore) dataStoreMgr.getDataStore(store.getId(), DataStoreRole.Primary);
->>>>>>> f7b1d3d8
+        return dataStoreMgr.getDataStore(store.getId(), DataStoreRole.Primary);
     }
 
     @Override
@@ -797,18 +718,9 @@
             throw new InvalidParameterValueException("unable to find zone by id " + zoneId);
         }
         // Check if zone is disabled
-<<<<<<< HEAD
         Account account = CallContext.current().getCallingAccount();
-        if (Grouping.AllocationState.Disabled == zone.getAllocationState()
-                && !_accountMgr.isRootAdmin(account.getType())) {
-            throw new PermissionDeniedException(
-                    "Cannot perform this operation, Zone is currently disabled: "
-                            + zoneId);
-=======
-        Account account = UserContext.current().getCaller();
         if (Grouping.AllocationState.Disabled == zone.getAllocationState() && !_accountMgr.isRootAdmin(account.getType())) {
             throw new PermissionDeniedException("Cannot perform this operation, Zone is currently disabled: " + zoneId);
->>>>>>> f7b1d3d8
         }
 
         Map<String, Object> params = new HashMap<String, Object>();
@@ -936,14 +848,8 @@
     }
 
     @Override
-<<<<<<< HEAD
-    public void connectHostToSharedPool(long hostId, long poolId)
-            throws StorageUnavailableException {
-        StoragePool pool = (StoragePool)dataStoreMgr.getDataStore(poolId, DataStoreRole.Primary);
-=======
     public void connectHostToSharedPool(long hostId, long poolId) throws StorageUnavailableException {
-        StoragePool pool = (StoragePool) this.dataStoreMgr.getDataStore(poolId, DataStoreRole.Primary);
->>>>>>> f7b1d3d8
+        StoragePool pool = (StoragePool) dataStoreMgr.getDataStore(poolId, DataStoreRole.Primary);
         assert (pool.isShared()) : "Now, did you actually read the name of this method?";
         s_logger.debug("Adding pool " + pool.getName() + " to  host " + hostId);
 
@@ -995,14 +901,8 @@
             } else {
                 allocationState = _configMgr.findClusterAllocationState(ApiDBUtils.findClusterById(storagePool.getClusterId()));
             }
-<<<<<<< HEAD
-            CapacityState capacityState = (allocationState == AllocationState.Disabled) ?
-                    CapacityState.Disabled : CapacityState.Enabled;
+            CapacityState capacityState = (allocationState == AllocationState.Disabled) ? CapacityState.Disabled : CapacityState.Enabled;
             
-=======
-            CapacityState capacityState = (allocationState == AllocationState.Disabled) ? CapacityState.Disabled : CapacityState.Enabled;
-
->>>>>>> f7b1d3d8
             capacity.setCapacityState(capacityState);
             _capacityDao.persist(capacity);
         } else {
@@ -1199,11 +1099,11 @@
     public void cleanupSecondaryStorage(boolean recurring) {
         try {
             // Cleanup templates in secondary storage hosts
-            List<DataStore> imageStores = this.dataStoreMgr.getImageStoresByScope(new ZoneScope(null));
+            List<DataStore> imageStores = dataStoreMgr.getImageStoresByScope(new ZoneScope(null));
             for (DataStore store : imageStores) {
                 try {
                     long storeId = store.getId();
-                    List<TemplateDataStoreVO> destroyedTemplateStoreVOs = this._templateStoreDao.listDestroyed(storeId);
+                    List<TemplateDataStoreVO> destroyedTemplateStoreVOs = _templateStoreDao.listDestroyed(storeId);
                     s_logger.debug("Secondary storage garbage collector found " + destroyedTemplateStoreVOs.size()
                             + " templates to cleanup on secondary storage host: " + store.getName());
                     for (TemplateDataStoreVO destroyedTemplateStoreVO : destroyedTemplateStoreVOs) {
@@ -1218,7 +1118,7 @@
                             s_logger.debug("Deleting template store: " + destroyedTemplateStoreVO);
                         }
 
-                        VMTemplateVO destroyedTemplate = this._vmTemplateDao.findById(destroyedTemplateStoreVO.getTemplateId());
+                        VMTemplateVO destroyedTemplate = _vmTemplateDao.findById(destroyedTemplateStoreVO.getTemplateId());
                         if (destroyedTemplate == null) {
                             s_logger.error("Cannot find template : " + destroyedTemplateStoreVO.getTemplateId() + " from template table");
                             throw new CloudRuntimeException("Template " + destroyedTemplateStoreVO.getTemplateId()
@@ -1250,7 +1150,7 @@
 
             // CleanUp snapshots on Secondary Storage.
             for (DataStore store : imageStores) {
-                try {
+                        try {
                     List<SnapshotDataStoreVO> destroyedSnapshotStoreVOs = _snapshotStoreDao.listDestroyed(store.getId());
                     s_logger.debug("Secondary storage garbage collector found " + destroyedSnapshotStoreVOs.size()
                             + " snapshots to cleanup on secondary storage host: " + store.getName());
@@ -1259,12 +1159,12 @@
                         SnapshotInfo snap = snapshotFactory.getSnapshot(destroyedSnapshotStoreVO.getSnapshotId(), store);
                         if ( snap.getChild() != null ){
                             s_logger.debug("Skip snapshot on store: " + destroyedSnapshotStoreVO + " , because it has child");
-                            continue;
-                        }
+                                    continue;
+                                }
 
                         if (s_logger.isDebugEnabled()) {
                             s_logger.debug("Deleting snapshot on store: " + destroyedSnapshotStoreVO);
-                        }
+                            }
 
                         String installPath = destroyedSnapshotStoreVO.getInstallPath();
 
@@ -1303,7 +1203,7 @@
 
                         String installPath = destroyedStoreVO.getInstallPath();
 
-                        VolumeInfo vol = this.volFactory.getVolume(destroyedStoreVO.getVolumeId(), store);
+                        VolumeInfo vol = volFactory.getVolume(destroyedStoreVO.getVolumeId(), store);
 
                         if (installPath != null) {
                             EndPoint ep = _epSelector.select(store);
@@ -1366,7 +1266,7 @@
         for (StoragePoolVO sp : spes) {
             if (sp.getStatus() == StoragePoolStatus.PrepareForMaintenance) {
                 throw new CloudRuntimeException("Only one storage pool in a cluster can be in PrepareForMaintenance mode, " + sp.getId()
-                        + " is already in  PrepareForMaintenance mode ");
+                                + " is already in  PrepareForMaintenance mode ");
             }
         }
 
@@ -1409,14 +1309,8 @@
         DataStoreLifeCycle lifeCycle = provider.getDataStoreLifeCycle();
         DataStore store = dataStoreMgr.getDataStore(primaryStorage.getId(), DataStoreRole.Primary);
         lifeCycle.cancelMaintain(store);
-<<<<<<< HEAD
         
-        return (PrimaryDataStoreInfo) dataStoreMgr.getDataStore(
-                primaryStorage.getId(), DataStoreRole.Primary);
-=======
-
         return (PrimaryDataStoreInfo) dataStoreMgr.getDataStore(primaryStorage.getId(), DataStoreRole.Primary);
->>>>>>> f7b1d3d8
     }
 
     protected class StorageGarbageCollector implements Runnable {
@@ -1438,25 +1332,14 @@
     }
 
     @Override
-<<<<<<< HEAD
-    public void onManagementNodeJoined(List<? extends ManagementServerHost> nodeList,
-            long selfNodeId) {
-=======
-    public void onManagementNodeJoined(List<ManagementServerHostVO> nodeList, long selfNodeId) {
->>>>>>> f7b1d3d8
+    public void onManagementNodeJoined(List<? extends ManagementServerHost> nodeList, long selfNodeId) {
         // TODO Auto-generated method stub
 
     }
 
     @Override
-<<<<<<< HEAD
-    public void onManagementNodeLeft(List<? extends ManagementServerHost> nodeList,
-            long selfNodeId) {
+    public void onManagementNodeLeft(List<? extends ManagementServerHost> nodeList, long selfNodeId) {
         for (ManagementServerHost vo : nodeList) {
-=======
-    public void onManagementNodeLeft(List<ManagementServerHostVO> nodeList, long selfNodeId) {
-        for (ManagementServerHostVO vo : nodeList) {
->>>>>>> f7b1d3d8
             if (vo.getMsid() == _serverId) {
                 s_logger.info("Cleaning up storage maintenance jobs associated with Management server" + vo.getMsid());
                 List<Long> poolIds = _storagePoolWorkDao.searchForPoolIdsForPendingWorkJobs(vo.getMsid());
@@ -1494,7 +1377,7 @@
         if (hostId != null) {
             hosts.add(hostId);
         } else {
-            List<DataStore> stores = this._dataStoreMgr.getImageStoresByScope(new ZoneScope(zoneId));
+            List<DataStore> stores = _dataStoreMgr.getImageStoresByScope(new ZoneScope(zoneId));
             if (stores != null) {
                 for (DataStore store : stores) {
                     hosts.add(store.getId());
@@ -1558,11 +1441,6 @@
         return (PrimaryDataStoreInfo) dataStoreMgr.getDataStore(id, DataStoreRole.Primary);
     }
 
-<<<<<<< HEAD
-   
-
-=======
->>>>>>> f7b1d3d8
     @Override
     @DB
     public List<VMInstanceVO> listByStoragePool(long storagePoolId) {
@@ -1631,11 +1509,6 @@
         return secHost;
     }
 
-<<<<<<< HEAD
-    
-
-=======
->>>>>>> f7b1d3d8
     @Override
     public HypervisorType getHypervisorTypeFromFormat(ImageFormat format) {
 
@@ -1820,7 +1693,7 @@
                 throw new InvalidParameterValueException("Can't find zone by id " + dcId);
             }
 
-            Account account = UserContext.current().getCaller();
+            Account account = CallContext.current().getCallingAccount();
             if (Grouping.AllocationState.Disabled == zone.getAllocationState() && !_accountMgr.isRootAdmin(account.getType())) {
                 PermissionDeniedException ex = new PermissionDeniedException(
                         "Cannot perform this operation, Zone with specified id is currently disabled");
@@ -1849,16 +1722,16 @@
 
         if (((ImageStoreProvider) storeProvider).needDownloadSysTemplate()) {
             // trigger system vm template download
-            this._imageSrv.downloadBootstrapSysTemplate(store);
+            _imageSrv.downloadBootstrapSysTemplate(store);
         }
         else {
             // populate template_store_ref table
-            this._imageSrv.addSystemVMTemplatesToSecondary(store);
+            _imageSrv.addSystemVMTemplatesToSecondary(store);
         }
 
         // associate builtin template with zones associated with this image
         // store
-        this.associateCrosszoneTemplatesToZone(dcId);
+        associateCrosszoneTemplatesToZone(dcId);
 
         return (ImageStore) _dataStoreMgr.getDataStore(store.getId(), DataStoreRole.Image);
     }
@@ -1895,13 +1768,13 @@
     @Override
     public boolean deleteImageStore(DeleteImageStoreCmd cmd) {
         long storeId = cmd.getId();
-        User caller = _accountMgr.getActiveUser(UserContext.current().getCallerUserId());
+        User caller = _accountMgr.getActiveUser(CallContext.current().getCallingUserId());
         // Verify that image store exists
         ImageStoreVO store = _imageStoreDao.findById(storeId);
         if (store == null) {
             throw new InvalidParameterValueException("Image store with id " + storeId + " doesn't exist");
         }
-        _accountMgr.checkAccessAndSpecifyAuthority(UserContext.current().getCaller(), store.getDataCenterId());
+        _accountMgr.checkAccessAndSpecifyAuthority(CallContext.current().getCallingAccount(), store.getDataCenterId());
 
         // Verify that there are no live snapshot, template, volume on the image
         // store to be deleted
@@ -1915,7 +1788,7 @@
         }
 
         // search if there are user templates stored on this image store, excluding system, builtin templates
-        List<TemplateJoinVO> templates = this._templateViewDao.listActiveTemplates(storeId);
+        List<TemplateJoinVO> templates = _templateViewDao.listActiveTemplates(storeId);
         if (templates != null && templates.size() > 0) {
             throw new InvalidParameterValueException("Cannot delete image store with active templates backup!");
         }
@@ -1974,7 +1847,7 @@
             throw new InvalidParameterValueException("Can't find zone by id " + dcId);
         }
 
-        Account account = UserContext.current().getCaller();
+        Account account = CallContext.current().getCallingAccount();
         if (Grouping.AllocationState.Disabled == zone.getAllocationState() && !_accountMgr.isRootAdmin(account.getType())) {
             PermissionDeniedException ex = new PermissionDeniedException(
                     "Cannot perform this operation, Zone with specified id is currently disabled");
