// Licensed to the Apache Software Foundation (ASF) under one
// or more contributor license agreements.  See the NOTICE file
// distributed with this work for additional information
// regarding copyright ownership.  The ASF licenses this file
// to you under the Apache License, Version 2.0 (the
// "License"); you may not use this file except in compliance
// with the License.  You may obtain a copy of the License at
//
//   http://www.apache.org/licenses/LICENSE-2.0
//
// Unless required by applicable law or agreed to in writing,
// software distributed under the License is distributed on an
// "AS IS" BASIS, WITHOUT WARRANTIES OR CONDITIONS OF ANY
// KIND, either express or implied.  See the License for the
// specific language governing permissions and limitations
// under the License.
package com.cloud.storage;

<<<<<<< HEAD
import java.math.BigDecimal;
import java.net.Inet6Address;
import java.net.InetAddress;
import java.net.URI;
import java.net.URISyntaxException;
import java.net.UnknownHostException;
import java.sql.PreparedStatement;
import java.sql.ResultSet;
import java.util.ArrayList;
import java.util.Collection;
import java.util.Collections;
import java.util.Date;
import java.util.HashMap;
import java.util.HashSet;
import java.util.Iterator;
import java.util.List;
import java.util.Map;
import java.util.Random;
import java.util.Set;
import java.util.UUID;
import java.util.concurrent.Executors;
import java.util.concurrent.ScheduledExecutorService;
import java.util.concurrent.TimeUnit;

import javax.ejb.Local;
import javax.inject.Inject;
import javax.naming.ConfigurationException;

import org.apache.cloudstack.api.command.admin.storage.CancelPrimaryStorageMaintenanceCmd;
import org.apache.cloudstack.api.command.admin.storage.CreateStoragePoolCmd;
import org.apache.cloudstack.api.command.admin.storage.DeletePoolCmd;
import org.apache.cloudstack.api.command.admin.storage.UpdateStoragePoolCmd;
import org.apache.cloudstack.api.command.user.volume.CreateVolumeCmd;
import org.apache.cloudstack.api.command.user.volume.UploadVolumeCmd;
import org.apache.cloudstack.api.command.user.volume.ResizeVolumeCmd;
import org.apache.log4j.Logger;
import org.springframework.stereotype.Component;

=======
>>>>>>> 4f53eb11
import com.cloud.agent.AgentManager;
import com.cloud.agent.api.*;
import com.cloud.agent.api.storage.*;
import com.cloud.agent.api.to.StorageFilerTO;
import com.cloud.agent.api.to.VolumeTO;
import com.cloud.agent.manager.Commands;
import com.cloud.alert.AlertManager;
import com.cloud.api.ApiDBUtils;
import com.cloud.async.AsyncJobManager;
import com.cloud.capacity.Capacity;
import com.cloud.capacity.CapacityManager;
import com.cloud.capacity.CapacityState;
import com.cloud.capacity.CapacityVO;
import com.cloud.capacity.dao.CapacityDao;
import com.cloud.cluster.ClusterManagerListener;
import com.cloud.cluster.ManagementServerHostVO;
import com.cloud.configuration.Config;
import com.cloud.configuration.ConfigurationManager;
import com.cloud.configuration.Resource.ResourceType;
import com.cloud.configuration.dao.ConfigurationDao;
import com.cloud.consoleproxy.ConsoleProxyManager;
import com.cloud.dc.ClusterVO;
import com.cloud.dc.DataCenterVO;
import com.cloud.dc.HostPodVO;
import com.cloud.dc.Pod;
import com.cloud.dc.dao.ClusterDao;
import com.cloud.dc.dao.DataCenterDao;
import com.cloud.dc.dao.HostPodDao;
import com.cloud.deploy.DeployDestination;
import com.cloud.domain.Domain;
import com.cloud.domain.dao.DomainDao;
import com.cloud.event.ActionEvent;
import com.cloud.event.EventTypes;
import com.cloud.event.UsageEventUtils;
import com.cloud.event.dao.EventDao;
import com.cloud.exception.*;
import com.cloud.host.Host;
import com.cloud.host.HostVO;
import com.cloud.host.Status;
import com.cloud.host.dao.HostDao;
import com.cloud.hypervisor.Hypervisor.HypervisorType;
import com.cloud.hypervisor.HypervisorGuruManager;
import com.cloud.network.NetworkModel;
import com.cloud.offering.ServiceOffering;
import com.cloud.org.Grouping;
import com.cloud.org.Grouping.AllocationState;
import com.cloud.resource.ResourceManager;
import com.cloud.resource.ResourceState;
import com.cloud.server.ManagementServer;
import com.cloud.server.StatsCollector;
import com.cloud.service.ServiceOfferingVO;
import com.cloud.service.dao.ServiceOfferingDao;
import com.cloud.storage.Storage.ImageFormat;
import com.cloud.storage.Storage.StoragePoolType;
import com.cloud.storage.Volume.Event;
import com.cloud.storage.Volume.Type;
import com.cloud.storage.allocator.StoragePoolAllocator;
import com.cloud.storage.dao.*;
import com.cloud.storage.download.DownloadMonitor;
import com.cloud.storage.listener.StoragePoolMonitor;
import com.cloud.storage.listener.VolumeStateListener;
import com.cloud.storage.s3.S3Manager;
import com.cloud.storage.secondary.SecondaryStorageVmManager;
import com.cloud.storage.snapshot.SnapshotManager;
import com.cloud.storage.snapshot.SnapshotScheduler;
import com.cloud.tags.dao.ResourceTagDao;
import com.cloud.template.TemplateManager;
import com.cloud.user.*;
import com.cloud.user.dao.AccountDao;
import com.cloud.user.dao.UserDao;
import com.cloud.uservm.UserVm;
import com.cloud.utils.EnumUtils;
import com.cloud.utils.NumbersUtil;
import com.cloud.utils.Pair;
import com.cloud.utils.UriUtils;
import com.cloud.utils.component.ComponentContext;
import com.cloud.utils.component.Manager;
import com.cloud.utils.component.ManagerBase;
import com.cloud.utils.concurrency.NamedThreadFactory;
import com.cloud.utils.db.*;
import com.cloud.utils.db.JoinBuilder.JoinType;
import com.cloud.utils.db.SearchCriteria.Op;
import com.cloud.utils.exception.CloudRuntimeException;
import com.cloud.utils.exception.ExecutionException;
import com.cloud.utils.fsm.NoTransitionException;
import com.cloud.utils.fsm.StateMachine2;
import com.cloud.vm.*;
import com.cloud.vm.VirtualMachine.State;
import com.cloud.vm.dao.*;
import org.apache.cloudstack.api.command.admin.storage.CancelPrimaryStorageMaintenanceCmd;
import org.apache.cloudstack.api.command.admin.storage.CreateStoragePoolCmd;
import org.apache.cloudstack.api.command.admin.storage.DeletePoolCmd;
import org.apache.cloudstack.api.command.admin.storage.UpdateStoragePoolCmd;
import org.apache.cloudstack.api.command.user.volume.CreateVolumeCmd;
import org.apache.cloudstack.api.command.user.volume.ResizeVolumeCmd;
import org.apache.cloudstack.api.command.user.volume.UploadVolumeCmd;
import org.apache.log4j.Logger;

import javax.ejb.Local;
import javax.naming.ConfigurationException;
import java.math.BigDecimal;
import java.net.*;
import java.sql.PreparedStatement;
import java.sql.ResultSet;
import java.util.*;
import java.util.concurrent.Executors;
import java.util.concurrent.ScheduledExecutorService;
import java.util.concurrent.TimeUnit;

@Component
@Local(value = { StorageManager.class, StorageService.class })
public class StorageManagerImpl extends ManagerBase implements StorageManager, ClusterManagerListener {
    private static final Logger s_logger = Logger.getLogger(StorageManagerImpl.class);

    protected String _name;
    @Inject
    protected UserVmManager _userVmMgr;
    @Inject
    protected AgentManager _agentMgr;
    @Inject
    protected TemplateManager _tmpltMgr;
    @Inject
    protected AsyncJobManager _asyncMgr;
    @Inject
    protected SnapshotManager _snapshotMgr;
    @Inject
    protected SnapshotScheduler _snapshotScheduler;
    @Inject
    protected AccountManager _accountMgr;
    @Inject
    protected ConfigurationManager _configMgr;
    @Inject
    protected ConsoleProxyManager _consoleProxyMgr;
    @Inject
    protected SecondaryStorageVmManager _secStorageMgr;
    @Inject
    protected NetworkModel _networkMgr;
    @Inject
    protected VolumeDao _volsDao;
    @Inject
    protected HostDao _hostDao;
    @Inject
    protected ConsoleProxyDao _consoleProxyDao;
    @Inject
    protected SnapshotDao _snapshotDao;
    @Inject
    protected SnapshotManager _snapMgr;
    @Inject
    protected SnapshotPolicyDao _snapshotPolicyDao;
    @Inject
    protected StoragePoolHostDao _storagePoolHostDao;
    @Inject
    protected AlertManager _alertMgr;
    @Inject
    protected VMTemplateHostDao _vmTemplateHostDao = null;
    @Inject
    protected VMTemplatePoolDao _vmTemplatePoolDao = null;
    @Inject
    protected VMTemplateSwiftDao _vmTemplateSwiftDao = null;
    @Inject
    protected VMTemplateS3Dao _vmTemplateS3Dao;
    @Inject
    protected S3Manager _s3Mgr;
    @Inject
    protected VMTemplateDao _vmTemplateDao = null;
    @Inject
    protected StoragePoolHostDao _poolHostDao = null;
    @Inject
    protected UserVmDao _userVmDao;
    @Inject
    VolumeHostDao _volumeHostDao;
    @Inject
    protected VMInstanceDao _vmInstanceDao;
    @Inject
    protected StoragePoolDao _storagePoolDao = null;
    @Inject
    protected CapacityDao _capacityDao;
    @Inject
    protected CapacityManager _capacityMgr;
    @Inject
    protected DiskOfferingDao _diskOfferingDao;
    @Inject
    protected AccountDao _accountDao;
    @Inject
    protected EventDao _eventDao = null;
    @Inject
    protected DataCenterDao _dcDao = null;
    @Inject
    protected HostPodDao _podDao = null;
    @Inject
    protected VMTemplateDao _templateDao;
    @Inject
    protected VMTemplateHostDao _templateHostDao;
    @Inject
    protected ServiceOfferingDao _offeringDao;
    @Inject
    protected DomainDao _domainDao;
    @Inject
    protected UserDao _userDao;
    @Inject
    protected ClusterDao _clusterDao;
    @Inject
    protected VirtualMachineManager _vmMgr;
    @Inject
    protected DomainRouterDao _domrDao;
    @Inject
    protected SecondaryStorageVmDao _secStrgDao;
    @Inject
    protected StoragePoolWorkDao _storagePoolWorkDao;
    @Inject
    protected HypervisorGuruManager _hvGuruMgr;
    @Inject
    protected VolumeDao _volumeDao;
    @Inject
    protected OCFS2Manager _ocfs2Mgr;
    @Inject
    protected ResourceLimitService _resourceLimitMgr;
    @Inject
    protected SecondaryStorageVmManager _ssvmMgr;
    @Inject
    protected ResourceManager _resourceMgr;
    @Inject
    protected DownloadMonitor _downloadMonitor;
    @Inject
    protected ResourceTagDao _resourceTagDao;
    @Inject
    protected List<StoragePoolAllocator> _storagePoolAllocators;
    @Inject ConfigurationDao _configDao;
    @Inject ManagementServer _msServer;

    // TODO : we don't have any instantiated pool discover, disable injection temporarily
    // @Inject
    protected List<StoragePoolDiscoverer> _discoverers;


    protected SearchBuilder<VMTemplateHostVO> HostTemplateStatesSearch;
    protected GenericSearchBuilder<StoragePoolHostVO, Long> UpHostsInPoolSearch;
    protected SearchBuilder<VMInstanceVO> StoragePoolSearch;
    protected SearchBuilder<StoragePoolVO> LocalStorageSearch;

    ScheduledExecutorService _executor = null;
    boolean _storageCleanupEnabled;
    boolean _templateCleanupEnabled = true;
    int _storageCleanupInterval;
    private int _createVolumeFromSnapshotWait;
    private int _copyvolumewait;
    int _storagePoolAcquisitionWaitSeconds = 1800; // 30 minutes
    protected int _retry = 2;
    protected int _pingInterval = 60; // seconds
    protected int _hostRetry;
    protected BigDecimal _overProvisioningFactor = new BigDecimal(1);
    private long _maxVolumeSizeInGb;
    private long _serverId;
    private final StateMachine2<Volume.State, Volume.Event, Volume> _volStateMachine;
    private int _customDiskOfferingMinSize = 1;
    private int _customDiskOfferingMaxSize = 1024;
    private double _storageUsedThreshold = 1.0d;
    private double _storageAllocatedThreshold = 1.0d;
    protected BigDecimal _storageOverprovisioningFactor = new BigDecimal(1);

    private boolean _recreateSystemVmEnabled;

    public boolean share(VMInstanceVO vm, List<VolumeVO> vols, HostVO host, boolean cancelPreviousShare) throws StorageUnavailableException {

        // if pool is in maintenance and it is the ONLY pool available; reject
        List<VolumeVO> rootVolForGivenVm = _volsDao.findByInstanceAndType(vm.getId(), Type.ROOT);
        if (rootVolForGivenVm != null && rootVolForGivenVm.size() > 0) {
            boolean isPoolAvailable = isPoolAvailable(rootVolForGivenVm.get(0).getPoolId());
            if (!isPoolAvailable) {
                throw new StorageUnavailableException("Can not share " + vm, rootVolForGivenVm.get(0).getPoolId());
            }
        }

        // this check is done for maintenance mode for primary storage
        // if any one of the volume is unusable, we return false
        // if we return false, the allocator will try to switch to another PS if available
        for (VolumeVO vol : vols) {
            if (vol.getRemoved() != null) {
                s_logger.warn("Volume id:" + vol.getId() + " is removed, cannot share on this instance");
                // not ok to share
                return false;
            }
        }

        // ok to share
        return true;
    }

    @Override
    public VolumeVO allocateDuplicateVolume(VolumeVO oldVol, Long templateId) {
        VolumeVO newVol = new VolumeVO(oldVol.getVolumeType(), oldVol.getName(), oldVol.getDataCenterId(), oldVol.getDomainId(), oldVol.getAccountId(), oldVol.getDiskOfferingId(), oldVol.getSize());
        if (templateId != null) {
            newVol.setTemplateId(templateId);
        } else {
            newVol.setTemplateId(oldVol.getTemplateId());
        }
        newVol.setDeviceId(oldVol.getDeviceId());
        newVol.setInstanceId(oldVol.getInstanceId());
        newVol.setRecreatable(oldVol.isRecreatable());
        return _volsDao.persist(newVol);
    }

    private boolean isPoolAvailable(Long poolId) {
        // get list of all pools
        List<StoragePoolVO> pools = _storagePoolDao.listAll();

        // if no pools or 1 pool which is in maintenance
        if (pools == null || pools.size() == 0 || (pools.size() == 1 && pools.get(0).getStatus().equals(StoragePoolStatus.Maintenance))) {
            return false;
        } else {
            return true;
        }
    }

    @Override
    public List<StoragePoolVO> ListByDataCenterHypervisor(long datacenterId, HypervisorType type) {
        List<StoragePoolVO> pools = _storagePoolDao.listByDataCenterId(datacenterId);
        List<StoragePoolVO> retPools = new ArrayList<StoragePoolVO>();
        for (StoragePoolVO pool : pools) {
            if (pool.getStatus() != StoragePoolStatus.Up) {
                continue;
            }
            ClusterVO cluster = _clusterDao.findById(pool.getClusterId());
            if (type == cluster.getHypervisorType()) {
                retPools.add(pool);
            }
        }
        Collections.shuffle(retPools);
        return retPools;
    }

    @Override
    public boolean isLocalStorageActiveOnHost(Long hostId) {
        List<StoragePoolHostVO> storagePoolHostRefs = _storagePoolHostDao.listByHostId(hostId);
        for (StoragePoolHostVO storagePoolHostRef : storagePoolHostRefs) {
            StoragePoolVO storagePool = _storagePoolDao.findById(storagePoolHostRef.getPoolId());
            if (storagePool.getPoolType() == StoragePoolType.LVM || storagePool.getPoolType() == StoragePoolType.EXT) {
                SearchBuilder<VolumeVO> volumeSB = _volsDao.createSearchBuilder();
                volumeSB.and("poolId", volumeSB.entity().getPoolId(), SearchCriteria.Op.EQ);
                volumeSB.and("removed", volumeSB.entity().getRemoved(), SearchCriteria.Op.NULL);

                SearchBuilder<VMInstanceVO> activeVmSB = _vmInstanceDao.createSearchBuilder();
                activeVmSB.and("state", activeVmSB.entity().getState(), SearchCriteria.Op.IN);
                volumeSB.join("activeVmSB", activeVmSB, volumeSB.entity().getInstanceId(), activeVmSB.entity().getId(), JoinBuilder.JoinType.INNER);

                SearchCriteria<VolumeVO> volumeSC = volumeSB.create();
                volumeSC.setParameters("poolId", storagePool.getId());
                volumeSC.setJoinParameters("activeVmSB", "state", State.Starting, State.Running, State.Stopping, State.Migrating);

                List<VolumeVO> volumes = _volsDao.search(volumeSC, null);
                if (volumes.size() > 0) {
                    return true;
                }
            }
        }

        return false;
    }

    protected StoragePoolVO findStoragePool(DiskProfile dskCh, final DataCenterVO dc, HostPodVO pod, Long clusterId, Long hostId, VMInstanceVO vm, final Set<StoragePool> avoid) {

        VirtualMachineProfile<VMInstanceVO> profile = new VirtualMachineProfileImpl<VMInstanceVO>(vm);
        for (StoragePoolAllocator allocator : _storagePoolAllocators) {
            final List<StoragePool> poolList = allocator.allocateToPool(dskCh, profile, dc.getId(), pod.getId(), clusterId, hostId, avoid, 1);
            if (poolList != null && !poolList.isEmpty()) {
                return (StoragePoolVO) poolList.get(0);
            }
        }
        return null;
    }

    @Override
    public Answer[] sendToPool(StoragePool pool, Commands cmds) throws StorageUnavailableException {
        return sendToPool(pool, null, null, cmds).second();
    }

    @Override
    public Answer sendToPool(StoragePool pool, long[] hostIdsToTryFirst, Command cmd) throws StorageUnavailableException {
        Answer[] answers = sendToPool(pool, hostIdsToTryFirst, null, new Commands(cmd)).second();
        if (answers == null) {
            return null;
        }
        return answers[0];
    }

    @Override
    public Answer sendToPool(StoragePool pool, Command cmd) throws StorageUnavailableException {
        Answer[] answers = sendToPool(pool, new Commands(cmd));
        if (answers == null) {
            return null;
        }
        return answers[0];
    }

    @Override
    public Answer sendToPool(long poolId, Command cmd) throws StorageUnavailableException {
        StoragePool pool = _storagePoolDao.findById(poolId);
        return sendToPool(pool, cmd);
    }

    @Override
    public Answer[] sendToPool(long poolId, Commands cmds) throws StorageUnavailableException {
        StoragePool pool = _storagePoolDao.findById(poolId);
        return sendToPool(pool, cmds);
    }

    protected DiskProfile createDiskCharacteristics(VolumeVO volume, VMTemplateVO template, DataCenterVO dc, DiskOfferingVO diskOffering) {
        if (volume.getVolumeType() == Type.ROOT && Storage.ImageFormat.ISO != template.getFormat()) {
            SearchCriteria<VMTemplateHostVO> sc = HostTemplateStatesSearch.create();
            sc.setParameters("id", template.getId());
            sc.setParameters("state", com.cloud.storage.VMTemplateStorageResourceAssoc.Status.DOWNLOADED);
            sc.setJoinParameters("host", "dcId", dc.getId());

            List<VMTemplateHostVO> sss = _vmTemplateHostDao.search(sc, null);
            if (sss.size() == 0) {
                throw new CloudRuntimeException("Template " + template.getName() + " has not been completely downloaded to zone " + dc.getId());
            }
            VMTemplateHostVO ss = sss.get(0);

            return new DiskProfile(volume.getId(), volume.getVolumeType(), volume.getName(), diskOffering.getId(), ss.getSize(), diskOffering.getTagsArray(), diskOffering.getUseLocalStorage(),
                    diskOffering.isRecreatable(), Storage.ImageFormat.ISO != template.getFormat() ? template.getId() : null);
        } else {
            return new DiskProfile(volume.getId(), volume.getVolumeType(), volume.getName(), diskOffering.getId(), diskOffering.getDiskSize(), diskOffering.getTagsArray(),
                    diskOffering.getUseLocalStorage(), diskOffering.isRecreatable(), null);
        }
    }

    @Override
    public boolean canVmRestartOnAnotherServer(long vmId) {
        List<VolumeVO> vols = _volsDao.findCreatedByInstance(vmId);
        for (VolumeVO vol : vols) {
            if (!vol.isRecreatable() && !vol.getPoolType().isShared()) {
                return false;
            }
        }
        return true;
    }

    @DB
    protected Pair<VolumeVO, String> createVolumeFromSnapshot(VolumeVO volume, SnapshotVO snapshot) {
        VolumeVO createdVolume = null;
        Long volumeId = volume.getId();

        String volumeFolder = null;

        try {
            stateTransitTo(volume, Volume.Event.CreateRequested);
        } catch (NoTransitionException e) {
            s_logger.debug(e.toString());
            return null;
        }
        // Create the Volume object and save it so that we can return it to the user
        Account account = _accountDao.findById(volume.getAccountId());

        final HashSet<StoragePool> poolsToAvoid = new HashSet<StoragePool>();
        StoragePoolVO pool = null;
        boolean success = false;
        Set<Long> podsToAvoid = new HashSet<Long>();
        Pair<HostPodVO, Long> pod = null;
        String volumeUUID = null;
        String details = null;

        DiskOfferingVO diskOffering = _diskOfferingDao.findByIdIncludingRemoved(volume.getDiskOfferingId());
        DataCenterVO dc = _dcDao.findById(volume.getDataCenterId());
        DiskProfile dskCh = new DiskProfile(volume, diskOffering, snapshot.getHypervisorType());

        int retry = 0;
        // Determine what pod to store the volume in
        while ((pod = _resourceMgr.findPod(null, null, dc, account.getId(), podsToAvoid)) != null) {
            podsToAvoid.add(pod.first().getId());
            // Determine what storage pool to store the volume in
            while ((pool = findStoragePool(dskCh, dc, pod.first(), null, null, null, poolsToAvoid)) != null) {
                poolsToAvoid.add(pool);
                volumeFolder = pool.getPath();
                if (s_logger.isDebugEnabled()) {
                    s_logger.debug("Attempting to create volume from snapshotId: " + snapshot.getId() + " on storage pool " + pool.getName());
                }

                // Get the newly created VDI from the snapshot.
                // This will return a null volumePath if it could not be created
                Pair<String, String> volumeDetails = createVDIFromSnapshot(UserContext.current().getCallerUserId(), snapshot, pool);

                volumeUUID = volumeDetails.first();
                details = volumeDetails.second();

                if (volumeUUID != null) {
                    if (s_logger.isDebugEnabled()) {
                        s_logger.debug("Volume with UUID " + volumeUUID + " was created on storage pool " + pool.getName());
                    }
                    success = true;
                    break; // break out of the "find storage pool" loop
                } else {
                    retry++;
                    if (retry >= 3) {
                        _volsDao.expunge(volumeId);
                        String msg = "Unable to create volume from snapshot " + snapshot.getId() + " after retrying 3 times, due to " + details;
                        s_logger.debug(msg);
                        throw new CloudRuntimeException(msg);

                    }
                }
                s_logger.warn("Unable to create volume on pool " + pool.getName() + ", reason: " + details);
            }

            if (success) {
                break; // break out of the "find pod" loop
            }
        }

        if (!success) {
            _volsDao.expunge(volumeId);
            String msg = "Unable to create volume from snapshot " + snapshot.getId() + " due to " + details;
            s_logger.debug(msg);
            throw new CloudRuntimeException(msg);

        }

        createdVolume = _volsDao.findById(volumeId);

        try {
            if (success) {
                createdVolume.setPodId(pod.first().getId());
                createdVolume.setPoolId(pool.getId());
                createdVolume.setPoolType(pool.getPoolType());
                createdVolume.setFolder(volumeFolder);
                createdVolume.setPath(volumeUUID);
                createdVolume.setDomainId(account.getDomainId());
                stateTransitTo(createdVolume, Volume.Event.OperationSucceeded);
            }
        } catch (NoTransitionException e) {
            s_logger.debug("Failed to update volume state: " + e.toString());
            return null;
        }

        return new Pair<VolumeVO, String>(createdVolume, details);
    }

    @Override
    public boolean stateTransitTo(Volume vol, Volume.Event event) throws NoTransitionException {
        return _volStateMachine.transitTo(vol, event, null, _volsDao);
    }

    protected VolumeVO createVolumeFromSnapshot(VolumeVO volume, long snapshotId) {

        // By default, assume failure.
        VolumeVO createdVolume = null;
        SnapshotVO snapshot = _snapshotDao.findById(snapshotId); // Precondition: snapshot is not null and not removed.

        Pair<VolumeVO, String> volumeDetails = createVolumeFromSnapshot(volume, snapshot);
        if (volumeDetails != null) {
            createdVolume = volumeDetails.first();
<<<<<<< HEAD
            UsageEventVO usageEvent = new UsageEventVO(EventTypes.EVENT_VOLUME_CREATE, createdVolume.getAccountId(), createdVolume.getDataCenterId(), createdVolume.getId(), createdVolume.getName(), 
                    createdVolume.getDiskOfferingId(), null, createdVolume.getSize());
            _usageEventDao.persist(usageEvent);
=======
            UsageEventUtils.publishUsageEvent(EventTypes.EVENT_VOLUME_CREATE, createdVolume.getAccountId(),
                    createdVolume.getDataCenterId(), createdVolume.getId(), createdVolume.getName(), createdVolume.getDiskOfferingId(),
                    null, createdVolume.getSize(), Volume.class.getName(), createdVolume.getUuid());
>>>>>>> 4f53eb11
        }
        return createdVolume;
    }

    protected Pair<String, String> createVDIFromSnapshot(long userId, SnapshotVO snapshot, StoragePoolVO pool) {
        String vdiUUID = null;
        Long snapshotId = snapshot.getId();
        Long volumeId = snapshot.getVolumeId();
        Long dcId = snapshot.getDataCenterId();
        String secondaryStoragePoolUrl = _snapMgr.getSecondaryStorageURL(snapshot);
        long accountId = snapshot.getAccountId();

        String backedUpSnapshotUuid = snapshot.getBackupSnapshotId();
        snapshot = _snapshotDao.findById(snapshotId);
        if (snapshot.getVersion().trim().equals("2.1")) {
            VolumeVO volume = _volsDao.findByIdIncludingRemoved(volumeId);
            if (volume == null) {
                throw new CloudRuntimeException("failed to upgrade snapshot " + snapshotId + " due to unable to find orignal volume:" + volumeId + ", try it later ");
            }
            if (volume.getTemplateId() == null) {
                _snapshotDao.updateSnapshotVersion(volumeId, "2.1", "2.2");
            } else {
                VMTemplateVO template = _templateDao.findByIdIncludingRemoved(volume.getTemplateId());
                if (template == null) {
                    throw new CloudRuntimeException("failed to upgrade snapshot " + snapshotId + " due to unalbe to find orignal template :" + volume.getTemplateId() + ", try it later ");
                }
                Long templateId = template.getId();
                Long tmpltAccountId = template.getAccountId();
                if (!_snapshotDao.lockInLockTable(snapshotId.toString(), 10)) {
                    throw new CloudRuntimeException("failed to upgrade snapshot " + snapshotId + " due to this snapshot is being used, try it later ");
                }
                UpgradeSnapshotCommand cmd = new UpgradeSnapshotCommand(null, secondaryStoragePoolUrl, dcId, accountId, volumeId, templateId, tmpltAccountId, null, snapshot.getBackupSnapshotId(),
                        snapshot.getName(), "2.1");
                Answer answer = null;
                try {
                    answer = sendToPool(pool, cmd);
                } catch (StorageUnavailableException e) {
                } finally {
                    _snapshotDao.unlockFromLockTable(snapshotId.toString());
                }
                if ((answer != null) && answer.getResult()) {
                    _snapshotDao.updateSnapshotVersion(volumeId, "2.1", "2.2");
                } else {
                    return new Pair<String, String>(null, "Unable to upgrade snapshot from 2.1 to 2.2 for " + snapshot.getId());
                }
            }
        }
        String basicErrMsg = "Failed to create volume from " + snapshot.getName() + " on pool " + pool;
        try {
            if (snapshot.getSwiftId() != null && snapshot.getSwiftId() != 0) {
                _snapshotMgr.downloadSnapshotsFromSwift(snapshot);
            } else if (snapshot.getS3Id() != null && snapshot.getS3Id() != 0) {
                _snapshotMgr.downloadSnapshotsFromS3(snapshot);
            }
            CreateVolumeFromSnapshotCommand createVolumeFromSnapshotCommand = new CreateVolumeFromSnapshotCommand(pool, secondaryStoragePoolUrl, dcId, accountId, volumeId,
                    backedUpSnapshotUuid, snapshot.getName(), _createVolumeFromSnapshotWait);
            CreateVolumeFromSnapshotAnswer answer;
            if (!_snapshotDao.lockInLockTable(snapshotId.toString(), 10)) {
                throw new CloudRuntimeException("failed to create volume from " + snapshotId + " due to this snapshot is being used, try it later ");
            }
            answer = (CreateVolumeFromSnapshotAnswer) sendToPool(pool, createVolumeFromSnapshotCommand);
            if (answer != null && answer.getResult()) {
                vdiUUID = answer.getVdi();
            } else {
                s_logger.error(basicErrMsg + " due to " + ((answer == null) ? "null" : answer.getDetails()));
                throw new CloudRuntimeException(basicErrMsg);
            }
        } catch (StorageUnavailableException e) {
            s_logger.error(basicErrMsg);
        } finally {
            if (snapshot.getSwiftId() != null) {
                _snapshotMgr.deleteSnapshotsDirForVolume(secondaryStoragePoolUrl, dcId, accountId, volumeId);
            }
            _snapshotDao.unlockFromLockTable(snapshotId.toString());
        }
        return new Pair<String, String>(vdiUUID, basicErrMsg);
    }


    @Override
    @DB
    public VolumeVO copyVolumeFromSecToPrimary(VolumeVO volume, VMInstanceVO vm, VMTemplateVO template, DataCenterVO dc, HostPodVO pod, Long clusterId, ServiceOfferingVO offering, DiskOfferingVO diskOffering,
            List<StoragePoolVO> avoids, long size, HypervisorType hyperType) throws NoTransitionException {

        final HashSet<StoragePool> avoidPools = new HashSet<StoragePool>(avoids);
        DiskProfile dskCh = createDiskCharacteristics(volume, template, dc, diskOffering);
        dskCh.setHyperType(vm.getHypervisorType());
        // Find a suitable storage to create volume on 
        StoragePoolVO destPool = findStoragePool(dskCh, dc, pod, clusterId, null, vm, avoidPools);

        // Copy the volume from secondary storage to the destination storage pool    	  	
        stateTransitTo(volume, Event.CopyRequested);
        VolumeHostVO volumeHostVO = _volumeHostDao.findByVolumeId(volume.getId());
        HostVO secStorage = _hostDao.findById(volumeHostVO.getHostId());
        String secondaryStorageURL = secStorage.getStorageUrl();
        String[] volumePath = volumeHostVO.getInstallPath().split("/");
        String volumeUUID = volumePath[volumePath.length - 1].split("\\.")[0];

        CopyVolumeCommand cvCmd = new CopyVolumeCommand(volume.getId(), volumeUUID, destPool, secondaryStorageURL, false, _copyvolumewait);
        CopyVolumeAnswer cvAnswer;
        try {
            cvAnswer = (CopyVolumeAnswer) sendToPool(destPool, cvCmd);
        } catch (StorageUnavailableException e1) {
            stateTransitTo(volume, Event.CopyFailed);
            throw new CloudRuntimeException("Failed to copy the volume from secondary storage to the destination primary storage pool.");
        }

        if (cvAnswer == null || !cvAnswer.getResult()) {
            stateTransitTo(volume, Event.CopyFailed);
            throw new CloudRuntimeException("Failed to copy the volume from secondary storage to the destination primary storage pool.");
        }        
        Transaction txn = Transaction.currentTxn();
        txn.start();        
        volume.setPath(cvAnswer.getVolumePath());
        volume.setFolder(destPool.getPath());
        volume.setPodId(destPool.getPodId());
        volume.setPoolId(destPool.getId());        
        volume.setPodId(destPool.getPodId());
<<<<<<< HEAD
        stateTransitTo(volume, Event.CopySucceeded); 
        UsageEventVO usageEvent = new UsageEventVO(EventTypes.EVENT_VOLUME_CREATE, volume.getAccountId(), volume.getDataCenterId(), volume.getId(), volume.getName(), volume.getDiskOfferingId(), null, volume.getSize());
        _usageEventDao.persist(usageEvent);
=======
        stateTransitTo(volume, Event.CopySucceeded);
        UsageEventUtils.publishUsageEvent(EventTypes.EVENT_VOLUME_CREATE, volume.getAccountId(),
                volume.getDataCenterId(), volume.getId(), volume.getName(), volume.getDiskOfferingId(),
                null, volume.getSize(), Volume.class.getName(), volume.getUuid());
>>>>>>> 4f53eb11
        _volumeHostDao.remove(volumeHostVO.getId());
        txn.commit();
        return volume;

    }

    @Override
    @DB
    public VolumeVO createVolume(VolumeVO volume, VMInstanceVO vm, VMTemplateVO template, DataCenterVO dc, HostPodVO pod, Long clusterId, ServiceOfferingVO offering, DiskOfferingVO diskOffering,
            List<StoragePoolVO> avoids, long size, HypervisorType hyperType) {
        StoragePoolVO pool = null;
        final HashSet<StoragePool> avoidPools = new HashSet<StoragePool>(avoids);

        try {
            stateTransitTo(volume, Volume.Event.CreateRequested);
        } catch (NoTransitionException e) {
            s_logger.debug("Unable to update volume state: " + e.toString());
            return null;
        }

        if (diskOffering != null && diskOffering.isCustomized()) {
            diskOffering.setDiskSize(size);
        }
        DiskProfile dskCh = null;
        if (volume.getVolumeType() == Type.ROOT && Storage.ImageFormat.ISO != template.getFormat()) {
            dskCh = createDiskCharacteristics(volume, template, dc, offering);
        } else {
            dskCh = createDiskCharacteristics(volume, template, dc, diskOffering);
        }

        dskCh.setHyperType(hyperType);

        VolumeTO created = null;
        int retry = _retry;
        while (--retry >= 0) {
            created = null;

            long podId = pod.getId();
            pod = _podDao.findById(podId);
            if (pod == null) {
                s_logger.warn("Unable to find pod " + podId + " when create volume " + volume.getName());
                break;
            }

            pool = findStoragePool(dskCh, dc, pod, clusterId, vm.getHostId(), vm, avoidPools);
            if (pool == null) {
                s_logger.warn("Unable to find storage poll when create volume " + volume.getName());
                break;
            }

            avoidPools.add(pool);
            if (s_logger.isDebugEnabled()) {
                s_logger.debug("Trying to create " + volume + " on " + pool);
            }

            CreateCommand cmd = null;
            VMTemplateStoragePoolVO tmpltStoredOn = null;

            for (int i = 0; i < 2; i++) {
                if (volume.getVolumeType() == Type.ROOT && Storage.ImageFormat.ISO != template.getFormat()) {
                    if (pool.getPoolType() == StoragePoolType.CLVM) {
                        //prepareISOForCreate does what we need, which is to tell us where the template is
                        VMTemplateHostVO tmpltHostOn = _tmpltMgr.prepareISOForCreate(template, pool);
                        if (tmpltHostOn == null) {
                            continue;
                        }
                        HostVO secondaryStorageHost = _hostDao.findById(tmpltHostOn.getHostId());
                        String tmpltHostUrl = secondaryStorageHost.getStorageUrl();
                        String fullTmpltUrl = tmpltHostUrl + "/" + tmpltHostOn.getInstallPath();
                        cmd = new CreateCommand(dskCh, fullTmpltUrl, new StorageFilerTO(pool));
                    } else {
                        tmpltStoredOn = _tmpltMgr.prepareTemplateForCreate(template, pool);
                        if (tmpltStoredOn == null) {
                            continue;
                        }
                        cmd = new CreateCommand(dskCh, tmpltStoredOn.getLocalDownloadPath(), new StorageFilerTO(pool));
                    }
                } else {
                    if (volume.getVolumeType() == Type.ROOT && Storage.ImageFormat.ISO == template.getFormat()) {
                        VMTemplateHostVO tmpltHostOn = _tmpltMgr.prepareISOForCreate(template, pool);
                        if (tmpltHostOn == null) {
                            throw new CloudRuntimeException("Did not find ISO in secondry storage in zone " + pool.getDataCenterId());
                        }
                    }
                    cmd = new CreateCommand(dskCh, new StorageFilerTO(pool));
                }

                try {
                    Answer answer = sendToPool(pool, cmd);
                    if (answer != null && answer.getResult()) {
                        created = ((CreateAnswer) answer).getVolume();
                        break;
                    }

                    if (tmpltStoredOn != null && answer != null && (answer instanceof CreateAnswer) && ((CreateAnswer) answer).templateReloadRequested()) {
                        if (!_tmpltMgr.resetTemplateDownloadStateOnPool(tmpltStoredOn.getId())) {
                            break; // break out of template-redeploy retry loop
                        }
                    } else {
                        break;
                    }
                } catch (StorageUnavailableException e) {
                    s_logger.debug("Storage unavailable for " + pool.getId());
                    break; // break out of template-redeploy retry loop
                }
            }

            if (created != null) {
                break;
            }

            s_logger.debug("Retrying the create because it failed on pool " + pool);
        }

        if (created == null) {
            return null;
        } else {
            volume.setFolder(pool.getPath());
            volume.setPath(created.getPath());
            volume.setSize(created.getSize());
            volume.setPoolType(pool.getPoolType());
            volume.setPoolId(pool.getId());
            volume.setPodId(pod.getId());
            try {
                stateTransitTo(volume, Volume.Event.OperationSucceeded);
            } catch (NoTransitionException e) {
                s_logger.debug("Unable to update volume state: " + e.toString());
                return null;
            }
            return volume;
        }
    }

    public Long chooseHostForStoragePool(StoragePoolVO poolVO, List<Long> avoidHosts, boolean sendToVmResidesOn, Long vmId) {
        if (sendToVmResidesOn) {
            if (vmId != null) {
                VMInstanceVO vmInstance = _vmInstanceDao.findById(vmId);
                if (vmInstance != null) {
                    Long hostId = vmInstance.getHostId();
                    if (hostId != null && !avoidHosts.contains(vmInstance.getHostId())) {
                        return hostId;
                    }
                }
            }
            /*
             * Can't find the vm where host resides on(vm is destroyed? or volume is detached from vm), randomly choose
             * a host
             * to send the cmd
             */
        }
        List<StoragePoolHostVO> poolHosts = _poolHostDao.listByHostStatus(poolVO.getId(), Status.Up);
        Collections.shuffle(poolHosts);
        if (poolHosts != null && poolHosts.size() > 0) {
            for (StoragePoolHostVO sphvo : poolHosts) {
                if (!avoidHosts.contains(sphvo.getHostId())) {
                    return sphvo.getHostId();
                }
            }
        }
        return null;
    }

    @Override
    public boolean configure(String name, Map<String, Object> params) throws ConfigurationException {

        Map<String, String> configs = _configDao.getConfiguration("management-server", params);

        String overProvisioningFactorStr = configs.get("storage.overprovisioning.factor");
        if (overProvisioningFactorStr != null) {
            _overProvisioningFactor = new BigDecimal(overProvisioningFactorStr);
        }

        _retry = NumbersUtil.parseInt(configs.get(Config.StartRetry.key()), 10);
        _pingInterval = NumbersUtil.parseInt(configs.get("ping.interval"), 60);
        _hostRetry = NumbersUtil.parseInt(configs.get("host.retry"), 2);
        _storagePoolAcquisitionWaitSeconds = NumbersUtil.parseInt(configs.get("pool.acquisition.wait.seconds"), 1800);
        s_logger.info("pool.acquisition.wait.seconds is configured as " + _storagePoolAcquisitionWaitSeconds + " seconds");

        _agentMgr.registerForHostEvents(new StoragePoolMonitor(this, _storagePoolDao), true, false, true);

        String storageCleanupEnabled = configs.get("storage.cleanup.enabled");
        _storageCleanupEnabled = (storageCleanupEnabled == null) ? true : Boolean.parseBoolean(storageCleanupEnabled);

        String value = _configDao.getValue(Config.CreateVolumeFromSnapshotWait.toString());
        _createVolumeFromSnapshotWait = NumbersUtil.parseInt(value, Integer.parseInt(Config.CreateVolumeFromSnapshotWait.getDefaultValue()));

        value = _configDao.getValue(Config.CopyVolumeWait.toString());
        _copyvolumewait = NumbersUtil.parseInt(value, Integer.parseInt(Config.CopyVolumeWait.getDefaultValue()));

        value = _configDao.getValue(Config.RecreateSystemVmEnabled.key());
        _recreateSystemVmEnabled = Boolean.parseBoolean(value);

        value = _configDao.getValue(Config.StorageTemplateCleanupEnabled.key());
        _templateCleanupEnabled = (value == null ? true : Boolean.parseBoolean(value));

        String time = configs.get("storage.cleanup.interval");
        _storageCleanupInterval = NumbersUtil.parseInt(time, 86400);

        String storageUsedThreshold = _configDao.getValue(Config.StorageCapacityDisableThreshold.key());
        if (storageUsedThreshold != null) {
            _storageUsedThreshold = Double.parseDouble(storageUsedThreshold);
        }

        String storageAllocatedThreshold = _configDao.getValue(Config.StorageAllocatedCapacityDisableThreshold.key());
        if (storageAllocatedThreshold != null) {
            _storageAllocatedThreshold = Double.parseDouble(storageAllocatedThreshold);
        }

        String globalStorageOverprovisioningFactor = configs.get("storage.overprovisioning.factor");
        _storageOverprovisioningFactor = new BigDecimal(NumbersUtil.parseFloat(globalStorageOverprovisioningFactor, 2.0f));

        s_logger.info("Storage cleanup enabled: " + _storageCleanupEnabled + ", interval: " + _storageCleanupInterval + ", template cleanup enabled: " + _templateCleanupEnabled);

        String workers = configs.get("expunge.workers");
        int wrks = NumbersUtil.parseInt(workers, 10);
        _executor = Executors.newScheduledThreadPool(wrks, new NamedThreadFactory("StorageManager-Scavenger"));

        _agentMgr.registerForHostEvents(ComponentContext.inject(LocalStoragePoolListener.class), true, false, false);

        String maxVolumeSizeInGbString = _configDao.getValue("storage.max.volume.size");
        _maxVolumeSizeInGb = NumbersUtil.parseLong(maxVolumeSizeInGbString, 2000);

        String _customDiskOfferingMinSizeStr = _configDao.getValue(Config.CustomDiskOfferingMinSize.toString());
        _customDiskOfferingMinSize = NumbersUtil.parseInt(_customDiskOfferingMinSizeStr, Integer.parseInt(Config.CustomDiskOfferingMinSize.getDefaultValue()));

        String _customDiskOfferingMaxSizeStr = _configDao.getValue(Config.CustomDiskOfferingMaxSize.toString());
        _customDiskOfferingMaxSize = NumbersUtil.parseInt(_customDiskOfferingMaxSizeStr, Integer.parseInt(Config.CustomDiskOfferingMaxSize.getDefaultValue()));

        HostTemplateStatesSearch = _vmTemplateHostDao.createSearchBuilder();
        HostTemplateStatesSearch.and("id", HostTemplateStatesSearch.entity().getTemplateId(), SearchCriteria.Op.EQ);
        HostTemplateStatesSearch.and("state", HostTemplateStatesSearch.entity().getDownloadState(), SearchCriteria.Op.EQ);

        SearchBuilder<HostVO> HostSearch = _hostDao.createSearchBuilder();
        HostSearch.and("dcId", HostSearch.entity().getDataCenterId(), SearchCriteria.Op.EQ);

        HostTemplateStatesSearch.join("host", HostSearch, HostSearch.entity().getId(), HostTemplateStatesSearch.entity().getHostId(), JoinBuilder.JoinType.INNER);
        HostSearch.done();
        HostTemplateStatesSearch.done();

        _serverId = _msServer.getId();

        UpHostsInPoolSearch = _storagePoolHostDao.createSearchBuilder(Long.class);
        UpHostsInPoolSearch.selectField(UpHostsInPoolSearch.entity().getHostId());
        SearchBuilder<HostVO> hostSearch = _hostDao.createSearchBuilder();
        hostSearch.and("status", hostSearch.entity().getStatus(), Op.EQ);
        hostSearch.and("resourceState", hostSearch.entity().getResourceState(), Op.EQ);
        UpHostsInPoolSearch.join("hosts", hostSearch, hostSearch.entity().getId(), UpHostsInPoolSearch.entity().getHostId(), JoinType.INNER);
        UpHostsInPoolSearch.and("pool", UpHostsInPoolSearch.entity().getPoolId(), Op.EQ);
        UpHostsInPoolSearch.done();

        StoragePoolSearch = _vmInstanceDao.createSearchBuilder();

        SearchBuilder<VolumeVO> volumeSearch = _volumeDao.createSearchBuilder();
        volumeSearch.and("volumeType", volumeSearch.entity().getVolumeType(), SearchCriteria.Op.EQ);
        volumeSearch.and("poolId", volumeSearch.entity().getPoolId(), SearchCriteria.Op.EQ);
        StoragePoolSearch.join("vmVolume", volumeSearch, volumeSearch.entity().getInstanceId(), StoragePoolSearch.entity().getId(), JoinBuilder.JoinType.INNER);
        StoragePoolSearch.done();

        LocalStorageSearch = _storagePoolDao.createSearchBuilder();
        SearchBuilder<StoragePoolHostVO> storageHostSearch = _storagePoolHostDao.createSearchBuilder();
        storageHostSearch.and("hostId", storageHostSearch.entity().getHostId(), SearchCriteria.Op.EQ);
        LocalStorageSearch.join("poolHost", storageHostSearch, storageHostSearch.entity().getPoolId(), LocalStorageSearch.entity().getId(), JoinBuilder.JoinType.INNER);
        LocalStorageSearch.and("type", LocalStorageSearch.entity().getPoolType(), SearchCriteria.Op.IN);
        LocalStorageSearch.done();

        Volume.State.getStateMachine().registerListener( new VolumeStateListener());

        return true;
    }

    public String getRandomVolumeName() {
        return UUID.randomUUID().toString();
    }

    @Override
    public boolean volumeOnSharedStoragePool(VolumeVO volume) {
        Long poolId = volume.getPoolId();
        if (poolId == null) {
            return false;
        } else {
            StoragePoolVO pool = _storagePoolDao.findById(poolId);

            if (pool == null) {
                return false;
            } else {
                return pool.isShared();
            }
        }
    }

    @Override
    public boolean volumeInactive(VolumeVO volume) {
        Long vmId = volume.getInstanceId();
        if (vmId != null) {
            UserVm vm = _userVmDao.findById(vmId);
            if (vm == null) {
                return true;
            }
            State state = vm.getState();
            if (state.equals(State.Stopped) || state.equals(State.Destroyed)) {
                return true;
            }
        }
        return false;
    }

    @Override
    public String getVmNameOnVolume(VolumeVO volume) {
        Long vmId = volume.getInstanceId();
        if (vmId != null) {
            VMInstanceVO vm = _vmInstanceDao.findById(vmId);

            if (vm == null) {
                return null;
            }
            return vm.getInstanceName();
        }
        return null;
    }

    @Override
    public Pair<String, String> getAbsoluteIsoPath(long templateId, long dataCenterId) {
        String isoPath = null;

        List<HostVO> storageHosts = _resourceMgr.listAllHostsInOneZoneByType(Host.Type.SecondaryStorage, dataCenterId);
        if (storageHosts != null) {
            for (HostVO storageHost : storageHosts) {
                List<VMTemplateHostVO> templateHostVOs = _vmTemplateHostDao.listByTemplateHostStatus(templateId, storageHost.getId(), VMTemplateStorageResourceAssoc.Status.DOWNLOADED );
                if (templateHostVOs != null && !templateHostVOs.isEmpty()) {
                    VMTemplateHostVO tmpHostVO = templateHostVOs.get(0);
                    isoPath = storageHost.getStorageUrl() + "/" + tmpHostVO.getInstallPath();
                    return new Pair<String, String>(isoPath, storageHost.getStorageUrl());
                }
            }
        }
        s_logger.warn("Unable to find secondary storage in zone id=" + dataCenterId);
        return null;
    }

    @Override
    public String getSecondaryStorageURL(long zoneId) {
        // Determine the secondary storage URL
        HostVO secondaryStorageHost = getSecondaryStorageHost(zoneId);

        if (secondaryStorageHost == null) {
            return null;
        }

        return secondaryStorageHost.getStorageUrl();
    }

    @Override
    public HostVO getSecondaryStorageHost(long zoneId, long tmpltId) {
        List<HostVO> hosts = _ssvmMgr.listSecondaryStorageHostsInOneZone(zoneId);
        if (hosts == null || hosts.size() == 0) {
            return null;
        }
        for (HostVO host : hosts) {
            VMTemplateHostVO tmpltHost = _vmTemplateHostDao.findByHostTemplate(host.getId(), tmpltId);
            if (tmpltHost != null && !tmpltHost.getDestroyed() && tmpltHost.getDownloadState() == VMTemplateStorageResourceAssoc.Status.DOWNLOADED) {
                return host;
            }
        }
        return null;
    }

    @Override
    public VMTemplateHostVO getTemplateHostRef(long zoneId, long tmpltId, boolean readyOnly) {
        List<HostVO> hosts = _ssvmMgr.listSecondaryStorageHostsInOneZone(zoneId);
        if (hosts == null || hosts.size() == 0) {
            return null;
        }
        VMTemplateHostVO inProgress = null;
        VMTemplateHostVO other = null;
        for (HostVO host : hosts) {
            VMTemplateHostVO tmpltHost = _vmTemplateHostDao.findByHostTemplate(host.getId(), tmpltId);
            if (tmpltHost != null && !tmpltHost.getDestroyed()) {
                if (tmpltHost.getDownloadState() == VMTemplateStorageResourceAssoc.Status.DOWNLOADED) {
                    return tmpltHost;
                } else if (tmpltHost.getDownloadState() == VMTemplateStorageResourceAssoc.Status.DOWNLOAD_IN_PROGRESS) {
                    inProgress = tmpltHost;
                } else {
                    other = tmpltHost;
                }
            }
        }
        if (inProgress != null) {
            return inProgress;
        }
        return other;
    }

    @Override
    public HostVO getSecondaryStorageHost(long zoneId) {
        List<HostVO> hosts = _ssvmMgr.listSecondaryStorageHostsInOneZone(zoneId);
        if (hosts == null || hosts.size() == 0) {
            hosts = _ssvmMgr.listLocalSecondaryStorageHostsInOneZone(zoneId);
            if (hosts.isEmpty()) {
                return null;
            }
        }

        int size = hosts.size();
        Random rn = new Random();
        int index = rn.nextInt(size);
        return hosts.get(index);
    }

    @Override
    public List<HostVO> getSecondaryStorageHosts(long zoneId) {
        List<HostVO> hosts = _ssvmMgr.listSecondaryStorageHostsInOneZone(zoneId);
        if (hosts == null || hosts.size() == 0) {
            hosts = _ssvmMgr.listLocalSecondaryStorageHostsInOneZone(zoneId);
            if (hosts.isEmpty()) {
                return new ArrayList<HostVO>();
            }
        }
        return hosts;
    }

    @Override
    public String getStoragePoolTags(long poolId) {
        return _configMgr.listToCsvTags(_storagePoolDao.searchForStoragePoolDetails(poolId, "true"));
    }

    @Override
    public boolean start() {
        if (_storageCleanupEnabled) {
            Random generator = new Random();
            int initialDelay = generator.nextInt(_storageCleanupInterval);
            _executor.scheduleWithFixedDelay(new StorageGarbageCollector(), initialDelay, _storageCleanupInterval, TimeUnit.SECONDS);
        } else {
            s_logger.debug("Storage cleanup is not enabled, so the storage cleanup thread is not being scheduled.");
        }

        return true;
    }

    @Override
    public boolean stop() {
        if (_storageCleanupEnabled) {
            _executor.shutdown();
        }

        return true;
    }

    protected StorageManagerImpl() {
        _volStateMachine = Volume.State.getStateMachine();
    }

    @Override
    @SuppressWarnings("rawtypes")
    public StoragePoolVO createPool(CreateStoragePoolCmd cmd) throws ResourceInUseException, IllegalArgumentException, UnknownHostException, ResourceUnavailableException {
        Long clusterId = cmd.getClusterId();
        Long podId = cmd.getPodId();
        Map ds = cmd.getDetails();

        if (clusterId != null && podId == null) {
            throw new InvalidParameterValueException("Cluster id requires pod id");
        }

        Map<String, String> details = new HashMap<String, String>();
        if (ds != null) {
            Collection detailsCollection = ds.values();
            Iterator it = detailsCollection.iterator();
            while (it.hasNext()) {
                HashMap d = (HashMap) it.next();
                Iterator it2 = d.entrySet().iterator();
                while (it2.hasNext()) {
                    Map.Entry entry = (Map.Entry) it2.next();
                    details.put((String) entry.getKey(), (String) entry.getValue());
                }
            }
        }

        // verify input parameters
        Long zoneId = cmd.getZoneId();
        DataCenterVO zone = _dcDao.findById(cmd.getZoneId());
        if (zone == null) {
            throw new InvalidParameterValueException("unable to find zone by id " + zoneId);
        }
        // Check if zone is disabled
        Account account = UserContext.current().getCaller();
        if (Grouping.AllocationState.Disabled == zone.getAllocationState() && !_accountMgr.isRootAdmin(account.getType())) {
            throw new PermissionDeniedException("Cannot perform this operation, Zone is currently disabled: " + zoneId);
        }

        // Check if there is host up in this cluster
        List<HostVO> allHosts = _resourceMgr.listAllUpAndEnabledHosts(Host.Type.Routing, clusterId, podId, zoneId);
        if (allHosts.isEmpty()) {
            throw new ResourceUnavailableException("No host up to associate a storage pool with in cluster " + clusterId, Pod.class, podId);
        }
        URI uri = null;
        try {
            uri = new URI(UriUtils.encodeURIComponent(cmd.getUrl()));
            if (uri.getScheme() == null) {
                throw new InvalidParameterValueException("scheme is null " + cmd.getUrl() + ", add nfs:// as a prefix");
            } else if (uri.getScheme().equalsIgnoreCase("nfs")) {
                String uriHost = uri.getHost();
                String uriPath = uri.getPath();
                if (uriHost == null || uriPath == null || uriHost.trim().isEmpty() || uriPath.trim().isEmpty()) {
                    throw new InvalidParameterValueException("host or path is null, should be nfs://hostname/path");
                }
            } else if (uri.getScheme().equalsIgnoreCase("sharedMountPoint")) {
                String uriPath = uri.getPath();
                if (uriPath == null) {
                    throw new InvalidParameterValueException("host or path is null, should be sharedmountpoint://localhost/path");
                }
            }  else if (uri.getScheme().equalsIgnoreCase("rbd")) {
                String uriPath = uri.getPath();
                if (uriPath == null) {
                    throw new InvalidParameterValueException("host or path is null, should be rbd://hostname/pool");
                }
            }
        } catch (URISyntaxException e) {
            throw new InvalidParameterValueException(cmd.getUrl() + " is not a valid uri");
        }

        String tags = cmd.getTags();
        if (tags != null) {
            String[] tokens = tags.split(",");

            for (String tag : tokens) {
                tag = tag.trim();
                if (tag.length() == 0) {
                    continue;
                }
                details.put(tag, "true");
            }
        }

        String scheme = uri.getScheme();
        String storageHost = uri.getHost();
        String hostPath = uri.getPath();
        String userInfo = uri.getUserInfo();
        int port = uri.getPort();
        StoragePoolVO pool = null;
        if (s_logger.isDebugEnabled()) {
            s_logger.debug("createPool Params @ scheme - " + scheme + " storageHost - " + storageHost + " hostPath - " + hostPath + " port - " + port);
        }
        if (scheme.equalsIgnoreCase("nfs")) {
            if (port == -1) {
                port = 2049;
            }
            pool = new StoragePoolVO(StoragePoolType.NetworkFilesystem, storageHost, port, hostPath);
            if (clusterId == null) {
                throw new IllegalArgumentException("NFS need to have clusters specified for XenServers");
            }
        } else if (scheme.equalsIgnoreCase("file")) {
            if (port == -1) {
                port = 0;
            }
            pool = new StoragePoolVO(StoragePoolType.Filesystem, "localhost", 0, hostPath);
        } else if (scheme.equalsIgnoreCase("sharedMountPoint")) {
            pool = new StoragePoolVO(StoragePoolType.SharedMountPoint, storageHost, 0, hostPath);
        } else if (scheme.equalsIgnoreCase("clvm")) {
            pool = new StoragePoolVO(StoragePoolType.CLVM, storageHost, 0, hostPath.replaceFirst("/", ""));
        } else if (scheme.equalsIgnoreCase("rbd")) {
            if (port == -1) {
                port = 6789;
            }
            pool = new StoragePoolVO(StoragePoolType.RBD, storageHost, port, hostPath.replaceFirst("/", ""), userInfo);
        } else if (scheme.equalsIgnoreCase("PreSetup")) {
            pool = new StoragePoolVO(StoragePoolType.PreSetup, storageHost, 0, hostPath);
        } else if (scheme.equalsIgnoreCase("iscsi")) {
            String[] tokens = hostPath.split("/");
            int lun = NumbersUtil.parseInt(tokens[tokens.length - 1], -1);
            if (port == -1) {
                port = 3260;
            }
            if (lun != -1) {
                if (clusterId == null) {
                    throw new IllegalArgumentException("IscsiLUN need to have clusters specified");
                }
                hostPath.replaceFirst("/", "");
                pool = new StoragePoolVO(StoragePoolType.IscsiLUN, storageHost, port, hostPath);
            } else {
                for (StoragePoolDiscoverer discoverer : _discoverers) {
                    Map<StoragePoolVO, Map<String, String>> pools;
                    try {
                        pools = discoverer.find(cmd.getZoneId(), podId, uri, details);
                    } catch (DiscoveryException e) {
                        throw new IllegalArgumentException("Not enough information for discovery " + uri, e);
                    }
                    if (pools != null) {
                        Map.Entry<StoragePoolVO, Map<String, String>> entry = pools.entrySet().iterator().next();
                        pool = entry.getKey();
                        details = entry.getValue();
                        break;
                    }
                }
            }
        } else if (scheme.equalsIgnoreCase("iso")) {
            if (port == -1) {
                port = 2049;
            }
            pool = new StoragePoolVO(StoragePoolType.ISO, storageHost, port, hostPath);
        } else if (scheme.equalsIgnoreCase("vmfs")) {
            pool = new StoragePoolVO(StoragePoolType.VMFS, "VMFS datastore: " + hostPath, 0, hostPath);
        } else if (scheme.equalsIgnoreCase("ocfs2")) {
            port = 7777;
            pool = new StoragePoolVO(StoragePoolType.OCFS2, "clustered", port, hostPath);
        } else {
            s_logger.warn("Unable to figure out the scheme for URI: " + uri);
            throw new IllegalArgumentException("Unable to figure out the scheme for URI: " + uri);
        }

        if (pool == null) {
            s_logger.warn("Unable to figure out the scheme for URI: " + uri);
            throw new IllegalArgumentException("Unable to figure out the scheme for URI: " + uri);
        }

        List<StoragePoolVO> pools = _storagePoolDao.listPoolByHostPath(storageHost, hostPath);
        if (!pools.isEmpty() && !scheme.equalsIgnoreCase("sharedmountpoint")) {
            Long oldPodId = pools.get(0).getPodId();
            throw new ResourceInUseException("Storage pool " + uri + " already in use by another pod (id=" + oldPodId + ")", "StoragePool", uri.toASCIIString());
        }

        long poolId = _storagePoolDao.getNextInSequence(Long.class, "id");
        String uuid = null;
        if (scheme.equalsIgnoreCase("sharedmountpoint") || scheme.equalsIgnoreCase("clvm")) {
            uuid = UUID.randomUUID().toString();
        } else if (scheme.equalsIgnoreCase("PreSetup")) {
            uuid = hostPath.replace("/", "");
        } else {
            uuid = UUID.nameUUIDFromBytes(new String(storageHost + hostPath).getBytes()).toString();
        }

        List<StoragePoolVO> spHandles = _storagePoolDao.findIfDuplicatePoolsExistByUUID(uuid);
        if ((spHandles != null) && (spHandles.size() > 0)) {
            if (s_logger.isDebugEnabled()) {
                s_logger.debug("Another active pool with the same uuid already exists");
            }
            throw new ResourceInUseException("Another active pool with the same uuid already exists");
        }

        if (s_logger.isDebugEnabled()) {
            s_logger.debug("In createPool Setting poolId - " + poolId + " uuid - " + uuid + " zoneId - " + zoneId + " podId - " + podId + " poolName - " + cmd.getStoragePoolName());
        }

        pool.setId(poolId);
        pool.setUuid(uuid);
        pool.setDataCenterId(cmd.getZoneId());
        pool.setPodId(podId);
        pool.setName(cmd.getStoragePoolName());
        pool.setClusterId(clusterId);
        pool.setStatus(StoragePoolStatus.Up);
        pool = _storagePoolDao.persist(pool, details);

        if (pool.getPoolType() == StoragePoolType.OCFS2 && !_ocfs2Mgr.prepareNodes(allHosts, pool)) {
            s_logger.warn("Can not create storage pool " + pool + " on cluster " + clusterId);
            _storagePoolDao.expunge(pool.getId());
            return null;
        }

        boolean success = false;
        for (HostVO h : allHosts) {
            success = createStoragePool(h.getId(), pool);
            if (success) {
                break;
            }
        }
        if (!success) {
            s_logger.warn("Can not create storage pool " + pool + " on cluster " + clusterId);
            _storagePoolDao.expunge(pool.getId());
            return null;
        }
        s_logger.debug("In createPool Adding the pool to each of the hosts");
        List<HostVO> poolHosts = new ArrayList<HostVO>();
        for (HostVO h : allHosts) {
            try {
                connectHostToSharedPool(h.getId(), pool);
                poolHosts.add(h);
            } catch (Exception e) {
                s_logger.warn("Unable to establish a connection between " + h + " and " + pool, e);
            }
        }

        if (poolHosts.isEmpty()) {
            s_logger.warn("No host can access storage pool " + pool + " on cluster " + clusterId);
            _storagePoolDao.expunge(pool.getId());
            return null;
        } else {
            createCapacityEntry(pool);
        }
        return pool;
    }

    @Override
    public StoragePoolVO updateStoragePool(UpdateStoragePoolCmd cmd) throws IllegalArgumentException {
        // Input validation
        Long id = cmd.getId();
        List<String> tags = cmd.getTags();

        StoragePoolVO pool = _storagePoolDao.findById(id);
        if (pool == null) {
            throw new IllegalArgumentException("Unable to find storage pool with ID: " + id);
        }

        if (tags != null) {
            Map<String, String> details = new HashMap<String, String>();
            for (String tag : tags) {
                tag = tag.trim();
                if (tag.length() > 0 && !details.containsKey(tag)) {
                    details.put(tag, "true");
                }
            }

            _storagePoolDao.updateDetails(id, details);
        }

        return pool;
    }

    @Override
    @DB
    public boolean deletePool(DeletePoolCmd cmd) {
        Long id = cmd.getId();
        boolean deleteFlag = false;
        boolean forced = cmd.isForced();

        // verify parameters
        StoragePoolVO sPool = _storagePoolDao.findById(id);
        if (sPool == null) {
            s_logger.warn("Unable to find pool:" + id);
            throw new InvalidParameterValueException("Unable to find pool by id " + id);
        }
        if(sPool.getStatus() != StoragePoolStatus.Maintenance){
            s_logger.warn("Unable to delete storage id: " + id +" due to it is not in Maintenance state");
            throw new InvalidParameterValueException("Unable to delete storage due to it is not in Maintenance state, id: " + id);           
        }
        if (sPool.getPoolType().equals(StoragePoolType.LVM) || sPool.getPoolType().equals(StoragePoolType.EXT)) {
            s_logger.warn("Unable to delete local storage id:" + id);
            throw new InvalidParameterValueException("Unable to delete local storage id: " + id);
        }

        Pair<Long, Long> vlms = _volsDao.getCountAndTotalByPool(id);
        if (forced) {
            if (vlms.first() > 0) {
                Pair<Long, Long> nonDstrdVlms = _volsDao.getNonDestroyedCountAndTotalByPool(id);
                if (nonDstrdVlms.first() > 0) {
                    throw new CloudRuntimeException("Cannot delete pool " + sPool.getName() + " as there are associated " +
                            "non-destroyed vols for this pool");
                }
                //force expunge non-destroyed volumes
                List<VolumeVO> vols = _volsDao.listVolumesToBeDestroyed();
                for (VolumeVO vol : vols) {
                    expungeVolume(vol, true);
                }
            }
        } else {
            // Check if the pool has associated volumes in the volumes table
            // If it does , then you cannot delete the pool
            if (vlms.first() > 0) {
                throw new CloudRuntimeException("Cannot delete pool " + sPool.getName() + " as there are associated vols" +
                        " for this pool");
            }
        }


        // First get the host_id from storage_pool_host_ref for given pool id
        StoragePoolVO lock = _storagePoolDao.acquireInLockTable(sPool.getId());

        if (lock == null) {
            if (s_logger.isDebugEnabled()) {
                s_logger.debug("Failed to acquire lock when deleting StoragePool with ID: " + sPool.getId());
            }
            return false;
        }

        // mark storage pool as removed (so it can't be used for new volumes creation), release the lock
        boolean isLockReleased = false;
        isLockReleased = _storagePoolDao.releaseFromLockTable(lock.getId());
        s_logger.trace("Released lock for storage pool " + id);

        // for the given pool id, find all records in the storage_pool_host_ref
        List<StoragePoolHostVO> hostPoolRecords = _storagePoolHostDao.listByPoolId(id);
        Transaction txn = Transaction.currentTxn();
        try {
            // if not records exist, delete the given pool (base case)
            if (hostPoolRecords.size() == 0) {

                txn.start();
                sPool.setUuid(null);
                _storagePoolDao.update(id, sPool);
                _storagePoolDao.remove(id);
                deletePoolStats(id);
                txn.commit();

                deleteFlag = true;
                return true;
            } else {
                // Remove the SR associated with the Xenserver
                for (StoragePoolHostVO host : hostPoolRecords) {
                    DeleteStoragePoolCommand deleteCmd = new DeleteStoragePoolCommand(sPool);
                    final Answer answer = _agentMgr.easySend(host.getHostId(), deleteCmd);

                    if (answer != null && answer.getResult()) {
                        deleteFlag = true;
                        break;
                    }
                }
            }
        } finally {
            if (deleteFlag) {
                // now delete the storage_pool_host_ref and storage_pool records
                txn.start();
                for (StoragePoolHostVO host : hostPoolRecords) {
                    _storagePoolHostDao.deleteStoragePoolHostDetails(host.getHostId(), host.getPoolId());
                }
                sPool.setUuid(null);
                _storagePoolDao.update(id, sPool);
                _storagePoolDao.remove(id);
                deletePoolStats(id);
                // Delete op_host_capacity entries
                _capacityDao.removeBy(Capacity.CAPACITY_TYPE_STORAGE_ALLOCATED, null, null, null, id);
                txn.commit();

                s_logger.debug("Storage pool id=" + id + " is removed successfully");
                return true;
            } else {
                // alert that the storage cleanup is required
                s_logger.warn("Failed to Delete storage pool id: " + id);
                _alertMgr.sendAlert(AlertManager.ALERT_TYPE_STORAGE_DELETE, sPool.getDataCenterId(), sPool.getPodId(), "Unable to delete storage pool id= " + id,
                        "Delete storage pool command failed.  Please check logs.");
            }

            if (lock != null && !isLockReleased) {
                _storagePoolDao.releaseFromLockTable(lock.getId());
            }
        }

        return false;

    }

    @DB
    private boolean deletePoolStats(Long poolId) {
        CapacityVO capacity1 = _capacityDao.findByHostIdType(poolId, CapacityVO.CAPACITY_TYPE_STORAGE);
        CapacityVO capacity2 = _capacityDao.findByHostIdType(poolId, CapacityVO.CAPACITY_TYPE_STORAGE_ALLOCATED);
        Transaction txn = Transaction.currentTxn();
        txn.start();
        if (capacity1 != null) {
            _capacityDao.remove(capacity1.getId());
        }

        if (capacity2 != null) {
            _capacityDao.remove(capacity2.getId());
        }

        txn.commit();
        return true;

    }

    @Override
    public boolean createStoragePool(long hostId, StoragePoolVO pool) {
        s_logger.debug("creating pool " + pool.getName() + " on  host " + hostId);
        if (pool.getPoolType() != StoragePoolType.NetworkFilesystem && pool.getPoolType() != StoragePoolType.Filesystem && pool.getPoolType() != StoragePoolType.IscsiLUN
                && pool.getPoolType() != StoragePoolType.Iscsi && pool.getPoolType() != StoragePoolType.VMFS && pool.getPoolType() != StoragePoolType.SharedMountPoint
                && pool.getPoolType() != StoragePoolType.PreSetup && pool.getPoolType() != StoragePoolType.OCFS2 && pool.getPoolType() != StoragePoolType.RBD && pool.getPoolType() != StoragePoolType.CLVM) {
            s_logger.warn(" Doesn't support storage pool type " + pool.getPoolType());
            return false;
        }
        CreateStoragePoolCommand cmd = new CreateStoragePoolCommand(true, pool);
        final Answer answer = _agentMgr.easySend(hostId, cmd);
        if (answer != null && answer.getResult()) {
            return true;
        } else {
            _storagePoolDao.expunge(pool.getId());
            String msg = "";
            if (answer != null) {
                msg = "Can not create storage pool through host " + hostId + " due to " + answer.getDetails();
                s_logger.warn(msg);
            } else {
                msg = "Can not create storage pool through host " + hostId + " due to CreateStoragePoolCommand returns null";
                s_logger.warn(msg);
            }
            throw new CloudRuntimeException(msg);
        }
    }

    @Override
    public boolean delPoolFromHost(long hostId) {
        List<StoragePoolHostVO> poolHosts = _poolHostDao.listByHostIdIncludingRemoved(hostId);
        for (StoragePoolHostVO poolHost : poolHosts) {
            s_logger.debug("Deleting pool " + poolHost.getPoolId() + " from  host " + hostId);
            _poolHostDao.remove(poolHost.getId());
        }
        return true;
    }

    public void connectHostToSharedPool(long hostId, StoragePoolVO pool) throws StorageUnavailableException {
        assert (pool.getPoolType().isShared()) : "Now, did you actually read the name of this method?";
        s_logger.debug("Adding pool " + pool.getName() + " to  host " + hostId);

        ModifyStoragePoolCommand cmd = new ModifyStoragePoolCommand(true, pool);
        final Answer answer = _agentMgr.easySend(hostId, cmd);

        if (answer == null) {
            throw new StorageUnavailableException("Unable to get an answer to the modify storage pool command", pool.getId());
        }

        if (!answer.getResult()) {
            String msg = "Add host failed due to ModifyStoragePoolCommand failed" + answer.getDetails();
            _alertMgr.sendAlert(AlertManager.ALERT_TYPE_HOST, pool.getDataCenterId(), pool.getPodId(), msg, msg);
            throw new StorageUnavailableException("Unable establish connection from storage head to storage pool " + pool.getId() + " due to " + answer.getDetails(), pool.getId());
        }

        assert (answer instanceof ModifyStoragePoolAnswer) : "Well, now why won't you actually return the ModifyStoragePoolAnswer when it's ModifyStoragePoolCommand? Pool=" + pool.getId() + "Host=" + hostId;
        ModifyStoragePoolAnswer mspAnswer = (ModifyStoragePoolAnswer) answer;

        StoragePoolHostVO poolHost = _poolHostDao.findByPoolHost(pool.getId(), hostId);
        if (poolHost == null) {
            poolHost = new StoragePoolHostVO(pool.getId(), hostId, mspAnswer.getPoolInfo().getLocalPath().replaceAll("//", "/"));
            _poolHostDao.persist(poolHost);
        } else {
            poolHost.setLocalPath(mspAnswer.getPoolInfo().getLocalPath().replaceAll("//", "/"));
        }
        pool.setAvailableBytes(mspAnswer.getPoolInfo().getAvailableBytes());
        pool.setCapacityBytes(mspAnswer.getPoolInfo().getCapacityBytes());
        _storagePoolDao.update(pool.getId(), pool);

        s_logger.info("Connection established between " + pool + " host + " + hostId);
    }

    @Override
    public VolumeVO moveVolume(VolumeVO volume, long destPoolDcId, Long destPoolPodId, Long destPoolClusterId, HypervisorType dataDiskHyperType) throws ConcurrentOperationException {

        // Find a destination storage pool with the specified criteria
        DiskOfferingVO diskOffering = _diskOfferingDao.findById(volume.getDiskOfferingId());
        DiskProfile dskCh = new DiskProfile(volume.getId(), volume.getVolumeType(), volume.getName(), diskOffering.getId(), diskOffering.getDiskSize(), diskOffering.getTagsArray(),
                diskOffering.getUseLocalStorage(), diskOffering.isRecreatable(), null);
        dskCh.setHyperType(dataDiskHyperType);
        DataCenterVO destPoolDataCenter = _dcDao.findById(destPoolDcId);
        HostPodVO destPoolPod = _podDao.findById(destPoolPodId);
        StoragePoolVO destPool = findStoragePool(dskCh, destPoolDataCenter, destPoolPod, destPoolClusterId, null, null, new HashSet<StoragePool>());
        String secondaryStorageURL = getSecondaryStorageURL(volume.getDataCenterId());

        if (destPool == null) {
            throw new CloudRuntimeException("Failed to find a storage pool with enough capacity to move the volume to.");
        }
        if (secondaryStorageURL == null) {
            throw new CloudRuntimeException("Failed to find secondary storage.");
        }

        List<Volume> vols = new ArrayList<Volume>();
        vols.add(volume);
        migrateVolumes(vols, destPool);
        return _volsDao.findById(volume.getId());
    }


    /*
     * Upload the volume to secondary storage.
     * 
     */
    @Override
    @DB
    @ActionEvent(eventType = EventTypes.EVENT_VOLUME_UPLOAD, eventDescription = "uploading volume", async = true)
    public VolumeVO uploadVolume(UploadVolumeCmd cmd) throws ResourceAllocationException{
        Account caller = UserContext.current().getCaller();
        long ownerId = cmd.getEntityOwnerId();
        Long zoneId = cmd.getZoneId();
        String volumeName = cmd.getVolumeName();
        String url = cmd.getUrl();
        String format = cmd.getFormat();

        validateVolume(caller, ownerId, zoneId, volumeName, url, format);
        VolumeVO volume = persistVolume(caller, ownerId, zoneId, volumeName, url, cmd.getFormat());
        _downloadMonitor.downloadVolumeToStorage(volume, zoneId, url, cmd.getChecksum(), ImageFormat.valueOf(format.toUpperCase()));
        return volume;    	
    }

    private boolean validateVolume(Account caller, long ownerId, Long zoneId, String volumeName, String url, String format) throws ResourceAllocationException{

        // permission check
        _accountMgr.checkAccess(caller, null, true, _accountMgr.getActiveAccountById(ownerId));

        // Check that the resource limit for volumes won't be exceeded
        _resourceLimitMgr.checkResourceLimit(_accountMgr.getAccount(ownerId), ResourceType.volume);


        // Verify that zone exists
        DataCenterVO zone = _dcDao.findById(zoneId);
        if (zone == null) {
            throw new InvalidParameterValueException("Unable to find zone by id " + zoneId);
        }

        // Check if zone is disabled
        if (Grouping.AllocationState.Disabled == zone.getAllocationState() && !_accountMgr.isRootAdmin(caller.getType())) {
            throw new PermissionDeniedException("Cannot perform this operation, Zone is currently disabled: " + zoneId);
        }

        if (url.toLowerCase().contains("file://")) {
            throw new InvalidParameterValueException("File:// type urls are currently unsupported");
        }

        ImageFormat imgfmt = ImageFormat.valueOf(format.toUpperCase());
        if (imgfmt == null) {
            throw new IllegalArgumentException("Image format is incorrect " + format + ". Supported formats are " + EnumUtils.listValues(ImageFormat.values()));
        }

        String userSpecifiedName = volumeName;
        if (userSpecifiedName == null) {
            userSpecifiedName = getRandomVolumeName();
        }
        if((!url.toLowerCase().endsWith("vhd"))&&(!url.toLowerCase().endsWith("vhd.zip"))
                &&(!url.toLowerCase().endsWith("vhd.bz2"))&&(!url.toLowerCase().endsWith("vhd.gz")) 
                &&(!url.toLowerCase().endsWith("qcow2"))&&(!url.toLowerCase().endsWith("qcow2.zip"))
                &&(!url.toLowerCase().endsWith("qcow2.bz2"))&&(!url.toLowerCase().endsWith("qcow2.gz"))
                &&(!url.toLowerCase().endsWith("ova"))&&(!url.toLowerCase().endsWith("ova.zip"))
                &&(!url.toLowerCase().endsWith("ova.bz2"))&&(!url.toLowerCase().endsWith("ova.gz"))
                &&(!url.toLowerCase().endsWith("img"))&&(!url.toLowerCase().endsWith("raw"))){
            throw new InvalidParameterValueException("Please specify a valid " + format.toLowerCase());
        }

        if ((format.equalsIgnoreCase("vhd") && (!url.toLowerCase().endsWith(".vhd") && !url.toLowerCase().endsWith("vhd.zip") && !url.toLowerCase().endsWith("vhd.bz2") && !url.toLowerCase().endsWith("vhd.gz") ))
                || (format.equalsIgnoreCase("qcow2") && (!url.toLowerCase().endsWith(".qcow2") && !url.toLowerCase().endsWith("qcow2.zip") && !url.toLowerCase().endsWith("qcow2.bz2") && !url.toLowerCase().endsWith("qcow2.gz") ))
                || (format.equalsIgnoreCase("ova") && (!url.toLowerCase().endsWith(".ova") && !url.toLowerCase().endsWith("ova.zip") && !url.toLowerCase().endsWith("ova.bz2") && !url.toLowerCase().endsWith("ova.gz")))
                || (format.equalsIgnoreCase("raw") && (!url.toLowerCase().endsWith(".img") && !url.toLowerCase().endsWith("raw")))) {
            throw new InvalidParameterValueException("Please specify a valid URL. URL:" + url + " is an invalid for the format " + format.toLowerCase());
        }
        validateUrl(url);

        return false;
    }

    private String validateUrl(String url){
        try {
            URI uri = new URI(url);
            if ((uri.getScheme() == null) || (!uri.getScheme().equalsIgnoreCase("http") 
                    && !uri.getScheme().equalsIgnoreCase("https") && !uri.getScheme().equalsIgnoreCase("file"))) {
                throw new IllegalArgumentException("Unsupported scheme for url: " + url);
            }

            int port = uri.getPort();
            if (!(port == 80 || port == 443 || port == -1)) {
                throw new IllegalArgumentException("Only ports 80 and 443 are allowed");
            }
            String host = uri.getHost();
            try {
                InetAddress hostAddr = InetAddress.getByName(host);
                if (hostAddr.isAnyLocalAddress() || hostAddr.isLinkLocalAddress() || hostAddr.isLoopbackAddress() || hostAddr.isMulticastAddress()) {
                    throw new IllegalArgumentException("Illegal host specified in url");
                }
                if (hostAddr instanceof Inet6Address) {
                    throw new IllegalArgumentException("IPV6 addresses not supported (" + hostAddr.getHostAddress() + ")");
                }
            } catch (UnknownHostException uhe) {
                throw new IllegalArgumentException("Unable to resolve " + host);
            }

            return uri.toString();
        } catch (URISyntaxException e) {
            throw new IllegalArgumentException("Invalid URL " + url);
        }

    }

    private VolumeVO persistVolume(Account caller, long ownerId, Long zoneId, String volumeName, String url, String format) {

        Transaction txn = Transaction.currentTxn();
        txn.start();

        VolumeVO volume = new VolumeVO(volumeName, zoneId, -1, -1, -1, new Long(-1), null, null, 0, Volume.Type.DATADISK);
        volume.setPoolId(null);
        volume.setDataCenterId(zoneId);
        volume.setPodId(null);
        volume.setAccountId(ownerId);
        volume.setDomainId(((caller == null) ? Domain.ROOT_DOMAIN : caller.getDomainId()));
        long diskOfferingId = _diskOfferingDao.findByUniqueName("Cloud.com-Custom").getId();
        volume.setDiskOfferingId(diskOfferingId);        
        //volume.setSize(size);
        volume.setInstanceId(null);
        volume.setUpdated(new Date());
        volume.setDomainId((caller == null) ? Domain.ROOT_DOMAIN : caller.getDomainId());

        volume = _volsDao.persist(volume);
        try {
            stateTransitTo(volume, Event.UploadRequested);
        } catch (NoTransitionException e) {
            // TODO Auto-generated catch block
            e.printStackTrace();
        }
        UserContext.current().setEventDetails("Volume Id: " + volume.getId());

        // Increment resource count during allocation; if actual creation fails, decrement it
        _resourceLimitMgr.incrementResourceCount(volume.getAccountId(), ResourceType.volume);

        txn.commit();
        return volume;
    }


    /*
     * Just allocate a volume in the database, don't send the createvolume cmd to hypervisor. The volume will be finally
     * created
     * only when it's attached to a VM.
     */
    @Override
    @DB
    @ActionEvent(eventType = EventTypes.EVENT_VOLUME_CREATE, eventDescription = "creating volume", create = true)
    public VolumeVO allocVolume(CreateVolumeCmd cmd) throws ResourceAllocationException {
        // FIXME: some of the scheduled event stuff might be missing here...
        Account caller = UserContext.current().getCaller();

        long ownerId = cmd.getEntityOwnerId();

        // permission check
        _accountMgr.checkAccess(caller, null, true, _accountMgr.getActiveAccountById(ownerId));

        // Check that the resource limit for volumes won't be exceeded
        _resourceLimitMgr.checkResourceLimit(_accountMgr.getAccount(ownerId), ResourceType.volume);

        Long zoneId = cmd.getZoneId();
        Long diskOfferingId = null;
        DiskOfferingVO diskOffering = null;
        Long size = null;

        // validate input parameters before creating the volume
        if ((cmd.getSnapshotId() == null && cmd.getDiskOfferingId() == null) || (cmd.getSnapshotId() != null && cmd.getDiskOfferingId() != null)) {
            throw new InvalidParameterValueException("Either disk Offering Id or snapshot Id must be passed whilst creating volume");
        }

        if (cmd.getSnapshotId() == null) {// create a new volume

            diskOfferingId = cmd.getDiskOfferingId();
            size = cmd.getSize();
            Long sizeInGB = size;
            if (size != null) {
                if (size > 0) {
                    size = size * 1024 * 1024 * 1024; // user specify size in GB
                } else {
                    throw new InvalidParameterValueException("Disk size must be larger than 0");
                }
            }

            // Check that the the disk offering is specified
            diskOffering = _diskOfferingDao.findById(diskOfferingId);
            if ((diskOffering == null) || diskOffering.getRemoved() != null || !DiskOfferingVO.Type.Disk.equals(diskOffering.getType())) {
                throw new InvalidParameterValueException("Please specify a valid disk offering.");
            }

            if (diskOffering.isCustomized()) {
                if (size == null) {
                    throw new InvalidParameterValueException("This disk offering requires a custom size specified");
                }
                if ((sizeInGB < _customDiskOfferingMinSize) || (sizeInGB > _customDiskOfferingMaxSize)) {
                    throw new InvalidParameterValueException("Volume size: " + sizeInGB + "GB is out of allowed range. Max: " + _customDiskOfferingMaxSize + " Min:" + _customDiskOfferingMinSize);
                }
            }

            if (!diskOffering.isCustomized() && size != null) {
                throw new InvalidParameterValueException("This disk offering does not allow custom size");
            }

            if (diskOffering.getDomainId() == null) {
                // do nothing as offering is public
            } else {
                _configMgr.checkDiskOfferingAccess(caller, diskOffering);
            }

            if (diskOffering.getDiskSize() > 0) {
                size = diskOffering.getDiskSize();
            }

            if (!validateVolumeSizeRange(size)) {// convert size from mb to gb for validation
                throw new InvalidParameterValueException("Invalid size for custom volume creation: " + size + " ,max volume size is:" + _maxVolumeSizeInGb);
            }
        } else { // create volume from snapshot
            Long snapshotId = cmd.getSnapshotId();
            SnapshotVO snapshotCheck = _snapshotDao.findById(snapshotId);
            if (snapshotCheck == null) {
                throw new InvalidParameterValueException("unable to find a snapshot with id " + snapshotId);
            }

            if (snapshotCheck.getState() != Snapshot.State.BackedUp) {
                throw new InvalidParameterValueException("Snapshot id=" + snapshotId + " is not in " + Snapshot.State.BackedUp + " state yet and can't be used for volume creation");
            }

            diskOfferingId = snapshotCheck.getDiskOfferingId();
            diskOffering = _diskOfferingDao.findById(diskOfferingId);
            zoneId = snapshotCheck.getDataCenterId();
            size = snapshotCheck.getSize(); // ; disk offering is used for tags purposes

            // check snapshot permissions
            _accountMgr.checkAccess(caller, null, true, snapshotCheck);

            /*
             * // bug #11428. Operation not supported if vmware and snapshots parent volume = ROOT
             * if(snapshotCheck.getHypervisorType() == HypervisorType.VMware
             * && _volumeDao.findByIdIncludingRemoved(snapshotCheck.getVolumeId()).getVolumeType() == Type.ROOT){
             * throw new UnsupportedServiceException("operation not supported, snapshot with id " + snapshotId +
             * " is created from ROOT volume");
             * }
             * 
             */
        }

        // Verify that zone exists
        DataCenterVO zone = _dcDao.findById(zoneId);
        if (zone == null) {
            throw new InvalidParameterValueException("Unable to find zone by id " + zoneId);
        }

        // Check if zone is disabled
        if (Grouping.AllocationState.Disabled == zone.getAllocationState() && !_accountMgr.isRootAdmin(caller.getType())) {
            throw new PermissionDeniedException("Cannot perform this operation, Zone is currently disabled: " + zoneId);
        }

        // If local storage is disabled then creation of volume with local disk offering not allowed
        if (!zone.isLocalStorageEnabled() && diskOffering.getUseLocalStorage()) {
            throw new InvalidParameterValueException("Zone is not configured to use local storage but volume's disk offering " + diskOffering.getName() + " uses it");
        }

        // Check that there is appropriate primary storage pool in the specified zone
        List<StoragePoolVO> storagePools = _storagePoolDao.listByDataCenterId(zoneId);
        boolean appropriatePoolExists = false;
        if (!diskOffering.getUseLocalStorage()) {
            for (StoragePoolVO storagePool : storagePools) {
                if (storagePool.isShared()) {
                    appropriatePoolExists = true;
                    break;
                }
            }
        } else {
            for (StoragePoolVO storagePool : storagePools) {
                if (storagePool.isLocal()) {
                    appropriatePoolExists = true;
                    break;
                }
            }
        }

        // Check that there is at least one host in the specified zone
        List<HostVO> hosts = _resourceMgr.listAllUpAndEnabledHostsInOneZoneByType(Host.Type.Routing, zoneId);
        if (hosts.isEmpty()) {
            throw new InvalidParameterValueException("There is no workable host in data center id " + zoneId + ", please check hosts' agent status and see if they are disabled");
        }

        if (!appropriatePoolExists) {
            String storageType = diskOffering.getUseLocalStorage() ? ServiceOffering.StorageType.local.toString() : ServiceOffering.StorageType.shared.toString();
            throw new InvalidParameterValueException("Volume's disk offering uses " + storageType + " storage, please specify a zone that has at least one " + storageType + " primary storage pool.");
        }

        String userSpecifiedName = cmd.getVolumeName();
        if (userSpecifiedName == null) {
            userSpecifiedName = getRandomVolumeName();
        }

        Transaction txn = Transaction.currentTxn();
        txn.start();

        VolumeVO volume = new VolumeVO(userSpecifiedName, -1, -1, -1, -1, new Long(-1), null, null, 0, Volume.Type.DATADISK);
        volume.setPoolId(null);
        volume.setDataCenterId(zoneId);
        volume.setPodId(null);
        volume.setAccountId(ownerId);
        volume.setDomainId(((caller == null) ? Domain.ROOT_DOMAIN : caller.getDomainId()));
        volume.setDiskOfferingId(diskOfferingId);
        volume.setSize(size);
        volume.setInstanceId(null);
        volume.setUpdated(new Date());
        volume.setDomainId((caller == null) ? Domain.ROOT_DOMAIN : caller.getDomainId());

        volume = _volsDao.persist(volume);
        if(cmd.getSnapshotId() == null){
            //for volume created from snapshot, create usage event after volume creation
<<<<<<< HEAD
            UsageEventVO usageEvent = new UsageEventVO(EventTypes.EVENT_VOLUME_CREATE, volume.getAccountId(), volume.getDataCenterId(), volume.getId(), volume.getName(), diskOfferingId, null, size);
            _usageEventDao.persist(usageEvent);
=======
            UsageEventUtils.publishUsageEvent(EventTypes.EVENT_VOLUME_CREATE, volume.getAccountId(),
                    volume.getDataCenterId(), volume.getId(), volume.getName(), diskOfferingId, null, size,
                    Volume.class.getName(), volume.getUuid());
>>>>>>> 4f53eb11
        }

        UserContext.current().setEventDetails("Volume Id: " + volume.getId());

        // Increment resource count during allocation; if actual creation fails, decrement it
        _resourceLimitMgr.incrementResourceCount(volume.getAccountId(), ResourceType.volume);

        txn.commit();

        return volume;
    }

    @Override
    @DB
    @ActionEvent(eventType = EventTypes.EVENT_VOLUME_CREATE, eventDescription = "creating volume", async = true)
    public VolumeVO createVolume(CreateVolumeCmd cmd) {
        VolumeVO volume = _volsDao.findById(cmd.getEntityId());
        boolean created = false;

        try {
            if (cmd.getSnapshotId() != null) {
                volume = createVolumeFromSnapshot(volume, cmd.getSnapshotId());
                if (volume.getState() == Volume.State.Ready) {
                    created = true;
                }
                return volume;
            } else {
                _volsDao.update(volume.getId(), volume);
                created = true;
            }

            return _volsDao.findById(volume.getId());
        } finally {
            if (!created) {
                s_logger.trace("Decrementing volume resource count for account id=" + volume.getAccountId() + " as volume failed to create on the backend");
                _resourceLimitMgr.decrementResourceCount(volume.getAccountId(), ResourceType.volume);
            }
        }
    }

    @Override
    @DB
    @ActionEvent(eventType = EventTypes.EVENT_VOLUME_RESIZE, eventDescription = "resizing volume", async = true)
    public VolumeVO resizeVolume(ResizeVolumeCmd cmd) {
        VolumeVO volume = _volsDao.findById(cmd.getEntityId());
        Long newSize = null;
        boolean shrinkOk = cmd.getShrinkOk();
        boolean success = false;
        DiskOfferingVO diskOffering = _diskOfferingDao.findById(volume.getDiskOfferingId());
        DiskOfferingVO newDiskOffering = null;

        newDiskOffering = _diskOfferingDao.findById(cmd.getNewDiskOfferingId());

        /* Volumes with no hypervisor have never been assigned, and can be resized by recreating.
           perhaps in the future we can just update the db entry for the volume */
        if(_volsDao.getHypervisorType(volume.getId()) == HypervisorType.None){
            throw new InvalidParameterValueException("Can't resize a volume that has never been attached, not sure which hypervisor type. Recreate volume to resize.");
        }

        /* Only works for KVM/Xen for now */
        if(_volsDao.getHypervisorType(volume.getId()) != HypervisorType.KVM 
           && _volsDao.getHypervisorType(volume.getId()) != HypervisorType.XenServer){
            throw new InvalidParameterValueException("Cloudstack currently only supports volumes marked as KVM or XenServer hypervisor for resize");
        }

        if (volume == null) {
            throw new InvalidParameterValueException("No such volume");
        }

        if (volume.getState() != Volume.State.Ready) {
            throw new InvalidParameterValueException("Volume should be in ready state before attempting a resize");
        }

        if (!volume.getVolumeType().equals(Volume.Type.DATADISK)) {
            throw new InvalidParameterValueException("Can only resize DATA volumes");
        }

        /* figure out whether or not a new disk offering or size parameter is required, get the correct size value */
        if (newDiskOffering == null) {
            if (diskOffering.isCustomized()) {
                newSize = cmd.getSize();

                if (newSize == null) {
                    throw new InvalidParameterValueException("new offering is of custom size, need to specify a size");
                }

                newSize = ( newSize << 30 );
            } else {
                throw new InvalidParameterValueException("current offering" + volume.getDiskOfferingId()  + " cannot be resized, need to specify a disk offering");
            }
        } else {

            if (newDiskOffering.getRemoved() != null || !DiskOfferingVO.Type.Disk.equals(newDiskOffering.getType())) {
                throw new InvalidParameterValueException("Disk offering ID is missing or invalid");
            }

            if(diskOffering.getTags() != null) {
                if(!newDiskOffering.getTags().equals(diskOffering.getTags())){
                    throw new InvalidParameterValueException("Tags on new and old disk offerings must match");
                }
            } else if (newDiskOffering.getTags() != null ){
                throw new InvalidParameterValueException("There are no tags on current disk offering, new disk offering needs to have no tags");
            }

            if (newDiskOffering.getDomainId() == null) {
                // do nothing as offering is public
            } else {
                _configMgr.checkDiskOfferingAccess(UserContext.current().getCaller(), newDiskOffering);
            }
 
            if (newDiskOffering.isCustomized()) {
                newSize = cmd.getSize();

                if (newSize == null) {
                    throw new InvalidParameterValueException("new offering is of custom size, need to specify a size");
                }

                newSize = ( newSize << 30 );
            } else {
                newSize = newDiskOffering.getDiskSize();
            }
        }

        if (newSize == null) {
            throw new InvalidParameterValueException("could not detect a size parameter or fetch one from the diskofferingid parameter");
        }

        if (!validateVolumeSizeRange(newSize)) {
            throw new InvalidParameterValueException("Requested size out of range");
        }

        /* does the caller have the authority to act on this volume? */
        _accountMgr.checkAccess(UserContext.current().getCaller(), null, true, volume);

        UserVmVO userVm = _userVmDao.findById(volume.getInstanceId());

        StoragePool pool = _storagePoolDao.findById(volume.getPoolId());
        long currentSize = volume.getSize();

        /* lets make certain they (think they) know what they're doing if they 
        want to shrink, by forcing them to provide the shrinkok parameter. This will
        be checked again at the hypervisor level where we can see the actual disk size */
        if (currentSize > newSize && !shrinkOk) {
            throw new InvalidParameterValueException("Going from existing size of " + currentSize + " to size of " 
                      + newSize + " would shrink the volume, need to sign off by supplying the shrinkok parameter with value of true");
        }

        /* get a list of hosts to send the commands to, try the system the 
        associated vm is running on first, then the last known place it ran.
        If not attached to a userVm, we pass 'none' and resizevolume.sh is
        ok with that since it only needs the vm name to live resize */
        long[] hosts = null;
        String instanceName = "none";
        if (userVm != null) {
            instanceName = userVm.getInstanceName();
            if(userVm.getHostId() != null) {
                hosts = new long[] { userVm.getHostId() };
            } else if(userVm.getLastHostId() != null) {
                hosts = new long[] { userVm.getLastHostId() };
            }

            /*Xen only works offline, SR does not support VDI.resizeOnline*/
            if(_volsDao.getHypervisorType(volume.getId()) == HypervisorType.XenServer
               && ! userVm.getState().equals(State.Stopped)) {
                throw new InvalidParameterValueException("VM must be stopped or disk detached in order to resize with the Xen HV");
            }
        }

        try {
            try {
                    stateTransitTo(volume, Volume.Event.ResizeRequested);
            } catch (NoTransitionException etrans) {
                    throw new CloudRuntimeException("Unable to change volume state for resize: " + etrans.toString());
            }

            ResizeVolumeCommand resizeCmd = new ResizeVolumeCommand(volume.getPath(), new StorageFilerTO(pool), 
                                                    currentSize, newSize, shrinkOk, instanceName);
            ResizeVolumeAnswer answer = (ResizeVolumeAnswer) sendToPool(pool, hosts, resizeCmd);

            /* need to fetch/store new volume size in database. This value comes from 
            hypervisor rather than trusting that a success means we have a volume of the 
            size we requested */
            if (answer != null && answer.getResult()) {
                long finalSize = answer.getNewSize();
                s_logger.debug("Resize: volume started at size " + currentSize + " and ended at size " + finalSize);
                volume.setSize(finalSize);
                if (newDiskOffering != null) {
                    volume.setDiskOfferingId(cmd.getNewDiskOfferingId());
                }
                _volsDao.update(volume.getId(), volume);

                success  = true;
                return volume;
            } else if (answer != null) {
                s_logger.debug("Resize: returned '" + answer.getDetails() + "'");
            }
        } catch (StorageUnavailableException e) {
            s_logger.debug("volume failed to resize: "+e);
            return null;
        } finally {
            if(success) {
                try {
                    stateTransitTo(volume, Volume.Event.OperationSucceeded);
                } catch (NoTransitionException etrans) {
                    throw new CloudRuntimeException("Failed to change volume state: " + etrans.toString());
                }
            } else {
                try {
                    stateTransitTo(volume, Volume.Event.OperationFailed);
                } catch (NoTransitionException etrans) {
                    throw new CloudRuntimeException("Failed to change volume state: " + etrans.toString());
                }
            } 
        }
        return null;
    }

    @Override
    @DB
    public boolean destroyVolume(VolumeVO volume) throws ConcurrentOperationException {
        try {
            if (!stateTransitTo(volume, Volume.Event.DestroyRequested)) {
                throw new ConcurrentOperationException("Failed to transit to destroyed state");
            }
        } catch (NoTransitionException e) {
            s_logger.debug("Unable to destoy the volume: " + e.toString());
            return false;
        }

        long volumeId = volume.getId();

        // Delete the recurring snapshot policies for this volume.
        _snapshotMgr.deletePoliciesForVolume(volumeId);

        Long instanceId = volume.getInstanceId();
        VMInstanceVO vmInstance = null;
        if (instanceId != null) {
            vmInstance = _vmInstanceDao.findById(instanceId);
        }

        if (instanceId == null || (vmInstance.getType().equals(VirtualMachine.Type.User))) {
            // Decrement the resource count for volumes belonging user VM's only
            _resourceLimitMgr.decrementResourceCount(volume.getAccountId(), ResourceType.volume);
            // Log usage event for volumes belonging user VM's only
            UsageEventUtils.publishUsageEvent(EventTypes.EVENT_VOLUME_DELETE, volume.getAccountId(),
                    volume.getDataCenterId(), volume.getId(), volume.getName(),
                    Volume.class.getName(), volume.getUuid());
        }

        try {
            if (!stateTransitTo(volume, Volume.Event.OperationSucceeded)) {
                throw new ConcurrentOperationException("Failed to transit state");

            }
        } catch (NoTransitionException e) {
            s_logger.debug("Unable to change volume state: " + e.toString());
            return false;
        }

        return true;

    }

    @Override
    public void createCapacityEntry(StoragePoolVO storagePool) {
        createCapacityEntry(storagePool, Capacity.CAPACITY_TYPE_STORAGE_ALLOCATED, 0);
    }

    @Override
    public void createCapacityEntry(StoragePoolVO storagePool, short capacityType, long allocated) {
        SearchCriteria<CapacityVO> capacitySC = _capacityDao.createSearchCriteria();
        capacitySC.addAnd("hostOrPoolId", SearchCriteria.Op.EQ, storagePool.getId());
        capacitySC.addAnd("dataCenterId", SearchCriteria.Op.EQ, storagePool.getDataCenterId());
        capacitySC.addAnd("capacityType", SearchCriteria.Op.EQ, capacityType);

        List<CapacityVO> capacities = _capacityDao.search(capacitySC, null);

        long totalOverProvCapacity;
        if (storagePool.getPoolType() == StoragePoolType.NetworkFilesystem) {
            totalOverProvCapacity = _overProvisioningFactor.multiply(new BigDecimal(storagePool.getCapacityBytes())).longValue();// All this for the inaccuracy of floats for big number multiplication.
        } else {
            totalOverProvCapacity = storagePool.getCapacityBytes();
        }

        if (capacities.size() == 0) {
            CapacityVO capacity = new CapacityVO(storagePool.getId(), storagePool.getDataCenterId(), storagePool.getPodId(), storagePool.getClusterId(), allocated, totalOverProvCapacity, capacityType);
            CapacityState capacityState = _configMgr.findClusterAllocationState(ApiDBUtils.findClusterById(storagePool.getClusterId())) == AllocationState.Disabled ?
                    CapacityState.Disabled : CapacityState.Enabled;
            capacity.setCapacityState(capacityState);
            _capacityDao.persist(capacity);
        } else {
            CapacityVO capacity = capacities.get(0);
            boolean update = false;
            if (capacity.getTotalCapacity() != totalOverProvCapacity) {
                capacity.setTotalCapacity(totalOverProvCapacity);
                update = true;
            }
            if (allocated != 0) {
                capacity.setUsedCapacity(allocated);
                update = true;
            }
            if (update) {
                _capacityDao.update(capacity.getId(), capacity);
            }
        }
        s_logger.debug("Successfully set Capacity - " + totalOverProvCapacity + " for capacity type - " + capacityType + " , DataCenterId - "
                + storagePool.getDataCenterId() + ", HostOrPoolId - " + storagePool.getId() + ", PodId " + storagePool.getPodId());
    }

    @Override
    public List<Long> getUpHostsInPool(long poolId) {
        SearchCriteria<Long> sc = UpHostsInPoolSearch.create();
        sc.setParameters("pool", poolId);
        sc.setJoinParameters("hosts", "status", Status.Up);
        sc.setJoinParameters("hosts", "resourceState", ResourceState.Enabled);
        return _storagePoolHostDao.customSearch(sc, null);
    }

    @Override
    public Pair<Long, Answer[]> sendToPool(StoragePool pool, long[] hostIdsToTryFirst, List<Long> hostIdsToAvoid, Commands cmds) throws StorageUnavailableException {
        List<Long> hostIds = getUpHostsInPool(pool.getId());
        Collections.shuffle(hostIds);
        if (hostIdsToTryFirst != null) {
            for (int i = hostIdsToTryFirst.length - 1; i >= 0; i--) {
                if (hostIds.remove(hostIdsToTryFirst[i])) {
                    hostIds.add(0, hostIdsToTryFirst[i]);
                }
            }
        }

        if (hostIdsToAvoid != null) {
            hostIds.removeAll(hostIdsToAvoid);
        }
        if (hostIds == null || hostIds.isEmpty()) {
            throw new StorageUnavailableException("Unable to send command to the pool " + pool.getId() + " due to there is no enabled hosts up in this cluster", pool.getId());
        }
        for (Long hostId : hostIds) {
            try {
                List<Answer> answers = new ArrayList<Answer>();
                Command[] cmdArray = cmds.toCommands();
                for (Command cmd : cmdArray) {
                    long targetHostId = _hvGuruMgr.getGuruProcessedCommandTargetHost(hostId, cmd);

                    answers.add(_agentMgr.send(targetHostId, cmd));
                }
                return new Pair<Long, Answer[]>(hostId, answers.toArray(new Answer[answers.size()]));
            } catch (AgentUnavailableException e) {
                s_logger.debug("Unable to send storage pool command to " + pool + " via " + hostId, e);
            } catch (OperationTimedoutException e) {
                s_logger.debug("Unable to send storage pool command to " + pool + " via " + hostId, e);
            }
        }

        throw new StorageUnavailableException("Unable to send command to the pool ", pool.getId());
    }

    @Override
    public Pair<Long, Answer> sendToPool(StoragePool pool, long[] hostIdsToTryFirst, List<Long> hostIdsToAvoid, Command cmd) throws StorageUnavailableException {
        Commands cmds = new Commands(cmd);
        Pair<Long, Answer[]> result = sendToPool(pool, hostIdsToTryFirst, hostIdsToAvoid, cmds);
        return new Pair<Long, Answer>(result.first(), result.second()[0]);
    }

    @Override
    public void cleanupStorage(boolean recurring) {
        GlobalLock scanLock = GlobalLock.getInternLock("storagemgr.cleanup");

        try {
            if (scanLock.lock(3)) {
                try {
                    // Cleanup primary storage pools
                    if (_templateCleanupEnabled) {
                        List<StoragePoolVO> storagePools = _storagePoolDao.listAll();
                        for (StoragePoolVO pool : storagePools) {
                            try {

                                List<VMTemplateStoragePoolVO> unusedTemplatesInPool = _tmpltMgr.getUnusedTemplatesInPool(pool);
                                s_logger.debug("Storage pool garbage collector found " + unusedTemplatesInPool.size() + " templates to clean up in storage pool: " + pool.getName());
                                for (VMTemplateStoragePoolVO templatePoolVO : unusedTemplatesInPool) {
                                    if (templatePoolVO.getDownloadState() != VMTemplateStorageResourceAssoc.Status.DOWNLOADED) {
                                        s_logger.debug("Storage pool garbage collector is skipping templatePoolVO with ID: " + templatePoolVO.getId() + " because it is not completely downloaded.");
                                        continue;
                                    }

                                    if (!templatePoolVO.getMarkedForGC()) {
                                        templatePoolVO.setMarkedForGC(true);
                                        _vmTemplatePoolDao.update(templatePoolVO.getId(), templatePoolVO);
                                        s_logger.debug("Storage pool garbage collector has marked templatePoolVO with ID: " + templatePoolVO.getId() + " for garbage collection.");
                                        continue;
                                    }

                                    _tmpltMgr.evictTemplateFromStoragePool(templatePoolVO);
                                }
                            } catch (Exception e) {
                                s_logger.warn("Problem cleaning up primary storage pool " + pool, e);
                            }
                        }
                    }

                    cleanupSecondaryStorage(recurring);

                    List<VolumeVO> vols = _volsDao.listVolumesToBeDestroyed();
                    for (VolumeVO vol : vols) {
                        try {
                            expungeVolume(vol, false);
                        } catch (Exception e) {
                            s_logger.warn("Unable to destroy " + vol.getId(), e);
                        }
                    }

                    // remove snapshots in Error state
                    List<SnapshotVO> snapshots = _snapshotDao.listAllByStatus(Snapshot.State.Error);
                    for (SnapshotVO snapshotVO : snapshots) {
                        try{
                            _snapshotDao.expunge(snapshotVO.getId());
                        }catch (Exception e) {
                            s_logger.warn("Unable to destroy " + snapshotVO.getId(), e);
                        }
                    }

                } finally {
                    scanLock.unlock();
                }
            }
        } finally {
            scanLock.releaseRef();
        }
    }

    @DB
    List<Long> findAllVolumeIdInSnapshotTable(Long hostId) {
        String sql = "SELECT volume_id from snapshots WHERE sechost_id=? GROUP BY volume_id";
        List<Long> list = new ArrayList<Long>();
        try {
            Transaction txn = Transaction.currentTxn();
            ResultSet rs = null;
            PreparedStatement pstmt = null;
            pstmt = txn.prepareAutoCloseStatement(sql);
            pstmt.setLong(1, hostId);
            rs = pstmt.executeQuery();
            while (rs.next()) {
                list.add(rs.getLong(1));
            }
            return list;
        } catch (Exception e) {
            s_logger.debug("failed to get all volumes who has snapshots in secondary storage " + hostId + " due to " + e.getMessage());
            return null;
        }

    }

    List<String> findAllSnapshotForVolume(Long volumeId) {
        String sql = "SELECT backup_snap_id FROM snapshots WHERE volume_id=? and backup_snap_id is not NULL";
        try {
            Transaction txn = Transaction.currentTxn();
            ResultSet rs = null;
            PreparedStatement pstmt = null;
            pstmt = txn.prepareAutoCloseStatement(sql);
            pstmt.setLong(1, volumeId);
            rs = pstmt.executeQuery();
            List<String> list = new ArrayList<String>();
            while (rs.next()) {
                list.add(rs.getString(1));
            }
            return list;
        } catch (Exception e) {
            s_logger.debug("failed to get all snapshots for a volume " + volumeId + " due to " + e.getMessage());
            return null;
        }
    }

    @Override
    @DB
    public void cleanupSecondaryStorage(boolean recurring) {
        try {
            // Cleanup templates in secondary storage hosts
            List<HostVO> secondaryStorageHosts = _ssvmMgr.listSecondaryStorageHostsInAllZones();
            for (HostVO secondaryStorageHost : secondaryStorageHosts) {
                try {
                    long hostId = secondaryStorageHost.getId();
                    List<VMTemplateHostVO> destroyedTemplateHostVOs = _vmTemplateHostDao.listDestroyed(hostId);
                    s_logger.debug("Secondary storage garbage collector found " + destroyedTemplateHostVOs.size() + " templates to cleanup on secondary storage host: "
                            + secondaryStorageHost.getName());
                    for (VMTemplateHostVO destroyedTemplateHostVO : destroyedTemplateHostVOs) {
                        if (!_tmpltMgr.templateIsDeleteable(destroyedTemplateHostVO)) {
                            if (s_logger.isDebugEnabled()) {
                                s_logger.debug("Not deleting template at: " + destroyedTemplateHostVO);
                            }
                            continue;
                        }

                        if (s_logger.isDebugEnabled()) {
                            s_logger.debug("Deleting template host: " + destroyedTemplateHostVO);
                        }

                        String installPath = destroyedTemplateHostVO.getInstallPath();

                        if (installPath != null) {
                            Answer answer = _agentMgr.sendToSecStorage(secondaryStorageHost, new DeleteTemplateCommand(secondaryStorageHost.getStorageUrl(), destroyedTemplateHostVO.getInstallPath()));

                            if (answer == null || !answer.getResult()) {
                                s_logger.debug("Failed to delete " + destroyedTemplateHostVO + " due to " + ((answer == null) ? "answer is null" : answer.getDetails()));
                            } else {
                                _vmTemplateHostDao.remove(destroyedTemplateHostVO.getId());
                                s_logger.debug("Deleted template at: " + destroyedTemplateHostVO.getInstallPath());
                            }
                        } else {
                            _vmTemplateHostDao.remove(destroyedTemplateHostVO.getId());
                        }
                    }
                } catch (Exception e) {
                    s_logger.warn("problem cleaning up templates in secondary storage " + secondaryStorageHost, e);
                }
            }

            // Cleanup snapshot in secondary storage hosts
            for (HostVO secondaryStorageHost : secondaryStorageHosts) {
                try {
                    long hostId = secondaryStorageHost.getId();
                    List<Long> vIDs = findAllVolumeIdInSnapshotTable(hostId);
                    if (vIDs == null) {
                        continue;
                    }
                    for (Long volumeId : vIDs) {
                        boolean lock = false;
                        try {
                            VolumeVO volume = _volsDao.findByIdIncludingRemoved(volumeId);
                            if (volume.getRemoved() == null) {
                                volume = _volsDao.acquireInLockTable(volumeId, 10);
                                if (volume == null) {
                                    continue;
                                }
                                lock = true;
                            }
                            List<String> snapshots = findAllSnapshotForVolume(volumeId);
                            if (snapshots == null) {
                                continue;
                            }
                            CleanupSnapshotBackupCommand cmd = new CleanupSnapshotBackupCommand(secondaryStorageHost.getStorageUrl(), secondaryStorageHost.getDataCenterId(), volume.getAccountId(),
                                    volumeId, snapshots);

                            Answer answer = _agentMgr.sendToSecStorage(secondaryStorageHost, cmd);
                            if ((answer == null) || !answer.getResult()) {
                                String details = "Failed to cleanup snapshots for volume " + volumeId + " due to " + (answer == null ? "null" : answer.getDetails());
                                s_logger.warn(details);
                            }
                        } catch (Exception e1) {
                            s_logger.warn("problem cleaning up snapshots in secondary storage " + secondaryStorageHost, e1);
                        } finally {
                            if (lock) {
                                _volsDao.releaseFromLockTable(volumeId);
                            }
                        }
                    }
                } catch (Exception e2) {
                    s_logger.warn("problem cleaning up snapshots in secondary storage " + secondaryStorageHost, e2);
                }
            }

            //CleanUp volumes on Secondary Storage.
            for (HostVO secondaryStorageHost : secondaryStorageHosts) {
                try {
                    long hostId = secondaryStorageHost.getId();
                    List<VolumeHostVO> destroyedVolumeHostVOs = _volumeHostDao.listDestroyed(hostId);
                    s_logger.debug("Secondary storage garbage collector found " + destroyedVolumeHostVOs.size() + " templates to cleanup on secondary storage host: "
                            + secondaryStorageHost.getName());
                    for (VolumeHostVO destroyedVolumeHostVO : destroyedVolumeHostVOs) {
                        if (s_logger.isDebugEnabled()) {
                            s_logger.debug("Deleting volume host: " + destroyedVolumeHostVO);
                        }

                        String installPath = destroyedVolumeHostVO.getInstallPath();

                        if (installPath != null) {
                            Answer answer = _agentMgr.sendToSecStorage(secondaryStorageHost, new DeleteVolumeCommand(secondaryStorageHost.getStorageUrl(), destroyedVolumeHostVO.getInstallPath()));

                            if (answer == null || !answer.getResult()) {
                                s_logger.debug("Failed to delete " + destroyedVolumeHostVO + " due to " + ((answer == null) ? "answer is null" : answer.getDetails()));
                            } else {
                                _volumeHostDao.remove(destroyedVolumeHostVO.getId());
                                s_logger.debug("Deleted volume at: " + destroyedVolumeHostVO.getInstallPath());
                            }
                        } else {
                            _volumeHostDao.remove(destroyedVolumeHostVO.getId());
                        }
                    }

                }catch (Exception e2) {
                    s_logger.warn("problem cleaning up volumes in secondary storage " + secondaryStorageHost, e2);
                }
            }
        } catch (Exception e3) {
            s_logger.warn("problem cleaning up secondary storage ", e3);
        }
    }

    @Override
    public String getPrimaryStorageNameLabel(VolumeVO volume) {
        Long poolId = volume.getPoolId();

        // poolId is null only if volume is destroyed, which has been checked before.
        assert poolId != null;
        StoragePoolVO storagePoolVO = _storagePoolDao.findById(poolId);
        assert storagePoolVO != null;
        return storagePoolVO.getUuid();
    }

    @Override
    @DB
    public StoragePoolVO preparePrimaryStorageForMaintenance(Long primaryStorageId) throws ResourceUnavailableException, InsufficientCapacityException {
        Long userId = UserContext.current().getCallerUserId();
        User user = _userDao.findById(userId);
        Account account = UserContext.current().getCaller();
        boolean restart = true;
        StoragePoolVO primaryStorage = null;
        try {
            // 1. Get the primary storage record and perform validation check
            primaryStorage = _storagePoolDao.lockRow(primaryStorageId, true);

            if (primaryStorage == null) {
                String msg = "Unable to obtain lock on the storage pool record in preparePrimaryStorageForMaintenance()";
                s_logger.error(msg);
                throw new ExecutionException(msg);
            }

            List<StoragePoolVO> spes = _storagePoolDao.listBy(primaryStorage.getDataCenterId(), primaryStorage.getPodId(), primaryStorage.getClusterId());
            for (StoragePoolVO sp : spes) {
                if (sp.getStatus() == StoragePoolStatus.PrepareForMaintenance) {
                    throw new CloudRuntimeException("Only one storage pool in a cluster can be in PrepareForMaintenance mode, " + sp.getId() + " is already in  PrepareForMaintenance mode ");
                }
            }

            if (!primaryStorage.getStatus().equals(StoragePoolStatus.Up) && !primaryStorage.getStatus().equals(StoragePoolStatus.ErrorInMaintenance)) {
                throw new InvalidParameterValueException("Primary storage with id " + primaryStorageId + " is not ready for migration, as the status is:" + primaryStorage.getStatus().toString());
            }

            List<HostVO> hosts = _resourceMgr.listHostsInClusterByStatus(primaryStorage.getClusterId(), Status.Up);
            if (hosts == null || hosts.size() == 0) {
                primaryStorage.setStatus(StoragePoolStatus.Maintenance);
                _storagePoolDao.update(primaryStorageId, primaryStorage);
                return _storagePoolDao.findById(primaryStorageId);
            } else {
                // set the pool state to prepare for maintenance
                primaryStorage.setStatus(StoragePoolStatus.PrepareForMaintenance);
                _storagePoolDao.update(primaryStorageId, primaryStorage);
            }
            // remove heartbeat
            for (HostVO host : hosts) {
                ModifyStoragePoolCommand cmd = new ModifyStoragePoolCommand(false, primaryStorage);
                final Answer answer = _agentMgr.easySend(host.getId(), cmd);
                if (answer == null || !answer.getResult()) {
                    if (s_logger.isDebugEnabled()) {
                        s_logger.debug("ModifyStoragePool false failed due to " + ((answer == null) ? "answer null" : answer.getDetails()));
                    }
                } else {
                    if (s_logger.isDebugEnabled()) {
                        s_logger.debug("ModifyStoragePool false secceeded");
                    }
                }
            }
            // check to see if other ps exist
            // if they do, then we can migrate over the system vms to them
            // if they dont, then just stop all vms on this one
            List<StoragePoolVO> upPools = _storagePoolDao.listByStatusInZone(primaryStorage.getDataCenterId(), StoragePoolStatus.Up);

            if (upPools == null || upPools.size() == 0) {
                restart = false;
            }

            // 2. Get a list of all the ROOT volumes within this storage pool
            List<VolumeVO> allVolumes = _volsDao.findByPoolId(primaryStorageId);

            // 3. Enqueue to the work queue
            for (VolumeVO volume : allVolumes) {
                VMInstanceVO vmInstance = _vmInstanceDao.findById(volume.getInstanceId());

                if (vmInstance == null) {
                    continue;
                }

                // enqueue sp work
                if (vmInstance.getState().equals(State.Running) || vmInstance.getState().equals(State.Starting) || vmInstance.getState().equals(State.Stopping)) {

                    try {
                        StoragePoolWorkVO work = new StoragePoolWorkVO(vmInstance.getId(), primaryStorageId, false, false, _serverId);
                        _storagePoolWorkDao.persist(work);
                    } catch (Exception e) {
                        if (s_logger.isDebugEnabled()) {
                            s_logger.debug("Work record already exists, re-using by re-setting values");
                        }
                        StoragePoolWorkVO work = _storagePoolWorkDao.findByPoolIdAndVmId(primaryStorageId, vmInstance.getId());
                        work.setStartedAfterMaintenance(false);
                        work.setStoppedForMaintenance(false);
                        work.setManagementServerId(_serverId);
                        _storagePoolWorkDao.update(work.getId(), work);
                    }
                }
            }

            // 4. Process the queue
            List<StoragePoolWorkVO> pendingWork = _storagePoolWorkDao.listPendingWorkForPrepareForMaintenanceByPoolId(primaryStorageId);

            for (StoragePoolWorkVO work : pendingWork) {
                // shut down the running vms
                VMInstanceVO vmInstance = _vmInstanceDao.findById(work.getVmId());

                if (vmInstance == null) {
                    continue;
                }

                // if the instance is of type consoleproxy, call the console proxy
                if (vmInstance.getType().equals(VirtualMachine.Type.ConsoleProxy)) {
                    // call the consoleproxymanager
                    ConsoleProxyVO consoleProxy = _consoleProxyDao.findById(vmInstance.getId());
                    if (!_vmMgr.advanceStop(consoleProxy, true, user, account)) {
                        String errorMsg = "There was an error stopping the console proxy id: " + vmInstance.getId() + " ,cannot enable storage maintenance";
                        s_logger.warn(errorMsg);
                        throw new CloudRuntimeException(errorMsg);
                    } else {
                        // update work status
                        work.setStoppedForMaintenance(true);
                        _storagePoolWorkDao.update(work.getId(), work);
                    }

                    if (restart) {

                        if (_vmMgr.advanceStart(consoleProxy, null, user, account) == null) {
                            String errorMsg = "There was an error starting the console proxy id: " + vmInstance.getId() + " on another storage pool, cannot enable primary storage maintenance";
                            s_logger.warn(errorMsg);
                        } else {
                            // update work status
                            work.setStartedAfterMaintenance(true);
                            _storagePoolWorkDao.update(work.getId(), work);
                        }
                    }
                }

                // if the instance is of type uservm, call the user vm manager
                if (vmInstance.getType().equals(VirtualMachine.Type.User)) {
                    UserVmVO userVm = _userVmDao.findById(vmInstance.getId());
                    if (!_vmMgr.advanceStop(userVm, true, user, account)) {
                        String errorMsg = "There was an error stopping the user vm id: " + vmInstance.getId() + " ,cannot enable storage maintenance";
                        s_logger.warn(errorMsg);
                        throw new CloudRuntimeException(errorMsg);
                    } else {
                        // update work status
                        work.setStoppedForMaintenance(true);
                        _storagePoolWorkDao.update(work.getId(), work);
                    }
                }

                // if the instance is of type secondary storage vm, call the secondary storage vm manager
                if (vmInstance.getType().equals(VirtualMachine.Type.SecondaryStorageVm)) {
                    SecondaryStorageVmVO secStrgVm = _secStrgDao.findById(vmInstance.getId());
                    if (!_vmMgr.advanceStop(secStrgVm, true, user, account)) {
                        String errorMsg = "There was an error stopping the ssvm id: " + vmInstance.getId() + " ,cannot enable storage maintenance";
                        s_logger.warn(errorMsg);
                        throw new CloudRuntimeException(errorMsg);
                    } else {
                        // update work status
                        work.setStoppedForMaintenance(true);
                        _storagePoolWorkDao.update(work.getId(), work);
                    }

                    if (restart) {
                        if (_vmMgr.advanceStart(secStrgVm, null, user, account) == null) {
                            String errorMsg = "There was an error starting the ssvm id: " + vmInstance.getId() + " on another storage pool, cannot enable primary storage maintenance";
                            s_logger.warn(errorMsg);
                        } else {
                            // update work status
                            work.setStartedAfterMaintenance(true);
                            _storagePoolWorkDao.update(work.getId(), work);
                        }
                    }
                }

                // if the instance is of type domain router vm, call the network manager
                if (vmInstance.getType().equals(VirtualMachine.Type.DomainRouter)) {
                    DomainRouterVO domR = _domrDao.findById(vmInstance.getId());
                    if (!_vmMgr.advanceStop(domR, true, user, account)) {
                        String errorMsg = "There was an error stopping the domain router id: " + vmInstance.getId() + " ,cannot enable primary storage maintenance";
                        s_logger.warn(errorMsg);
                        throw new CloudRuntimeException(errorMsg);
                    } else {
                        // update work status
                        work.setStoppedForMaintenance(true);
                        _storagePoolWorkDao.update(work.getId(), work);
                    }

                    if (restart) {
                        if (_vmMgr.advanceStart(domR, null, user, account) == null) {
                            String errorMsg = "There was an error starting the domain router id: " + vmInstance.getId() + " on another storage pool, cannot enable primary storage maintenance";
                            s_logger.warn(errorMsg);
                        } else {
                            // update work status
                            work.setStartedAfterMaintenance(true);
                            _storagePoolWorkDao.update(work.getId(), work);
                        }
                    }
                }
            }

            // 5. Update the status
            primaryStorage.setStatus(StoragePoolStatus.Maintenance);
            _storagePoolDao.update(primaryStorageId, primaryStorage);

            return _storagePoolDao.findById(primaryStorageId);
        } catch (Exception e) {
            if (e instanceof ExecutionException || e instanceof ResourceUnavailableException) {
                s_logger.error("Exception in enabling primary storage maintenance:", e);
                setPoolStateToError(primaryStorage);
                throw (ResourceUnavailableException) e;
            }
            if (e instanceof InvalidParameterValueException) {
                s_logger.error("Exception in enabling primary storage maintenance:", e);
                setPoolStateToError(primaryStorage);
                throw (InvalidParameterValueException) e;
            }
            if (e instanceof InsufficientCapacityException) {
                s_logger.error("Exception in enabling primary storage maintenance:", e);
                setPoolStateToError(primaryStorage);
                throw (InsufficientCapacityException) e;
            }
            // for everything else
            s_logger.error("Exception in enabling primary storage maintenance:", e);
            setPoolStateToError(primaryStorage);
            throw new CloudRuntimeException(e.getMessage());

        }
    }

    private void setPoolStateToError(StoragePoolVO primaryStorage) {
        primaryStorage.setStatus(StoragePoolStatus.ErrorInMaintenance);
        _storagePoolDao.update(primaryStorage.getId(), primaryStorage);
    }

    @Override
    @DB
    public StoragePoolVO cancelPrimaryStorageForMaintenance(CancelPrimaryStorageMaintenanceCmd cmd) throws ResourceUnavailableException {
        Long primaryStorageId = cmd.getId();
        Long userId = UserContext.current().getCallerUserId();
        User user = _userDao.findById(userId);
        Account account = UserContext.current().getCaller();
        StoragePoolVO primaryStorage = null;
        try {
            Transaction txn = Transaction.currentTxn();
            txn.start();
            // 1. Get the primary storage record and perform validation check
            primaryStorage = _storagePoolDao.lockRow(primaryStorageId, true);

            if (primaryStorage == null) {
                String msg = "Unable to obtain lock on the storage pool in cancelPrimaryStorageForMaintenance()";
                s_logger.error(msg);
                throw new ExecutionException(msg);
            }

            if (primaryStorage.getStatus().equals(StoragePoolStatus.Up) || primaryStorage.getStatus().equals(StoragePoolStatus.PrepareForMaintenance)) {
                throw new StorageUnavailableException("Primary storage with id " + primaryStorageId + " is not ready to complete migration, as the status is:" + primaryStorage.getStatus().toString(),
                        primaryStorageId);
            }

            // Change the storage state back to up
            primaryStorage.setStatus(StoragePoolStatus.Up);
            _storagePoolDao.update(primaryStorageId, primaryStorage);
            txn.commit();
            List<HostVO> hosts = _resourceMgr.listHostsInClusterByStatus(primaryStorage.getClusterId(), Status.Up);
            if (hosts == null || hosts.size() == 0) {
                return _storagePoolDao.findById(primaryStorageId);
            }
            // add heartbeat
            for (HostVO host : hosts) {
                ModifyStoragePoolCommand msPoolCmd = new ModifyStoragePoolCommand(true, primaryStorage);
                final Answer answer = _agentMgr.easySend(host.getId(), msPoolCmd);
                if (answer == null || !answer.getResult()) {
                    if (s_logger.isDebugEnabled()) {
                        s_logger.debug("ModifyStoragePool add failed due to " + ((answer == null) ? "answer null" : answer.getDetails()));
                    }
                } else {
                    if (s_logger.isDebugEnabled()) {
                        s_logger.debug("ModifyStoragePool add secceeded");
                    }
                }
            }

            // 2. Get a list of pending work for this queue
            List<StoragePoolWorkVO> pendingWork = _storagePoolWorkDao.listPendingWorkForCancelMaintenanceByPoolId(primaryStorageId);

            // 3. work through the queue
            for (StoragePoolWorkVO work : pendingWork) {

                VMInstanceVO vmInstance = _vmInstanceDao.findById(work.getVmId());

                if (vmInstance == null) {
                    continue;
                }

                // if the instance is of type consoleproxy, call the console proxy
                if (vmInstance.getType().equals(VirtualMachine.Type.ConsoleProxy)) {

                    ConsoleProxyVO consoleProxy = _consoleProxyDao.findById(vmInstance.getId());
                    if (_vmMgr.advanceStart(consoleProxy, null, user, account) == null) {
                        String msg = "There was an error starting the console proxy id: " + vmInstance.getId() + " on storage pool, cannot complete primary storage maintenance";
                        s_logger.warn(msg);
                        throw new ExecutionException(msg);
                    } else {
                        // update work queue
                        work.setStartedAfterMaintenance(true);
                        _storagePoolWorkDao.update(work.getId(), work);
                    }
                }

                // if the instance is of type ssvm, call the ssvm manager
                if (vmInstance.getType().equals(VirtualMachine.Type.SecondaryStorageVm)) {
                    SecondaryStorageVmVO ssVm = _secStrgDao.findById(vmInstance.getId());
                    if (_vmMgr.advanceStart(ssVm, null, user, account) == null) {
                        String msg = "There was an error starting the ssvm id: " + vmInstance.getId() + " on storage pool, cannot complete primary storage maintenance";
                        s_logger.warn(msg);
                        throw new ExecutionException(msg);
                    } else {
                        // update work queue
                        work.setStartedAfterMaintenance(true);
                        _storagePoolWorkDao.update(work.getId(), work);
                    }
                }

                // if the instance is of type ssvm, call the ssvm manager
                if (vmInstance.getType().equals(VirtualMachine.Type.DomainRouter)) {
                    DomainRouterVO domR = _domrDao.findById(vmInstance.getId());
                    if (_vmMgr.advanceStart(domR, null, user, account) == null) {
                        String msg = "There was an error starting the domR id: " + vmInstance.getId() + " on storage pool, cannot complete primary storage maintenance";
                        s_logger.warn(msg);
                        throw new ExecutionException(msg);
                    } else {
                        // update work queue
                        work.setStartedAfterMaintenance(true);
                        _storagePoolWorkDao.update(work.getId(), work);
                    }
                }

                // if the instance is of type user vm, call the user vm manager
                if (vmInstance.getType().equals(VirtualMachine.Type.User)) {
                    UserVmVO userVm = _userVmDao.findById(vmInstance.getId());
                    try {
                        if (_vmMgr.advanceStart(userVm, null, user, account) == null) {

                            String msg = "There was an error starting the user vm id: " + vmInstance.getId() + " on storage pool, cannot complete primary storage maintenance";
                            s_logger.warn(msg);
                            throw new ExecutionException(msg);
                        } else {
                            // update work queue
                            work.setStartedAfterMaintenance(true);
                            _storagePoolWorkDao.update(work.getId(), work);
                        }
                    } catch (StorageUnavailableException e) {
                        String msg = "There was an error starting the user vm id: " + vmInstance.getId() + " on storage pool, cannot complete primary storage maintenance";
                        s_logger.warn(msg, e);
                        throw new ExecutionException(msg);
                    } catch (InsufficientCapacityException e) {
                        String msg = "There was an error starting the user vm id: " + vmInstance.getId() + " on storage pool, cannot complete primary storage maintenance";
                        s_logger.warn(msg, e);
                        throw new ExecutionException(msg);
                    } catch (ConcurrentOperationException e) {
                        String msg = "There was an error starting the user vm id: " + vmInstance.getId() + " on storage pool, cannot complete primary storage maintenance";
                        s_logger.warn(msg, e);
                        throw new ExecutionException(msg);
                    } catch (ExecutionException e) {
                        String msg = "There was an error starting the user vm id: " + vmInstance.getId() + " on storage pool, cannot complete primary storage maintenance";
                        s_logger.warn(msg, e);
                        throw new ExecutionException(msg);
                    }
                }
            }
            return primaryStorage;
        } catch (Exception e) {
            setPoolStateToError(primaryStorage);
            if (e instanceof ExecutionException) {
                throw (ResourceUnavailableException) e;
            } else if (e instanceof InvalidParameterValueException) {
                throw (InvalidParameterValueException) e;
            } else {// all other exceptions
                throw new CloudRuntimeException(e.getMessage());
            }
        }
    }

    private boolean sendToVmResidesOn(StoragePoolVO storagePool, Command cmd) {
        ClusterVO cluster = _clusterDao.findById(storagePool.getClusterId());
        if ((cluster.getHypervisorType() == HypervisorType.KVM || cluster.getHypervisorType() == HypervisorType.VMware)
                && ((cmd instanceof ManageSnapshotCommand) || (cmd instanceof BackupSnapshotCommand))) {
            return true;
        } else {
            return false;
        }
    }

    @Override
    @DB
    @ActionEvent(eventType = EventTypes.EVENT_VOLUME_DELETE, eventDescription = "deleting volume")
    public boolean deleteVolume(long volumeId, Account caller) throws ConcurrentOperationException {

        // Check that the volume ID is valid
        VolumeVO volume = _volsDao.findById(volumeId);
        if (volume == null) {
            throw new InvalidParameterValueException("Unable to aquire volume with ID: " + volumeId);
        }

        if (!_snapshotMgr.canOperateOnVolume(volume)) {
            throw new InvalidParameterValueException("There are snapshot creating on it, Unable to delete the volume");
        }

        // permission check
        _accountMgr.checkAccess(caller, null, true, volume);

        // Check that the volume is not currently attached to any VM
        if (volume.getInstanceId() != null) {
            throw new InvalidParameterValueException("Please specify a volume that is not attached to any VM.");
        }

        // Check that volume is completely Uploaded 
        if (volume.getState() == Volume.State.UploadOp){
            VolumeHostVO volumeHost = _volumeHostDao.findByVolumeId(volume.getId());
            if (volumeHost.getDownloadState() == VMTemplateStorageResourceAssoc.Status.DOWNLOAD_IN_PROGRESS){
                throw new InvalidParameterValueException("Please specify a volume that is not uploading");
            }            
        }

        // Check that the volume is not already destroyed
        if (volume.getState() != Volume.State.Destroy) {
            if (!destroyVolume(volume)) {
                return false;
            }
        }

        try {
            expungeVolume(volume, false);
        } catch (Exception e) {
            s_logger.warn("Failed to expunge volume:", e);
            return false;
        }

        return true;
    }

    private boolean validateVolumeSizeRange(long size) {
        if (size < 0 || (size > 0 && size < (1024 * 1024 * 1024))) {
            throw new InvalidParameterValueException("Please specify a size of at least 1 Gb.");
        } else if (size > (_maxVolumeSizeInGb * 1024 * 1024 * 1024)) {
            throw new InvalidParameterValueException("volume size " + size + ", but the maximum size allowed is " + _maxVolumeSizeInGb + " Gb.");
        }

        return true;
    }

    protected DiskProfile toDiskProfile(VolumeVO vol, DiskOfferingVO offering) {
        return new DiskProfile(vol.getId(), vol.getVolumeType(), vol.getName(), offering.getId(), vol.getSize(), offering.getTagsArray(), offering.getUseLocalStorage(), offering.isRecreatable(),
                vol.getTemplateId());
    }

    @Override
    public <T extends VMInstanceVO> DiskProfile allocateRawVolume(Type type, String name, DiskOfferingVO offering, Long size, T vm, Account owner) {
        if (size == null) {
            size = offering.getDiskSize();
        } else {
            size = (size * 1024 * 1024 * 1024);
        }
        VolumeVO vol = new VolumeVO(type, name, vm.getDataCenterId(), owner.getDomainId(), owner.getId(), offering.getId(), size);
        if (vm != null) {
            vol.setInstanceId(vm.getId());
        }

        if (type.equals(Type.ROOT)) {
            vol.setDeviceId(0l);
        } else {
            vol.setDeviceId(1l);
        }

        vol = _volsDao.persist(vol);

        // Save usage event and update resource count for user vm volumes
        if (vm instanceof UserVm) {
            UsageEventUtils.publishUsageEvent(EventTypes.EVENT_VOLUME_CREATE, vol.getAccountId(),
                    vol.getDataCenterId(), vol.getId(), vol.getName(), offering.getId(), null, size,
                    Volume.class.getName(), vol.getUuid());
            _resourceLimitMgr.incrementResourceCount(vm.getAccountId(), ResourceType.volume);
        }
        return toDiskProfile(vol, offering);
    }

    @Override
    public <T extends VMInstanceVO> DiskProfile allocateTemplatedVolume(Type type, String name, DiskOfferingVO offering, VMTemplateVO template, T vm, Account owner) {
        assert (template.getFormat() != ImageFormat.ISO) : "ISO is not a template really....";

        SearchCriteria<VMTemplateHostVO> sc = HostTemplateStatesSearch.create();
        sc.setParameters("id", template.getId());
        sc.setParameters("state", com.cloud.storage.VMTemplateStorageResourceAssoc.Status.DOWNLOADED);
        sc.setJoinParameters("host", "dcId", vm.getDataCenterId());
        List<VMTemplateSwiftVO> tsvs = _vmTemplateSwiftDao.listByTemplateId(template.getId());
        Long size = null;
        if (tsvs != null && tsvs.size() > 0) {
            size = tsvs.get(0).getSize();
        }

        if (size == null && _s3Mgr.isS3Enabled()) {
            VMTemplateS3VO vmTemplateS3VO = _vmTemplateS3Dao.findOneByTemplateId(template.getId());
            if (vmTemplateS3VO != null) {
                size = vmTemplateS3VO.getSize();
            }
        }

        if (size == null) {
            List<VMTemplateHostVO> sss = _vmTemplateHostDao.search(sc, null);
            if (sss == null || sss.size() == 0) {
                throw new CloudRuntimeException("Template " + template.getName() + " has not been completely downloaded to zone " + vm.getDataCenterId());
            }
            size = sss.get(0).getSize();
        }

        VolumeVO vol = new VolumeVO(type, name, vm.getDataCenterId(), owner.getDomainId(), owner.getId(), offering.getId(), size);
        if (vm != null) {
            vol.setInstanceId(vm.getId());
        }
        vol.setTemplateId(template.getId());

        if (type.equals(Type.ROOT)) {
            vol.setDeviceId(0l);
            if (!vm.getType().equals(VirtualMachine.Type.User)) {
                vol.setRecreatable(true);
            }
        } else {
            vol.setDeviceId(1l);
        }

        vol = _volsDao.persist(vol);

        // Create event and update resource count for volumes if vm is a user vm
        if (vm instanceof UserVm) {

            Long offeringId = null;

            if (offering.getType() == DiskOfferingVO.Type.Disk) {
                offeringId = offering.getId();
            }

            UsageEventUtils.publishUsageEvent(EventTypes.EVENT_VOLUME_CREATE, vol.getAccountId(),
                    vol.getDataCenterId(), vol.getId(), vol.getName(), offeringId, template.getId(),
                    vol.getSize(), Volume.class.getName(), vol.getUuid());

            _resourceLimitMgr.incrementResourceCount(vm.getAccountId(), ResourceType.volume);
        }
        return toDiskProfile(vol, offering);
    }

    @Override
    public void prepareForMigration(VirtualMachineProfile<? extends VirtualMachine> vm, DeployDestination dest) {
        List<VolumeVO> vols = _volsDao.findUsableVolumesForInstance(vm.getId());
        if (s_logger.isDebugEnabled()) {
            s_logger.debug("Preparing " + vols.size() + " volumes for " + vm);
        }

        for (VolumeVO vol : vols) {
            StoragePool pool = _storagePoolDao.findById(vol.getPoolId());
            vm.addDisk(new VolumeTO(vol, pool));
        }

        if (vm.getType() == VirtualMachine.Type.User) {
            UserVmVO userVM = (UserVmVO) vm.getVirtualMachine();
            if (userVM.getIsoId() != null) {
                Pair<String, String> isoPathPair = getAbsoluteIsoPath(userVM.getIsoId(), userVM.getDataCenterId());
                if (isoPathPair != null) {
                    String isoPath = isoPathPair.first();
                    VolumeTO iso = new VolumeTO(vm.getId(), Volume.Type.ISO, StoragePoolType.ISO, null, null, null, isoPath, 0, null, null);
                    vm.addDisk(iso);
                }
            }
        }
    }

    @DB
    @Override
    public Volume migrateVolume(Long volumeId, Long storagePoolId) throws ConcurrentOperationException {
        VolumeVO vol = _volsDao.findById(volumeId);
        if (vol == null) {
            throw new InvalidParameterValueException("Failed to find the volume id: " + volumeId);
        }

        if (vol.getState() != Volume.State.Ready) {
            throw new InvalidParameterValueException("Volume must be in ready state");
        }

        if (vol.getInstanceId() != null) {
            throw new InvalidParameterValueException("Volume needs to be dettached from VM");
        }

        StoragePool destPool = _storagePoolDao.findById(storagePoolId);
        if (destPool == null) {
            throw new InvalidParameterValueException("Failed to find the destination storage pool: " + storagePoolId);
        }

        if (!volumeOnSharedStoragePool(vol)) {
            throw new InvalidParameterValueException("Migration of volume from local storage pool is not supported");
        }

        List<Volume> vols = new ArrayList<Volume>();
        vols.add(vol);

        migrateVolumes(vols, destPool);
        return vol;
    }

    @DB
    public boolean migrateVolumes(List<Volume> volumes, StoragePool destPool) throws ConcurrentOperationException {
        Transaction txn = Transaction.currentTxn();
        txn.start();

        boolean transitResult = false;
        long checkPointTaskId = -1;
        try {
            List<Long> volIds = new ArrayList<Long>();
            for (Volume volume : volumes) {
                if (!_snapshotMgr.canOperateOnVolume((VolumeVO) volume)) {
                    throw new CloudRuntimeException("There are snapshots creating on this volume, can not move this volume");
                }

                try {
                    if (!stateTransitTo(volume, Volume.Event.MigrationRequested)) {
                        throw new ConcurrentOperationException("Failed to transit volume state");
                    }
                } catch (NoTransitionException e) {
                    s_logger.debug("Failed to set state into migrate: " + e.toString());
                    throw new CloudRuntimeException("Failed to set state into migrate: " + e.toString());
                }
                volIds.add(volume.getId());
            }

            transitResult = true;
        } finally {
            if (!transitResult) {
                txn.rollback();
            } else {
                txn.commit();
            }
        }

        // At this stage, nobody can modify volumes. Send the copyvolume command
        List<Pair<StoragePoolVO, DestroyCommand>> destroyCmds = new ArrayList<Pair<StoragePoolVO, DestroyCommand>>();
        List<CopyVolumeAnswer> answers = new ArrayList<CopyVolumeAnswer>();
        try {
            for (Volume volume : volumes) {
                String secondaryStorageURL = getSecondaryStorageURL(volume.getDataCenterId());
                StoragePoolVO srcPool = _storagePoolDao.findById(volume.getPoolId());
                CopyVolumeCommand cvCmd = new CopyVolumeCommand(volume.getId(), volume.getPath(), srcPool, secondaryStorageURL, true, _copyvolumewait);
                CopyVolumeAnswer cvAnswer;
                try {
                    cvAnswer = (CopyVolumeAnswer) sendToPool(srcPool, cvCmd);
                } catch (StorageUnavailableException e1) {
                    throw new CloudRuntimeException("Failed to copy the volume from the source primary storage pool to secondary storage.", e1);
                }

                if (cvAnswer == null || !cvAnswer.getResult()) {
                    throw new CloudRuntimeException("Failed to copy the volume from the source primary storage pool to secondary storage.");
                }

                String secondaryStorageVolumePath = cvAnswer.getVolumePath();

                // Copy the volume from secondary storage to the destination storage
                // pool
                cvCmd = new CopyVolumeCommand(volume.getId(), secondaryStorageVolumePath, destPool, secondaryStorageURL, false, _copyvolumewait);
                try {
                    cvAnswer = (CopyVolumeAnswer) sendToPool(destPool, cvCmd);
                } catch (StorageUnavailableException e1) {
                    throw new CloudRuntimeException("Failed to copy the volume from secondary storage to the destination primary storage pool.");
                }

                if (cvAnswer == null || !cvAnswer.getResult()) {
                    throw new CloudRuntimeException("Failed to copy the volume from secondary storage to the destination primary storage pool.");
                }

                answers.add(cvAnswer);
                destroyCmds.add(new Pair<StoragePoolVO, DestroyCommand>(srcPool, new DestroyCommand(srcPool, volume, null)));
            }
        } finally {
            if (answers.size() != volumes.size()) {
                // this means one of copying volume failed
                for (Volume volume : volumes) {
                    try {
                        stateTransitTo(volume, Volume.Event.OperationFailed);
                    } catch (NoTransitionException e) {
                        s_logger.debug("Failed to change volume state: " + e.toString());
                    }
                }
            } else {
                // Need a transaction, make sure all the volumes get migrated to new storage pool
                txn = Transaction.currentTxn();
                txn.start();

                transitResult = false;
                try {
                    for (int i = 0; i < volumes.size(); i++) {
                        CopyVolumeAnswer answer = answers.get(i);
                        VolumeVO volume = (VolumeVO) volumes.get(i);
                        Long oldPoolId = volume.getPoolId();
                        volume.setPath(answer.getVolumePath());
                        volume.setFolder(destPool.getPath());
                        volume.setPodId(destPool.getPodId());
                        volume.setPoolId(destPool.getId());
                        volume.setLastPoolId(oldPoolId);
                        volume.setPodId(destPool.getPodId());
                        try {
                            stateTransitTo(volume, Volume.Event.OperationSucceeded);
                        } catch (NoTransitionException e) {
                            s_logger.debug("Failed to change volume state: " + e.toString());
                            throw new CloudRuntimeException("Failed to change volume state: " + e.toString());
                        }
                    }
                    transitResult = true;
                } finally {
                    if (!transitResult) {
                        txn.rollback();
                    } else {
                        txn.commit();
                    }
                }

            }
        }

        // all the volumes get migrated to new storage pool, need to delete the copy on old storage pool
        for (Pair<StoragePoolVO, DestroyCommand> cmd : destroyCmds) {
            try {
                Answer cvAnswer = sendToPool(cmd.first(), cmd.second());
            } catch (StorageUnavailableException e) {
                s_logger.debug("Unable to delete the old copy on storage pool: " + e.toString());
            }
        }
        return true;
    }

    @Override
    public boolean StorageMigration(VirtualMachineProfile<? extends VirtualMachine> vm, StoragePool destPool) throws ConcurrentOperationException {
        List<VolumeVO> vols = _volsDao.findUsableVolumesForInstance(vm.getId());
        List<Volume> volumesNeedToMigrate = new ArrayList<Volume>();

        for (VolumeVO volume : vols) {
            if (volume.getState() != Volume.State.Ready) {
                s_logger.debug("volume: " + volume.getId() + " is in " + volume.getState() + " state");
                throw new CloudRuntimeException("volume: " + volume.getId() + " is in " + volume.getState() + " state");
            }

            if (volume.getPoolId() == destPool.getId()) {
                s_logger.debug("volume: " + volume.getId() + " is on the same storage pool: " + destPool.getId());
                continue;
            }

            volumesNeedToMigrate.add(volume);
        }

        if (volumesNeedToMigrate.isEmpty()) {
            s_logger.debug("No volume need to be migrated");
            return true;
        }

        return migrateVolumes(volumesNeedToMigrate, destPool);
    }

    @Override
    public void prepare(VirtualMachineProfile<? extends VirtualMachine> vm, DeployDestination dest) throws StorageUnavailableException, InsufficientStorageCapacityException {

        if (dest == null) {
            if (s_logger.isDebugEnabled()) {
                s_logger.debug("DeployDestination cannot be null, cannot prepare Volumes for the vm: " + vm);
            }
            throw new CloudRuntimeException("Unable to prepare Volume for vm because DeployDestination is null, vm:" + vm);
        }
        List<VolumeVO> vols = _volsDao.findUsableVolumesForInstance(vm.getId());
        if (s_logger.isDebugEnabled()) {
            s_logger.debug("Checking if we need to prepare " + vols.size() + " volumes for " + vm);
        }

        boolean recreate = _recreateSystemVmEnabled;

        List<VolumeVO> recreateVols = new ArrayList<VolumeVO>(vols.size());

        for (VolumeVO vol : vols) {
            StoragePool assignedPool = null;
            if (dest.getStorageForDisks() != null) {
                assignedPool = dest.getStorageForDisks().get(vol);
            }
            if (assignedPool == null && recreate) {
                assignedPool = _storagePoolDao.findById(vol.getPoolId());

            }
            if (assignedPool != null || recreate) {
                Volume.State state = vol.getState();
                if (state == Volume.State.Allocated || state == Volume.State.Creating) {
                    recreateVols.add(vol);
                } else {
                    if (vol.isRecreatable()) {
                        if (s_logger.isDebugEnabled()) {
                            s_logger.debug("Volume " + vol + " will be recreated on storage pool " + assignedPool + " assigned by deploymentPlanner");
                        }
                        recreateVols.add(vol);
                    } else {
                        if (assignedPool.getId() != vol.getPoolId()) {
                            if (s_logger.isDebugEnabled()) {
                                s_logger.debug("Mismatch in storage pool " + assignedPool + " assigned by deploymentPlanner and the one associated with volume " + vol);
                            }
                            DiskOfferingVO diskOffering = _diskOfferingDao.findById(vol.getDiskOfferingId());
                            if (diskOffering.getUseLocalStorage())
                            {
                                if (s_logger.isDebugEnabled()) {
                                    s_logger.debug("Local volume " + vol + " will be recreated on storage pool " + assignedPool + " assigned by deploymentPlanner");
                                }
                                recreateVols.add(vol);
                            } else {
                                if (s_logger.isDebugEnabled()) {
                                    s_logger.debug("Shared volume " + vol + " will be migrated on storage pool " + assignedPool + " assigned by deploymentPlanner");
                                }
                                try {
                                    List<Volume> volumesToMigrate = new ArrayList<Volume>();
                                    volumesToMigrate.add(vol);
                                    migrateVolumes(volumesToMigrate, assignedPool);
                                    vm.addDisk(new VolumeTO(vol, assignedPool));
                                } catch (ConcurrentOperationException e) {
                                    throw new CloudRuntimeException("Migration of volume " + vol + " to storage pool " + assignedPool + " failed", e);
                                }
                            }
                        } else {
                            StoragePoolVO pool = _storagePoolDao.findById(vol.getPoolId());
                            vm.addDisk(new VolumeTO(vol, pool));
                        }

                    }
                }
            } else {
                if (vol.getPoolId() == null) {
                    throw new StorageUnavailableException("Volume has no pool associate and also no storage pool assigned in DeployDestination, Unable to create " + vol, Volume.class, vol.getId());
                }
                if (s_logger.isDebugEnabled()) {
                    s_logger.debug("No need to recreate the volume: " + vol + ", since it already has a pool assigned: " + vol.getPoolId() + ", adding disk to VM");
                }
                StoragePoolVO pool = _storagePoolDao.findById(vol.getPoolId());
                vm.addDisk(new VolumeTO(vol, pool));
            }
        }

        for (VolumeVO vol : recreateVols) {
            VolumeVO newVol;
            StoragePool existingPool = null;
            if (recreate && (dest.getStorageForDisks() == null || dest.getStorageForDisks().get(vol) == null)) {
                existingPool = _storagePoolDao.findById(vol.getPoolId());
                s_logger.debug("existing pool: " + existingPool.getId());
            }

            if (vol.getState() == Volume.State.Allocated || vol.getState() == Volume.State.Creating) {
                newVol = vol;
            } else {
                newVol = switchVolume(vol, vm);
                // update the volume->storagePool map since volumeId has changed
                if (dest.getStorageForDisks() != null && dest.getStorageForDisks().containsKey(vol)) {
                    StoragePool poolWithOldVol = dest.getStorageForDisks().get(vol);
                    dest.getStorageForDisks().put(newVol, poolWithOldVol);
                    dest.getStorageForDisks().remove(vol);
                }
                if (s_logger.isDebugEnabled()) {
                    s_logger.debug("Created new volume " + newVol + " for old volume " + vol);
                }
            }

            try {
                stateTransitTo(newVol, Volume.Event.CreateRequested);
            } catch (NoTransitionException e) {
                throw new CloudRuntimeException("Unable to create " + e.toString());
            }

            Pair<VolumeTO, StoragePool> created = createVolume(newVol, _diskOfferingDao.findById(newVol.getDiskOfferingId()), vm, vols, dest, existingPool);

            if (created == null) {
                Long poolId = newVol.getPoolId();
                newVol.setPoolId(null);
                try {
                    stateTransitTo(newVol, Volume.Event.OperationFailed);
                } catch (NoTransitionException e) {
                    throw new CloudRuntimeException("Unable to update the failure on a volume: " + newVol, e);
                }
                throw new StorageUnavailableException("Unable to create " + newVol, poolId == null ? -1L : poolId);
            }
            created.first().setDeviceId(newVol.getDeviceId().intValue());
            newVol.setFolder(created.second().getPath());
            newVol.setPath(created.first().getPath());
            newVol.setSize(created.first().getSize());
            newVol.setPoolType(created.second().getPoolType());
            newVol.setPodId(created.second().getPodId());
            try {
                stateTransitTo(newVol, Volume.Event.OperationSucceeded);
            } catch (NoTransitionException e) {
                throw new CloudRuntimeException("Unable to update an CREATE operation succeeded on volume " + newVol, e);
            }
            if (s_logger.isDebugEnabled()) {
                s_logger.debug("Volume " + newVol + " is created on " + created.second());
            }

            vm.addDisk(created.first());
        }
    }

    @DB
    protected VolumeVO switchVolume(VolumeVO existingVolume, VirtualMachineProfile<? extends VirtualMachine> vm) throws StorageUnavailableException {
        Transaction txn = Transaction.currentTxn();

        Long templateIdToUse = null;
        Long volTemplateId = existingVolume.getTemplateId();
        long vmTemplateId = vm.getTemplateId();
        if (volTemplateId != null && volTemplateId.longValue() != vmTemplateId) {
            if (s_logger.isDebugEnabled()) {
                s_logger.debug("switchVolume: Old Volume's templateId: " + volTemplateId + " does not match the VM's templateId: " + vmTemplateId + ", updating templateId in the new Volume");
            }
            templateIdToUse = vmTemplateId;
        }

        txn.start();
        VolumeVO newVolume = allocateDuplicateVolume(existingVolume, templateIdToUse);
        // In case of Vmware if vm reference is not removed then during root disk cleanup
        // the vm also gets deleted, so remove the reference
        if (vm.getHypervisorType() == HypervisorType.VMware) {
            _volsDao.detachVolume(existingVolume.getId());
        }
        try {
            stateTransitTo(existingVolume, Volume.Event.DestroyRequested);
        } catch (NoTransitionException e) {
            s_logger.debug("Unable to destroy existing volume: " + e.toString());
        }
        txn.commit();
        return newVolume;

    }

    public Pair<VolumeTO, StoragePool> createVolume(VolumeVO toBeCreated, DiskOfferingVO offering, VirtualMachineProfile<? extends VirtualMachine> vm, List<? extends Volume> alreadyCreated,
            DeployDestination dest, StoragePool sPool) throws StorageUnavailableException {
        if (s_logger.isDebugEnabled()) {
            s_logger.debug("Creating volume: " + toBeCreated);
        }
        DiskProfile diskProfile = new DiskProfile(toBeCreated, offering, vm.getHypervisorType());

        VMTemplateVO template = null;
        if (toBeCreated.getTemplateId() != null) {
            template = _templateDao.findById(toBeCreated.getTemplateId());
        }

        StoragePool pool = null;
        if (sPool != null) {
            pool = sPool;
        } else {
            pool = dest.getStorageForDisks().get(toBeCreated);
        }

        if (pool != null) {
            if (s_logger.isDebugEnabled()) {
                s_logger.debug("Trying to create in " + pool);
            }
            toBeCreated.setPoolId(pool.getId());
            try {
                stateTransitTo(toBeCreated, Volume.Event.OperationRetry);
            } catch (NoTransitionException e) {
                throw new CloudRuntimeException("Unable to retry a create operation on volume " + toBeCreated);
            }

            CreateCommand cmd = null;
            VMTemplateStoragePoolVO tmpltStoredOn = null;

            for (int i = 0; i < 2; i++) {
                if (template != null && template.getFormat() != Storage.ImageFormat.ISO) {
                    if (pool.getPoolType() == StoragePoolType.CLVM) {
                        //prepareISOForCreate does what we need, which is to tell us where the template is
                        VMTemplateHostVO tmpltHostOn = _tmpltMgr.prepareISOForCreate(template, pool);
                        if (tmpltHostOn == null) {
                            s_logger.debug("cannot find template " + template.getId() + " " + template.getName());
                            return null;
                        }
                        HostVO secondaryStorageHost = _hostDao.findById(tmpltHostOn.getHostId());
                        String tmpltHostUrl = secondaryStorageHost.getStorageUrl();
                        String fullTmpltUrl = tmpltHostUrl + "/" + tmpltHostOn.getInstallPath();
                        cmd = new CreateCommand(diskProfile, fullTmpltUrl, new StorageFilerTO(pool));
                    } else {
                        tmpltStoredOn = _tmpltMgr.prepareTemplateForCreate(template, pool);
                        if (tmpltStoredOn == null) {
                            s_logger.debug("Cannot use this pool " + pool + " because we can't propagate template " + template);
                            return null;
                        }
                        cmd = new CreateCommand(diskProfile, tmpltStoredOn.getLocalDownloadPath(), new StorageFilerTO(pool));
                    }
                } else {
                    if (template != null && Storage.ImageFormat.ISO == template.getFormat()) {
                        VMTemplateHostVO tmpltHostOn = _tmpltMgr.prepareISOForCreate(template, pool);
                        if (tmpltHostOn == null) {
                            throw new CloudRuntimeException("Did not find ISO in secondry storage in zone " + pool.getDataCenterId());
                        }
                    }
                    cmd = new CreateCommand(diskProfile, new StorageFilerTO(pool));
                }
                long[] hostIdsToTryFirst = { dest.getHost().getId() };
                Answer answer = sendToPool(pool, hostIdsToTryFirst, cmd);
                if (answer.getResult()) {
                    CreateAnswer createAnswer = (CreateAnswer) answer;
                    return new Pair<VolumeTO, StoragePool>(createAnswer.getVolume(), pool);
                } else {
                    if (tmpltStoredOn != null && (answer instanceof CreateAnswer) && ((CreateAnswer) answer).templateReloadRequested()) {
                        if (!_tmpltMgr.resetTemplateDownloadStateOnPool(tmpltStoredOn.getId())) {
                            break; // break out of template-redeploy retry loop
                        }
                    } else {
                        break;
                    }
                }
            }
        }

        if (s_logger.isDebugEnabled()) {
            s_logger.debug("Unable to create volume " + toBeCreated);
        }
        return null;
    }

    @Override
    public void release(VirtualMachineProfile<? extends VMInstanceVO> profile) {
        // add code here
    }

    public void expungeVolume(VolumeVO vol, boolean force) {
        if (s_logger.isDebugEnabled()) {
            s_logger.debug("Expunging " + vol);
        }

        //Find out if the volume is present on secondary storage
        VolumeHostVO volumeHost = _volumeHostDao.findByVolumeId(vol.getId());
        if(volumeHost != null){
            if (volumeHost.getDownloadState() == VMTemplateStorageResourceAssoc.Status.DOWNLOADED){
                HostVO ssHost = _hostDao.findById(volumeHost.getHostId());
                DeleteVolumeCommand dtCommand = new DeleteVolumeCommand(ssHost.getStorageUrl(), volumeHost.getInstallPath());            
                Answer answer = _agentMgr.sendToSecStorage(ssHost, dtCommand);
                if (answer == null || !answer.getResult()) {
                    s_logger.debug("Failed to delete " + volumeHost + " due to " + ((answer == null) ? "answer is null" : answer.getDetails()));
                    return;
                }
            }else if(volumeHost.getDownloadState() == VMTemplateStorageResourceAssoc.Status.DOWNLOAD_IN_PROGRESS){									
                s_logger.debug("Volume: " + vol.getName() + " is currently being uploaded; cant' delete it.");
                throw new CloudRuntimeException("Please specify a volume that is not currently being uploaded.");
            }
            _volumeHostDao.remove(volumeHost.getId());
            _volumeDao.remove(vol.getId());
            return;             
        }

        String vmName = null;
        if (vol.getVolumeType() == Type.ROOT && vol.getInstanceId() != null) {
            VirtualMachine vm = _vmInstanceDao.findByIdIncludingRemoved(vol.getInstanceId());
            if (vm != null) {
                vmName = vm.getInstanceName();
            }
        }

        String volumePath = vol.getPath();
        Long poolId = vol.getPoolId();
        if (poolId == null || volumePath == null || volumePath.trim().isEmpty()) {
            if (s_logger.isDebugEnabled()) {
                s_logger.debug("Marking volume that was never created as destroyed: " + vol);
            }
            _volsDao.remove(vol.getId());
            return;
        }

        StoragePoolVO pool = _storagePoolDao.findById(poolId);
        if (pool == null) {
            s_logger.debug("Removing volume as storage pool is gone: " + poolId);
            _volsDao.remove(vol.getId());
            return;
        }

        DestroyCommand cmd = new DestroyCommand(pool, vol, vmName);
        boolean removeVolume = false;
        try {
            Answer answer = sendToPool(pool, cmd);
            if (answer != null && answer.getResult()) {
                removeVolume = true;
            } else {
                s_logger.info("Will retry delete of " + vol + " from " + poolId);
            }
        } catch (StorageUnavailableException e) {
            if (force) {
                s_logger.info("Storage is unavailable currently, but marking volume id=" + vol.getId() + " as expunged anyway due to force=true");
                removeVolume = true;
            } else {
                s_logger.info("Storage is unavailable currently.  Will retry delete of " + vol + " from " + poolId);
            }
        } catch (RuntimeException ex) {
            if (force) {
                s_logger.info("Failed to expunge volume, but marking volume id=" + vol.getId() + " as expunged anyway " +
                        "due to force=true. Volume failed to expunge due to ", ex);
                removeVolume = true;
            } else {
                throw ex;
            }
        } finally {
            if (removeVolume) {
                _volsDao.remove(vol.getId());
                if (s_logger.isDebugEnabled()) {
                    s_logger.debug("Volume successfully expunged from " + poolId);
                }
            }
        }

    }

    @Override
    @DB
    public void cleanupVolumes(long vmId) throws ConcurrentOperationException {
        if (s_logger.isDebugEnabled()) {
            s_logger.debug("Cleaning storage for vm: " + vmId);
        }
        List<VolumeVO> volumesForVm = _volsDao.findByInstance(vmId);
        List<VolumeVO> toBeExpunged = new ArrayList<VolumeVO>();
        Transaction txn = Transaction.currentTxn();
        txn.start();
        for (VolumeVO vol : volumesForVm) {
            if (vol.getVolumeType().equals(Type.ROOT)) {
                // This check is for VM in Error state (volume is already destroyed)
                if (!vol.getState().equals(Volume.State.Destroy)) {
                    destroyVolume(vol);
                }
                toBeExpunged.add(vol);
            } else {
                if (s_logger.isDebugEnabled()) {
                    s_logger.debug("Detaching " + vol);
                }
                _volsDao.detachVolume(vol.getId());
            }
        }
        txn.commit();

        for (VolumeVO expunge : toBeExpunged) {
            expungeVolume(expunge, false);
        }
    }

    protected class StorageGarbageCollector implements Runnable {

        public StorageGarbageCollector() {
        }

        @Override
        public void run() {
            try {
                s_logger.trace("Storage Garbage Collection Thread is running.");

                cleanupStorage(true);

            } catch (Exception e) {
                s_logger.error("Caught the following Exception", e);
            }
        }
    }

    @Override
    public void onManagementNodeJoined(List<ManagementServerHostVO> nodeList, long selfNodeId) {
        // TODO Auto-generated method stub

    }

    @Override
    public void onManagementNodeLeft(List<ManagementServerHostVO> nodeList, long selfNodeId) {
        for (ManagementServerHostVO vo : nodeList) {
            if (vo.getMsid() == _serverId) {
                s_logger.info("Cleaning up storage maintenance jobs associated with Management server" + vo.getMsid());
                List<Long> poolIds = _storagePoolWorkDao.searchForPoolIdsForPendingWorkJobs(vo.getMsid());
                if (poolIds.size() > 0) {
                    for (Long poolId : poolIds) {
                        StoragePoolVO pool = _storagePoolDao.findById(poolId);
                        // check if pool is in an inconsistent state
                        if (pool != null
                                && (pool.getStatus().equals(StoragePoolStatus.ErrorInMaintenance) || pool.getStatus().equals(StoragePoolStatus.PrepareForMaintenance) || pool.getStatus().equals(
                                        StoragePoolStatus.CancelMaintenance))) {
                            _storagePoolWorkDao.removePendingJobsOnMsRestart(vo.getMsid(), poolId);
                            pool.setStatus(StoragePoolStatus.ErrorInMaintenance);
                            _storagePoolDao.update(poolId, pool);
                        }

                    }
                }
            }
        }
    }

    @Override
    public void onManagementNodeIsolated() {
    }

    @Override
    public CapacityVO getSecondaryStorageUsedStats(Long hostId, Long zoneId) {
        SearchCriteria<HostVO> sc = _hostDao.createSearchCriteria();
        if (zoneId != null) {
            sc.addAnd("dataCenterId", SearchCriteria.Op.EQ, zoneId);
        }

        List<HostVO> hosts = new ArrayList<HostVO>();
        if (hostId != null) {
            hosts.add(ApiDBUtils.findHostById(hostId));
        } else {
            hosts = _ssvmMgr.listSecondaryStorageHostsInOneZone(zoneId);
        }

        CapacityVO capacity = new CapacityVO(hostId, zoneId, null, null, 0, 0, CapacityVO.CAPACITY_TYPE_SECONDARY_STORAGE);
        for (HostVO host : hosts) {
            StorageStats stats = ApiDBUtils.getSecondaryStorageStatistics(host.getId());
            if (stats == null) {
                continue;
            }
            capacity.setUsedCapacity(stats.getByteUsed() + capacity.getUsedCapacity());
            capacity.setTotalCapacity(stats.getCapacityBytes() + capacity.getTotalCapacity());
        }

        return capacity;
    }

    @Override
    public CapacityVO getStoragePoolUsedStats(Long poolId, Long clusterId, Long podId, Long zoneId) {
        SearchCriteria<StoragePoolVO> sc = _storagePoolDao.createSearchCriteria();
        List<StoragePoolVO> pools = new ArrayList<StoragePoolVO>();

        if (zoneId != null) {
            sc.addAnd("dataCenterId", SearchCriteria.Op.EQ, zoneId);
        }

        if (podId != null) {
            sc.addAnd("podId", SearchCriteria.Op.EQ, podId);
        }

        if (clusterId != null) {
            sc.addAnd("clusterId", SearchCriteria.Op.EQ, clusterId);
        }

        if (poolId != null) {
            sc.addAnd("hostOrPoolId", SearchCriteria.Op.EQ, poolId);
        }
        if (poolId != null) {
            pools.add(_storagePoolDao.findById(poolId));
        } else {
            pools = _storagePoolDao.search(sc, null);
        }

        CapacityVO capacity = new CapacityVO(poolId, zoneId, podId, clusterId, 0, 0, CapacityVO.CAPACITY_TYPE_STORAGE);
        for (StoragePoolVO storagePool : pools) {
            StorageStats stats = ApiDBUtils.getStoragePoolStatistics(storagePool.getId());
            if (stats == null) {
                continue;
            }
            capacity.setUsedCapacity(stats.getByteUsed() + capacity.getUsedCapacity());
            capacity.setTotalCapacity(stats.getCapacityBytes() + capacity.getTotalCapacity());
        }
        return capacity;
    }

    @Override
    public StoragePool getStoragePool(long id) {
        return _storagePoolDao.findById(id);
    }

    @Override
    public VMTemplateHostVO findVmTemplateHost(long templateId, StoragePool pool) {
        long dcId = pool.getDataCenterId();
        Long podId = pool.getPodId();

        List<HostVO> secHosts = _ssvmMgr.listSecondaryStorageHostsInOneZone(dcId);

        // FIXME, for cloudzone, the local secondary storoge
        if (pool.isLocal() && pool.getPoolType() == StoragePoolType.Filesystem && secHosts.isEmpty()) {
            List<StoragePoolHostVO> sphs = _storagePoolHostDao.listByPoolId(pool.getId());
            if (!sphs.isEmpty()) {
                StoragePoolHostVO localStoragePoolHost = sphs.get(0);
                return _templateHostDao.findLocalSecondaryStorageByHostTemplate(localStoragePoolHost.getHostId(), templateId);
            } else {
                return null;
            }
        }

        if (secHosts.size() == 1) {
            VMTemplateHostVO templateHostVO = _templateHostDao.findByHostTemplate(secHosts.get(0).getId(), templateId);
            return templateHostVO;
        }
        if (podId != null) {
            List<VMTemplateHostVO> templHosts = _templateHostDao.listByTemplateStatus(templateId, dcId, podId, VMTemplateStorageResourceAssoc.Status.DOWNLOADED);
            if (templHosts != null && !templHosts.isEmpty()) {
                Collections.shuffle(templHosts);
                return templHosts.get(0);
            }
        }
        List<VMTemplateHostVO> templHosts = _templateHostDao.listByTemplateStatus(templateId, dcId, VMTemplateStorageResourceAssoc.Status.DOWNLOADED);
        if (templHosts != null && !templHosts.isEmpty()) {
            Collections.shuffle(templHosts);
            return templHosts.get(0);
        }
        return null;
    }

    @Override
    @DB
    public List<VMInstanceVO> listByStoragePool(long storagePoolId) {
        SearchCriteria<VMInstanceVO> sc = StoragePoolSearch.create();
        sc.setJoinParameters("vmVolume", "volumeType", Volume.Type.ROOT);
        sc.setJoinParameters("vmVolume", "poolId", storagePoolId);
        return _vmInstanceDao.search(sc, null);
    }

    @Override
    @DB
    public StoragePoolVO findLocalStorageOnHost(long hostId) {
        SearchCriteria<StoragePoolVO> sc = LocalStorageSearch.create();
        sc.setParameters("type", new Object[] { StoragePoolType.Filesystem, StoragePoolType.LVM });
        sc.setJoinParameters("poolHost", "hostId", hostId);
        List<StoragePoolVO> storagePools = _storagePoolDao.search(sc, null);
        if (!storagePools.isEmpty()) {
            return storagePools.get(0);
        } else {
            return null;
        }
    }

    @Override
    public Host updateSecondaryStorage(long secStorageId, String newUrl) {
        HostVO secHost = _hostDao.findById(secStorageId);
        if (secHost == null) {
            throw new InvalidParameterValueException("Can not find out the secondary storage id: " + secStorageId);
        }

        if (secHost.getType() != Host.Type.SecondaryStorage) {
            throw new InvalidParameterValueException("host: " + secStorageId + " is not a secondary storage");
        }

        URI uri = null;
        try {
            uri = new URI(UriUtils.encodeURIComponent(newUrl));
            if (uri.getScheme() == null) {
                throw new InvalidParameterValueException("uri.scheme is null " + newUrl + ", add nfs:// as a prefix");
            } else if (uri.getScheme().equalsIgnoreCase("nfs")) {
                if (uri.getHost() == null || uri.getHost().equalsIgnoreCase("") || uri.getPath() == null || uri.getPath().equalsIgnoreCase("")) {
                    throw new InvalidParameterValueException("Your host and/or path is wrong.  Make sure it's of the format nfs://hostname/path");
                }
            }
        } catch (URISyntaxException e) {
            throw new InvalidParameterValueException(newUrl + " is not a valid uri");
        }

        String oldUrl = secHost.getStorageUrl();

        URI oldUri = null;
        try {
            oldUri = new URI(UriUtils.encodeURIComponent(oldUrl));
            if (!oldUri.getScheme().equalsIgnoreCase(uri.getScheme())) {
                throw new InvalidParameterValueException("can not change old scheme:" + oldUri.getScheme() + " to " + uri.getScheme());
            }
        } catch (URISyntaxException e) {
            s_logger.debug("Failed to get uri from " + oldUrl);
        }

        secHost.setStorageUrl(newUrl);
        secHost.setGuid(newUrl);
        secHost.setName(newUrl);
        _hostDao.update(secHost.getId(), secHost);
        return secHost;
    }



    @Override
    public String getSupportedImageFormatForCluster(Long clusterId) {
        ClusterVO cluster = ApiDBUtils.findClusterById(clusterId);

        if (cluster.getHypervisorType() == HypervisorType.XenServer) {
            return "vhd";
        } else if (cluster.getHypervisorType() == HypervisorType.KVM) {
            return "qcow2";
        } else if (cluster.getHypervisorType() == HypervisorType.VMware) {
            return "ova";
        } else if (cluster.getHypervisorType() == HypervisorType.Ovm) {
            return "raw";
        } else {
            return null;
        }
    }

    @Override
    public HypervisorType getHypervisorTypeFromFormat(ImageFormat format) {

        if(format == null) {
            return HypervisorType.None;
        }

        if (format == ImageFormat.VHD) {
            return HypervisorType.XenServer;
        } else if (format == ImageFormat.OVA) {
            return HypervisorType.VMware;
        } else if (format == ImageFormat.QCOW2) {
            return HypervisorType.KVM;
        } else if (format == ImageFormat.RAW) {
            return HypervisorType.Ovm;
        } else {
            return HypervisorType.None;
        }
    }

    private boolean checkUsagedSpace(StoragePool pool){
        StatsCollector sc = StatsCollector.getInstance();
        if (sc != null) {
            long totalSize = pool.getCapacityBytes();
            StorageStats stats = sc.getStoragePoolStats(pool.getId());
            if(stats == null){
                stats = sc.getStorageStats(pool.getId());
            }
            if (stats != null) {
                double usedPercentage = ((double)stats.getByteUsed() / (double)totalSize);
                if (s_logger.isDebugEnabled()) {
                    s_logger.debug("Checking pool " + pool.getId() + " for storage, totalSize: " + pool.getCapacityBytes() + ", usedBytes: " + stats.getByteUsed() + ", usedPct: " + usedPercentage + ", disable threshold: " + _storageUsedThreshold);
                }
                if (usedPercentage >= _storageUsedThreshold) {
                    if (s_logger.isDebugEnabled()) {
                        s_logger.debug("Insufficient space on pool: " + pool.getId() + " since its usage percentage: " +usedPercentage + " has crossed the pool.storage.capacity.disablethreshold: " + _storageUsedThreshold);
                    }
                    return false;
                }
            }
            return true;
        }
        return false;
    }

    @Override
    public boolean storagePoolHasEnoughSpace(List<Volume> volumes, StoragePool pool) {
        if(volumes == null || volumes.isEmpty())
            return false;

        if(!checkUsagedSpace(pool))
            return false;

        // allocated space includes template of specified volume
        StoragePoolVO poolVO = _storagePoolDao.findById(pool.getId());
        long allocatedSizeWithtemplate = _capacityMgr.getAllocatedPoolCapacity(poolVO, null);
        long totalAskingSize = 0;
        for (Volume volume : volumes) {
            if(volume.getTemplateId()!=null){
                VMTemplateVO tmpl = _templateDao.findById(volume.getTemplateId());
                if (tmpl.getFormat() != ImageFormat.ISO){
                    allocatedSizeWithtemplate = _capacityMgr.getAllocatedPoolCapacity(poolVO, tmpl);
                }
            }
            if(volume.getState() != Volume.State.Ready)
                totalAskingSize = totalAskingSize + volume.getSize();
        }

        long totalOverProvCapacity;
        if (pool.getPoolType() == StoragePoolType.NetworkFilesystem) {
            totalOverProvCapacity = _storageOverprovisioningFactor.multiply(new BigDecimal(pool.getCapacityBytes())).longValue();// All this for the inaccuracy of floats for big number multiplication.
        }else {
            totalOverProvCapacity = pool.getCapacityBytes();
        }

        if (s_logger.isDebugEnabled()) {
            s_logger.debug("Checking pool: " + pool.getId() + " for volume allocation " + volumes.toString() + ", maxSize : " + totalOverProvCapacity + ", totalAllocatedSize : " + allocatedSizeWithtemplate + ", askingSize : " + totalAskingSize + ", allocated disable threshold: " + _storageAllocatedThreshold);
        }

        double usedPercentage = (allocatedSizeWithtemplate + totalAskingSize) / (double)(totalOverProvCapacity);
        if (usedPercentage > _storageAllocatedThreshold){
            if (s_logger.isDebugEnabled()) {
                s_logger.debug("Insufficient un-allocated capacity on: " + pool.getId() + " for volume allocation: " + volumes.toString() + " since its allocated percentage: " +usedPercentage + " has crossed the allocated pool.storage.allocated.capacity.disablethreshold: " + _storageAllocatedThreshold + ", skipping this pool");
            }
            return false;
        }

        if (totalOverProvCapacity < (allocatedSizeWithtemplate + totalAskingSize)) {
            if (s_logger.isDebugEnabled()) {
                s_logger.debug("Insufficient un-allocated capacity on: " + pool.getId() + " for volume allocation: " + volumes.toString() + ", not enough storage, maxSize : " + totalOverProvCapacity + ", totalAllocatedSize : " + allocatedSizeWithtemplate + ", askingSize : " + totalAskingSize);
            }
            return false;
        }
        return true;
    }

}<|MERGE_RESOLUTION|>--- conflicted
+++ resolved
@@ -16,7 +16,6 @@
 // under the License.
 package com.cloud.storage;
 
-<<<<<<< HEAD
 import java.math.BigDecimal;
 import java.net.Inet6Address;
 import java.net.InetAddress;
@@ -55,8 +54,6 @@
 import org.apache.log4j.Logger;
 import org.springframework.stereotype.Component;
 
-=======
->>>>>>> 4f53eb11
 import com.cloud.agent.AgentManager;
 import com.cloud.agent.api.*;
 import com.cloud.agent.api.storage.*;
@@ -146,25 +143,6 @@
 import com.cloud.vm.*;
 import com.cloud.vm.VirtualMachine.State;
 import com.cloud.vm.dao.*;
-import org.apache.cloudstack.api.command.admin.storage.CancelPrimaryStorageMaintenanceCmd;
-import org.apache.cloudstack.api.command.admin.storage.CreateStoragePoolCmd;
-import org.apache.cloudstack.api.command.admin.storage.DeletePoolCmd;
-import org.apache.cloudstack.api.command.admin.storage.UpdateStoragePoolCmd;
-import org.apache.cloudstack.api.command.user.volume.CreateVolumeCmd;
-import org.apache.cloudstack.api.command.user.volume.ResizeVolumeCmd;
-import org.apache.cloudstack.api.command.user.volume.UploadVolumeCmd;
-import org.apache.log4j.Logger;
-
-import javax.ejb.Local;
-import javax.naming.ConfigurationException;
-import java.math.BigDecimal;
-import java.net.*;
-import java.sql.PreparedStatement;
-import java.sql.ResultSet;
-import java.util.*;
-import java.util.concurrent.Executors;
-import java.util.concurrent.ScheduledExecutorService;
-import java.util.concurrent.TimeUnit;
 
 @Component
 @Local(value = { StorageManager.class, StorageService.class })
@@ -608,15 +586,9 @@
         Pair<VolumeVO, String> volumeDetails = createVolumeFromSnapshot(volume, snapshot);
         if (volumeDetails != null) {
             createdVolume = volumeDetails.first();
-<<<<<<< HEAD
-            UsageEventVO usageEvent = new UsageEventVO(EventTypes.EVENT_VOLUME_CREATE, createdVolume.getAccountId(), createdVolume.getDataCenterId(), createdVolume.getId(), createdVolume.getName(), 
-                    createdVolume.getDiskOfferingId(), null, createdVolume.getSize());
-            _usageEventDao.persist(usageEvent);
-=======
             UsageEventUtils.publishUsageEvent(EventTypes.EVENT_VOLUME_CREATE, createdVolume.getAccountId(),
                     createdVolume.getDataCenterId(), createdVolume.getId(), createdVolume.getName(), createdVolume.getDiskOfferingId(),
                     null, createdVolume.getSize(), Volume.class.getName(), createdVolume.getUuid());
->>>>>>> 4f53eb11
         }
         return createdVolume;
     }
@@ -735,16 +707,10 @@
         volume.setPodId(destPool.getPodId());
         volume.setPoolId(destPool.getId());        
         volume.setPodId(destPool.getPodId());
-<<<<<<< HEAD
         stateTransitTo(volume, Event.CopySucceeded); 
-        UsageEventVO usageEvent = new UsageEventVO(EventTypes.EVENT_VOLUME_CREATE, volume.getAccountId(), volume.getDataCenterId(), volume.getId(), volume.getName(), volume.getDiskOfferingId(), null, volume.getSize());
-        _usageEventDao.persist(usageEvent);
-=======
-        stateTransitTo(volume, Event.CopySucceeded);
         UsageEventUtils.publishUsageEvent(EventTypes.EVENT_VOLUME_CREATE, volume.getAccountId(),
                 volume.getDataCenterId(), volume.getId(), volume.getName(), volume.getDiskOfferingId(),
                 null, volume.getSize(), Volume.class.getName(), volume.getUuid());
->>>>>>> 4f53eb11
         _volumeHostDao.remove(volumeHostVO.getId());
         txn.commit();
         return volume;
@@ -2015,14 +1981,9 @@
         volume = _volsDao.persist(volume);
         if(cmd.getSnapshotId() == null){
             //for volume created from snapshot, create usage event after volume creation
-<<<<<<< HEAD
-            UsageEventVO usageEvent = new UsageEventVO(EventTypes.EVENT_VOLUME_CREATE, volume.getAccountId(), volume.getDataCenterId(), volume.getId(), volume.getName(), diskOfferingId, null, size);
-            _usageEventDao.persist(usageEvent);
-=======
             UsageEventUtils.publishUsageEvent(EventTypes.EVENT_VOLUME_CREATE, volume.getAccountId(),
                     volume.getDataCenterId(), volume.getId(), volume.getName(), diskOfferingId, null, size,
                     Volume.class.getName(), volume.getUuid());
->>>>>>> 4f53eb11
         }
 
         UserContext.current().setEventDetails("Volume Id: " + volume.getId());
