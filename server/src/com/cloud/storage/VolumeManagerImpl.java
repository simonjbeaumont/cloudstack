/*
 * Licensed to the Apache Software Foundation (ASF) under one
 * or more contributor license agreements.  See the NOTICE file
 * distributed with this work for additional information
 * regarding copyright ownership.  The ASF licenses this file
 * to you under the Apache License, Version 2.0 (the
 * "License"); you may not use this file except in compliance
 * with the License.  You may obtain a copy of the License at
 *
 *   http://www.apache.org/licenses/LICENSE-2.0
 *
 * Unless required by applicable law or agreed to in writing,
 * software distributed under the License is distributed on an
 * "AS IS" BASIS, WITHOUT WARRANTIES OR CONDITIONS OF ANY
 * KIND, either express or implied.  See the License for the
 * specific language governing permissions and limitations
 * under the License.
 */
package com.cloud.storage;

import java.util.ArrayList;
import java.util.Date;
import java.util.HashMap;
import java.util.HashSet;
import java.util.List;
import java.util.Map;
import java.util.Set;
import java.util.UUID;
import java.util.concurrent.ExecutionException;

import javax.inject.Inject;
import javax.naming.ConfigurationException;

import org.apache.commons.lang.StringUtils;
import org.apache.log4j.Logger;

import org.apache.cloudstack.api.BaseCmd;
import org.apache.cloudstack.api.command.user.volume.AttachVolumeCmd;
import org.apache.cloudstack.api.command.user.volume.CreateVolumeCmd;
import org.apache.cloudstack.api.command.user.volume.DetachVolumeCmd;
import org.apache.cloudstack.api.command.user.volume.ExtractVolumeCmd;
import org.apache.cloudstack.api.command.user.volume.MigrateVolumeCmd;
import org.apache.cloudstack.api.command.user.volume.ResizeVolumeCmd;
import org.apache.cloudstack.api.command.user.volume.UpdateVolumeCmd;
import org.apache.cloudstack.api.command.user.volume.UploadVolumeCmd;
import org.apache.cloudstack.context.CallContext;
import org.apache.cloudstack.engine.subsystem.api.storage.DataStore;
import org.apache.cloudstack.engine.subsystem.api.storage.DataStoreManager;
import org.apache.cloudstack.engine.subsystem.api.storage.DataStoreProviderManager;
import org.apache.cloudstack.engine.subsystem.api.storage.PrimaryDataStoreInfo;
import org.apache.cloudstack.engine.subsystem.api.storage.Scope;
import org.apache.cloudstack.engine.subsystem.api.storage.SnapshotDataFactory;
import org.apache.cloudstack.engine.subsystem.api.storage.SnapshotInfo;
import org.apache.cloudstack.engine.subsystem.api.storage.StoragePoolAllocator;
import org.apache.cloudstack.engine.subsystem.api.storage.TemplateDataFactory;
import org.apache.cloudstack.engine.subsystem.api.storage.TemplateInfo;
import org.apache.cloudstack.engine.subsystem.api.storage.ChapInfo;
import org.apache.cloudstack.engine.subsystem.api.storage.VolumeDataFactory;
import org.apache.cloudstack.engine.subsystem.api.storage.VolumeInfo;
import org.apache.cloudstack.engine.subsystem.api.storage.VolumeService;
import org.apache.cloudstack.engine.subsystem.api.storage.VolumeService.VolumeApiResult;
import org.apache.cloudstack.framework.async.AsyncCallFuture;
import org.apache.cloudstack.framework.jobs.AsyncJob;
import org.apache.cloudstack.framework.jobs.AsyncJobExecutionContext;
import org.apache.cloudstack.framework.jobs.AsyncJobManager;
import org.apache.cloudstack.storage.command.AttachAnswer;
import org.apache.cloudstack.storage.command.AttachCommand;
import org.apache.cloudstack.storage.command.CommandResult;
import org.apache.cloudstack.storage.command.DettachCommand;
import org.apache.cloudstack.storage.datastore.db.PrimaryDataStoreDao;
import org.apache.cloudstack.storage.datastore.db.StoragePoolDetailsDao;
import org.apache.cloudstack.storage.datastore.db.StoragePoolVO;
import org.apache.cloudstack.storage.datastore.db.TemplateDataStoreDao;
import org.apache.cloudstack.storage.datastore.db.TemplateDataStoreVO;
import org.apache.cloudstack.storage.datastore.db.VolumeDataStoreDao;
import org.apache.cloudstack.storage.datastore.db.VolumeDataStoreVO;
import org.apache.cloudstack.storage.image.datastore.ImageStoreEntity;

import com.cloud.agent.AgentManager;
import com.cloud.agent.api.Answer;
import com.cloud.agent.api.storage.CreateVolumeOVAAnswer;
import com.cloud.agent.api.storage.CreateVolumeOVACommand;
import com.cloud.agent.api.to.DataTO;
import com.cloud.agent.api.to.DiskTO;
import com.cloud.agent.api.to.VirtualMachineTO;
import com.cloud.alert.AlertManager;
import com.cloud.api.ApiDBUtils;
import com.cloud.capacity.CapacityManager;
import com.cloud.capacity.dao.CapacityDao;
import com.cloud.configuration.Config;
import com.cloud.configuration.ConfigurationManager;
import com.cloud.configuration.Resource.ResourceType;
import com.cloud.configuration.dao.ConfigurationDao;
import com.cloud.consoleproxy.ConsoleProxyManager;
import com.cloud.dc.ClusterVO;
import com.cloud.dc.DataCenter;
import com.cloud.dc.DataCenterVO;
import com.cloud.dc.HostPodVO;
import com.cloud.dc.dao.ClusterDao;
import com.cloud.dc.dao.DataCenterDao;
import com.cloud.dc.dao.HostPodDao;
import com.cloud.deploy.DeployDestination;
import com.cloud.domain.Domain;
import com.cloud.domain.dao.DomainDao;
import com.cloud.event.ActionEvent;
import com.cloud.event.EventTypes;
import com.cloud.event.UsageEventVO;
import com.cloud.event.dao.EventDao;
import com.cloud.event.dao.UsageEventDao;
import com.cloud.exception.ConcurrentOperationException;
import com.cloud.exception.InsufficientStorageCapacityException;
import com.cloud.exception.InvalidParameterValueException;
import com.cloud.exception.PermissionDeniedException;
import com.cloud.exception.ResourceAllocationException;
import com.cloud.exception.StorageUnavailableException;
import com.cloud.host.Host;
import com.cloud.host.HostVO;
import com.cloud.host.dao.HostDao;
import com.cloud.hypervisor.Hypervisor.HypervisorType;
import com.cloud.hypervisor.HypervisorCapabilitiesVO;
import com.cloud.hypervisor.HypervisorGuruManager;
import com.cloud.hypervisor.dao.HypervisorCapabilitiesDao;
import com.cloud.network.NetworkModel;
import com.cloud.org.Grouping;
import com.cloud.resource.ResourceManager;
import com.cloud.server.ManagementServer;
import com.cloud.service.ServiceOfferingVO;
import com.cloud.service.dao.ServiceOfferingDao;
import com.cloud.storage.Storage.ImageFormat;
import com.cloud.storage.Volume.Type;
import com.cloud.storage.dao.DiskOfferingDao;
import com.cloud.storage.dao.SnapshotDao;
import com.cloud.storage.dao.SnapshotPolicyDao;
import com.cloud.storage.dao.StoragePoolHostDao;
import com.cloud.storage.dao.StoragePoolWorkDao;
import com.cloud.storage.dao.UploadDao;
import com.cloud.storage.dao.VMTemplateDao;
import com.cloud.storage.dao.VMTemplatePoolDao;
import com.cloud.storage.dao.VMTemplateS3Dao;
import com.cloud.storage.dao.VMTemplateSwiftDao;
import com.cloud.storage.dao.VolumeDao;
import com.cloud.storage.dao.VolumeDetailsDao;
import com.cloud.storage.download.DownloadMonitor;
import com.cloud.storage.s3.S3Manager;
import com.cloud.storage.secondary.SecondaryStorageVmManager;
import com.cloud.storage.snapshot.SnapshotApiService;
import com.cloud.storage.snapshot.SnapshotManager;
import com.cloud.storage.snapshot.SnapshotScheduler;
import com.cloud.storage.upload.UploadMonitor;
import com.cloud.tags.dao.ResourceTagDao;
import com.cloud.template.TemplateManager;
import com.cloud.user.Account;
import com.cloud.user.AccountManager;
import com.cloud.user.ResourceLimitService;
import com.cloud.user.VmDiskStatisticsVO;
import com.cloud.user.dao.AccountDao;
import com.cloud.user.dao.UserDao;
import com.cloud.user.dao.VmDiskStatisticsDao;
import com.cloud.uservm.UserVm;
import com.cloud.utils.EnumUtils;
import com.cloud.utils.NumbersUtil;
import com.cloud.utils.Pair;
import com.cloud.utils.UriUtils;
import com.cloud.utils.component.ManagerBase;
import com.cloud.utils.db.DB;
import com.cloud.utils.db.EntityManager;
import com.cloud.utils.db.Transaction;
import com.cloud.utils.exception.CloudRuntimeException;
import com.cloud.utils.fsm.NoTransitionException;
import com.cloud.utils.fsm.StateMachine2;
import com.cloud.vm.DiskProfile;
import com.cloud.vm.UserVmManager;
import com.cloud.vm.UserVmVO;
import com.cloud.vm.VMInstanceVO;
import com.cloud.vm.VirtualMachine;
import com.cloud.vm.VirtualMachine.State;
import com.cloud.vm.VirtualMachineManager;
import com.cloud.vm.VirtualMachineProfile;
import com.cloud.vm.dao.ConsoleProxyDao;
import com.cloud.vm.dao.DomainRouterDao;
import com.cloud.vm.dao.SecondaryStorageVmDao;
import com.cloud.vm.dao.UserVmDao;
import com.cloud.vm.dao.VMInstanceDao;
import com.cloud.vm.snapshot.VMSnapshotVO;
import com.cloud.vm.snapshot.dao.VMSnapshotDao;

public class VolumeManagerImpl extends ManagerBase implements VolumeManager {
    private static final Logger s_logger = Logger.getLogger(VolumeManagerImpl.class);
    @Inject
    protected UserVmManager _userVmMgr;
    @Inject
    protected AgentManager _agentMgr;
    @Inject
    protected TemplateManager _tmpltMgr;
    @Inject
    protected AsyncJobManager _asyncMgr;
    @Inject
    protected SnapshotManager _snapshotMgr;
    @Inject
    protected SnapshotScheduler _snapshotScheduler;
    @Inject
    protected AccountManager _accountMgr;
    @Inject
    protected ConfigurationManager _configMgr;
    @Inject
    protected ConsoleProxyManager _consoleProxyMgr;
    @Inject
    protected SecondaryStorageVmManager _secStorageMgr;
    @Inject
    protected NetworkModel _networkMgr;
    @Inject
    protected ServiceOfferingDao _serviceOfferingDao;
    @Inject
    protected VolumeDao _volsDao;
    @Inject
    protected HostDao _hostDao;
    @Inject
    protected ConsoleProxyDao _consoleProxyDao;
    @Inject
    protected SnapshotDao _snapshotDao;
    @Inject
    protected SnapshotManager _snapMgr;
    @Inject
    protected SnapshotPolicyDao _snapshotPolicyDao;
    @Inject
    protected StoragePoolHostDao _storagePoolHostDao;
    @Inject
    StoragePoolDetailsDao storagePoolDetailsDao;
    @Inject
    protected AlertManager _alertMgr;
    @Inject
    protected TemplateDataStoreDao _vmTemplateStoreDao = null;
    @Inject
    protected VMTemplatePoolDao _vmTemplatePoolDao = null;
    @Inject
    protected VMTemplateSwiftDao _vmTemplateSwiftDao = null;
    @Inject
    protected VMTemplateS3Dao _vmTemplateS3Dao;
    @Inject
    protected S3Manager _s3Mgr;
    @Inject
    protected VMTemplateDao _vmTemplateDao = null;
    @Inject
    protected StoragePoolHostDao _poolHostDao = null;
    @Inject
    protected UserVmDao _userVmDao;
    @Inject
    VolumeDataStoreDao _volumeStoreDao;
    @Inject
    protected VMInstanceDao _vmInstanceDao;
    @Inject
    protected PrimaryDataStoreDao _storagePoolDao = null;
    @Inject
    protected CapacityDao _capacityDao;
    @Inject
    protected CapacityManager _capacityMgr;
    @Inject
    protected DiskOfferingDao _diskOfferingDao;
    @Inject
    protected AccountDao _accountDao;
    @Inject
    protected EventDao _eventDao = null;
    @Inject
    protected DataCenterDao _dcDao = null;
    @Inject
    protected HostPodDao _podDao = null;
    @Inject
    protected VMTemplateDao _templateDao;
    @Inject
    protected ServiceOfferingDao _offeringDao;
    @Inject
    protected DomainDao _domainDao;
    @Inject
    protected UserDao _userDao;
    @Inject
    protected ClusterDao _clusterDao;
    @Inject
    protected UsageEventDao _usageEventDao;
    @Inject
    protected VirtualMachineManager _vmMgr;
    @Inject
    protected DomainRouterDao _domrDao;
    @Inject
    protected SecondaryStorageVmDao _secStrgDao;
    @Inject
    protected StoragePoolWorkDao _storagePoolWorkDao;
    @Inject
    protected HypervisorGuruManager _hvGuruMgr;
    @Inject
    protected VolumeDao _volumeDao;
    @Inject
    protected OCFS2Manager _ocfs2Mgr;
    @Inject
    protected ResourceLimitService _resourceLimitMgr;
    @Inject
    protected SecondaryStorageVmManager _ssvmMgr;
    @Inject
    protected ResourceManager _resourceMgr;
    @Inject
    protected DownloadMonitor _downloadMonitor;
    @Inject
    protected ResourceTagDao _resourceTagDao;
    @Inject
    protected VmDiskStatisticsDao _vmDiskStatsDao;
    @Inject
    protected VMSnapshotDao _vmSnapshotDao;
    @Inject
    protected List<StoragePoolAllocator> _storagePoolAllocators;
    @Inject
    ConfigurationDao _configDao;
    @Inject
    VolumeDetailsDao _volDetailDao;
    @Inject
    ManagementServer _msServer;
    @Inject
    DataStoreManager dataStoreMgr;
    @Inject
    DataStoreProviderManager dataStoreProviderMgr;
    @Inject
    VolumeService volService;
    @Inject
    VolumeDataFactory volFactory;
    @Inject
    TemplateDataFactory tmplFactory;
    @Inject
    SnapshotDataFactory snapshotFactory;
    @Inject
    SnapshotApiService snapshotMgr;
    @Inject
    UploadMonitor _uploadMonitor;
    @Inject
    UploadDao _uploadDao;
    @Inject
    EntityManager _entityMgr;

    private int _copyvolumewait;
    @Inject
    protected HypervisorCapabilitiesDao _hypervisorCapabilitiesDao;
    private final StateMachine2<Volume.State, Volume.Event, Volume> _volStateMachine;
    @Inject
    StorageManager storageMgr;
    private int _customDiskOfferingMinSize = 1;
    private final int _customDiskOfferingMaxSize = 1024;
    private long _maxVolumeSizeInGb;
    private boolean _recreateSystemVmEnabled;
    
    public VolumeManagerImpl() {
        _volStateMachine = Volume.State.getStateMachine();
    }
    
    @Override
    public VolumeInfo moveVolume(VolumeInfo volume, long destPoolDcId,
            Long destPoolPodId, Long destPoolClusterId,
            HypervisorType dataDiskHyperType)
            throws ConcurrentOperationException {

        // Find a destination storage pool with the specified criteria
        DiskOfferingVO diskOffering = _diskOfferingDao.findById(volume
                .getDiskOfferingId());
        DiskProfile dskCh = new DiskProfile(volume.getId(),
                volume.getVolumeType(), volume.getName(), diskOffering.getId(),
                diskOffering.getDiskSize(), diskOffering.getTagsArray(),
                diskOffering.getUseLocalStorage(),
                diskOffering.isRecreatable(), null);
        dskCh.setHyperType(dataDiskHyperType);
        DataCenterVO destPoolDataCenter = _dcDao.findById(destPoolDcId);
        HostPodVO destPoolPod = _podDao.findById(destPoolPodId);
        
        StoragePool destPool = storageMgr.findStoragePool(dskCh,
                destPoolDataCenter, destPoolPod, destPoolClusterId, null, null,
                new HashSet<StoragePool>());

        if (destPool == null) {
            throw new CloudRuntimeException(
                    "Failed to find a storage pool with enough capacity to move the volume to.");
        }
        
        Volume newVol = migrateVolume(volume, destPool);
        return volFactory.getVolume(newVol.getId());
    }

    /*
     * Upload the volume to secondary storage.
     */
    @Override
    @DB
    @ActionEvent(eventType = EventTypes.EVENT_VOLUME_UPLOAD, eventDescription = "uploading volume", async = true)
    public VolumeVO uploadVolume(UploadVolumeCmd cmd)
            throws ResourceAllocationException {
        Account caller = CallContext.current().getCallingAccount();
        long ownerId = cmd.getEntityOwnerId();
        Account owner = _accountDao.findById(ownerId);
        Long zoneId = cmd.getZoneId();
        String volumeName = cmd.getVolumeName();
        String url = cmd.getUrl();
        String format = cmd.getFormat();
        String imageStoreUuid = cmd.getImageStoreUuid();
        DataStore store = _tmpltMgr.getImageStore(imageStoreUuid, zoneId);

        validateVolume(caller, ownerId, zoneId, volumeName, url, format);
        
        VolumeVO volume = persistVolume(owner, zoneId, volumeName,
                url, cmd.getFormat());
        
        VolumeInfo vol = volFactory.getVolume(volume.getId());
        
        RegisterVolumePayload payload = new RegisterVolumePayload(cmd.getUrl(), cmd.getChecksum(),
                cmd.getFormat());
        vol.addPayload(payload);
        
        volService.registerVolume(vol, store);
        return volume;
    }

    private boolean validateVolume(Account caller, long ownerId, Long zoneId,
            String volumeName, String url, String format)
            throws ResourceAllocationException {

        // permission check
        _accountMgr.checkAccess(caller, null, true,
                _accountMgr.getActiveAccountById(ownerId));

        // Check that the resource limit for volumes won't be exceeded
        _resourceLimitMgr.checkResourceLimit(_accountMgr.getAccount(ownerId),
                ResourceType.volume);

        // Verify that zone exists
        DataCenterVO zone = _dcDao.findById(zoneId);
        if (zone == null) {
            throw new InvalidParameterValueException(
                    "Unable to find zone by id " + zoneId);
        }

        // Check if zone is disabled
        if (Grouping.AllocationState.Disabled == zone.getAllocationState()
                && !_accountMgr.isRootAdmin(caller.getType())) {
            throw new PermissionDeniedException(
                    "Cannot perform this operation, Zone is currently disabled: "
                            + zoneId);
        }

        if (url.toLowerCase().contains("file://")) {
            throw new InvalidParameterValueException(
                    "File:// type urls are currently unsupported");
        }

        ImageFormat imgfmt = ImageFormat.valueOf(format.toUpperCase());
        if (imgfmt == null) {
            throw new IllegalArgumentException("Image format is incorrect "
                    + format + ". Supported formats are "
                    + EnumUtils.listValues(ImageFormat.values()));
        }

        String userSpecifiedName = volumeName;
        if (userSpecifiedName == null) {
            userSpecifiedName = getRandomVolumeName();
        }
        if ((!url.toLowerCase().endsWith("vhd"))
                && (!url.toLowerCase().endsWith("vhd.zip"))
                && (!url.toLowerCase().endsWith("vhd.bz2"))
                && (!url.toLowerCase().endsWith("vhd.gz"))
                && (!url.toLowerCase().endsWith("qcow2"))
                && (!url.toLowerCase().endsWith("qcow2.zip"))
                && (!url.toLowerCase().endsWith("qcow2.bz2"))
                && (!url.toLowerCase().endsWith("qcow2.gz"))
                && (!url.toLowerCase().endsWith("ova"))
                && (!url.toLowerCase().endsWith("ova.zip"))
                && (!url.toLowerCase().endsWith("ova.bz2"))
                && (!url.toLowerCase().endsWith("ova.gz"))
                && (!url.toLowerCase().endsWith("img"))
                && (!url.toLowerCase().endsWith("raw"))) {
            throw new InvalidParameterValueException("Please specify a valid "
                    + format.toLowerCase());
        }

        if ((format.equalsIgnoreCase("vhd") && (!url.toLowerCase().endsWith(
                ".vhd")
                && !url.toLowerCase().endsWith("vhd.zip")
                && !url.toLowerCase().endsWith("vhd.bz2") && !url.toLowerCase()
                .endsWith("vhd.gz")))
                || (format.equalsIgnoreCase("qcow2") && (!url.toLowerCase()
                        .endsWith(".qcow2")
                        && !url.toLowerCase().endsWith("qcow2.zip")
                        && !url.toLowerCase().endsWith("qcow2.bz2") && !url
                        .toLowerCase().endsWith("qcow2.gz")))
                || (format.equalsIgnoreCase("ova") && (!url.toLowerCase()
                        .endsWith(".ova")
                        && !url.toLowerCase().endsWith("ova.zip")
                        && !url.toLowerCase().endsWith("ova.bz2") && !url
                        .toLowerCase().endsWith("ova.gz")))
                || (format.equalsIgnoreCase("raw") && (!url.toLowerCase()
                        .endsWith(".img") && !url.toLowerCase().endsWith("raw")))) {
            throw new InvalidParameterValueException(
                    "Please specify a valid URL. URL:" + url
                            + " is an invalid for the format "
                            + format.toLowerCase());
        }
        UriUtils.validateUrl(url);

        // Check that the resource limit for secondary storage won't be exceeded
        _resourceLimitMgr.checkResourceLimit(_accountMgr.getAccount(ownerId), ResourceType.secondary_storage,
                UriUtils.getRemoteSize(url));

        return false;
    }
    
    @Override
    public VolumeVO allocateDuplicateVolume(VolumeVO oldVol, Long templateId) {
        VolumeVO newVol = new VolumeVO(oldVol.getVolumeType(),
                oldVol.getName(), oldVol.getDataCenterId(),
                oldVol.getDomainId(), oldVol.getAccountId(),
                oldVol.getDiskOfferingId(), oldVol.getSize(),
                oldVol.getMinIops(), oldVol.getMaxIops(), oldVol.get_iScsiName());
        if (templateId != null) {
            newVol.setTemplateId(templateId);
        } else {
            newVol.setTemplateId(oldVol.getTemplateId());
        }
        newVol.setDeviceId(oldVol.getDeviceId());
        newVol.setInstanceId(oldVol.getInstanceId());
        newVol.setRecreatable(oldVol.isRecreatable());
        newVol.setFormat(oldVol.getFormat());
        return _volsDao.persist(newVol);
    }
    
    @DB
    protected VolumeInfo createVolumeFromSnapshot(VolumeVO volume,
            SnapshotVO snapshot) throws StorageUnavailableException {
        Account account = _accountDao.findById(volume.getAccountId());

        final HashSet<StoragePool> poolsToAvoid = new HashSet<StoragePool>();
        StoragePool pool = null;

        Set<Long> podsToAvoid = new HashSet<Long>();
        Pair<HostPodVO, Long> pod = null;


        DiskOfferingVO diskOffering = _diskOfferingDao
                .findByIdIncludingRemoved(volume.getDiskOfferingId());
        DataCenterVO dc = _dcDao.findById(volume.getDataCenterId());
        DiskProfile dskCh = new DiskProfile(volume, diskOffering,
                snapshot.getHypervisorType());

        // Determine what pod to store the volume in
        while ((pod = _resourceMgr.findPod(null, null, dc, account.getId(),
                podsToAvoid)) != null) {
            podsToAvoid.add(pod.first().getId());
            // Determine what storage pool to store the volume in
            while ((pool = storageMgr.findStoragePool(dskCh, dc, pod.first(), null, null,
                    null, poolsToAvoid)) != null) {
                break;
                
            }
        }
<<<<<<< HEAD
        
=======

        if (pool == null) {
            String msg = "There are no available storage pools to store the volume in";
            s_logger.info(msg);
            throw new StorageUnavailableException(msg, -1);
        }

>>>>>>> 16b7509a
        VolumeInfo vol = volFactory.getVolume(volume.getId());
        DataStore store = dataStoreMgr.getDataStore(pool.getId(), DataStoreRole.Primary);
        SnapshotInfo snapInfo = snapshotFactory.getSnapshot(snapshot.getId(), DataStoreRole.Image);
        AsyncCallFuture<VolumeApiResult> future = volService.createVolumeFromSnapshot(vol, store, snapInfo);
        try {
            VolumeApiResult result = future.get();
            if (result.isFailed()) {
                s_logger.debug("Failed to create volume from snapshot:" + result.getResult());
                throw new CloudRuntimeException("Failed to create volume from snapshot:" + result.getResult());
            }
            return result.getVolume();
        } catch (InterruptedException e) {
            s_logger.debug("Failed to create volume from snapshot", e);
            throw new CloudRuntimeException("Failed to create volume from snapshot", e);
        } catch (ExecutionException e) {
            s_logger.debug("Failed to create volume from snapshot", e);
            throw new CloudRuntimeException("Failed to create volume from snapshot", e);
        }

    }

    protected DiskProfile createDiskCharacteristics(VolumeInfo volume,
            VMTemplateVO template, DataCenterVO dc, DiskOfferingVO diskOffering) {
        if (volume.getVolumeType() == Type.ROOT
                && Storage.ImageFormat.ISO != template.getFormat()) {
            TemplateDataStoreVO ss = _vmTemplateStoreDao.findByTemplateZoneDownloadStatus(template.getId(), dc.getId(),
                    VMTemplateStorageResourceAssoc.Status.DOWNLOADED);
            if (ss == null) {
                throw new CloudRuntimeException("Template "
                        + template.getName()
                        + " has not been completely downloaded to zone "
                        + dc.getId());
            }

            return new DiskProfile(volume.getId(), volume.getVolumeType(),
                    volume.getName(), diskOffering.getId(), ss.getSize(),
                    diskOffering.getTagsArray(),
                    diskOffering.getUseLocalStorage(),
                    diskOffering.isRecreatable(),
                    Storage.ImageFormat.ISO != template.getFormat() ? template
                            .getId() : null);
        } else {
            return new DiskProfile(volume.getId(), volume.getVolumeType(),
                    volume.getName(), diskOffering.getId(),
                    diskOffering.getDiskSize(), diskOffering.getTagsArray(),
                    diskOffering.getUseLocalStorage(),
                    diskOffering.isRecreatable(), null);
        }
    }

    protected VolumeVO createVolumeFromSnapshot(VolumeVO volume, long snapshotId) throws StorageUnavailableException {
        VolumeInfo createdVolume = null;
        SnapshotVO snapshot = _snapshotDao.findById(snapshotId);
        createdVolume = createVolumeFromSnapshot(volume,
                snapshot);

        UsageEventVO usageEvent = new UsageEventVO(
                EventTypes.EVENT_VOLUME_CREATE,
                createdVolume.getAccountId(),
                createdVolume.getDataCenterId(), createdVolume.getId(),
                createdVolume.getName(), createdVolume.getDiskOfferingId(),
                null, createdVolume.getSize());
        _usageEventDao.persist(usageEvent);

        return _volsDao.findById(createdVolume.getId());
    }

    @DB
    public VolumeInfo copyVolumeFromSecToPrimary(VolumeInfo volume,
            VMInstanceVO vm, VMTemplateVO template, DataCenterVO dc,
            HostPodVO pod, Long clusterId, ServiceOfferingVO offering,
            DiskOfferingVO diskOffering, List<StoragePool> avoids,
            long size, HypervisorType hyperType) throws NoTransitionException {

        final HashSet<StoragePool> avoidPools = new HashSet<StoragePool>(
                avoids);
        DiskProfile dskCh = createDiskCharacteristics(volume, template, dc,
                diskOffering);
        dskCh.setHyperType(vm.getHypervisorType());
        // Find a suitable storage to create volume on
        StoragePool destPool = storageMgr.findStoragePool(dskCh, dc, pod,
                clusterId, null, vm, avoidPools);
        DataStore destStore = dataStoreMgr.getDataStore(destPool.getId(), DataStoreRole.Primary);
        AsyncCallFuture<VolumeApiResult> future = volService.copyVolume(volume, destStore);

        try {
            VolumeApiResult result = future.get();
            if (result.isFailed()) {
                s_logger.debug("copy volume failed: " + result.getResult());
                throw new CloudRuntimeException("copy volume failed: " + result.getResult());
            }
            return result.getVolume();
        } catch (InterruptedException e) {
            s_logger.debug("Failed to copy volume: " + volume.getId(), e);
            throw new CloudRuntimeException("Failed to copy volume", e);
        } catch (ExecutionException e) {
            s_logger.debug("Failed to copy volume: " + volume.getId(), e);
            throw new CloudRuntimeException("Failed to copy volume", e);
        }
    }

    @DB
    public VolumeInfo createVolume(VolumeInfo volume, VMInstanceVO vm,
            VMTemplateVO template, DataCenterVO dc, HostPodVO pod,
            Long clusterId, ServiceOfferingVO offering,
            DiskOfferingVO diskOffering, List<StoragePool> avoids,
            long size, HypervisorType hyperType) {
        StoragePool pool = null;
 
        if (diskOffering != null && diskOffering.isCustomized()) {
            diskOffering.setDiskSize(size);
        }
        
        DiskProfile dskCh = null;
        if (volume.getVolumeType() == Type.ROOT
                && Storage.ImageFormat.ISO != template.getFormat()) {
            dskCh = createDiskCharacteristics(volume, template, dc, offering);
        } else {
            dskCh = createDiskCharacteristics(volume, template, dc,
                    diskOffering);
        }

        dskCh.setHyperType(hyperType);
        
        final HashSet<StoragePool> avoidPools = new HashSet<StoragePool>(
                avoids);

        pool = storageMgr.findStoragePool(dskCh, dc, pod, clusterId, vm.getHostId(),
                vm, avoidPools);
        if (pool == null) {
            s_logger.warn("Unable to find storage pool when create volume "
                    + volume.getName());
            throw new CloudRuntimeException("Unable to find storage pool when create volume" + volume.getName());
        }

        if (s_logger.isDebugEnabled()) {
            s_logger.debug("Trying to create " + volume + " on " + pool);
        }
        DataStore store = dataStoreMgr.getDataStore(pool.getId(), DataStoreRole.Primary);
        AsyncCallFuture<VolumeApiResult> future = null;
        boolean isNotCreatedFromTemplate = volume.getTemplateId() == null ? true : false;
        if (isNotCreatedFromTemplate) {
            future = volService.createVolumeAsync(volume, store);
        } else {
            TemplateInfo templ = tmplFactory.getTemplate(template.getId(), DataStoreRole.Image);
            future = volService.createVolumeFromTemplateAsync(volume, store.getId(), templ);
        }
        try {
            VolumeApiResult result = future.get();
            if (result.isFailed()) {
                s_logger.debug("create volume failed: " + result.getResult());
                throw new CloudRuntimeException("create volume failed:" + result.getResult());
            }


            UsageEventVO usageEvent = new UsageEventVO(
                    EventTypes.EVENT_VOLUME_CREATE, volume.getAccountId(),
                    volume.getDataCenterId(), volume.getId(), volume.getName(),
                    volume.getDiskOfferingId(), null, volume.getSize());
            _usageEventDao.persist(usageEvent);
            return result.getVolume();
        } catch (InterruptedException e) {
            s_logger.error("create volume failed", e);
            throw new CloudRuntimeException("create volume failed", e);
        } catch (ExecutionException e) {
            s_logger.error("create volume failed", e);
            throw new CloudRuntimeException("create volume failed", e);
        }

    }
    
    public String getRandomVolumeName() {
        return UUID.randomUUID().toString();
    }
    
    private VolumeVO persistVolume(Account owner, Long zoneId,
            String volumeName, String url, String format) {

        Transaction txn = Transaction.currentTxn();
        txn.start();

        VolumeVO volume = new VolumeVO(volumeName, zoneId, -1, -1, -1,
                new Long(-1), null, null, 0, null, null, null, Volume.Type.DATADISK);
        volume.setPoolId(null);
        volume.setDataCenterId(zoneId);
        volume.setPodId(null);
        volume.setAccountId(owner.getAccountId());
        volume.setDomainId(owner.getDomainId());
        long diskOfferingId = _diskOfferingDao.findByUniqueName(
                "Cloud.com-Custom").getId();
        volume.setDiskOfferingId(diskOfferingId);
        // volume.setSize(size);
        volume.setInstanceId(null);
        volume.setUpdated(new Date());
        volume.setDomainId((owner == null) ? Domain.ROOT_DOMAIN : owner
                .getDomainId());
        volume.setFormat(ImageFormat.valueOf(format));
        volume = _volsDao.persist(volume);
        CallContext.current().setEventDetails("Volume Id: " + volume.getId());

        // Increment resource count during allocation; if actual creation fails,
        // decrement it
        _resourceLimitMgr.incrementResourceCount(volume.getAccountId(),
                ResourceType.volume);
        _resourceLimitMgr.incrementResourceCount(volume.getAccountId(), ResourceType.secondary_storage,
                UriUtils.getRemoteSize(url));

        txn.commit();
        return volume;
    }
    
    @Override
    public boolean volumeOnSharedStoragePool(VolumeVO volume) {
        Long poolId = volume.getPoolId();
        if (poolId == null) {
            return false;
        } else {
            StoragePoolVO pool = _storagePoolDao.findById(poolId);

            if (pool == null) {
                return false;
            } else {
                return (pool.getScope() == ScopeType.HOST) ? false : true;
            }
        }
    }

    @Override
    public boolean volumeInactive(Volume volume) {
        Long vmId = volume.getInstanceId();
        if (vmId != null) {
            UserVm vm = _userVmDao.findById(vmId);
            if (vm == null) {
                return true;
            }
            State state = vm.getState();
            if (state.equals(State.Stopped) || state.equals(State.Destroyed)) {
                return true;
            }
        }
        return false;
    }

    @Override
    public String getVmNameOnVolume(Volume volume) {
        Long vmId = volume.getInstanceId();
        if (vmId != null) {
            VMInstanceVO vm = _vmInstanceDao.findById(vmId);

            if (vm == null) {
                return null;
            }
            return vm.getInstanceName();
        }
        return null;
    }

    /*
     * Just allocate a volume in the database, don't send the createvolume cmd
     * to hypervisor. The volume will be finally created only when it's attached
     * to a VM.
     */
    @Override
    @DB
    @ActionEvent(eventType = EventTypes.EVENT_VOLUME_CREATE, eventDescription = "creating volume", create = true)
    public VolumeVO allocVolume(CreateVolumeCmd cmd)
            throws ResourceAllocationException {
        // FIXME: some of the scheduled event stuff might be missing here...
        Account caller = CallContext.current().getCallingAccount();

        long ownerId = cmd.getEntityOwnerId();
        Boolean displayVolumeEnabled = cmd.getDisplayVolume();

        // permission check
        _accountMgr.checkAccess(caller, null, true,
                _accountMgr.getActiveAccountById(ownerId));

        // Check that the resource limit for volumes won't be exceeded
        _resourceLimitMgr.checkResourceLimit(_accountMgr.getAccount(ownerId),
                ResourceType.volume);

        Long zoneId = cmd.getZoneId();
        Long diskOfferingId = null;
        DiskOfferingVO diskOffering = null;
        Long size = null;
        Long minIops = null;
        Long maxIops = null;
        // Volume VO used for extracting the source template id
        VolumeVO parentVolume = null;

        // validate input parameters before creating the volume
        if ((cmd.getSnapshotId() == null && cmd.getDiskOfferingId() == null)
                || (cmd.getSnapshotId() != null && cmd.getDiskOfferingId() != null)) {
            throw new InvalidParameterValueException(
                    "Either disk Offering Id or snapshot Id must be passed whilst creating volume");
        }

        if (cmd.getSnapshotId() == null) {// create a new volume

            diskOfferingId = cmd.getDiskOfferingId();
            size = cmd.getSize();
            Long sizeInGB = size;
            if (size != null) {
                if (size > 0) {
                    size = size * 1024 * 1024 * 1024; // user specify size in GB
                } else {
                    throw new InvalidParameterValueException(
                            "Disk size must be larger than 0");
                }
            }

            // Check that the the disk offering is specified
            diskOffering = _diskOfferingDao.findById(diskOfferingId);
            if ((diskOffering == null) || diskOffering.getRemoved() != null
                    || !DiskOfferingVO.Type.Disk.equals(diskOffering.getType())) {
                throw new InvalidParameterValueException(
                        "Please specify a valid disk offering.");
            }

            if (diskOffering.isCustomized()) {
                if (size == null) {
                    throw new InvalidParameterValueException(
                            "This disk offering requires a custom size specified");
                }
                if ((sizeInGB < _customDiskOfferingMinSize)
                        || (sizeInGB > _customDiskOfferingMaxSize)) {
                    throw new InvalidParameterValueException("Volume size: "
                            + sizeInGB + "GB is out of allowed range. Max: "
                            + _customDiskOfferingMaxSize + " Min:"
                            + _customDiskOfferingMinSize);
                }
            }

            if (!diskOffering.isCustomized() && size != null) {
                throw new InvalidParameterValueException(
                        "This disk offering does not allow custom size");
            }

            if (diskOffering.getDomainId() == null) {
                // do nothing as offering is public
            } else {
                _configMgr.checkDiskOfferingAccess(caller, diskOffering);
            }

            if (diskOffering.getDiskSize() > 0) {
                size = diskOffering.getDiskSize();
            }

            Boolean isCustomizedIops = diskOffering.isCustomizedIops();

            if (isCustomizedIops != null) {
                if (isCustomizedIops) {
                	minIops = cmd.getMinIops();
                	maxIops = cmd.getMaxIops();

                	if (minIops == null && maxIops == null) {
                	    minIops = 0L;
                	    maxIops = 0L;
                	}
                	else {
                        if (minIops == null || minIops <= 0) {
                            throw new InvalidParameterValueException("The min IOPS must be greater than 0.");
                        }

                    	if (maxIops == null) {
            	        	maxIops = 0L;
            	        }

                    	if (minIops > maxIops) {
                    		throw new InvalidParameterValueException("The min IOPS must be less than or equal to the max IOPS.");
                    	}
                	}
                }
                else {
                    minIops = diskOffering.getMinIops();
                    maxIops = diskOffering.getMaxIops();
                }
            }

            if (!validateVolumeSizeRange(size)) {// convert size from mb to gb
                                                 // for validation
                throw new InvalidParameterValueException(
                        "Invalid size for custom volume creation: " + size
                                + " ,max volume size is:" + _maxVolumeSizeInGb);
            }
        } else { // create volume from snapshot
            Long snapshotId = cmd.getSnapshotId();
            SnapshotVO snapshotCheck = _snapshotDao.findById(snapshotId);
            if (snapshotCheck == null) {
                throw new InvalidParameterValueException(
                        "unable to find a snapshot with id " + snapshotId);
            }

            if (snapshotCheck.getState() != Snapshot.State.BackedUp) {
                throw new InvalidParameterValueException("Snapshot id="
                        + snapshotId + " is not in " + Snapshot.State.BackedUp
                        + " state yet and can't be used for volume creation");
            }
            parentVolume = _volsDao.findByIdIncludingRemoved(snapshotCheck.getVolumeId());

            diskOfferingId = snapshotCheck.getDiskOfferingId();
            diskOffering = _diskOfferingDao.findById(diskOfferingId);
            zoneId = snapshotCheck.getDataCenterId();
            size = snapshotCheck.getSize(); // ; disk offering is used for tags
                                            // purposes

            // check snapshot permissions
            _accountMgr.checkAccess(caller, null, true, snapshotCheck);
        }

        if(displayVolumeEnabled == null){
            displayVolumeEnabled = true;
        } else{
            if(!_accountMgr.isRootAdmin(caller.getType())){
                throw new PermissionDeniedException( "Cannot update parameter displayvolume, only admin permitted ");
            }
        }

        // Check that the resource limit for primary storage won't be exceeded
        _resourceLimitMgr.checkResourceLimit(_accountMgr.getAccount(ownerId), ResourceType.primary_storage,
                new Long(size));

        // Verify that zone exists
        DataCenterVO zone = _dcDao.findById(zoneId);
        if (zone == null) {
            throw new InvalidParameterValueException(
                    "Unable to find zone by id " + zoneId);
        }

        // Check if zone is disabled
        if (Grouping.AllocationState.Disabled == zone.getAllocationState()
                && !_accountMgr.isRootAdmin(caller.getType())) {
            throw new PermissionDeniedException(
                    "Cannot perform this operation, Zone is currently disabled: "
                            + zoneId);
        }

        // If local storage is disabled then creation of volume with local disk
        // offering not allowed
        if (!zone.isLocalStorageEnabled() && diskOffering.getUseLocalStorage()) {
            throw new InvalidParameterValueException(
                    "Zone is not configured to use local storage but volume's disk offering "
                            + diskOffering.getName() + " uses it");
        }

        String userSpecifiedName = cmd.getVolumeName();
        if (userSpecifiedName == null) {
            userSpecifiedName = getRandomVolumeName();
        }

        Transaction txn = Transaction.currentTxn();
        txn.start();

        VolumeVO volume = new VolumeVO(userSpecifiedName, -1, -1, -1, -1,
                new Long(-1), null, null, 0, null, null, null, Volume.Type.DATADISK);
        volume.setPoolId(null);
        volume.setDataCenterId(zoneId);
        volume.setPodId(null);
        volume.setAccountId(ownerId);
        volume.setDomainId(((caller == null) ? Domain.ROOT_DOMAIN : caller
                .getDomainId()));
        volume.setDiskOfferingId(diskOfferingId);
        volume.setSize(size);
        volume.setMinIops(minIops);
        volume.setMaxIops(maxIops);
        volume.setInstanceId(null);
        volume.setUpdated(new Date());
        volume.setDomainId((caller == null) ? Domain.ROOT_DOMAIN : caller
                .getDomainId());
        volume.setDisplayVolume(displayVolumeEnabled);
        if (parentVolume != null) {
            volume.setTemplateId(parentVolume.getTemplateId());
            volume.setFormat(parentVolume.getFormat());
        }  else {
            volume.setTemplateId(null);
        }

        volume = _volsDao.persist(volume);
        if (cmd.getSnapshotId() == null) {
            // for volume created from snapshot, create usage event after volume
            // creation
            UsageEventVO usageEvent = new UsageEventVO(
                    EventTypes.EVENT_VOLUME_CREATE, volume.getAccountId(),
                    volume.getDataCenterId(), volume.getId(), volume.getName(),
                    diskOfferingId, null, size);
            _usageEventDao.persist(usageEvent);
        }

        CallContext.current().setEventDetails("Volume Id: " + volume.getId());

        // Increment resource count during allocation; if actual creation fails,
        // decrement it
        _resourceLimitMgr.incrementResourceCount(volume.getAccountId(),
                ResourceType.volume);
        _resourceLimitMgr.incrementResourceCount(volume.getAccountId(), ResourceType.primary_storage,
                new Long(volume.getSize()));

        txn.commit();

        return volume;
    }

    @Override
    @DB
    @ActionEvent(eventType = EventTypes.EVENT_VOLUME_CREATE, eventDescription = "creating volume", async = true)
    public VolumeVO createVolume(CreateVolumeCmd cmd) {
        VolumeVO volume = _volsDao.findById(cmd.getEntityId());
        boolean created = true;

        try {
            if (cmd.getSnapshotId() != null) {
                volume = createVolumeFromSnapshot(volume, cmd.getSnapshotId());
                if (volume.getState() != Volume.State.Ready) {
                    created = false;
                }
            }
            return volume;
        } catch(Exception e) {
            created = false;
            s_logger.debug("Failed to create volume: " + volume.getId(), e);
            return null;
        } finally {
            if (!created) {
                s_logger.trace("Decrementing volume resource count for account id="
                        + volume.getAccountId()
                        + " as volume failed to create on the backend");
                _resourceLimitMgr.decrementResourceCount(volume.getAccountId(),
                        ResourceType.volume);
                _resourceLimitMgr.decrementResourceCount(volume.getAccountId(), ResourceType.primary_storage,
                        new Long(volume.getSize()));
            }
        }
    }

    @Override
    @DB
    @ActionEvent(eventType = EventTypes.EVENT_VOLUME_RESIZE, eventDescription = "resizing volume", async = true)
    public VolumeVO resizeVolume(ResizeVolumeCmd cmd)
            throws ResourceAllocationException {
        Long newSize = null;
        boolean shrinkOk = cmd.getShrinkOk();
        
        VolumeVO volume = _volsDao.findById(cmd.getEntityId());
        if (volume == null) {
            throw new InvalidParameterValueException("No such volume");
        }
        
        DiskOfferingVO diskOffering = _diskOfferingDao.findById(volume
                .getDiskOfferingId());
        DiskOfferingVO newDiskOffering = null;

        newDiskOffering = _diskOfferingDao.findById(cmd.getNewDiskOfferingId());

        /*
         * Volumes with no hypervisor have never been assigned, and can be
         * resized by recreating. perhaps in the future we can just update the
         * db entry for the volume
         */
        if (_volsDao.getHypervisorType(volume.getId()) == HypervisorType.None) {
            throw new InvalidParameterValueException(
                    "Can't resize a volume that has never been attached, not sure which hypervisor type. Recreate volume to resize.");
        }

        /* Only works for KVM/Xen for now */
        if (_volsDao.getHypervisorType(volume.getId()) != HypervisorType.KVM
                && _volsDao.getHypervisorType(volume.getId()) != HypervisorType.XenServer) {
            throw new InvalidParameterValueException(
                    "Cloudstack currently only supports volumes marked as KVM or XenServer hypervisor for resize");
        }


        if (volume.getState() != Volume.State.Ready) {
            throw new InvalidParameterValueException(
                    "Volume should be in ready state before attempting a resize");
        }

        if (!volume.getVolumeType().equals(Volume.Type.DATADISK)) {
            throw new InvalidParameterValueException(
                    "Can only resize DATA volumes");
        }

        /*
         * figure out whether or not a new disk offering or size parameter is
         * required, get the correct size value
         */
        if (newDiskOffering == null) {
            if (diskOffering.isCustomized()) {
                newSize = cmd.getSize();

                if (newSize == null) {
                    throw new InvalidParameterValueException(
                            "new offering is of custom size, need to specify a size");
                }

                newSize = (newSize << 30);
            } else {
                throw new InvalidParameterValueException("current offering"
                        + volume.getDiskOfferingId()
                        + " cannot be resized, need to specify a disk offering");
            }
        } else {

            if (newDiskOffering.getRemoved() != null
                    || !DiskOfferingVO.Type.Disk.equals(newDiskOffering
                            .getType())) {
                throw new InvalidParameterValueException(
                        "Disk offering ID is missing or invalid");
            }

            if (diskOffering.getTags() != null) {
                if (!newDiskOffering.getTags().equals(diskOffering.getTags())) {
                    throw new InvalidParameterValueException(
                            "Tags on new and old disk offerings must match");
                }
            } else if (newDiskOffering.getTags() != null) {
                throw new InvalidParameterValueException(
                        "There are no tags on current disk offering, new disk offering needs to have no tags");
            }

            if (newDiskOffering.getDomainId() == null) {
                // do nothing as offering is public
            } else {
                _configMgr.checkDiskOfferingAccess(CallContext.current()
                        .getCallingAccount(), newDiskOffering);
            }

            if (newDiskOffering.isCustomized()) {
                newSize = cmd.getSize();

                if (newSize == null) {
                    throw new InvalidParameterValueException(
                            "new offering is of custom size, need to specify a size");
                }

                newSize = (newSize << 30);
            } else {
                newSize = newDiskOffering.getDiskSize();
            }
        }

        if (newSize == null) {
            throw new InvalidParameterValueException(
                    "could not detect a size parameter or fetch one from the diskofferingid parameter");
        }

        if (!validateVolumeSizeRange(newSize)) {
            throw new InvalidParameterValueException(
                    "Requested size out of range");
        }

        /* does the caller have the authority to act on this volume? */
        _accountMgr.checkAccess(CallContext.current().getCallingAccount(), null, true,
                volume);

        UserVmVO userVm = _userVmDao.findById(volume.getInstanceId());

        long currentSize = volume.getSize();

        /*
         * lets make certain they (think they) know what they're doing if they
         * want to shrink, by forcing them to provide the shrinkok parameter.
         * This will be checked again at the hypervisor level where we can see
         * the actual disk size
         */
        if (currentSize > newSize && !shrinkOk) {
            throw new InvalidParameterValueException(
                    "Going from existing size of "
                            + currentSize
                            + " to size of "
                            + newSize
                            + " would shrink the volume, need to sign off by supplying the shrinkok parameter with value of true");
        }

        if (!shrinkOk) {
            /* Check resource limit for this account on primary storage resource */
            _resourceLimitMgr.checkResourceLimit(_accountMgr.getAccount(volume.getAccountId()),
                    ResourceType.primary_storage, new Long(newSize - currentSize));
        }

        /*
         * get a list of hosts to send the commands to, try the system the
         * associated vm is running on first, then the last known place it ran.
         * If not attached to a userVm, we pass 'none' and resizevolume.sh is ok
         * with that since it only needs the vm name to live resize
         */
        long[] hosts = null;
        String instanceName = "none";
        if (userVm != null) {
            instanceName = userVm.getInstanceName();
            if (userVm.getHostId() != null) {
                hosts = new long[] { userVm.getHostId() };
            } else if (userVm.getLastHostId() != null) {
                hosts = new long[] { userVm.getLastHostId() };
            }

            /* Xen only works offline, SR does not support VDI.resizeOnline */
            if (_volsDao.getHypervisorType(volume.getId()) == HypervisorType.XenServer
                    && !userVm.getState().equals(State.Stopped)) {
                throw new InvalidParameterValueException(
                        "VM must be stopped or disk detached in order to resize with the Xen HV");
            }
        }
        
        ResizeVolumePayload payload = new ResizeVolumePayload(newSize, shrinkOk, instanceName, hosts);
        
        try {
            VolumeInfo vol = volFactory.getVolume(volume.getId());
            vol.addPayload(payload);

            AsyncCallFuture<VolumeApiResult> future = volService.resize(vol);
            future.get();
            volume = _volsDao.findById(volume.getId());

            if (newDiskOffering != null) {
                volume.setDiskOfferingId(cmd.getNewDiskOfferingId());
            }
            _volsDao.update(volume.getId(), volume);

            /* Update resource count for the account on primary storage resource */
            if (!shrinkOk) {
                _resourceLimitMgr.incrementResourceCount(volume.getAccountId(), ResourceType.primary_storage,
                        new Long(newSize - currentSize));
            } else {
                _resourceLimitMgr.decrementResourceCount(volume.getAccountId(), ResourceType.primary_storage,
                        new Long(currentSize - newSize));
            }
            return volume;
        } catch (InterruptedException e) {
            s_logger.debug("failed get resize volume result", e);
        } catch (ExecutionException e) {
            s_logger.debug("failed get resize volume result", e);
        } catch (Exception e) {
            s_logger.debug("failed get resize volume result", e);
        }

        return null;
    }
    
    @Override
    @DB
    @ActionEvent(eventType = EventTypes.EVENT_VOLUME_DELETE, eventDescription = "deleting volume")
    public boolean deleteVolume(long volumeId, Account caller)
            throws ConcurrentOperationException {

        VolumeVO volume = _volsDao.findById(volumeId);
        if (volume == null) {
            throw new InvalidParameterValueException(
                    "Unable to aquire volume with ID: " + volumeId);
        }

        if (!_snapshotMgr.canOperateOnVolume(volume)) {
            throw new InvalidParameterValueException(
                    "There are snapshot creating on it, Unable to delete the volume");
        }

        _accountMgr.checkAccess(caller, null, true, volume);

           if (volume.getInstanceId() != null) {
            throw new InvalidParameterValueException(
                    "Please specify a volume that is not attached to any VM.");
        }

        if (volume.getState() == Volume.State.UploadOp) {
            VolumeDataStoreVO volumeStore = _volumeStoreDao.findByVolume(volume
                    .getId());
            if (volumeStore.getDownloadState() == VMTemplateStorageResourceAssoc.Status.DOWNLOAD_IN_PROGRESS) {
                throw new InvalidParameterValueException(
                        "Please specify a volume that is not uploading");
            }
        }

        try {
            if (volume.getState() != Volume.State.Destroy && volume.getState() != Volume.State.Expunging && volume.getState() != Volume.State.Expunging) {
                Long instanceId = volume.getInstanceId();
                if (!volService.destroyVolume(volume.getId())) {
                    return false;
                }
                
                VMInstanceVO vmInstance = _vmInstanceDao.findById(instanceId);
                if (instanceId == null
                        || (vmInstance.getType().equals(VirtualMachine.Type.User))) {
                    // Decrement the resource count for volumes and primary storage belonging user VM's only
                    _resourceLimitMgr.decrementResourceCount(volume.getAccountId(),
                            ResourceType.volume);
                    /* If volume is in primary storage, decrement primary storage count else decrement secondary
                     storage count (in case of upload volume). */
                    if (volume.getFolder() != null) {
                        _resourceLimitMgr.decrementResourceCount(volume.getAccountId(), ResourceType.primary_storage,
                                new Long(volume.getSize()));
                    } else {
                        _resourceLimitMgr.recalculateResourceCount(volume.getAccountId(), volume.getDomainId(),
                                ResourceType.secondary_storage.getOrdinal());
                    }

                    // Log usage event for volumes belonging user VM's only
                    UsageEventVO usageEvent = new UsageEventVO(
                            EventTypes.EVENT_VOLUME_DELETE, volume.getAccountId(),
                            volume.getDataCenterId(), volume.getId(), volume.getName());
                    _usageEventDao.persist(usageEvent);
                }
            }
            AsyncCallFuture<VolumeApiResult> future = volService.expungeVolumeAsync(volFactory.getVolume(volume.getId()));
            future.get();
            
        } catch (Exception e) {
            s_logger.warn("Failed to expunge volume:", e);
            return false;
        }

        return true;
    }

    @Override
    public boolean validateVolumeSizeRange(long size) {
        if (size < 0 || (size > 0 && size < (1024 * 1024 * 1024))) {
            throw new InvalidParameterValueException(
                    "Please specify a size of at least 1 Gb.");
        } else if (size > (_maxVolumeSizeInGb * 1024 * 1024 * 1024)) {
            throw new InvalidParameterValueException("volume size " + size
                    + ", but the maximum size allowed is " + _maxVolumeSizeInGb
                    + " Gb.");
        }

        return true;
    }

    protected DiskProfile toDiskProfile(VolumeVO vol, DiskOfferingVO offering) {
        return new DiskProfile(vol.getId(), vol.getVolumeType(), vol.getName(),
                offering.getId(), vol.getSize(), offering.getTagsArray(),
                offering.getUseLocalStorage(), offering.isRecreatable(),
                vol.getTemplateId());
    }

    @Override
    public DiskProfile allocateRawVolume(Type type,
            String name, DiskOfferingVO offering, Long size, VMInstanceVO vm, Account owner) {
        if (size == null) {
            size = offering.getDiskSize();
        } else {
            size = (size * 1024 * 1024 * 1024);
        }
        VolumeVO vol = new VolumeVO(type, name, vm.getDataCenterId(),
                owner.getDomainId(), owner.getId(), offering.getId(), size,
                offering.getMinIops(), offering.getMaxIops(), null);
        if (vm != null) {
            vol.setInstanceId(vm.getId());
        }

        if (type.equals(Type.ROOT)) {
            vol.setDeviceId(0l);
        } else {
            vol.setDeviceId(1l);
        }

        vol.setFormat(getSupportedImageFormatForCluster(vm.getHypervisorType()));
        vol = _volsDao.persist(vol);

        // Save usage event and update resource count for user vm volumes
        if (vm instanceof UserVm) {

            UsageEventVO usageEvent = new UsageEventVO(
                    EventTypes.EVENT_VOLUME_CREATE, vol.getAccountId(),
                    vol.getDataCenterId(), vol.getId(), vol.getName(),
                    offering.getId(), null, size);
            _usageEventDao.persist(usageEvent);

            _resourceLimitMgr.incrementResourceCount(vm.getAccountId(),
                    ResourceType.volume);
            _resourceLimitMgr.incrementResourceCount(vm.getAccountId(), ResourceType.primary_storage,
                    new Long(vol.getSize()));
        }
        return toDiskProfile(vol, offering);
    }

    @Override
    public  DiskProfile allocateTemplatedVolume(
            Type type, String name, DiskOfferingVO offering,
            VMTemplateVO template, VMInstanceVO vm, Account owner) {
        assert (template.getFormat() != ImageFormat.ISO) : "ISO is not a template really....";

        Long size = _tmpltMgr.getTemplateSize(template.getId(), vm.getDataCenterId());

        VolumeVO vol = new VolumeVO(type, name, vm.getDataCenterId(),
<<<<<<< HEAD
                owner.getDomainId(), owner.getId(), offering.getId(), size);
        vol.setFormat(getSupportedImageFormatForCluster(template.getHypervisorType()));
=======
                owner.getDomainId(), owner.getId(), offering.getId(), size,
                offering.getMinIops(), offering.getMaxIops(), null);
        vol.setFormat(this.getSupportedImageFormatForCluster(template.getHypervisorType()));
>>>>>>> 16b7509a
        if (vm != null) {
            vol.setInstanceId(vm.getId());
        }
        vol.setTemplateId(template.getId());

        if (type.equals(Type.ROOT)) {
            vol.setDeviceId(0l);
            if (!vm.getType().equals(VirtualMachine.Type.User)) {
                vol.setRecreatable(true);
            }
        } else {
            vol.setDeviceId(1l);
        }

        vol = _volsDao.persist(vol);

        // Create event and update resource count for volumes if vm is a user vm
        if (vm instanceof UserVm) {

            Long offeringId = null;

            if (offering.getType() == DiskOfferingVO.Type.Disk) {
                offeringId = offering.getId();
            }

            UsageEventVO usageEvent = new UsageEventVO(
                    EventTypes.EVENT_VOLUME_CREATE, vol.getAccountId(),
                    vol.getDataCenterId(), vol.getId(), vol.getName(),
                    offeringId, template.getId(), vol.getSize());
            _usageEventDao.persist(usageEvent);

            _resourceLimitMgr.incrementResourceCount(vm.getAccountId(),
                    ResourceType.volume);
            _resourceLimitMgr.incrementResourceCount(vm.getAccountId(), ResourceType.primary_storage,
                    new Long(vol.getSize()));
        }
        return toDiskProfile(vol, offering);
    }
 
    private  ImageFormat getSupportedImageFormatForCluster(HypervisorType hyperType) {
        if (hyperType == HypervisorType.XenServer) {
            return ImageFormat.VHD;
        } else if (hyperType == HypervisorType.KVM) {
            return ImageFormat.QCOW2;
        } else if (hyperType == HypervisorType.VMware) {
            return ImageFormat.OVA;
        } else if (hyperType == HypervisorType.Ovm) {
            return ImageFormat.RAW;
        } else {
            return null;
        }
    }
    
    private VolumeInfo copyVolume(StoragePoolVO rootDiskPool
            , VolumeInfo volume, VMInstanceVO vm, VMTemplateVO rootDiskTmplt, DataCenterVO dcVO,
            HostPodVO pod, DiskOfferingVO diskVO, ServiceOfferingVO svo, HypervisorType rootDiskHyperType) throws NoTransitionException {

        if (!volume
                .getFormat()
                .equals(
                        getSupportedImageFormatForCluster(rootDiskHyperType))) {
            throw new InvalidParameterValueException(
                    "Failed to attach volume to VM since volumes format "
                            + volume.getFormat()
                            .getFileExtension()
                            + " is not compatible with the vm hypervisor type");
        }

        VolumeInfo volumeOnPrimary = copyVolumeFromSecToPrimary(volume,
                vm, rootDiskTmplt, dcVO, pod,
                rootDiskPool.getClusterId(), svo, diskVO,
                new ArrayList<StoragePool>(),
                volume.getSize(), rootDiskHyperType);

        return volumeOnPrimary;
    }

    private VolumeInfo createVolumeOnPrimaryStorage(VMInstanceVO vm, VolumeVO rootVolumeOfVm, VolumeInfo volume, HypervisorType rootDiskHyperType) throws NoTransitionException {
        VMTemplateVO rootDiskTmplt = _templateDao.findById(vm
                .getTemplateId());
        DataCenterVO dcVO = _dcDao.findById(vm
                .getDataCenterId());
        HostPodVO pod = _podDao.findById(vm.getPodIdToDeployIn());
        StoragePoolVO rootDiskPool = _storagePoolDao
                .findById(rootVolumeOfVm.getPoolId());
        ServiceOfferingVO svo = _serviceOfferingDao.findById(vm
                .getServiceOfferingId());
        DiskOfferingVO diskVO = _diskOfferingDao.findById(volume
                .getDiskOfferingId());
        Long clusterId = (rootDiskPool == null ? null : rootDiskPool
                .getClusterId());

        VolumeInfo vol = null;
        if (volume.getState() == Volume.State.Allocated) {
            vol = createVolume(volume, vm,
                    rootDiskTmplt, dcVO, pod, clusterId, svo, diskVO,
                    new ArrayList<StoragePool>(), volume.getSize(),
                    rootDiskHyperType);
        } else if (volume.getState() == Volume.State.Uploaded) {
            vol = copyVolume(rootDiskPool
                    , volume, vm, rootDiskTmplt,  dcVO,
                    pod,  diskVO,  svo,  rootDiskHyperType);
            if (vol != null) {
                // Moving of Volume is successful, decrement the volume resource count from secondary for an account and increment it into primary storage under same account.
                _resourceLimitMgr.decrementResourceCount(volume.getAccountId(),
                        ResourceType.secondary_storage, new Long(volume.getSize()));
                _resourceLimitMgr.incrementResourceCount(volume.getAccountId(),
                        ResourceType.primary_storage, new Long(volume.getSize()));
            }
        }

        VolumeVO volVO = _volsDao.findById(vol.getId());
        volVO.setFormat(getSupportedImageFormatForCluster(rootDiskHyperType));
        _volsDao.update(volVO.getId(), volVO);
        return volFactory.getVolume(volVO.getId());
    }

    private boolean needMoveVolume(VolumeVO rootVolumeOfVm, VolumeInfo volume) {
        DataStore storeForRootVol = dataStoreMgr.getPrimaryDataStore(rootVolumeOfVm.getPoolId());
        DataStore storeForDataVol = dataStoreMgr.getPrimaryDataStore(volume.getPoolId());
        
        Scope storeForRootStoreScope = storeForRootVol.getScope();
        if (storeForRootStoreScope == null) {
            throw new CloudRuntimeException("Can't get scope of data store: " + storeForRootVol.getId());
        }
        
        Scope storeForDataStoreScope = storeForDataVol.getScope();
        if (storeForDataStoreScope == null) {
            throw new CloudRuntimeException("Can't get scope of data store: " + storeForDataVol.getId());
        }
        
        if (storeForDataStoreScope.getScopeType() == ScopeType.ZONE) {
            return false;
        }
        
        if (storeForRootStoreScope.getScopeType() != storeForDataStoreScope.getScopeType()) {
            throw new CloudRuntimeException("Can't move volume between scope: " + storeForDataStoreScope.getScopeType() + " and " + storeForRootStoreScope.getScopeType());
        }
       
        return !storeForRootStoreScope.isSameScope(storeForDataStoreScope);
    }
<<<<<<< HEAD
    
    private VolumeVO sendAttachVolumeCommand(UserVmVO vm, VolumeVO volume, Long deviceId) {
        String errorMsg = "Failed to attach volume: " + volume.getName()
=======

    private VolumeVO sendAttachVolumeCommand(UserVmVO vm, VolumeVO volumeToAttach, Long deviceId) {
        String errorMsg = "Failed to attach volume: " + volumeToAttach.getName()
>>>>>>> 16b7509a
                + " to VM: " + vm.getHostName();
        boolean sendCommand = (vm.getState() == State.Running);
        AttachAnswer answer = null;
        Long hostId = vm.getHostId();
        if (hostId == null) {
            hostId = vm.getLastHostId();
            HostVO host = _hostDao.findById(hostId);
            if (host != null
                    && host.getHypervisorType() == HypervisorType.VMware) {
                sendCommand = true;
            }
        }

        StoragePoolVO volumeToAttachStoragePool = null;

        if (sendCommand) {
            volumeToAttachStoragePool = _storagePoolDao.findById(volumeToAttach.getPoolId());
            long storagePoolId = volumeToAttachStoragePool.getId();

            DataTO volTO = volFactory.getVolume(volumeToAttach.getId()).getTO();
            DiskTO disk = new DiskTO(volTO, deviceId, null, volumeToAttach.getVolumeType());

            AttachCommand cmd = new AttachCommand(disk, vm.getInstanceName());

            cmd.setManaged(volumeToAttachStoragePool.isManaged());

            cmd.setStorageHost(volumeToAttachStoragePool.getHostAddress());
            cmd.setStoragePort(volumeToAttachStoragePool.getPort());

            cmd.set_iScsiName(volumeToAttach.get_iScsiName());

            VolumeInfo volumeInfo = volFactory.getVolume(volumeToAttach.getId());
            DataStore dataStore = dataStoreMgr.getDataStore(storagePoolId, DataStoreRole.Primary);
            ChapInfo chapInfo = volService.getChapInfo(volumeInfo, dataStore);

            if (chapInfo != null) {
                cmd.setChapInitiatorUsername(chapInfo.getInitiatorUsername());
                cmd.setChapInitiatorPassword(chapInfo.getInitiatorSecret());
                cmd.setChapTargetUsername(chapInfo.getTargetUsername());
                cmd.setChapTargetPassword(chapInfo.getTargetSecret());
            }

            try {
                answer = (AttachAnswer)_agentMgr.send(hostId, cmd);
            } catch (Exception e) {
                throw new CloudRuntimeException(errorMsg + " due to: "
                        + e.getMessage());
            }
        }

        if (!sendCommand || (answer != null && answer.getResult())) {
            // Mark the volume as attached
            if (sendCommand) {
                DiskTO disk = answer.getDisk();
                _volsDao.attachVolume(volumeToAttach.getId(), vm.getId(),
                        disk.getDiskSeq());

                volumeToAttach = _volsDao.findById(volumeToAttach.getId());

                if (volumeToAttachStoragePool.isManaged() &&
                	volumeToAttach.getPath() == null) {
                	volumeToAttach.setPath(answer.getDisk().getVdiUuid());

                	_volsDao.update(volumeToAttach.getId(), volumeToAttach);
                }
            } else {
                _volsDao.attachVolume(volumeToAttach.getId(), vm.getId(), deviceId);
            }

            // insert record for disk I/O statistics
            VmDiskStatisticsVO diskstats = _vmDiskStatsDao.findBy(vm.getAccountId(), vm.getDataCenterId(),vm.getId(), volumeToAttach.getId());
            if (diskstats == null) {
               diskstats = new VmDiskStatisticsVO(vm.getAccountId(), vm.getDataCenterId(),vm.getId(), volumeToAttach.getId());
               _vmDiskStatsDao.persist(diskstats);
            }

            return _volsDao.findById(volumeToAttach.getId());
        } else {
            if (answer != null) {
                String details = answer.getDetails();
                if (details != null && !details.isEmpty()) {
                    errorMsg += "; " + details;
                }
            }
            throw new CloudRuntimeException(errorMsg);
        }
    }
    
    private int getMaxDataVolumesSupported(UserVmVO vm) {
        Long hostId = vm.getHostId();
        if (hostId == null) {
            hostId = vm.getLastHostId();
        }
        HostVO host = _hostDao.findById(hostId);
        Integer maxDataVolumesSupported = null;
        if (host != null) {
            _hostDao.loadDetails(host);
            maxDataVolumesSupported = _hypervisorCapabilitiesDao
                    .getMaxDataVolumesLimit(host.getHypervisorType(),
                            host.getDetail("product_version"));
        }
        if (maxDataVolumesSupported == null) {
            maxDataVolumesSupported = 6; // 6 data disks by default if nothing
            // is specified in
            // 'hypervisor_capabilities' table
        }

        return maxDataVolumesSupported.intValue();
    }
    
    @Override
    @ActionEvent(eventType = EventTypes.EVENT_VOLUME_ATTACH, eventDescription = "attaching volume", async = true)
    public Volume attachVolumeToVM(AttachVolumeCmd command) {
        Long vmId = command.getVirtualMachineId();
        Long volumeId = command.getId();
        Long deviceId = command.getDeviceId();
        Account caller = CallContext.current().getCallingAccount();

        // Check that the volume ID is valid
        VolumeInfo volume = volFactory.getVolume(volumeId);
        // Check that the volume is a data volume
        if (volume == null || volume.getVolumeType() != Volume.Type.DATADISK) {
            throw new InvalidParameterValueException(
                    "Please specify a valid data volume.");
        }

        // Check that the volume is not currently attached to any VM
        if (volume.getInstanceId() != null) {
            throw new InvalidParameterValueException(
                    "Please specify a volume that is not attached to any VM.");
        }

        // Check that the volume is not destroyed
        if (volume.getState() == Volume.State.Destroy) {
            throw new InvalidParameterValueException(
                    "Please specify a volume that is not destroyed.");
        }

        // Check that the virtual machine ID is valid and it's a user vm
        UserVmVO vm = _userVmDao.findById(vmId);
        if (vm == null || vm.getType() != VirtualMachine.Type.User) {
            throw new InvalidParameterValueException(
                    "Please specify a valid User VM.");
        }

        // Check that the VM is in the correct state
        if (vm.getState() != State.Running && vm.getState() != State.Stopped) {
            throw new InvalidParameterValueException(
                    "Please specify a VM that is either running or stopped.");
        }

        // Check that the device ID is valid
        if (deviceId != null) {
            if (deviceId.longValue() == 0) {
                throw new InvalidParameterValueException(
                        "deviceId can't be 0, which is used by Root device");
            }
        }

        // Check that the number of data volumes attached to VM is less than
        // that supported by hypervisor
        List<VolumeVO> existingDataVolumes = _volsDao.findByInstanceAndType(
                vmId, Volume.Type.DATADISK);
        int maxDataVolumesSupported = getMaxDataVolumesSupported(vm);
        if (existingDataVolumes.size() >= maxDataVolumesSupported) {
            throw new InvalidParameterValueException(
                    "The specified VM already has the maximum number of data disks ("
                            + maxDataVolumesSupported
                            + "). Please specify another VM.");
        }

        // Check that the VM and the volume are in the same zone
        if (vm.getDataCenterId() != volume.getDataCenterId()) {
            throw new InvalidParameterValueException(
                    "Please specify a VM that is in the same zone as the volume.");
        }

        // If local storage is disabled then attaching a volume with local disk
        // offering not allowed
        DataCenterVO dataCenter = _dcDao.findById(volume.getDataCenterId());
        if (!dataCenter.isLocalStorageEnabled()) {
            DiskOfferingVO diskOffering = _diskOfferingDao.findById(volume
                    .getDiskOfferingId());
            if (diskOffering.getUseLocalStorage()) {
                throw new InvalidParameterValueException(
                        "Zone is not configured to use local storage but volume's disk offering "
                                + diskOffering.getName() + " uses it");
            }
        }

        // if target VM has associated VM snapshots
        List<VMSnapshotVO> vmSnapshots = _vmSnapshotDao.findByVm(vmId);
        if(vmSnapshots.size() > 0){
            throw new InvalidParameterValueException(
                    "Unable to attach volume, please specify a VM that does not have VM snapshots");
        }
        
        // permission check
        _accountMgr.checkAccess(caller, null, true, volume, vm);

        if (!(Volume.State.Allocated.equals(volume.getState())
                || Volume.State.Ready.equals(volume.getState()) || Volume.State.Uploaded
                .equals(volume.getState()))) {
            throw new InvalidParameterValueException(
                    "Volume state must be in Allocated, Ready or in Uploaded state");
        }

        VolumeVO rootVolumeOfVm = null;
        List<VolumeVO> rootVolumesOfVm = _volsDao.findByInstanceAndType(vmId,
                Volume.Type.ROOT);
        if (rootVolumesOfVm.size() != 1) {
            throw new CloudRuntimeException(
                    "The VM "
                            + vm.getHostName()
                            + " has more than one ROOT volume and is in an invalid state.");
        } else {
            rootVolumeOfVm = rootVolumesOfVm.get(0);
        }

        HypervisorType rootDiskHyperType = vm.getHypervisorType();

        HypervisorType dataDiskHyperType = _volsDao.getHypervisorType(volume
                .getId());
        if (dataDiskHyperType != HypervisorType.None
                && rootDiskHyperType != dataDiskHyperType) {
            throw new InvalidParameterValueException(
                    "Can't attach a volume created by: " + dataDiskHyperType
                    + " to a " + rootDiskHyperType + " vm");
        }

       
        deviceId = getDeviceId(vmId, deviceId);
        VolumeInfo volumeOnPrimaryStorage = volume;
        if (volume.getState().equals(Volume.State.Allocated)
                || volume.getState() == Volume.State.Uploaded) {
            try {
                volumeOnPrimaryStorage = createVolumeOnPrimaryStorage(vm, rootVolumeOfVm, volume, rootDiskHyperType);
            } catch (NoTransitionException e) {
                s_logger.debug("Failed to create volume on primary storage", e);
                throw new CloudRuntimeException("Failed to create volume on primary storage", e);
            }
        }

        // reload the volume from db
        volumeOnPrimaryStorage = volFactory.getVolume(volumeOnPrimaryStorage.getId());
        boolean moveVolumeNeeded = needMoveVolume(rootVolumeOfVm, volumeOnPrimaryStorage);

        if (moveVolumeNeeded) {
            PrimaryDataStoreInfo primaryStore = (PrimaryDataStoreInfo)volumeOnPrimaryStorage.getDataStore();
            if (primaryStore.isLocal()) {
                throw new CloudRuntimeException(
                        "Failed to attach local data volume "
                                + volume.getName()
                                + " to VM "
                                + vm.getDisplayName()
                                + " as migration of local data volume is not allowed");
            }
            StoragePoolVO vmRootVolumePool = _storagePoolDao
                    .findById(rootVolumeOfVm.getPoolId());

            try {
                volumeOnPrimaryStorage = moveVolume(volumeOnPrimaryStorage,
                        vmRootVolumePool.getDataCenterId(),
                        vmRootVolumePool.getPodId(),
                        vmRootVolumePool.getClusterId(),
                        dataDiskHyperType);
            } catch (ConcurrentOperationException e) {
                s_logger.debug("move volume failed", e);
                throw new CloudRuntimeException("move volume failed", e);
            }
        }


        AsyncJobExecutionContext asyncExecutionContext = AsyncJobExecutionContext.getCurrentExecutionContext();
               
        if (asyncExecutionContext != null) {
            AsyncJob job = asyncExecutionContext.getJob();

            if (s_logger.isInfoEnabled()) {
                s_logger.info("Trying to attaching volume " + volumeId
                        + " to vm instance:" + vm.getId()
                        + ", update async job-" + job.getId()
                        + " progress status");
            }

            _asyncMgr.updateAsyncJobAttachment(job.getId(), "volume", volumeId);
            _asyncMgr.updateAsyncJobStatus(job.getId(), BaseCmd.PROGRESS_INSTANCE_CREATED, Long.toString(volumeId));
        }

        VolumeVO newVol = _volumeDao.findById(volumeOnPrimaryStorage.getId());
        newVol = sendAttachVolumeCommand(vm, newVol, deviceId);
        return newVol;
    }

    @Override
    public Volume updateVolume(UpdateVolumeCmd cmd){
        Long volumeId = cmd.getId();
        String path = cmd.getPath();

        if(path == null){
            throw new InvalidParameterValueException("Failed to update the volume as path was null");
        }

        VolumeVO volume = ApiDBUtils.findVolumeById(volumeId);
        volume.setPath(path);
        _volumeDao.update(volumeId, volume);

        return volume;
    }


    @Override
    @ActionEvent(eventType = EventTypes.EVENT_VOLUME_DETACH, eventDescription = "detaching volume", async = true)
    public Volume detachVolumeFromVM(DetachVolumeCmd cmmd) {
        Account caller = CallContext.current().getCallingAccount();
        if ((cmmd.getId() == null && cmmd.getDeviceId() == null && cmmd
                .getVirtualMachineId() == null)
                || (cmmd.getId() != null && (cmmd.getDeviceId() != null || cmmd
                .getVirtualMachineId() != null))
                || (cmmd.getId() == null && (cmmd.getDeviceId() == null || cmmd
                .getVirtualMachineId() == null))) {
            throw new InvalidParameterValueException(
                    "Please provide either a volume id, or a tuple(device id, instance id)");
        }

        Long volumeId = cmmd.getId();
        VolumeVO volume = null;

        if (volumeId != null) {
            volume = _volsDao.findById(volumeId);
        } else {
            volume = _volsDao.findByInstanceAndDeviceId(
                    cmmd.getVirtualMachineId(), cmmd.getDeviceId()).get(0);
        }

        Long vmId = null;

        if (cmmd.getVirtualMachineId() == null) {
            vmId = volume.getInstanceId();
        } else {
            vmId = cmmd.getVirtualMachineId();
        }

        // Check that the volume ID is valid
        if (volume == null) {
            throw new InvalidParameterValueException(
                    "Unable to find volume with ID: " + volumeId);
        }

        // Permissions check
        _accountMgr.checkAccess(caller, null, true, volume);

        // Check that the volume is a data volume
        if (volume.getVolumeType() != Volume.Type.DATADISK) {
            throw new InvalidParameterValueException(
                    "Please specify a data volume.");
        }

        // Check that the volume is currently attached to a VM
        if (vmId == null) {
            throw new InvalidParameterValueException(
                    "The specified volume is not attached to a VM.");
        }

        // Check that the VM is in the correct state
        UserVmVO vm = _userVmDao.findById(vmId);
        if (vm.getState() != State.Running && vm.getState() != State.Stopped
                && vm.getState() != State.Destroyed) {
            throw new InvalidParameterValueException(
                    "Please specify a VM that is either running or stopped.");
        }

        AsyncJobExecutionContext asyncExecutionContext = AsyncJobExecutionContext.getCurrentExecutionContext();
        if (asyncExecutionContext != null) {
            AsyncJob job = asyncExecutionContext.getJob();

            if (s_logger.isInfoEnabled()) {
                s_logger.info("Trying to attaching volume " + volumeId
                        + "to vm instance:" + vm.getId()
                        + ", update async job-" + job.getId()
                        + " progress status");
            }

            _asyncMgr.updateAsyncJobAttachment(job.getId(), "volume", volumeId);
            _asyncMgr.updateAsyncJobStatus(job.getId(), BaseCmd.PROGRESS_INSTANCE_CREATED, volumeId.toString());
        }

        String errorMsg = "Failed to detach volume: " + volume.getName()
                + " from VM: " + vm.getHostName();
        boolean sendCommand = (vm.getState() == State.Running);
        Answer answer = null;

        if (sendCommand) {
            StoragePoolVO volumePool = _storagePoolDao.findById(volume.getPoolId());

            DataTO volTO = volFactory.getVolume(volume.getId()).getTO();
            DiskTO disk = new DiskTO(volTO, volume.getDeviceId(), null, volume.getVolumeType());

            DettachCommand cmd = new DettachCommand(disk, vm.getInstanceName());

            cmd.setManaged(volumePool.isManaged());

            cmd.set_iScsiName(volume.get_iScsiName());

            try {
                answer = _agentMgr.send(vm.getHostId(), cmd);
            } catch (Exception e) {
                throw new CloudRuntimeException(errorMsg + " due to: "
                        + e.getMessage());
            }
        }

        if (!sendCommand || (answer != null && answer.getResult())) {
            // Mark the volume as detached
            _volsDao.detachVolume(volume.getId());

            return _volsDao.findById(volumeId);
        } else {

            if (answer != null) {
                String details = answer.getDetails();
                if (details != null && !details.isEmpty()) {
                    errorMsg += "; " + details;
                }
            }

            throw new CloudRuntimeException(errorMsg);
        }
    }

<<<<<<< HEAD
    

    
    

=======
>>>>>>> 16b7509a
    @DB
    protected VolumeVO switchVolume(VolumeVO existingVolume,
            VirtualMachineProfile vm)
            throws StorageUnavailableException {
        Transaction txn = Transaction.currentTxn();

        Long templateIdToUse = null;
        Long volTemplateId = existingVolume.getTemplateId();
        long vmTemplateId = vm.getTemplateId();
        if (volTemplateId != null && volTemplateId.longValue() != vmTemplateId) {
            if (s_logger.isDebugEnabled()) {
                s_logger.debug("switchVolume: Old Volume's templateId: "
                        + volTemplateId
                        + " does not match the VM's templateId: "
                        + vmTemplateId
                        + ", updating templateId in the new Volume");
            }
            templateIdToUse = vmTemplateId;
        }

        txn.start();
        VolumeVO newVolume = allocateDuplicateVolume(existingVolume,
                templateIdToUse);
        // In case of Vmware if vm reference is not removed then during root
        // disk cleanup
        // the vm also gets deleted, so remove the reference
        if (vm.getHypervisorType() == HypervisorType.VMware) {
            _volsDao.detachVolume(existingVolume.getId());
        }
        try {
            stateTransitTo(existingVolume, Volume.Event.DestroyRequested);
        } catch (NoTransitionException e) {
            s_logger.debug("Unable to destroy existing volume: " + e.toString());
        }
        txn.commit();
        return newVolume;

    }

    
    @Override
    public void release(VirtualMachineProfile profile) {
        // add code here
    }

   
    @Override
    @DB
    public void cleanupVolumes(long vmId) throws ConcurrentOperationException {
        if (s_logger.isDebugEnabled()) {
            s_logger.debug("Cleaning storage for vm: " + vmId);
        }
        List<VolumeVO> volumesForVm = _volsDao.findByInstance(vmId);
        List<VolumeVO> toBeExpunged = new ArrayList<VolumeVO>();
        Transaction txn = Transaction.currentTxn();
        txn.start();
        for (VolumeVO vol : volumesForVm) {
            if (vol.getVolumeType().equals(Type.ROOT)) {
                // This check is for VM in Error state (volume is already
                // destroyed)
                if (!vol.getState().equals(Volume.State.Destroy)) {
                    volService.destroyVolume(vol.getId());
                }
                toBeExpunged.add(vol);
            } else {
                if (s_logger.isDebugEnabled()) {
                    s_logger.debug("Detaching " + vol);
                }
                _volsDao.detachVolume(vol.getId());
            }
        }
        txn.commit();
        AsyncCallFuture<VolumeApiResult> future = null;
        for (VolumeVO expunge : toBeExpunged) {
            future = volService.expungeVolumeAsync(volFactory.getVolume(expunge.getId()));
            try {
                future.get();
            } catch (InterruptedException e) {
                s_logger.debug("failed expunge volume" + expunge.getId(), e);
            } catch (ExecutionException e) {
                s_logger.debug("failed expunge volume" + expunge.getId(), e);
            }
        }
    }

    @DB
    @Override
    public Volume migrateVolume(MigrateVolumeCmd cmd) {
        Long volumeId = cmd.getVolumeId();
        Long storagePoolId = cmd.getStoragePoolId();
        
        VolumeVO vol = _volsDao.findById(volumeId);
        if (vol == null) {
            throw new InvalidParameterValueException(
                    "Failed to find the volume id: " + volumeId);
        }

        if (vol.getState() != Volume.State.Ready) {
            throw new InvalidParameterValueException(
                    "Volume must be in ready state");
        }

        boolean liveMigrateVolume = false;
        Long instanceId = vol.getInstanceId();
        VMInstanceVO vm = null;
        if (instanceId != null) {
            vm = _vmInstanceDao.findById(instanceId);
        }

        if (vm != null && vm.getState() == State.Running) {
            // Check if the underlying hypervisor supports storage motion.
            Long hostId = vm.getHostId();
            if (hostId != null) {
                HostVO host = _hostDao.findById(hostId);
                HypervisorCapabilitiesVO capabilities = null;
                if (host != null) {
                    capabilities = _hypervisorCapabilitiesDao.findByHypervisorTypeAndVersion(host.getHypervisorType(),
                            host.getHypervisorVersion());
                }

                if (capabilities != null) {
                    liveMigrateVolume = capabilities.isStorageMotionSupported();
                }
            }
        }

        // If the disk is not attached to any VM then it can be moved. Otherwise, it needs to be attached to a vm
        // running on a hypervisor that supports storage motion so that it be be migrated.
        if (instanceId != null && !liveMigrateVolume) {
            throw new InvalidParameterValueException("Volume needs to be detached from VM");
        }

        if (liveMigrateVolume && !cmd.isLiveMigrate()) {
            throw new InvalidParameterValueException("The volume " + vol + "is attached to a vm and for migrating it " +
                    "the parameter livemigrate should be specified");
        }

        StoragePool destPool = (StoragePool)dataStoreMgr.getDataStore(storagePoolId, DataStoreRole.Primary);
        if (destPool == null) {
            throw new InvalidParameterValueException(
                    "Failed to find the destination storage pool: "
                            + storagePoolId);
        }

        if (!volumeOnSharedStoragePool(vol)) {
            throw new InvalidParameterValueException(
                    "Migration of volume from local storage pool is not supported");
        }

        Volume newVol = null;
        if (liveMigrateVolume) {
            newVol = liveMigrateVolume(vol, destPool);
        } else {
            newVol = migrateVolume(vol, destPool);
        }
        return newVol;
    }

    @DB
    protected Volume migrateVolume(Volume volume, StoragePool destPool) {
        VolumeInfo vol = volFactory.getVolume(volume.getId());
        AsyncCallFuture<VolumeApiResult> future = volService.copyVolume(vol, (DataStore)destPool);
        try {
            VolumeApiResult result = future.get();
            if (result.isFailed()) {
                s_logger.error("migrate volume failed:" + result.getResult());
                return null;
            }
            return result.getVolume();
        } catch (InterruptedException e) {
            s_logger.debug("migrate volume failed", e);
            return null;
        } catch (ExecutionException e) {
            s_logger.debug("migrate volume failed", e);
            return null;
        }
    }

    @DB
    protected Volume liveMigrateVolume(Volume volume, StoragePool destPool) {
        VolumeInfo vol = volFactory.getVolume(volume.getId());
        AsyncCallFuture<VolumeApiResult> future = volService.migrateVolume(vol, (DataStore)destPool);
        try {
            VolumeApiResult result = future.get();
            if (result.isFailed()) {
                s_logger.debug("migrate volume failed:" + result.getResult());
                return null;
            }
            return result.getVolume();
        } catch (InterruptedException e) {
            s_logger.debug("migrate volume failed", e);
            return null;
        } catch (ExecutionException e) {
            s_logger.debug("migrate volume failed", e);
            return null;
        }
    }

    @Override
    public void migrateVolumes(VirtualMachine vm, VirtualMachineTO vmTo, Host srcHost, Host destHost, Map<Volume, StoragePool> volumeToPool) {
        // Check if all the vms being migrated belong to the vm.
        // Check if the storage pool is of the right type.
        // Create a VolumeInfo to DataStore map too.
        Map<VolumeInfo, DataStore> volumeMap = new HashMap<VolumeInfo, DataStore>();
        for (Map.Entry<Volume, StoragePool> entry : volumeToPool.entrySet()) {
            Volume volume = entry.getKey();
            StoragePool storagePool = entry.getValue();
            StoragePool destPool = (StoragePool)dataStoreMgr.getDataStore(storagePool.getId(),
                    DataStoreRole.Primary);

            if (volume.getInstanceId() != vm.getId()) {
                throw new CloudRuntimeException("Volume " + volume + " that has to be migrated doesn't belong to the" +
                        " instance " + vm);
            }

            if (destPool == null) {
                throw new CloudRuntimeException("Failed to find the destination storage pool " + storagePool.getId());
            }

            volumeMap.put(volFactory.getVolume(volume.getId()), (DataStore)destPool);
        }

        AsyncCallFuture<CommandResult> future = volService.migrateVolumes(volumeMap, vmTo, srcHost, destHost);
        try {
            CommandResult result = future.get();
            if (result.isFailed()) {
                s_logger.debug("Failed to migrated vm " + vm + " along with its volumes. " + result.getResult());
                throw new CloudRuntimeException("Failed to migrated vm " + vm + " along with its volumes. " +
                        result.getResult());
            }
        } catch (InterruptedException e) {
            s_logger.debug("Failed to migrated vm " + vm + " along with its volumes.", e);
        } catch (ExecutionException e) {
            s_logger.debug("Failed to migrated vm " + vm + " along with its volumes.", e);
        }
    }

    @Override
    public boolean storageMigration(
            VirtualMachineProfile vm,
            StoragePool destPool) {
        List<VolumeVO> vols = _volsDao.findUsableVolumesForInstance(vm.getId());
        List<Volume> volumesNeedToMigrate = new ArrayList<Volume>();

        for (VolumeVO volume : vols) {
            if (volume.getState() != Volume.State.Ready) {
                s_logger.debug("volume: " + volume.getId() + " is in "
                        + volume.getState() + " state");
                throw new CloudRuntimeException("volume: " + volume.getId()
                        + " is in " + volume.getState() + " state");
            }

            if (volume.getPoolId() == destPool.getId()) {
                s_logger.debug("volume: " + volume.getId()
                        + " is on the same storage pool: " + destPool.getId());
                continue;
            }

            volumesNeedToMigrate.add(volume);
        }

        if (volumesNeedToMigrate.isEmpty()) {
            s_logger.debug("No volume need to be migrated");
            return true;
        }

        for (Volume vol : volumesNeedToMigrate) {
            Volume result = migrateVolume(vol, destPool);
            if (result == null) {
                return false;
            }
        }
        return true;
    }
    
    @Override
    public void prepareForMigration(VirtualMachineProfile vm, DeployDestination dest) {
        List<VolumeVO> vols = _volsDao.findUsableVolumesForInstance(vm.getId());
        if (s_logger.isDebugEnabled()) {
            s_logger.debug("Preparing " + vols.size() + " volumes for " + vm);
        }

        for (VolumeVO vol : vols) {
            DataTO volTO = volFactory.getVolume(vol.getId()).getTO();
            DiskTO disk = new DiskTO(volTO, vol.getDeviceId(), null, vol.getVolumeType());
            vm.addDisk(disk);
        }

        if (vm.getType() == VirtualMachine.Type.User) {
            UserVm userVM = _entityMgr.findById(UserVm.class, vm.getId());
            if (userVM.getIsoId() != null) {
                DataTO dataTO = tmplFactory.getTemplate(userVM.getIsoId(), DataStoreRole.Image, userVM.getDataCenterId()).getTO();
<<<<<<< HEAD
                DiskTO iso = new DiskTO(dataTO, 3L, Volume.Type.ISO);
                    vm.addDisk(iso);
                }
=======
                DiskTO iso = new DiskTO(dataTO, 3L, null, Volume.Type.ISO);
                vm.addDisk(iso);
>>>>>>> 16b7509a
            }
        }

   

    private static enum VolumeTaskType {
        RECREATE,
        NOP,
        MIGRATE
    }
    private static class VolumeTask {
         final VolumeTaskType type;
         final StoragePoolVO pool;
         final VolumeVO volume;
         VolumeTask(VolumeTaskType type, VolumeVO volume, StoragePoolVO pool) {
             this.type = type;
             this.pool = pool;
             this.volume = volume;
         }
    }
    
    private List<VolumeTask> getTasks(List<VolumeVO> vols, Map<Volume, StoragePool> destVols) throws StorageUnavailableException {
        boolean recreate = _recreateSystemVmEnabled;
        List<VolumeTask> tasks = new ArrayList<VolumeTask>();
        for (VolumeVO vol : vols) {
            StoragePoolVO assignedPool = null;
            if (destVols != null) {
                StoragePool pool = destVols.get(vol);
                if (pool != null) {
                    assignedPool = _storagePoolDao.findById(pool.getId());
                }
            }
            if (assignedPool == null && recreate) {
                assignedPool = _storagePoolDao.findById(vol.getPoolId());
            }
            if (assignedPool != null || recreate) {
                Volume.State state = vol.getState();
                if (state == Volume.State.Allocated
                        || state == Volume.State.Creating) {
                    VolumeTask task = new VolumeTask(VolumeTaskType.RECREATE, vol, null);
                    tasks.add(task);
                } else {
                    if (vol.isRecreatable()) {
                        if (s_logger.isDebugEnabled()) {
                            s_logger.debug("Volume " + vol
                                    + " will be recreated on storage pool "
                                    + assignedPool
                                    + " assigned by deploymentPlanner");
                        }
                        VolumeTask task = new VolumeTask(VolumeTaskType.RECREATE, vol, null);
                        tasks.add(task);
                    } else {
                        if (assignedPool.getId() != vol.getPoolId()) {
                            if (s_logger.isDebugEnabled()) {
                                s_logger.debug("Mismatch in storage pool "
                                        + assignedPool
                                        + " assigned by deploymentPlanner and the one associated with volume "
                                        + vol);
                            }
                            DiskOfferingVO diskOffering = _diskOfferingDao
                                    .findById(vol.getDiskOfferingId());
                            if (diskOffering.getUseLocalStorage()) {
                                if (s_logger.isDebugEnabled()) {
                                    s_logger.debug("Local volume "
                                            + vol
                                            + " will be recreated on storage pool "
                                            + assignedPool
                                            + " assigned by deploymentPlanner");
                                }
                                VolumeTask task = new VolumeTask(VolumeTaskType.RECREATE, vol, null);
                                tasks.add(task);
                            } else {
                                if (s_logger.isDebugEnabled()) {
                                    s_logger.debug("Shared volume "
                                            + vol
                                            + " will be migrated on storage pool "
                                            + assignedPool
                                            + " assigned by deploymentPlanner");
                                }
                                VolumeTask task = new VolumeTask(VolumeTaskType.MIGRATE, vol, assignedPool);
                                tasks.add(task);
                            }
                        } else {
                            StoragePoolVO pool = _storagePoolDao
                                    .findById(vol.getPoolId());
                            VolumeTask task = new VolumeTask(VolumeTaskType.NOP, vol, pool);
                            tasks.add(task);
                        }

                    }
                }
            } else {
                if (vol.getPoolId() == null) {
                    throw new StorageUnavailableException(
                            "Volume has no pool associate and also no storage pool assigned in DeployDestination, Unable to create "
                                    + vol, Volume.class, vol.getId());
                }
                if (s_logger.isDebugEnabled()) {
                    s_logger.debug("No need to recreate the volume: " + vol
                            + ", since it already has a pool assigned: "
                            + vol.getPoolId() + ", adding disk to VM");
                }
                StoragePoolVO pool = _storagePoolDao.findById(vol
                        .getPoolId());
                VolumeTask task = new VolumeTask(VolumeTaskType.NOP, vol, pool);
                tasks.add(task);
            }
        }
        
        return tasks;
    }
    
    private Pair<VolumeVO, DataStore> recreateVolume(VolumeVO vol, VirtualMachineProfile vm,
            DeployDestination dest) throws StorageUnavailableException {
        VolumeVO newVol;
        boolean recreate = _recreateSystemVmEnabled;
        DataStore destPool = null;
        if (recreate
                && (dest.getStorageForDisks() == null || dest
                        .getStorageForDisks().get(vol) == null)) {
            destPool = dataStoreMgr.getDataStore(vol.getPoolId(), DataStoreRole.Primary);
            s_logger.debug("existing pool: " + destPool.getId());
        } else {
            StoragePool pool = dest.getStorageForDisks().get(vol);
            destPool = dataStoreMgr.getDataStore(pool.getId(), DataStoreRole.Primary);
        }

        if (vol.getState() == Volume.State.Allocated
                || vol.getState() == Volume.State.Creating) {
            newVol = vol;
        } else {
            newVol = switchVolume(vol, vm);
            // update the volume->PrimaryDataStoreVO map since volumeId has
            // changed
            if (dest.getStorageForDisks() != null
                    && dest.getStorageForDisks().containsKey(vol)) {
                StoragePool poolWithOldVol = dest
                        .getStorageForDisks().get(vol);
                dest.getStorageForDisks().put(newVol, poolWithOldVol);
                dest.getStorageForDisks().remove(vol);
            }
            if (s_logger.isDebugEnabled()) {
                s_logger.debug("Created new volume " + newVol
                        + " for old volume " + vol);
            }
        }
        VolumeInfo volume = volFactory.getVolume(newVol.getId(), destPool);
        Long templateId = newVol.getTemplateId();
        AsyncCallFuture<VolumeApiResult> future = null;
        if (templateId == null) {
            future = volService.createVolumeAsync(volume, destPool);
        } else {
            TemplateInfo templ = tmplFactory.getTemplate(templateId, DataStoreRole.Image);
            future = volService.createVolumeFromTemplateAsync(volume, destPool.getId(), templ);
        }
        VolumeApiResult result = null;
        try {
            result = future.get();
            if (result.isFailed()) {
                s_logger.debug("Unable to create "
                        + newVol + ":" + result.getResult());
                throw new StorageUnavailableException("Unable to create "
                        + newVol + ":" + result.getResult(), destPool.getId());
            }
            newVol = _volsDao.findById(newVol.getId());
        } catch (InterruptedException e) {
            s_logger.error("Unable to create " + newVol, e);
            throw new StorageUnavailableException("Unable to create "
                    + newVol + ":" + e.toString(), destPool.getId());
        } catch (ExecutionException e) {
            s_logger.error("Unable to create " + newVol, e);
            throw new StorageUnavailableException("Unable to create "
                    + newVol + ":" + e.toString(), destPool.getId());
        }
        
        return new Pair<VolumeVO, DataStore>(newVol, destPool);
    }
    
    @Override
    public void prepare(VirtualMachineProfile vm,
            DeployDestination dest) throws StorageUnavailableException,
            InsufficientStorageCapacityException, ConcurrentOperationException {
        
        if (dest == null) {
            if (s_logger.isDebugEnabled()) {
                s_logger.debug("DeployDestination cannot be null, cannot prepare Volumes for the vm: "
                        + vm);
            }
            throw new CloudRuntimeException(
                    "Unable to prepare Volume for vm because DeployDestination is null, vm:"
                            + vm);
        }
        List<VolumeVO> vols = _volsDao.findUsableVolumesForInstance(vm.getId());
        if (s_logger.isDebugEnabled()) {
            s_logger.debug("Checking if we need to prepare " + vols.size()
                    + " volumes for " + vm);
        }

        List<VolumeTask> tasks = getTasks(vols, dest.getStorageForDisks());
        Volume vol = null;
        StoragePool pool = null;
        for (VolumeTask task : tasks) {
            if (task.type == VolumeTaskType.NOP) {
                pool = (StoragePool)dataStoreMgr.getDataStore(task.pool.getId(), DataStoreRole.Primary);
                vol = task.volume;
            } else if (task.type == VolumeTaskType.MIGRATE) {
                pool = (StoragePool)dataStoreMgr.getDataStore(task.pool.getId(), DataStoreRole.Primary);
                migrateVolume(task.volume, pool);
                vol = task.volume;
            } else if (task.type == VolumeTaskType.RECREATE) {
                Pair<VolumeVO, DataStore> result = recreateVolume(task.volume, vm, dest);
                pool = (StoragePool)dataStoreMgr.getDataStore(result.second().getId(), DataStoreRole.Primary);
                vol = result.first();
            }
            DataTO volumeTO = volFactory.getVolume(vol.getId()).getTO();
            DiskTO disk = new DiskTO(volumeTO, vol.getDeviceId(), null, vol.getVolumeType());
            vm.addDisk(disk);
        }
    }
    
    private Long getDeviceId(long vmId, Long deviceId) {
        // allocate deviceId
        List<VolumeVO> vols = _volsDao.findByInstance(vmId);
        if (deviceId != null) {
            if (deviceId.longValue() > 15 || deviceId.longValue() == 0
                    || deviceId.longValue() == 3) {
                throw new RuntimeException("deviceId should be 1,2,4-15");
            }
            for (VolumeVO vol : vols) {
                if (vol.getDeviceId().equals(deviceId)) {
                    throw new RuntimeException("deviceId " + deviceId
                            + " is used by vm" + vmId);
                }
            }
        } else {
            // allocate deviceId here
            List<String> devIds = new ArrayList<String>();
            for (int i = 1; i < 15; i++) {
                devIds.add(String.valueOf(i));
            }
            devIds.remove("3");
            for (VolumeVO vol : vols) {
                devIds.remove(vol.getDeviceId().toString().trim());
            }
            deviceId = Long.parseLong(devIds.iterator().next());
        }
        
        return deviceId;
    }
 
    private boolean stateTransitTo(Volume vol, Volume.Event event)
            throws NoTransitionException {
        return _volStateMachine.transitTo(vol, event, null, _volsDao);
    }

    

    
    @Override
    public boolean canVmRestartOnAnotherServer(long vmId) {
        List<VolumeVO> vols = _volsDao.findCreatedByInstance(vmId);
        for (VolumeVO vol : vols) {
            if (!vol.isRecreatable() && !vol.getPoolType().isShared()) {
                return false;
            }
        }
        return true;
    }
    
    @Override
    public boolean configure(String name, Map<String, Object> params)
            throws ConfigurationException {
        String _customDiskOfferingMinSizeStr = _configDao
                .getValue(Config.CustomDiskOfferingMinSize.toString());
        _customDiskOfferingMinSize = NumbersUtil.parseInt(
                _customDiskOfferingMinSizeStr, Integer
                        .parseInt(Config.CustomDiskOfferingMinSize
                                .getDefaultValue()));

        String maxVolumeSizeInGbString = _configDao
                .getValue("storage.max.volume.size");
        _maxVolumeSizeInGb = NumbersUtil.parseLong(maxVolumeSizeInGbString,
                2000);

        String value = _configDao.getValue(Config.RecreateSystemVmEnabled.key());
        _recreateSystemVmEnabled = Boolean.parseBoolean(value);
        _copyvolumewait = NumbersUtil.parseInt(value,
                Integer.parseInt(Config.CopyVolumeWait.getDefaultValue()));

        return true;
    }

    @Override
    public boolean start() {
        return true;
    }

    @Override
    public boolean stop() {
        return true;
    }

    @Override
    public String getName() {
        return "Volume Manager";
    }
    
    @Override
    public void destroyVolume(VolumeVO volume) {
        try {
            volService.destroyVolume(volume.getId());
        } catch (ConcurrentOperationException e) {
            s_logger.debug("Failed to destroy volume" + volume.getId(), e);
            throw new CloudRuntimeException("Failed to destroy volume" + volume.getId(), e);
        }
    }


    @Override
    public Snapshot takeSnapshot(Long volumeId, Long policyId, Long snapshotId, Account account) throws ResourceAllocationException {
        VolumeInfo volume = volFactory.getVolume(volumeId);
        if (volume == null) {
            throw new InvalidParameterValueException("Creating snapshot failed due to volume:" + volumeId + " doesn't exist");
        }

        if (volume.getState() != Volume.State.Ready) {
            throw new InvalidParameterValueException("VolumeId: " + volumeId + " is not in " + Volume.State.Ready + " state but " + volume.getState() + ". Cannot take snapshot.");
        }

        CreateSnapshotPayload payload = new CreateSnapshotPayload();
        payload.setSnapshotId(snapshotId);
        payload.setSnapshotPolicyId(policyId);
        payload.setAccount(account);
        volume.addPayload(payload);
        return volService.takeSnapshot(volume);
    }

    @Override
    public Snapshot allocSnapshot(Long volumeId, Long policyId) throws ResourceAllocationException {
        Account caller = CallContext.current().getCallingAccount();

        VolumeInfo volume = volFactory.getVolume(volumeId);
        if (volume == null) {
            throw new InvalidParameterValueException("Creating snapshot failed due to volume:" + volumeId + " doesn't exist");
        }
        DataCenter zone = _dcDao.findById(volume.getDataCenterId());
        if (zone == null) {
            throw new InvalidParameterValueException("Can't find zone by id " + volume.getDataCenterId());
        }

        if (Grouping.AllocationState.Disabled == zone.getAllocationState() && !_accountMgr.isRootAdmin(caller.getType())) {
            throw new PermissionDeniedException("Cannot perform this operation, Zone is currently disabled: " + zone.getName());
        }

        if (volume.getState() != Volume.State.Ready) {
            throw new InvalidParameterValueException("VolumeId: " + volumeId + " is not in " + Volume.State.Ready + " state but " + volume.getState() + ". Cannot take snapshot.");
        }

        if ( volume.getTemplateId() != null ) {
            VMTemplateVO  template = _templateDao.findById(volume.getTemplateId());
            if( template != null && template.getTemplateType() == Storage.TemplateType.SYSTEM ) {
                throw new InvalidParameterValueException("VolumeId: " + volumeId + " is for System VM , Creating snapshot against System VM volumes is not supported");
            }
        }

        StoragePool storagePool = (StoragePool)volume.getDataStore();
        if (storagePool == null) {
            throw new InvalidParameterValueException("VolumeId: " + volumeId + " please attach this volume to a VM before create snapshot for it");
        }

        return snapshotMgr.allocSnapshot(volumeId, policyId);
    }


    @Override
    @ActionEvent(eventType = EventTypes.EVENT_VOLUME_EXTRACT, eventDescription = "extracting volume", async = true)
    public String extractVolume(ExtractVolumeCmd cmd) {
        Long volumeId = cmd.getId();
        Long zoneId = cmd.getZoneId();
        String mode = cmd.getMode();
        Account account = CallContext.current().getCallingAccount();

        if (!_accountMgr.isRootAdmin(account.getType()) && ApiDBUtils.isExtractionDisabled()) {
            throw new PermissionDeniedException("Extraction has been disabled by admin");
        }

        VolumeVO volume = _volumeDao.findById(volumeId);
        if (volume == null) {
            InvalidParameterValueException ex = new InvalidParameterValueException("Unable to find volume with specified volumeId");
            ex.addProxyObject(volumeId.toString(), "volumeId");
            throw ex;
        }

        // perform permission check
        _accountMgr.checkAccess(account, null, true, volume);

        if (_dcDao.findById(zoneId) == null) {
            throw new InvalidParameterValueException("Please specify a valid zone.");
        }
        if (volume.getPoolId() == null) {
            throw new InvalidParameterValueException("The volume doesnt belong to a storage pool so cant extract it");
        }
        // Extract activity only for detached volumes or for volumes whose
        // instance is stopped
        if (volume.getInstanceId() != null && ApiDBUtils.findVMInstanceById(volume.getInstanceId()).getState() != State.Stopped) {
            s_logger.debug("Invalid state of the volume with ID: " + volumeId
                    + ". It should be either detached or the VM should be in stopped state.");
            PermissionDeniedException ex = new PermissionDeniedException(
                    "Invalid state of the volume with specified ID. It should be either detached or the VM should be in stopped state.");
            ex.addProxyObject(volume.getUuid(), "volumeId");
            throw ex;
        }

        if (volume.getVolumeType() != Volume.Type.DATADISK) {
            // Datadisk dont have any template dependence.

            VMTemplateVO template = ApiDBUtils.findTemplateById(volume.getTemplateId());
            if (template != null) { // For ISO based volumes template = null and
                // we allow extraction of all ISO based
                // volumes
                boolean isExtractable = template.isExtractable() && template.getTemplateType() != Storage.TemplateType.SYSTEM;
                if (!isExtractable && account != null && account.getType() != Account.ACCOUNT_TYPE_ADMIN) {
                    // Global admins are always allowed to extract
                    PermissionDeniedException ex = new PermissionDeniedException("The volume with specified volumeId is not allowed to be extracted");
                    ex.addProxyObject(volume.getUuid(), "volumeId");
                    throw ex;
                }
            }
        }

        Upload.Mode extractMode;
        if (mode == null || (!mode.equals(Upload.Mode.FTP_UPLOAD.toString()) && !mode.equals(Upload.Mode.HTTP_DOWNLOAD.toString()))) {
            throw new InvalidParameterValueException("Please specify a valid extract Mode ");
        } else {
            extractMode = mode.equals(Upload.Mode.FTP_UPLOAD.toString()) ? Upload.Mode.FTP_UPLOAD : Upload.Mode.HTTP_DOWNLOAD;
        }

        // Clean up code to remove all those previous uploadVO and uploadMonitor code. Previous code is trying to fake an async operation purely in
        // db table with uploadVO and async_job entry, but internal implementation is actually synchronous.
        StoragePool srcPool = (StoragePool) dataStoreMgr.getPrimaryDataStore(volume.getPoolId());
        ImageStoreEntity secStore = (ImageStoreEntity) dataStoreMgr.getImageStore(zoneId);
        String secondaryStorageURL = secStore.getUri();

        String value = _configDao.getValue(Config.CopyVolumeWait.toString());
        int copyvolumewait = NumbersUtil.parseInt(value, Integer.parseInt(Config.CopyVolumeWait.getDefaultValue()));
        // Copy volume from primary to secondary storage
        VolumeInfo srcVol = volFactory.getVolume(volume.getId());
        AsyncCallFuture<VolumeApiResult> cvAnswer = volService.copyVolume(srcVol, secStore);
        // Check if you got a valid answer.
        VolumeApiResult cvResult = null;
        try {
            cvResult = cvAnswer.get();
        } catch (InterruptedException e1) {
            s_logger.debug("failed copy volume", e1);
            throw new CloudRuntimeException("Failed to copy volume", e1);
        } catch (ExecutionException e1) {
            s_logger.debug("failed copy volume", e1);
            throw new CloudRuntimeException("Failed to copy volume", e1);
        }
        if (cvResult == null || cvResult.isFailed()) {
            String errorString = "Failed to copy the volume from the source primary storage pool to secondary storage.";
            throw new CloudRuntimeException(errorString);
        }

        VolumeInfo vol = cvResult.getVolume();
        String volumeLocalPath = vol.getPath();
        String volumeName = StringUtils.substringBeforeLast(StringUtils.substringAfterLast(volumeLocalPath, "/"), ".");
        // volss, handle the ova special case;
        if (getFormatForPool(srcPool) == "ova") {
            // TODO: need to handle this for S3 as secondary storage
            CreateVolumeOVACommand cvOVACmd = new CreateVolumeOVACommand(secondaryStorageURL, volumeLocalPath, volumeName, srcPool, copyvolumewait);
            CreateVolumeOVAAnswer OVAanswer = null;

            try {
                cvOVACmd.setContextParam("hypervisor", HypervisorType.VMware.toString());
                // for extract volume, create the ova file here;
                OVAanswer = (CreateVolumeOVAAnswer) storageMgr.sendToPool(srcPool, cvOVACmd);
            } catch (StorageUnavailableException e) {
                s_logger.debug("Storage unavailable");
            }
        }
        return secStore.createEntityExtractUrl(vol.getPath(), vol.getFormat());
    }

    private String getFormatForPool(StoragePool pool) {
        ClusterVO cluster = ApiDBUtils.findClusterById(pool.getClusterId());

        if (cluster.getHypervisorType() == HypervisorType.XenServer) {
            return "vhd";
        } else if (cluster.getHypervisorType() == HypervisorType.KVM) {
            return "qcow2";
        } else if (cluster.getHypervisorType() == HypervisorType.VMware) {
            return "ova";
        } else if (cluster.getHypervisorType() == HypervisorType.Ovm) {
            return "raw";
        } else {
            return null;
        }
    }

    @Override
    public String getVmNameFromVolumeId(long volumeId) {
        VolumeVO volume = _volsDao.findById(volumeId);
        return getVmNameOnVolume(volume);
    }

    @Override
    public String getStoragePoolOfVolume(long volumeId) {
        VolumeVO vol = _volsDao.findById(volumeId);
        return dataStoreMgr.getPrimaryDataStore(vol.getPoolId()).getUuid();
    }
}<|MERGE_RESOLUTION|>--- conflicted
+++ resolved
@@ -44,6 +44,7 @@
 import org.apache.cloudstack.api.command.user.volume.UpdateVolumeCmd;
 import org.apache.cloudstack.api.command.user.volume.UploadVolumeCmd;
 import org.apache.cloudstack.context.CallContext;
+import org.apache.cloudstack.engine.subsystem.api.storage.ChapInfo;
 import org.apache.cloudstack.engine.subsystem.api.storage.DataStore;
 import org.apache.cloudstack.engine.subsystem.api.storage.DataStoreManager;
 import org.apache.cloudstack.engine.subsystem.api.storage.DataStoreProviderManager;
@@ -54,7 +55,6 @@
 import org.apache.cloudstack.engine.subsystem.api.storage.StoragePoolAllocator;
 import org.apache.cloudstack.engine.subsystem.api.storage.TemplateDataFactory;
 import org.apache.cloudstack.engine.subsystem.api.storage.TemplateInfo;
-import org.apache.cloudstack.engine.subsystem.api.storage.ChapInfo;
 import org.apache.cloudstack.engine.subsystem.api.storage.VolumeDataFactory;
 import org.apache.cloudstack.engine.subsystem.api.storage.VolumeInfo;
 import org.apache.cloudstack.engine.subsystem.api.storage.VolumeService;
@@ -552,17 +552,13 @@
                 
             }
         }
-<<<<<<< HEAD
         
-=======
-
         if (pool == null) {
             String msg = "There are no available storage pools to store the volume in";
             s_logger.info(msg);
             throw new StorageUnavailableException(msg, -1);
         }
 
->>>>>>> 16b7509a
         VolumeInfo vol = volFactory.getVolume(volume.getId());
         DataStore store = dataStoreMgr.getDataStore(pool.getId(), DataStoreRole.Primary);
         SnapshotInfo snapInfo = snapshotFactory.getSnapshot(snapshot.getId(), DataStoreRole.Image);
@@ -1446,14 +1442,9 @@
         Long size = _tmpltMgr.getTemplateSize(template.getId(), vm.getDataCenterId());
 
         VolumeVO vol = new VolumeVO(type, name, vm.getDataCenterId(),
-<<<<<<< HEAD
-                owner.getDomainId(), owner.getId(), offering.getId(), size);
-        vol.setFormat(getSupportedImageFormatForCluster(template.getHypervisorType()));
-=======
                 owner.getDomainId(), owner.getId(), offering.getId(), size,
                 offering.getMinIops(), offering.getMaxIops(), null);
-        vol.setFormat(this.getSupportedImageFormatForCluster(template.getHypervisorType()));
->>>>>>> 16b7509a
+        vol.setFormat(getSupportedImageFormatForCluster(template.getHypervisorType()));
         if (vm != null) {
             vol.setInstanceId(vm.getId());
         }
@@ -1595,15 +1586,9 @@
        
         return !storeForRootStoreScope.isSameScope(storeForDataStoreScope);
     }
-<<<<<<< HEAD
     
-    private VolumeVO sendAttachVolumeCommand(UserVmVO vm, VolumeVO volume, Long deviceId) {
-        String errorMsg = "Failed to attach volume: " + volume.getName()
-=======
-
     private VolumeVO sendAttachVolumeCommand(UserVmVO vm, VolumeVO volumeToAttach, Long deviceId) {
         String errorMsg = "Failed to attach volume: " + volumeToAttach.getName()
->>>>>>> 16b7509a
                 + " to VM: " + vm.getHostName();
         boolean sendCommand = (vm.getState() == State.Running);
         AttachAnswer answer = null;
@@ -2034,14 +2019,6 @@
         }
     }
 
-<<<<<<< HEAD
-    
-
-    
-    
-
-=======
->>>>>>> 16b7509a
     @DB
     protected VolumeVO switchVolume(VolumeVO existingVolume,
             VirtualMachineProfile vm)
@@ -2334,14 +2311,9 @@
             UserVm userVM = _entityMgr.findById(UserVm.class, vm.getId());
             if (userVM.getIsoId() != null) {
                 DataTO dataTO = tmplFactory.getTemplate(userVM.getIsoId(), DataStoreRole.Image, userVM.getDataCenterId()).getTO();
-<<<<<<< HEAD
-                DiskTO iso = new DiskTO(dataTO, 3L, Volume.Type.ISO);
+                DiskTO iso = new DiskTO(dataTO, 3L, null, Volume.Type.ISO);
                     vm.addDisk(iso);
                 }
-=======
-                DiskTO iso = new DiskTO(dataTO, 3L, null, Volume.Type.ISO);
-                vm.addDisk(iso);
->>>>>>> 16b7509a
             }
         }
 
