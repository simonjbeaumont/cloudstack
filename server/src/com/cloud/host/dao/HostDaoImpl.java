/**
 *  Copyright (C) 2010 Cloud.com, Inc.  All rights reserved.
 *
 * This software is licensed under the GNU General Public License v3 or later.
 *
 * It is free software: you can redistribute it and/or modify
 * it under the terms of the GNU General Public License as published by
 * the Free Software Foundation, either version 3 of the License, or any later version.
 * This program is distributed in the hope that it will be useful,
 * but WITHOUT ANY WARRANTY; without even the implied warranty of
 * MERCHANTABILITY or FITNESS FOR A PARTICULAR PURPOSE.  See the
 * GNU General Public License for more details.
 *
 * You should have received a copy of the GNU General Public License
 * along with this program.  If not, see <http://www.gnu.org/licenses/>.
 *
 */
package com.cloud.host.dao;

import java.sql.PreparedStatement;
import java.sql.ResultSet;
import java.sql.SQLException;
import java.util.ArrayList;
import java.util.Collections;
import java.util.Date;
import java.util.List;
import java.util.Map;
import java.util.TimeZone;

import javax.ejb.Local;
import javax.persistence.TableGenerator;

import org.apache.log4j.Logger;

import com.cloud.cluster.agentlb.HostTransferMapVO;
import com.cloud.cluster.agentlb.dao.HostTransferMapDaoImpl;
import com.cloud.dc.ClusterVO;
import com.cloud.dc.dao.ClusterDaoImpl;
import com.cloud.host.Host;
import com.cloud.host.Host.Type;
import com.cloud.host.HostTagVO;
import com.cloud.host.HostVO;
import com.cloud.host.Status;
import com.cloud.host.Status.Event;
import com.cloud.hypervisor.Hypervisor.HypervisorType;
import com.cloud.info.RunningHostCountInfo;
import com.cloud.org.Managed;
import com.cloud.utils.DateUtil;
import com.cloud.utils.component.ComponentLocator;
import com.cloud.utils.db.Attribute;
import com.cloud.utils.db.DB;
import com.cloud.utils.db.Filter;
import com.cloud.utils.db.GenericDaoBase;
import com.cloud.utils.db.GenericSearchBuilder;
import com.cloud.utils.db.JoinBuilder;
import com.cloud.utils.db.JoinBuilder.JoinType;
import com.cloud.utils.db.SearchBuilder;
import com.cloud.utils.db.SearchCriteria;
import com.cloud.utils.db.SearchCriteria.Func;
import com.cloud.utils.db.SearchCriteria.Op;
import com.cloud.utils.db.Transaction;
import com.cloud.utils.db.UpdateBuilder;
import com.cloud.utils.exception.CloudRuntimeException;

@Local(value = { HostDao.class })
@DB(txn = false)
@TableGenerator(name = "host_req_sq", table = "op_host", pkColumnName = "id", valueColumnName = "sequence", allocationSize = 1)
public class HostDaoImpl extends GenericDaoBase<HostVO, Long> implements HostDao {
    private static final Logger s_logger = Logger.getLogger(HostDaoImpl.class);

    protected final SearchBuilder<HostVO> TypePodDcStatusSearch;

    protected final SearchBuilder<HostVO> IdStatusSearch;
    protected final SearchBuilder<HostVO> TypeDcSearch;
    protected final SearchBuilder<HostVO> TypeDcStatusSearch;
    protected final SearchBuilder<HostVO> MsStatusSearch;
    protected final SearchBuilder<HostVO> DcPrivateIpAddressSearch;
    protected final SearchBuilder<HostVO> DcStorageIpAddressSearch;

    protected final SearchBuilder<HostVO> GuidSearch;
    protected final SearchBuilder<HostVO> DcSearch;
    protected final SearchBuilder<HostVO> PodSearch;
    protected final SearchBuilder<HostVO> TypeSearch;
    protected final SearchBuilder<HostVO> StatusSearch;
    protected final SearchBuilder<HostVO> NameLikeSearch;
    protected final SearchBuilder<HostVO> NameSearch;
    protected final SearchBuilder<HostVO> SequenceSearch;
    protected final SearchBuilder<HostVO> DirectlyConnectedSearch;
    protected final SearchBuilder<HostVO> UnmanagedDirectConnectSearch;
    protected final SearchBuilder<HostVO> UnmanagedApplianceSearch;
    protected final SearchBuilder<HostVO> MaintenanceCountSearch;
    protected final SearchBuilder<HostVO> ClusterSearch;
    protected final SearchBuilder<HostVO> ConsoleProxyHostSearch;
    protected final SearchBuilder<HostVO> AvailHypevisorInZone;

    protected final SearchBuilder<HostVO> DirectConnectSearch;
    protected final SearchBuilder<HostVO> ManagedDirectConnectSearch;
    protected final SearchBuilder<HostVO> ManagedRoutingServersSearch;
    protected final SearchBuilder<HostVO> SecondaryStorageVMSearch;
    

    protected final GenericSearchBuilder<HostVO, Long> HostsInStatusSearch;
    protected final GenericSearchBuilder<HostVO, Long> CountRoutingByDc;
    protected final SearchBuilder<HostTransferMapVO> HostTransferSearch;
    protected SearchBuilder<ClusterVO> ClusterManagedSearch;
    protected final SearchBuilder<HostVO> RoutingSearch;

    protected final SearchBuilder<HostVO> RoutingSearch;


    protected final Attribute _statusAttr;
    protected final Attribute _msIdAttr;
    protected final Attribute _pingTimeAttr;

    protected final HostDetailsDaoImpl _detailsDao = ComponentLocator.inject(HostDetailsDaoImpl.class);
    protected final HostTagsDaoImpl _hostTagsDao = ComponentLocator.inject(HostTagsDaoImpl.class);
    protected final HostTransferMapDaoImpl _hostTransferDao = ComponentLocator.inject(HostTransferMapDaoImpl.class);
    protected final ClusterDaoImpl _clusterDao = ComponentLocator.inject(ClusterDaoImpl.class);
    

    public HostDaoImpl() {

        MaintenanceCountSearch = createSearchBuilder();
        MaintenanceCountSearch.and("cluster", MaintenanceCountSearch.entity().getClusterId(), SearchCriteria.Op.EQ);
        MaintenanceCountSearch.and("status", MaintenanceCountSearch.entity().getStatus(), SearchCriteria.Op.IN);
        MaintenanceCountSearch.done();

        TypePodDcStatusSearch = createSearchBuilder();
        HostVO entity = TypePodDcStatusSearch.entity();
        TypePodDcStatusSearch.and("type", entity.getType(), SearchCriteria.Op.EQ);
        TypePodDcStatusSearch.and("pod", entity.getPodId(), SearchCriteria.Op.EQ);
        TypePodDcStatusSearch.and("dc", entity.getDataCenterId(), SearchCriteria.Op.EQ);
        TypePodDcStatusSearch.and("cluster", entity.getClusterId(), SearchCriteria.Op.EQ);
        TypePodDcStatusSearch.and("status", entity.getStatus(), SearchCriteria.Op.EQ);
        TypePodDcStatusSearch.done();

        MsStatusSearch = createSearchBuilder();
        MsStatusSearch.and("ms", MsStatusSearch.entity().getManagementServerId(), SearchCriteria.Op.EQ);
        MsStatusSearch.and("statuses", MsStatusSearch.entity().getStatus(), SearchCriteria.Op.NIN);
        MsStatusSearch.done();

        TypeDcSearch = createSearchBuilder();
        TypeDcSearch.and("type", TypeDcSearch.entity().getType(), SearchCriteria.Op.EQ);
        TypeDcSearch.and("dc", TypeDcSearch.entity().getDataCenterId(), SearchCriteria.Op.EQ);
        TypeDcSearch.done();

        SecondaryStorageVMSearch = createSearchBuilder();
        SecondaryStorageVMSearch.and("type", SecondaryStorageVMSearch.entity().getType(), SearchCriteria.Op.EQ);
        SecondaryStorageVMSearch.and("dc", SecondaryStorageVMSearch.entity().getDataCenterId(), SearchCriteria.Op.EQ);
        SecondaryStorageVMSearch.and("status", SecondaryStorageVMSearch.entity().getStatus(), SearchCriteria.Op.EQ);
        SecondaryStorageVMSearch.done();

        TypeDcStatusSearch = createSearchBuilder();
        TypeDcStatusSearch.and("type", TypeDcStatusSearch.entity().getType(), SearchCriteria.Op.EQ);
        TypeDcStatusSearch.and("dc", TypeDcStatusSearch.entity().getDataCenterId(), SearchCriteria.Op.EQ);
        TypeDcStatusSearch.and("status", TypeDcStatusSearch.entity().getStatus(), SearchCriteria.Op.EQ);
        TypeDcStatusSearch.done();

        IdStatusSearch = createSearchBuilder();
        IdStatusSearch.and("id", IdStatusSearch.entity().getId(), SearchCriteria.Op.EQ);
        IdStatusSearch.and("states", IdStatusSearch.entity().getStatus(), SearchCriteria.Op.IN);
        IdStatusSearch.done();

        DcPrivateIpAddressSearch = createSearchBuilder();
        DcPrivateIpAddressSearch.and("privateIpAddress", DcPrivateIpAddressSearch.entity().getPrivateIpAddress(), SearchCriteria.Op.EQ);
        DcPrivateIpAddressSearch.and("dc", DcPrivateIpAddressSearch.entity().getDataCenterId(), SearchCriteria.Op.EQ);
        DcPrivateIpAddressSearch.done();

        DcStorageIpAddressSearch = createSearchBuilder();
        DcStorageIpAddressSearch.and("storageIpAddress", DcStorageIpAddressSearch.entity().getStorageIpAddress(), SearchCriteria.Op.EQ);
        DcStorageIpAddressSearch.and("dc", DcStorageIpAddressSearch.entity().getDataCenterId(), SearchCriteria.Op.EQ);
        DcStorageIpAddressSearch.done();

        GuidSearch = createSearchBuilder();
        GuidSearch.and("guid", GuidSearch.entity().getGuid(), SearchCriteria.Op.EQ);
        GuidSearch.done();

        DcSearch = createSearchBuilder();
        DcSearch.and("dc", DcSearch.entity().getDataCenterId(), SearchCriteria.Op.EQ);
        DcSearch.done();

        ClusterSearch = createSearchBuilder();
        ClusterSearch.and("cluster", ClusterSearch.entity().getClusterId(), SearchCriteria.Op.EQ);
        ClusterSearch.done();

        ConsoleProxyHostSearch = createSearchBuilder();
        ConsoleProxyHostSearch.and("name", ConsoleProxyHostSearch.entity().getName(), SearchCriteria.Op.EQ);
        ConsoleProxyHostSearch.and("type", ConsoleProxyHostSearch.entity().getType(), SearchCriteria.Op.EQ);
        ConsoleProxyHostSearch.done();

        PodSearch = createSearchBuilder();
        PodSearch.and("pod", PodSearch.entity().getPodId(), SearchCriteria.Op.EQ);
        PodSearch.done();

        TypeSearch = createSearchBuilder();
        TypeSearch.and("type", TypeSearch.entity().getType(), SearchCriteria.Op.EQ);
        TypeSearch.done();

        StatusSearch = createSearchBuilder();
        StatusSearch.and("status", StatusSearch.entity().getStatus(), SearchCriteria.Op.IN);
        StatusSearch.done();

        NameLikeSearch = createSearchBuilder();
        NameLikeSearch.and("name", NameLikeSearch.entity().getName(), SearchCriteria.Op.LIKE);
        NameLikeSearch.done();

        NameSearch = createSearchBuilder();
        NameSearch.and("name", NameSearch.entity().getName(), SearchCriteria.Op.EQ);
        NameSearch.done();

        SequenceSearch = createSearchBuilder();
        SequenceSearch.and("id", SequenceSearch.entity().getId(), SearchCriteria.Op.EQ);
        // SequenceSearch.addRetrieve("sequence", SequenceSearch.entity().getSequence());
        SequenceSearch.done();

        DirectlyConnectedSearch = createSearchBuilder();
        DirectlyConnectedSearch.and("resource", DirectlyConnectedSearch.entity().getResource(), SearchCriteria.Op.NNULL);
        DirectlyConnectedSearch.and("ms", DirectlyConnectedSearch.entity().getManagementServerId(), SearchCriteria.Op.EQ);
        DirectlyConnectedSearch.and("statuses", DirectlyConnectedSearch.entity().getStatus(), SearchCriteria.Op.EQ);
        DirectlyConnectedSearch.done();

        UnmanagedDirectConnectSearch = createSearchBuilder();
        UnmanagedDirectConnectSearch.and("resource", UnmanagedDirectConnectSearch.entity().getResource(), SearchCriteria.Op.NNULL);
        UnmanagedDirectConnectSearch.and("server", UnmanagedDirectConnectSearch.entity().getManagementServerId(), SearchCriteria.Op.NULL);
        UnmanagedDirectConnectSearch.and("lastPinged", UnmanagedDirectConnectSearch.entity().getLastPinged(), SearchCriteria.Op.LTEQ);
        UnmanagedDirectConnectSearch.and("statuses", UnmanagedDirectConnectSearch.entity().getStatus(), SearchCriteria.Op.NIN);
        /*
         * UnmanagedDirectConnectSearch.op(SearchCriteria.Op.OR, "managementServerId",
         * UnmanagedDirectConnectSearch.entity().getManagementServerId(), SearchCriteria.Op.EQ);
         * UnmanagedDirectConnectSearch.and("lastPinged", UnmanagedDirectConnectSearch.entity().getLastPinged(),
         * SearchCriteria.Op.LTEQ); UnmanagedDirectConnectSearch.cp(); UnmanagedDirectConnectSearch.cp();
         */
        HostTransferSearch = _hostTransferDao.createSearchBuilder();
        HostTransferSearch.and("id", HostTransferSearch.entity().getId(), SearchCriteria.Op.NULL);
        UnmanagedDirectConnectSearch.join("hostTransferSearch", HostTransferSearch, HostTransferSearch.entity().getId(), UnmanagedDirectConnectSearch.entity().getId(), JoinType.LEFTOUTER);
        ClusterManagedSearch = _clusterDao.createSearchBuilder();
        ClusterManagedSearch.and("managed", ClusterManagedSearch.entity().getManagedState(), SearchCriteria.Op.EQ);
        UnmanagedDirectConnectSearch.join("ClusterManagedSearch", ClusterManagedSearch, ClusterManagedSearch.entity().getId(), UnmanagedDirectConnectSearch.entity().getClusterId(), JoinType.INNER);
        UnmanagedDirectConnectSearch.done();


        DirectConnectSearch = createSearchBuilder();
        DirectConnectSearch.and("resource", DirectConnectSearch.entity().getResource(), SearchCriteria.Op.NNULL);
        DirectConnectSearch.and("id", DirectConnectSearch.entity().getId(), SearchCriteria.Op.EQ);
        DirectConnectSearch.and().op("nullserver", DirectConnectSearch.entity().getManagementServerId(), SearchCriteria.Op.NULL);
        DirectConnectSearch.or("server", DirectConnectSearch.entity().getManagementServerId(), SearchCriteria.Op.EQ);
        DirectConnectSearch.cp();
        DirectConnectSearch.done();

        UnmanagedApplianceSearch = createSearchBuilder();
        UnmanagedApplianceSearch.and("resource", UnmanagedApplianceSearch.entity().getResource(), SearchCriteria.Op.NNULL);
        UnmanagedApplianceSearch.and("server", UnmanagedApplianceSearch.entity().getManagementServerId(), SearchCriteria.Op.NULL);
        UnmanagedApplianceSearch.and("types", UnmanagedApplianceSearch.entity().getType(), SearchCriteria.Op.IN);
        UnmanagedApplianceSearch.and("lastPinged", UnmanagedApplianceSearch.entity().getLastPinged(), SearchCriteria.Op.LTEQ);
        UnmanagedApplianceSearch.done();

        AvailHypevisorInZone = createSearchBuilder();
        AvailHypevisorInZone.and("zoneId", AvailHypevisorInZone.entity().getDataCenterId(), SearchCriteria.Op.EQ);
        AvailHypevisorInZone.and("hostId", AvailHypevisorInZone.entity().getId(), SearchCriteria.Op.NEQ);
        AvailHypevisorInZone.and("type", AvailHypevisorInZone.entity().getType(), SearchCriteria.Op.EQ);
        AvailHypevisorInZone.groupBy(AvailHypevisorInZone.entity().getHypervisorType());
        AvailHypevisorInZone.done();

        HostsInStatusSearch = createSearchBuilder(Long.class);
        HostsInStatusSearch.selectField(HostsInStatusSearch.entity().getId());
        HostsInStatusSearch.and("dc", HostsInStatusSearch.entity().getDataCenterId(), Op.EQ);
        HostsInStatusSearch.and("pod", HostsInStatusSearch.entity().getPodId(), Op.EQ);
        HostsInStatusSearch.and("cluster", HostsInStatusSearch.entity().getClusterId(), Op.EQ);
        HostsInStatusSearch.and("type", HostsInStatusSearch.entity().getType(), Op.EQ);
        HostsInStatusSearch.and("statuses", HostsInStatusSearch.entity().getStatus(), Op.IN);
        HostsInStatusSearch.done();

        CountRoutingByDc = createSearchBuilder(Long.class);
        CountRoutingByDc.select(null, Func.COUNT, null);
        CountRoutingByDc.and("dc", CountRoutingByDc.entity().getDataCenterId(), SearchCriteria.Op.EQ);
        CountRoutingByDc.and("type", CountRoutingByDc.entity().getType(), SearchCriteria.Op.EQ);
        CountRoutingByDc.and("status", CountRoutingByDc.entity().getStatus(), SearchCriteria.Op.EQ);

        CountRoutingByDc.done();

        ManagedDirectConnectSearch = createSearchBuilder();
        ManagedDirectConnectSearch.and("resource", ManagedDirectConnectSearch.entity().getResource(), SearchCriteria.Op.NNULL);
        ManagedDirectConnectSearch.and("server", ManagedDirectConnectSearch.entity().getManagementServerId(), SearchCriteria.Op.NULL);
        ManagedDirectConnectSearch.done();

        ManagedRoutingServersSearch = createSearchBuilder();
        ManagedRoutingServersSearch.and("server", ManagedRoutingServersSearch.entity().getManagementServerId(), SearchCriteria.Op.NNULL);
        ManagedRoutingServersSearch.and("type", ManagedRoutingServersSearch.entity().getType(), SearchCriteria.Op.EQ);
        ManagedRoutingServersSearch.done();
        
        RoutingSearch = createSearchBuilder();
        RoutingSearch.and("type", RoutingSearch.entity().getType(), SearchCriteria.Op.EQ);
        RoutingSearch.done();

        RoutingSearch = createSearchBuilder();
        RoutingSearch.and("type", RoutingSearch.entity().getType(), SearchCriteria.Op.EQ);
        RoutingSearch.done();

        _statusAttr = _allAttributes.get("status");
        _msIdAttr = _allAttributes.get("managementServerId");
        _pingTimeAttr = _allAttributes.get("lastPinged");

        assert (_statusAttr != null && _msIdAttr != null && _pingTimeAttr != null) : "Couldn't find one of these attributes";
    }

    @Override
    public long countBy(long clusterId, Status... statuses) {
        SearchCriteria<HostVO> sc = MaintenanceCountSearch.create();

        sc.setParameters("status", (Object[]) statuses);
        sc.setParameters("cluster", clusterId);

        List<HostVO> hosts = listBy(sc);
        return hosts.size();
    }

    @Override
    public HostVO findSecondaryStorageHost(long dcId) {
        SearchCriteria<HostVO> sc = TypeDcSearch.create();
        sc.setParameters("type", Host.Type.SecondaryStorage);
        sc.setParameters("dc", dcId);
        List<HostVO> storageHosts = listBy(sc);
        if (storageHosts == null || storageHosts.size() < 1) {
            return null;
        } else {
            Collections.shuffle(storageHosts);
            return storageHosts.get(0);
        }
    }

    @Override
    public List<HostVO> listSecondaryStorageHosts() {
        SearchCriteria<HostVO> sc = createSearchCriteria();
        sc.addAnd("type", SearchCriteria.Op.EQ, Host.Type.SecondaryStorage);
        return search(sc, null);
    }

    @Override
    public List<HostVO> listSecondaryStorageHosts(long dataCenterId) {
        SearchCriteria<HostVO> sc = createSearchCriteria();
        sc.addAnd("dataCenterId", SearchCriteria.Op.EQ, dataCenterId);
        sc.addAnd("type", SearchCriteria.Op.EQ, Host.Type.SecondaryStorage);
        return search(sc, null);

    }

    @Override
    public List<HostVO> listLocalSecondaryStorageHosts() {
        SearchCriteria<HostVO> sc = createSearchCriteria();
        sc.addAnd("type", SearchCriteria.Op.EQ, Host.Type.LocalSecondaryStorage);
        return search(sc, null);
    }

    @Override
    public List<HostVO> listLocalSecondaryStorageHosts(long dataCenterId) {
        SearchCriteria<HostVO> sc = createSearchCriteria();
        sc.addAnd("dataCenterId", SearchCriteria.Op.EQ, dataCenterId);
        sc.addAnd("type", SearchCriteria.Op.EQ, Host.Type.LocalSecondaryStorage);
        return search(sc, null);

    }    

    @Override
    public List<HostVO> listAllSecondaryStorageHosts(long dataCenterId) {
        SearchCriteria<HostVO> sc = createSearchCriteria();                            
        sc.addAnd("dataCenterId", SearchCriteria.Op.EQ, dataCenterId);
        sc.addAnd("type", SearchCriteria.Op.IN, new Object[]{Host.Type.LocalSecondaryStorage, Host.Type.SecondaryStorage});
        return search(sc, null);
    }

    @Override
    public List<HostVO> findDirectlyConnectedHosts() {
        SearchCriteria<HostVO> sc = DirectlyConnectedSearch.create();
        return search(sc, null);
    }

    @Override @DB
    public List<HostVO> findAndUpdateDirectAgentToLoad(long lastPingSecondsAfter, Long limit, long managementServerId) {
        Transaction txn = Transaction.currentTxn();
<<<<<<< HEAD
        txn.start();       
    	SearchCriteria<HostVO> sc = UnmanagedDirectConnectSearch.create();
    	sc.setParameters("lastPinged", lastPingSecondsAfter);
        sc.setParameters("statuses", Status.ErrorInMaintenance, Status.Maintenance, Status.PrepareForMaintenance);
        sc.setJoinParameters("ClusterManagedSearch", "managed", Managed.ManagedState.Managed);
        List<HostVO> hosts = lockRows(sc, new Filter(HostVO.class, "clusterId", true, 0L, limit), true);
        
=======
        txn.start();

        SearchCriteria<HostVO> sc = UnmanagedDirectConnectSearch.create();
        sc.setParameters("lastPinged", lastPingSecondsAfter);
        sc.setParameters("statuses", Status.ErrorInMaintenance, Status.Maintenance, Status.PrepareForMaintenance);
        List<HostVO> hosts = lockRows(sc, new Filter(HostVO.class, "clusterId", true, 0L, limit), true);

>>>>>>> fd1dbe96
        for (HostVO host : hosts) {
            host.setManagementServerId(managementServerId);
            update(host.getId(), host);
        }
<<<<<<< HEAD
        
        txn.commit();
        
        return hosts;
    }
    
    @Override @DB
    public List<HostVO> findAndUpdateApplianceToLoad(long lastPingSecondsAfter, long managementServerId) {
    	Transaction txn = Transaction.currentTxn();
    	
    	txn.start();
    	SearchCriteria<HostVO> sc = UnmanagedApplianceSearch.create();
    	sc.setParameters("lastPinged", lastPingSecondsAfter);
    	sc.setParameters("types", Type.ExternalDhcp, Type.ExternalFirewall, Type.ExternalLoadBalancer, Type.PxeServer);
    	List<HostVO> hosts = lockRows(sc, null, true);
    	
    	for (HostVO host : hosts) {
    		host.setManagementServerId(managementServerId);
    		update(host.getId(), host);
    	}
    	
    	txn.commit();
    	
    	return hosts;
=======

        txn.commit();

        return hosts;
>>>>>>> fd1dbe96
    }

    @Override
    public void markHostsAsDisconnected(long msId) {
        SearchCriteria<HostVO> sc = MsStatusSearch.create();
        sc.setParameters("ms", msId);
        sc.setParameters("statuses", Status.ErrorInMaintenance, Status.Maintenance, Status.PrepareForMaintenance);

        HostVO host = createForUpdate();
        host.setLastPinged((System.currentTimeMillis() >> 10) - (10 * 60));
        host.setDisconnectedOn(new Date());
        UpdateBuilder ub = getUpdateBuilder(host);
        ub.set(host, "status", Status.Disconnected);

        update(ub, sc, null);

        sc = MsStatusSearch.create();
        sc.setParameters("ms", msId);

        host = createForUpdate();
        host.setManagementServerId(null);
        host.setLastPinged((System.currentTimeMillis() >> 10) - (10 * 60));
        host.setDisconnectedOn(new Date());
        ub = getUpdateBuilder(host);
        update(ub, sc, null);
    }

    @Override
    public List<HostVO> listBy(Host.Type type, Long clusterId, Long podId, long dcId) {
        SearchCriteria<HostVO> sc = TypePodDcStatusSearch.create();
        if (type != null) {
            sc.setParameters("type", type.toString());
        }
        if (clusterId != null) {
            sc.setParameters("cluster", clusterId);
        }
        if (podId != null) {
            sc.setParameters("pod", podId);
        }
        sc.setParameters("dc", dcId);
        sc.setParameters("status", Status.Up.toString());

        return listBy(sc);
    }

    @Override
    public List<HostVO> listBy(Long clusterId, Long podId, long dcId) {
        SearchCriteria<HostVO> sc = TypePodDcStatusSearch.create();
        if (podId != null) {
            sc.setParameters("pod", podId);
        }
        if (clusterId != null) {
            sc.setParameters("cluster", clusterId);
        }
        sc.setParameters("dc", dcId);
        return listBy(sc);
    }

    @Override
    public List<HostVO> listByHostTag(Host.Type type, Long clusterId, Long podId, long dcId, String hostTag) {

        SearchBuilder<HostTagVO> hostTagSearch = _hostTagsDao.createSearchBuilder();
        HostTagVO tagEntity = hostTagSearch.entity();
        hostTagSearch.and("tag", tagEntity.getTag(), SearchCriteria.Op.EQ);

        SearchBuilder<HostVO> hostSearch = createSearchBuilder();
        HostVO entity = hostSearch.entity();
        hostSearch.and("type", entity.getType(), SearchCriteria.Op.EQ);
        hostSearch.and("pod", entity.getPodId(), SearchCriteria.Op.EQ);
        hostSearch.and("dc", entity.getDataCenterId(), SearchCriteria.Op.EQ);
        hostSearch.and("cluster", entity.getClusterId(), SearchCriteria.Op.EQ);
        hostSearch.and("status", entity.getStatus(), SearchCriteria.Op.EQ);
        hostSearch.join("hostTagSearch", hostTagSearch, entity.getId(), tagEntity.getHostId(), JoinBuilder.JoinType.INNER);

        SearchCriteria<HostVO> sc = hostSearch.create();
        sc.setJoinParameters("hostTagSearch", "tag", hostTag);
        sc.setParameters("type", type.toString());
        if (podId != null) {
            sc.setParameters("pod", podId);
        }
        if (clusterId != null) {
            sc.setParameters("cluster", clusterId);
        }
        sc.setParameters("dc", dcId);
        sc.setParameters("status", Status.Up.toString());

        return listBy(sc);
    }

    @Override
    public List<HostVO> listByCluster(long clusterId) {
        SearchCriteria<HostVO> sc = ClusterSearch.create();

        sc.setParameters("cluster", clusterId);

        return listBy(sc);
    }

    @Override
    public List<HostVO> listBy(Host.Type type, long dcId) {
        SearchCriteria<HostVO> sc = TypeDcStatusSearch.create();
        sc.setParameters("type", type.toString());
        sc.setParameters("dc", dcId);
        sc.setParameters("status", Status.Up.toString());

        return listBy(sc);
    }

    @Override
    public List<HostVO> listAllBy(Host.Type type, long dcId) {
        SearchCriteria<HostVO> sc = TypeDcSearch.create();
        sc.setParameters("type", type.toString());
        sc.setParameters("dc", dcId);

        return listBy(sc);
    }

    @Override
    public HostVO findByPrivateIpAddressInDataCenter(long dcId, String privateIpAddress) {
        SearchCriteria<HostVO> sc = DcPrivateIpAddressSearch.create();
        sc.setParameters("dc", dcId);
        sc.setParameters("privateIpAddress", privateIpAddress);

        return findOneBy(sc);
    }

    @Override
    public HostVO findByStorageIpAddressInDataCenter(long dcId, String privateIpAddress) {
        SearchCriteria<HostVO> sc = DcStorageIpAddressSearch.create();
        sc.setParameters("dc", dcId);
        sc.setParameters("storageIpAddress", privateIpAddress);

        return findOneBy(sc);
    }

    @Override
    public void loadDetails(HostVO host) {
        Map<String, String> details = _detailsDao.findDetails(host.getId());
        host.setDetails(details);
    }

    @Override
    public void loadHostTags(HostVO host) {
        List<String> hostTags = _hostTagsDao.gethostTags(host.getId());
        host.setHostTags(hostTags);
    }

    @Override
    public boolean directConnect(HostVO host, long msId) {
        SearchCriteria<HostVO> sc = DirectConnectSearch.create();
        sc.setParameters("id", host.getId());
        sc.setParameters("server", msId);

        host.setManagementServerId(msId);
        host.setLastPinged(System.currentTimeMillis() >> 10);
        UpdateBuilder ub = getUpdateBuilder(host);
        ub.set(host, _statusAttr, Status.Connecting);

        return update(host, sc) > 0;
    }

    @Override
    public boolean updateStatus(HostVO host, Event event, long msId) {
        if (host == null) {
            return false;
        }

        Status oldStatus = host.getStatus();
        long oldPingTime = host.getLastPinged();
        Status newStatus = oldStatus.getNextStatus(event);

        if (newStatus == null) {
            return false;
        }

        SearchBuilder<HostVO> sb = createSearchBuilder();
        sb.and("status", sb.entity().getStatus(), SearchCriteria.Op.EQ);
        sb.and("id", sb.entity().getId(), SearchCriteria.Op.EQ);
        if (newStatus.checkManagementServer()) {
            sb.and("ping", sb.entity().getLastPinged(), SearchCriteria.Op.EQ);
            sb.and().op("nullmsid", sb.entity().getManagementServerId(), SearchCriteria.Op.NULL);
            sb.or("msid", sb.entity().getManagementServerId(), SearchCriteria.Op.EQ);
            sb.closeParen();
        }
        sb.done();

        SearchCriteria<HostVO> sc = sb.create();

        sc.setParameters("status", oldStatus);
        sc.setParameters("id", host.getId());
        if (newStatus.checkManagementServer()) {
            sc.setParameters("ping", oldPingTime);
            sc.setParameters("msid", msId);
        }

        UpdateBuilder ub = getUpdateBuilder(host);
        ub.set(host, _statusAttr, newStatus);
        if (newStatus.updateManagementServer()) {
            if (newStatus.lostConnection()) {
                ub.set(host, _msIdAttr, null);
            } else {
                ub.set(host, _msIdAttr, msId);
            }
            if (event.equals(Event.Ping) || event.equals(Event.AgentConnected)) {
                ub.set(host, _pingTimeAttr, System.currentTimeMillis() >> 10);
            }
        }
        if (event.equals(Event.ManagementServerDown)) {
            ub.set(host, _pingTimeAttr, ((System.currentTimeMillis() >> 10) - (10 * 60)));
        }
        int result = update(ub, sc, null);
        assert result <= 1 : "How can this update " + result + " rows? ";

        if (s_logger.isDebugEnabled() && result == 0) {
            HostVO vo = findById(host.getId());
            assert vo != null : "How how how? : " + host.getId();

            StringBuilder str = new StringBuilder("Unable to update host for event:").append(event.toString());
            str.append(". New=[status=").append(newStatus.toString()).append(":msid=").append(newStatus.lostConnection() ? "null" : msId).append(":lastpinged=").append(host.getLastPinged())
            .append("]");
            str.append("; Old=[status=").append(oldStatus.toString()).append(":msid=").append(msId).append(":lastpinged=").append(oldPingTime).append("]");
            str.append("; DB=[status=").append(vo.getStatus().toString()).append(":msid=").append(vo.getManagementServerId()).append(":lastpinged=").append(vo.getLastPinged()).append("]");
            s_logger.debug(str.toString());
        }
        return result > 0;
    }

    @Override
    public boolean disconnect(HostVO host, Event event, long msId) {
        host.setDisconnectedOn(new Date());
        if (event != null && event.equals(Event.Remove)) {
            host.setGuid(null);
            host.setClusterId(null);
        }
        return updateStatus(host, event, msId);
    }

    @Override
    @DB
    public boolean connect(HostVO host, long msId) {
        Transaction txn = Transaction.currentTxn();
        long id = host.getId();
        txn.start();

        if (!updateStatus(host, Event.AgentConnected, msId)) {
            return false;
        }

        txn.commit();
        return true;
    }

    @Override
    public HostVO findByGuid(String guid) {
        SearchCriteria<HostVO> sc = GuidSearch.create("guid", guid);
        return findOneBy(sc);
    }

    @Override
    public HostVO findByName(String name) {
        SearchCriteria<HostVO> sc = NameSearch.create("name", name);
        return findOneBy(sc);
    }

    @DB
    @Override
    public List<HostVO> findLostHosts(long timeout) {
        Transaction txn = Transaction.currentTxn();
        PreparedStatement pstmt = null;
        List<HostVO> result = new ArrayList<HostVO>();
        ResultSet rs = null;
        try {
            String sql = "select h.id from host h left join  cluster c on h.cluster_id=c.id where h.last_ping < ? and h.status in ('Up', 'Updating', 'Disconnected', 'Connecting') and h.type not in ('ExternalFirewall', 'ExternalLoadBalancer', 'TrafficMonitor', 'SecondaryStorage', 'LocalSecondaryStorage') and (h.cluster_id is null or c.managed_state = 'Managed') ;" ;
            pstmt = txn.prepareStatement(sql);
            pstmt.setLong(1, timeout);
            rs = pstmt.executeQuery();
            while (rs.next()) {
                long id = rs.getLong(1); //ID column
                result.add(findById(id));
            }
        } catch (Exception e) {
            s_logger.warn("Exception: ", e);
        } finally {
            try {
                if (rs != null) {
                    rs.close();
                }
                if (pstmt != null) {
                    pstmt.close();
                }
            } catch (SQLException e) {
            }
        }
        return result;
    }

    @Override
    public List<HostVO> findHostsLike(String hostName) {
        SearchCriteria<HostVO> sc = NameLikeSearch.create();
        sc.setParameters("name", "%" + hostName + "%");
        return listBy(sc);
    }



    @Override
    public List<HostVO> listByDataCenter(long dcId) {
        SearchCriteria<HostVO> sc = DcSearch.create("dc", dcId);
        return listBy(sc);
    }

    @Override
    public HostVO findConsoleProxyHost(String name, Type type) {
        SearchCriteria<HostVO> sc = ConsoleProxyHostSearch.create();
        sc.setParameters("name", name);
        sc.setParameters("type", type);
        List<HostVO> hostList = listBy(sc);

        if (hostList == null || hostList.size() == 0) {
            return null;
        } else {
            return hostList.get(0);
        }
    }

    @Override
    public List<HostVO> listByHostPod(long podId) {
        SearchCriteria<HostVO> sc = PodSearch.create("pod", podId);
        return listBy(sc);
    }

    @Override
    public List<HostVO> listByStatus(Status... status) {
        SearchCriteria<HostVO> sc = StatusSearch.create();
        sc.setParameters("status", (Object[]) status);
        return listBy(sc);
    }

    @Override
    public List<HostVO> listByTypeDataCenter(Type type, long dcId) {
        SearchCriteria<HostVO> sc = TypeDcSearch.create();
        sc.setParameters("type", type.toString());
        sc.setParameters("dc", dcId);

        return listBy(sc);
    }

    @Override
    public List<HostVO> listSecondaryStorageVM(long dcId) {
        SearchCriteria<HostVO> sc = SecondaryStorageVMSearch.create();
        sc.setParameters("type", Type.SecondaryStorageVM);
        sc.setParameters("status", Status.Up);
        sc.setParameters("dc", dcId);

        return listBy(sc);
    }
    @Override
    public List<HostVO> listByType(Type type) {
        SearchCriteria<HostVO> sc = TypeSearch.create();
        sc.setParameters("type", type.toString());
        return listBy(sc);
    }

    @Override
    public void saveDetails(HostVO host) {
        Map<String, String> details = host.getDetails();
        if (details == null) {
            return;
        }
        _detailsDao.persist(host.getId(), details);
    }

    protected void saveHostTags(HostVO host) {
        List<String> hostTags = host.getHostTags();
        if (hostTags == null || (hostTags != null && hostTags.isEmpty())) {
            return;
        }
        _hostTagsDao.persist(host.getId(), hostTags);
    }

    @Override
    @DB
    public HostVO persist(HostVO host) {
        final String InsertSequenceSql = "INSERT INTO op_host(id) VALUES(?)";

        Transaction txn = Transaction.currentTxn();
        txn.start();

        HostVO dbHost = super.persist(host);

        try {
            PreparedStatement pstmt = txn.prepareAutoCloseStatement(InsertSequenceSql);
            pstmt.setLong(1, dbHost.getId());
            pstmt.executeUpdate();
        } catch (SQLException e) {
            throw new CloudRuntimeException("Unable to persist the sequence number for this host");
        }

        saveDetails(host);
        loadDetails(dbHost);
        saveHostTags(host);
        loadHostTags(dbHost);

        txn.commit();

        return dbHost;
    }

    @Override
    @DB
    public boolean update(Long hostId, HostVO host) {
        Transaction txn = Transaction.currentTxn();
        txn.start();

        boolean persisted = super.update(hostId, host);
        if (!persisted) {
            return persisted;
        }

        saveDetails(host);
        saveHostTags(host);

        txn.commit();

        return persisted;
    }

    @Override
    @DB
    public List<RunningHostCountInfo> getRunningHostCounts(Date cutTime) {
        String sql = "select * from (" + "select h.data_center_id, h.type, count(*) as count from host as h INNER JOIN mshost as m ON h.mgmt_server_id=m.msid "
                + "where h.status='Up' and h.type='SecondaryStorage' and m.last_update > ? " + "group by h.data_center_id, h.type " + "UNION ALL "
                + "select h.data_center_id, h.type, count(*) as count from host as h INNER JOIN mshost as m ON h.mgmt_server_id=m.msid "
                + "where h.status='Up' and h.type='Routing' and m.last_update > ? " + "group by h.data_center_id, h.type) as t " + "ORDER by t.data_center_id, t.type";

        ArrayList<RunningHostCountInfo> l = new ArrayList<RunningHostCountInfo>();

        Transaction txn = Transaction.currentTxn();
        ;
        PreparedStatement pstmt = null;
        try {
            pstmt = txn.prepareAutoCloseStatement(sql);
            String gmtCutTime = DateUtil.getDateDisplayString(TimeZone.getTimeZone("GMT"), cutTime);
            pstmt.setString(1, gmtCutTime);
            pstmt.setString(2, gmtCutTime);

            ResultSet rs = pstmt.executeQuery();
            while (rs.next()) {
                RunningHostCountInfo info = new RunningHostCountInfo();
                info.setDcId(rs.getLong(1));
                info.setHostType(rs.getString(2));
                info.setCount(rs.getInt(3));

                l.add(info);
            }
        } catch (SQLException e) {
        } catch (Throwable e) {
        }
        return l;
    }

    @Override
    public long getNextSequence(long hostId) {
        if (s_logger.isTraceEnabled()) {
            s_logger.trace("getNextSequence(), hostId: " + hostId);
        }

        TableGenerator tg = _tgs.get("host_req_sq");
        assert tg != null : "how can this be wrong!";

        return s_seqFetcher.getNextSequence(Long.class, tg, hostId);
    }

    @Override
    public List<HypervisorType> getAvailHypervisorInZone(Long hostId, Long zoneId) {
        SearchCriteria<HostVO> sc = AvailHypevisorInZone.create();
        if ( zoneId != null ) {
            sc.setParameters("zoneId", zoneId);
        }
        if ( hostId != null ) {
            sc.setParameters("hostId", hostId);
        }
        sc.setParameters("type", Host.Type.Routing);
        List<HostVO> hosts = listBy(sc);
        List<HypervisorType> hypers = new ArrayList<HypervisorType>(4);
        for (HostVO host : hosts) {
            hypers.add(host.getHypervisorType());
        }
        return hypers;
    }

    @Override
    public List<Long> listBy(Long dataCenterId, Long podId, Long clusterId, Type hostType, Status... statuses) {
        SearchCriteria<Long> sc = HostsInStatusSearch.create();
        if (dataCenterId != null) {
            sc.setParameters("dc", dataCenterId);
        }

        if (podId != null) {
            sc.setParameters("pod", podId);
        }

        if (clusterId != null) {
            sc.setParameters("cluster", clusterId);
        }

        if (hostType != null) {
            sc.setParameters("type", hostType);
        }

        sc.setParameters("statuses", (Object[]) statuses);

        return customSearch(sc, null);
    }

    @Override
    public long countRoutingHostsByDataCenter(long dcId) {
        SearchCriteria<Long> sc = CountRoutingByDc.create();
        sc.setParameters("dc", dcId);
        sc.setParameters("type", Host.Type.Routing);
        sc.setParameters("status", Status.Up.toString());
        return customSearch(sc, null).get(0);
    }

    @Override
    public HostVO findTrafficMonitorHost() {
        SearchCriteria<HostVO> sc = TypeSearch.create();
        sc.setParameters("type", Host.Type.TrafficMonitor);
        List<HostVO> trafficHosts = listBy(sc);

        if (trafficHosts == null || trafficHosts.size() < 1) {
            return null;
        } else {
            return trafficHosts.get(0);
        }
    }

    @Override
    public List<HostVO> listDirectHostsBy(long msId, Status status) {
        SearchCriteria<HostVO> sc = DirectlyConnectedSearch.create();
        sc.setParameters("ms", msId);
        if (status != null) {
            sc.setParameters("statuses", Status.Up);
        }

        return listBy(sc);
    }

    @Override
    public List<HostVO> listManagedDirectAgents() {
        SearchCriteria<HostVO> sc = ManagedDirectConnectSearch.create();
        return listBy(sc);
    }

    @Override
    public List<HostVO> listManagedRoutingAgents() {
        SearchCriteria<HostVO> sc = ManagedRoutingServersSearch.create();
        sc.setParameters("type", Type.Routing);
        return listBy(sc);
    }

    @Override
    public List<HostVO> listByManagementServer(long msId) {
        SearchCriteria<HostVO> sc = MsStatusSearch.create();
        sc.setParameters("ms", msId);

        return listBy(sc);
    }

    @Override
    public List<HostVO> listAllRoutingAgents() {
        SearchCriteria<HostVO> sc = RoutingSearch.create();
        sc.setParameters("type", Type.Routing);
        return listBy(sc);
    }
    
    @Override
    public List<HostVO> listAllRoutingAgents() {
        SearchCriteria<HostVO> sc = RoutingSearch.create();
        sc.setParameters("type", Type.Routing);
        return listBy(sc);
    }
}<|MERGE_RESOLUTION|>--- conflicted
+++ resolved
@@ -105,8 +105,6 @@
     protected SearchBuilder<ClusterVO> ClusterManagedSearch;
     protected final SearchBuilder<HostVO> RoutingSearch;
 
-    protected final SearchBuilder<HostVO> RoutingSearch;
-
 
     protected final Attribute _statusAttr;
     protected final Attribute _msIdAttr;
@@ -292,10 +290,6 @@
         RoutingSearch.and("type", RoutingSearch.entity().getType(), SearchCriteria.Op.EQ);
         RoutingSearch.done();
 
-        RoutingSearch = createSearchBuilder();
-        RoutingSearch.and("type", RoutingSearch.entity().getType(), SearchCriteria.Op.EQ);
-        RoutingSearch.done();
-
         _statusAttr = _allAttributes.get("status");
         _msIdAttr = _allAttributes.get("managementServerId");
         _pingTimeAttr = _allAttributes.get("lastPinged");
@@ -367,42 +361,31 @@
         sc.addAnd("type", SearchCriteria.Op.IN, new Object[]{Host.Type.LocalSecondaryStorage, Host.Type.SecondaryStorage});
         return search(sc, null);
     }
-
-    @Override
-    public List<HostVO> findDirectlyConnectedHosts() {
-        SearchCriteria<HostVO> sc = DirectlyConnectedSearch.create();
-        return search(sc, null);
-    }
-
-    @Override @DB
+
+    @Override
+    public List<HostVO> findDirectlyConnectedHosts() {
+        SearchCriteria<HostVO> sc = DirectlyConnectedSearch.create();
+        return search(sc, null);
+    }
+
+    @Override @DB
     public List<HostVO> findAndUpdateDirectAgentToLoad(long lastPingSecondsAfter, Long limit, long managementServerId) {
         Transaction txn = Transaction.currentTxn();
-<<<<<<< HEAD
-        txn.start();       
+        txn.start();       
     	SearchCriteria<HostVO> sc = UnmanagedDirectConnectSearch.create();
     	sc.setParameters("lastPinged", lastPingSecondsAfter);
         sc.setParameters("statuses", Status.ErrorInMaintenance, Status.Maintenance, Status.PrepareForMaintenance);
-        sc.setJoinParameters("ClusterManagedSearch", "managed", Managed.ManagedState.Managed);
+        sc.setJoinParameters("ClusterManagedSearch", "managed", Managed.ManagedState.Managed);
         List<HostVO> hosts = lockRows(sc, new Filter(HostVO.class, "clusterId", true, 0L, limit), true);
         
-=======
-        txn.start();
-
-        SearchCriteria<HostVO> sc = UnmanagedDirectConnectSearch.create();
-        sc.setParameters("lastPinged", lastPingSecondsAfter);
-        sc.setParameters("statuses", Status.ErrorInMaintenance, Status.Maintenance, Status.PrepareForMaintenance);
-        List<HostVO> hosts = lockRows(sc, new Filter(HostVO.class, "clusterId", true, 0L, limit), true);
-
->>>>>>> fd1dbe96
         for (HostVO host : hosts) {
             host.setManagementServerId(managementServerId);
             update(host.getId(), host);
         }
-<<<<<<< HEAD
         
         txn.commit();
         
-        return hosts;
+        return hosts;
     }
     
     @Override @DB
@@ -423,20 +406,14 @@
     	txn.commit();
     	
     	return hosts;
-=======
-
-        txn.commit();
-
-        return hosts;
->>>>>>> fd1dbe96
-    }
-
-    @Override
-    public void markHostsAsDisconnected(long msId) {
-        SearchCriteria<HostVO> sc = MsStatusSearch.create();
+    }
+
+    @Override
+    public void markHostsAsDisconnected(long msId) {
+        SearchCriteria<HostVO> sc = MsStatusSearch.create();
         sc.setParameters("ms", msId);
         sc.setParameters("statuses", Status.ErrorInMaintenance, Status.Maintenance, Status.PrepareForMaintenance);
-
+
         HostVO host = createForUpdate();
         host.setLastPinged((System.currentTimeMillis() >> 10) - (10 * 60));
         host.setDisconnectedOn(new Date());
@@ -1004,11 +981,4 @@
         sc.setParameters("type", Type.Routing);
         return listBy(sc);
     }
-    
-    @Override
-    public List<HostVO> listAllRoutingAgents() {
-        SearchCriteria<HostVO> sc = RoutingSearch.create();
-        sc.setParameters("type", Type.Routing);
-        return listBy(sc);
-    }
 }