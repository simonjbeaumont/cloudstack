// Licensed to the Apache Software Foundation (ASF) under one
// or more contributor license agreements.  See the NOTICE file
// distributed with this work for additional information
// regarding copyright ownership.  The ASF licenses this file
// to you under the Apache License, Version 2.0 (the
// "License"); you may not use this file except in compliance
// with the License.  You may obtain a copy of the License at
//
//   http://www.apache.org/licenses/LICENSE-2.0
//
// Unless required by applicable law or agreed to in writing,
// software distributed under the License is distributed on an
// "AS IS" BASIS, WITHOUT WARRANTIES OR CONDITIONS OF ANY
// KIND, either express or implied.  See the License for the
// specific language governing permissions and limitations
// under the License.
package com.cloud.acl;

import javax.ejb.Local;
import javax.inject.Inject;

import org.springframework.stereotype.Component;

import org.apache.cloudstack.acl.ControlledEntity;
import org.apache.cloudstack.acl.ControlledEntity.ACLType;
import org.apache.cloudstack.acl.SecurityChecker;
import org.apache.cloudstack.affinity.AffinityGroup;
import org.apache.cloudstack.affinity.AffinityGroupService;
import org.apache.cloudstack.affinity.dao.AffinityGroupDomainMapDao;

import com.cloud.exception.PermissionDeniedException;
import com.cloud.user.Account;
import com.cloud.user.AccountManager;

@Component
@Local(value = SecurityChecker.class)
public class AffinityGroupAccessChecker extends DomainChecker {

    @Inject
    AffinityGroupService _affinityGroupService;
    @Inject
    AccountManager _accountMgr;
    @Inject
    AffinityGroupDomainMapDao _affinityGroupDomainMapDao;

    @Override
    public boolean checkAccess(Account caller, ControlledEntity entity, AccessType accessType) throws PermissionDeniedException {
        if (entity instanceof AffinityGroup) {
            AffinityGroup group = (AffinityGroup)entity;

            if (_affinityGroupService.isAdminControlledGroup(group)) {
<<<<<<< HEAD
                if (accessType != null && accessType == AccessType.ModifyEntry
                        && !_accountMgr.isRootAdmin(caller.getId())) {
                    throw new PermissionDeniedException(caller + " does not have permission to operate with resource "
                            + entity);
=======
                if (accessType != null && accessType == AccessType.ModifyEntry && !_accountMgr.isRootAdmin(caller.getType())) {
                    throw new PermissionDeniedException(caller + " does not have permission to operate with resource " + entity);
>>>>>>> da8ee45a
                }
            }

            if (group.getAclType() == ACLType.Domain) {
                if (!_affinityGroupService.isAffinityGroupAvailableInDomain(group.getId(), caller.getDomainId())) {
                    throw new PermissionDeniedException("Affinity group is not available in domain id=" + caller.getDomainId());
                } else {
                    return true;
                }
            } else {
                //acl_type account
                if (caller.getId() != group.getAccountId()) {
                    throw new PermissionDeniedException(caller + " does not have permission to operate with resource " + entity);
                } else {
                    return true;
                }

            }

        }

        return false;
    }
}<|MERGE_RESOLUTION|>--- conflicted
+++ resolved
@@ -49,15 +49,10 @@
             AffinityGroup group = (AffinityGroup)entity;
 
             if (_affinityGroupService.isAdminControlledGroup(group)) {
-<<<<<<< HEAD
                 if (accessType != null && accessType == AccessType.ModifyEntry
                         && !_accountMgr.isRootAdmin(caller.getId())) {
                     throw new PermissionDeniedException(caller + " does not have permission to operate with resource "
                             + entity);
-=======
-                if (accessType != null && accessType == AccessType.ModifyEntry && !_accountMgr.isRootAdmin(caller.getType())) {
-                    throw new PermissionDeniedException(caller + " does not have permission to operate with resource " + entity);
->>>>>>> da8ee45a
                 }
             }
 
