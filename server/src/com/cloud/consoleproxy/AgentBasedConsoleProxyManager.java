// Licensed to the Apache Software Foundation (ASF) under one
// or more contributor license agreements.  See the NOTICE file
// distributed with this work for additional information
// regarding copyright ownership.  The ASF licenses this file
// to you under the Apache License, Version 2.0 (the
// "License"); you may not use this file except in compliance
// with the License.  You may obtain a copy of the License at
// 
//   http://www.apache.org/licenses/LICENSE-2.0
//
// Unless required by applicable law or agreed to in writing,
// software distributed under the License is distributed on an
// "AS IS" BASIS, WITHOUT WARRANTIES OR CONDITIONS OF ANY
// KIND, either express or implied.  See the License for the
// specific language governing permissions and limitations
// under the License.
package com.cloud.consoleproxy;

import java.util.Map;

import javax.ejb.Local;
import javax.inject.Inject;
import javax.naming.ConfigurationException;

import org.apache.log4j.Logger;

import com.cloud.agent.AgentManager;
import com.cloud.agent.api.GetVncPortAnswer;
import com.cloud.agent.api.GetVncPortCommand;
import com.cloud.agent.api.StartupProxyCommand;
import com.cloud.configuration.dao.ConfigurationDao;
import com.cloud.host.HostVO;
import com.cloud.host.dao.HostDao;
import com.cloud.info.ConsoleProxyInfo;
import com.cloud.keystore.KeystoreManager;
import com.cloud.server.ManagementServer;
import com.cloud.utils.NumbersUtil;
import com.cloud.utils.component.ManagerBase;
import com.cloud.vm.ConsoleProxyVO;
import com.cloud.vm.UserVmVO;
import com.cloud.vm.VMInstanceVO;
import com.cloud.vm.VirtualMachineManager;
<<<<<<< HEAD
import com.cloud.vm.VirtualMachineName;
import com.cloud.vm.VirtualMachineProfile;
import com.cloud.vm.VmWork;
=======
>>>>>>> 07490136
import com.cloud.vm.dao.ConsoleProxyDao;
import com.cloud.vm.dao.UserVmDao;
import com.cloud.vm.dao.VMInstanceDao;

@Local(value = { ConsoleProxyManager.class })
public class AgentBasedConsoleProxyManager extends ManagerBase implements ConsoleProxyManager {
    private static final Logger s_logger = Logger.getLogger(AgentBasedConsoleProxyManager.class);

    @Inject
    protected HostDao _hostDao;
    @Inject
    protected UserVmDao _userVmDao;
    private String _instance;
    protected String _consoleProxyUrlDomain;
    @Inject
    private VMInstanceDao _instanceDao;
    private ConsoleProxyListener _listener;
    protected int _consoleProxyUrlPort = ConsoleProxyManager.DEFAULT_PROXY_URL_PORT;
    protected int _consoleProxyPort = ConsoleProxyManager.DEFAULT_PROXY_VNC_PORT;
    protected boolean _sslEnabled = false;
    @Inject
    AgentManager _agentMgr;
    @Inject
    VirtualMachineManager _itMgr;
    @Inject
    protected ConsoleProxyDao _cpDao;
    @Inject
    protected KeystoreManager _ksMgr;

    @Inject ConfigurationDao _configDao;
    @Inject ManagementServer _ms;

    public class AgentBasedAgentHook extends AgentHookBase {

        public AgentBasedAgentHook(VMInstanceDao instanceDao, HostDao hostDao, ConfigurationDao cfgDao,
                KeystoreManager ksMgr, AgentManager agentMgr, ManagementServer ms) {
            super(instanceDao, hostDao, cfgDao, ksMgr, agentMgr, ms);
        }

        @Override
        protected HostVO findConsoleProxyHost(StartupProxyCommand cmd) {
            return _hostDao.findByGuid(cmd.getGuid());
        }

    }

    public int getVncPort(VMInstanceVO vm) {
        if (vm.getHostId() == null) {
            return -1;
        }
        GetVncPortAnswer answer = (GetVncPortAnswer) _agentMgr.easySend(vm.getHostId(), new GetVncPortCommand(vm.getId(), vm.getHostName()));
        return (answer == null || !answer.getResult()) ? -1 : answer.getPort();
    }

    @Override
    public boolean configure(String name, Map<String, Object> params) throws ConfigurationException {

        if (s_logger.isInfoEnabled()) {
            s_logger.info("Start configuring AgentBasedConsoleProxyManager");
        }

        Map<String, String> configs = _configDao.getConfiguration("management-server", params);
        String value = configs.get("consoleproxy.url.port");
        if (value != null) {
            _consoleProxyUrlPort = NumbersUtil.parseInt(value, ConsoleProxyManager.DEFAULT_PROXY_URL_PORT);
        }

        value = configs.get("consoleproxy.port");
        if (value != null) {
            _consoleProxyPort = NumbersUtil.parseInt(value, ConsoleProxyManager.DEFAULT_PROXY_VNC_PORT);
        }

        value = configs.get("consoleproxy.sslEnabled");
        if (value != null && value.equalsIgnoreCase("true")) {
            _sslEnabled = true;
        }

        _instance = configs.get("instance.name");

        _consoleProxyUrlDomain = configs.get("consoleproxy.url.domain");

        _listener =
                new ConsoleProxyListener(new AgentBasedAgentHook(_instanceDao, _hostDao, _configDao, _ksMgr, _agentMgr, _ms));
        _agentMgr.registerForHostEvents(_listener, true, true, false);

        if (s_logger.isInfoEnabled()) {
            s_logger.info("AgentBasedConsoleProxyManager has been configured. SSL enabled: " + _sslEnabled);
        }
        return true;
    }

    HostVO findHost(VMInstanceVO vm) {
        return _hostDao.findById(vm.getHostId());
    }

    @Override
    public ConsoleProxyInfo assignProxy(long dataCenterId, long userVmId) {
        UserVmVO userVm = _userVmDao.findById(userVmId);
        if (userVm == null) {
            s_logger.warn("User VM " + userVmId + " no longer exists, return a null proxy for user vm:" + userVmId);
            return null;
        }

        HostVO host = findHost(userVm);
        if (host != null) {
            if (s_logger.isDebugEnabled()) {
                s_logger.debug("Assign embedded console proxy running at " + host.getName() + " to user vm " + userVmId + " with public IP "
                        + host.getPublicIpAddress());
            }

            // only private IP, public IP, host id have meaningful values, rest
            // of all are place-holder values
            String publicIp = host.getPublicIpAddress();
            if (publicIp == null) {
                if (s_logger.isDebugEnabled()) {
                    s_logger.debug("Host " + host.getName() + "/" + host.getPrivateIpAddress()
                            + " does not have public interface, we will return its private IP for cosole proxy.");
                }
                publicIp = host.getPrivateIpAddress();
            }

            int urlPort = _consoleProxyUrlPort;

            if (host.getProxyPort() != null && host.getProxyPort().intValue() > 0) {
                urlPort = host.getProxyPort().intValue();
            }

            return new ConsoleProxyInfo(_sslEnabled, publicIp, _consoleProxyPort, urlPort, _consoleProxyUrlDomain);
        } else {
            s_logger.warn("Host that VM is running is no longer available, console access to VM " + userVmId + " will be temporarily unavailable.");
        }
        return null;
    }




    @Override
    public ConsoleProxyVO startProxy(long proxyVmId) {
        return null;
    }

    @Override
    public boolean destroyProxy(long proxyVmId) {
        return false;
    }

    @Override
    public boolean rebootProxy(long proxyVmId) {
        return false;
    }

    @Override
    public boolean stopProxy(long proxyVmId) {
        return false;
    }

    @Override
    public void setManagementState(ConsoleProxyManagementState state) {
    }

    @Override
    public ConsoleProxyManagementState getManagementState() {
        return null;
    }

    @Override
    public void resumeLastManagementState() {
    }

    @Override
    public String getName() {
        return _name;
    }
<<<<<<< HEAD

    @Override
    public Long convertToId(String vmName) {
        if (!VirtualMachineName.isValidConsoleProxyName(vmName, _instance)) {
            return null;
        }
        return VirtualMachineName.getConsoleProxyId(vmName);
    }

    @Override
    public ConsoleProxyVO findByName(String name) {
        // TODO Auto-generated method stub
        return null;
    }

    @Override
    public ConsoleProxyVO findById(long id) {
        // TODO Auto-generated method stub
        return null;
    }

    @Override
    public ConsoleProxyVO persist(ConsoleProxyVO vm) {
        // TODO Auto-generated method stub
        return null;
    }

    @Override
    public boolean finalizeVirtualMachineProfile(VirtualMachineProfile<ConsoleProxyVO> profile, DeployDestination dest, ReservationContext context) {
        // TODO Auto-generated method stub
        return false;
    }

    @Override
    public boolean finalizeDeployment(Commands cmds, VirtualMachineProfile<ConsoleProxyVO> profile, DeployDestination dest, ReservationContext context) {
        // TODO Auto-generated method stub
        return false;
    }

    @Override
    public boolean finalizeCommandsOnStart(Commands cmds, VirtualMachineProfile<ConsoleProxyVO> profile) {
        // TODO Auto-generated method stub
        return false;
    }

    @Override
    public boolean finalizeStart(VirtualMachineProfile<ConsoleProxyVO> profile, long hostId, Commands cmds, ReservationContext context) {
        // TODO Auto-generated method stub
        return false;
    }

    @Override
    public void finalizeStop(VirtualMachineProfile<ConsoleProxyVO> profile, StopAnswer answer) {
        // TODO Auto-generated method stub
    }

    @Override 
    public void finalizeExpunge(ConsoleProxyVO proxy) {
    }

    @Override
    public boolean plugNic(Network network, NicTO nic, VirtualMachineTO vm,
            ReservationContext context, DeployDestination dest) throws ConcurrentOperationException, ResourceUnavailableException,
            InsufficientCapacityException {
        //not supported
        throw new UnsupportedOperationException("Plug nic is not supported for vm of type " + vm.getType());
    }


    @Override
    public boolean unplugNic(Network network, NicTO nic, VirtualMachineTO vm,
            ReservationContext context, DeployDestination dest) throws ConcurrentOperationException, ResourceUnavailableException {
        //not supported
        throw new UnsupportedOperationException("Unplug nic is not supported for vm of type " + vm.getType());
    }

    @Override
    public void prepareStop(VirtualMachineProfile<ConsoleProxyVO> profile) {
    }
    
    @Override
    public void vmWorkStart(VmWork work) {
    }
    
    @Override
    public void vmWorkStop(VmWork work) {
    }
=======
>>>>>>> 07490136
}<|MERGE_RESOLUTION|>--- conflicted
+++ resolved
@@ -40,12 +40,6 @@
 import com.cloud.vm.UserVmVO;
 import com.cloud.vm.VMInstanceVO;
 import com.cloud.vm.VirtualMachineManager;
-<<<<<<< HEAD
-import com.cloud.vm.VirtualMachineName;
-import com.cloud.vm.VirtualMachineProfile;
-import com.cloud.vm.VmWork;
-=======
->>>>>>> 07490136
 import com.cloud.vm.dao.ConsoleProxyDao;
 import com.cloud.vm.dao.UserVmDao;
 import com.cloud.vm.dao.VMInstanceDao;
@@ -220,94 +214,5 @@
     public String getName() {
         return _name;
     }
-<<<<<<< HEAD
-
-    @Override
-    public Long convertToId(String vmName) {
-        if (!VirtualMachineName.isValidConsoleProxyName(vmName, _instance)) {
-            return null;
-        }
-        return VirtualMachineName.getConsoleProxyId(vmName);
-    }
-
-    @Override
-    public ConsoleProxyVO findByName(String name) {
-        // TODO Auto-generated method stub
-        return null;
-    }
-
-    @Override
-    public ConsoleProxyVO findById(long id) {
-        // TODO Auto-generated method stub
-        return null;
-    }
-
-    @Override
-    public ConsoleProxyVO persist(ConsoleProxyVO vm) {
-        // TODO Auto-generated method stub
-        return null;
-    }
-
-    @Override
-    public boolean finalizeVirtualMachineProfile(VirtualMachineProfile<ConsoleProxyVO> profile, DeployDestination dest, ReservationContext context) {
-        // TODO Auto-generated method stub
-        return false;
-    }
-
-    @Override
-    public boolean finalizeDeployment(Commands cmds, VirtualMachineProfile<ConsoleProxyVO> profile, DeployDestination dest, ReservationContext context) {
-        // TODO Auto-generated method stub
-        return false;
-    }
-
-    @Override
-    public boolean finalizeCommandsOnStart(Commands cmds, VirtualMachineProfile<ConsoleProxyVO> profile) {
-        // TODO Auto-generated method stub
-        return false;
-    }
-
-    @Override
-    public boolean finalizeStart(VirtualMachineProfile<ConsoleProxyVO> profile, long hostId, Commands cmds, ReservationContext context) {
-        // TODO Auto-generated method stub
-        return false;
-    }
-
-    @Override
-    public void finalizeStop(VirtualMachineProfile<ConsoleProxyVO> profile, StopAnswer answer) {
-        // TODO Auto-generated method stub
-    }
-
-    @Override 
-    public void finalizeExpunge(ConsoleProxyVO proxy) {
-    }
-
-    @Override
-    public boolean plugNic(Network network, NicTO nic, VirtualMachineTO vm,
-            ReservationContext context, DeployDestination dest) throws ConcurrentOperationException, ResourceUnavailableException,
-            InsufficientCapacityException {
-        //not supported
-        throw new UnsupportedOperationException("Plug nic is not supported for vm of type " + vm.getType());
-    }
-
-
-    @Override
-    public boolean unplugNic(Network network, NicTO nic, VirtualMachineTO vm,
-            ReservationContext context, DeployDestination dest) throws ConcurrentOperationException, ResourceUnavailableException {
-        //not supported
-        throw new UnsupportedOperationException("Unplug nic is not supported for vm of type " + vm.getType());
-    }
-
-    @Override
-    public void prepareStop(VirtualMachineProfile<ConsoleProxyVO> profile) {
-    }
-    
-    @Override
-    public void vmWorkStart(VmWork work) {
-    }
-    
-    @Override
-    public void vmWorkStop(VmWork work) {
-    }
-=======
->>>>>>> 07490136
+
 }