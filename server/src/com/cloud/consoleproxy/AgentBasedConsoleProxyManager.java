// Licensed to the Apache Software Foundation (ASF) under one
// or more contributor license agreements.  See the NOTICE file
// distributed with this work for additional information
// regarding copyright ownership.  The ASF licenses this file
// to you under the Apache License, Version 2.0 (the
// "License"); you may not use this file except in compliance
// with the License.  You may obtain a copy of the License at
// 
//   http://www.apache.org/licenses/LICENSE-2.0
//
// Unless required by applicable law or agreed to in writing,
// software distributed under the License is distributed on an
// "AS IS" BASIS, WITHOUT WARRANTIES OR CONDITIONS OF ANY
// KIND, either express or implied.  See the License for the
// specific language governing permissions and limitations
// under the License.
package com.cloud.consoleproxy;

import java.util.Map;

import javax.ejb.Local;
import javax.naming.ConfigurationException;

import org.apache.log4j.Logger;

import com.cloud.agent.AgentManager;
import com.cloud.agent.api.AgentControlAnswer;
import com.cloud.agent.api.ConsoleAccessAuthenticationAnswer;
import com.cloud.agent.api.ConsoleAccessAuthenticationCommand;
import com.cloud.agent.api.ConsoleProxyLoadReportCommand;
import com.cloud.agent.api.GetVncPortAnswer;
import com.cloud.agent.api.GetVncPortCommand;
import com.cloud.agent.api.StartupCommand;
import com.cloud.agent.api.StartupProxyCommand;
import com.cloud.agent.api.StopAnswer;
import com.cloud.agent.api.to.NicTO;
import com.cloud.agent.api.to.VirtualMachineTO;
import com.cloud.agent.manager.Commands;
import com.cloud.configuration.dao.ConfigurationDao;
import com.cloud.deploy.DeployDestination;
import com.cloud.exception.ConcurrentOperationException;
import com.cloud.exception.InsufficientCapacityException;
import com.cloud.exception.ResourceUnavailableException;
import com.cloud.host.HostVO;
import com.cloud.host.Status;
import com.cloud.host.dao.HostDao;
import com.cloud.info.ConsoleProxyInfo;
import com.cloud.network.Network;
import com.cloud.utils.NumbersUtil;
import com.cloud.utils.component.ComponentLocator;
import com.cloud.utils.component.Inject;
import com.cloud.vm.ConsoleProxyVO;
import com.cloud.vm.ReservationContext;
import com.cloud.vm.UserVmVO;
import com.cloud.vm.VMInstanceVO;
import com.cloud.vm.VirtualMachine;
import com.cloud.vm.VirtualMachineGuru;
import com.cloud.vm.VirtualMachineManager;
import com.cloud.vm.VirtualMachineName;
import com.cloud.vm.VirtualMachineProfile;
import com.cloud.vm.dao.ConsoleProxyDao;
import com.cloud.vm.dao.UserVmDao;
import com.cloud.vm.dao.VMInstanceDao;

@Local(value = { ConsoleProxyManager.class })
public class AgentBasedConsoleProxyManager implements ConsoleProxyManager, VirtualMachineGuru<ConsoleProxyVO>, AgentHook {
    private static final Logger s_logger = Logger.getLogger(AgentBasedConsoleProxyManager.class);

    private String _name;
    @Inject
    protected HostDao _hostDao;
    @Inject
    protected UserVmDao _userVmDao;
    private String _instance;
    protected String _consoleProxyUrlDomain;
    @Inject
    private VMInstanceDao _instanceDao;
    private ConsoleProxyListener _listener;
    protected int _consoleProxyUrlPort = ConsoleProxyManager.DEFAULT_PROXY_URL_PORT;
    protected int _consoleProxyPort = ConsoleProxyManager.DEFAULT_PROXY_VNC_PORT;
    protected boolean _sslEnabled = false;
    @Inject
    AgentManager _agentMgr;
    @Inject
    VirtualMachineManager _itMgr;
    @Inject
    protected ConsoleProxyDao _cpDao;
    public int getVncPort(VMInstanceVO vm) {
        if (vm.getHostId() == null) {
            return -1;
        }
        GetVncPortAnswer answer = (GetVncPortAnswer) _agentMgr.easySend(vm.getHostId(), new GetVncPortCommand(vm.getId(), vm.getHostName()));
        return (answer == null || !answer.getResult()) ? -1 : answer.getPort();
    }

    @Override
    public boolean configure(String name, Map<String, Object> params) throws ConfigurationException {

        if (s_logger.isInfoEnabled()) {
            s_logger.info("Start configuring AgentBasedConsoleProxyManager");
        }

        _name = name;

        ComponentLocator locator = ComponentLocator.getCurrentLocator();
        ConfigurationDao configDao = locator.getDao(ConfigurationDao.class);
        if (configDao == null) {
            throw new ConfigurationException("Unable to get the configuration dao.");
        }

        Map<String, String> configs = configDao.getConfiguration("management-server", params);
        String value = configs.get("consoleproxy.url.port");
        if (value != null) {
            _consoleProxyUrlPort = NumbersUtil.parseInt(value, ConsoleProxyManager.DEFAULT_PROXY_URL_PORT);
        }
        
        value = configs.get("consoleproxy.port");
        if (value != null) {
            _consoleProxyPort = NumbersUtil.parseInt(value, ConsoleProxyManager.DEFAULT_PROXY_VNC_PORT);
        }

        value = configs.get("consoleproxy.sslEnabled");
        if (value != null && value.equalsIgnoreCase("true")) {
            _sslEnabled = true;
        }

        _instance = configs.get("instance.name");

        _consoleProxyUrlDomain = configs.get("consoleproxy.url.domain");
        
        _listener = new ConsoleProxyListener(this);
        _agentMgr.registerForHostEvents(_listener, true, true, false);
        
        _itMgr.registerGuru(VirtualMachine.Type.ConsoleProxy, this);

        if (s_logger.isInfoEnabled()) {
            s_logger.info("AgentBasedConsoleProxyManager has been configured. SSL enabled: " + _sslEnabled);
        }
        return true;
    }

    @Override
    public boolean start() {
        return true;
    }

    @Override
    public boolean stop() {
        return true;
    }

    HostVO findHost(VMInstanceVO vm) {
        return _hostDao.findById(vm.getHostId());
    }

    @Override
    public ConsoleProxyInfo assignProxy(long dataCenterId, long userVmId) {
        UserVmVO userVm = _userVmDao.findById(userVmId);
        if (userVm == null) {
            s_logger.warn("User VM " + userVmId + " no longer exists, return a null proxy for user vm:" + userVmId);
            return null;
        }

        HostVO host = findHost(userVm);
        if (host != null) {
            if (s_logger.isDebugEnabled()) {
                s_logger.debug("Assign embedded console proxy running at " + host.getName() + " to user vm " + userVmId + " with public IP "
                        + host.getPublicIpAddress());
            }

            // only private IP, public IP, host id have meaningful values, rest
            // of all are place-holder values
            String publicIp = host.getPublicIpAddress();
            if (publicIp == null) {
                if (s_logger.isDebugEnabled()) {
                    s_logger.debug("Host " + host.getName() + "/" + host.getPrivateIpAddress()
                            + " does not have public interface, we will return its private IP for cosole proxy.");
                }
                publicIp = host.getPrivateIpAddress();
            }
            
            int urlPort = _consoleProxyUrlPort;

            if (host.getProxyPort() != null && host.getProxyPort().intValue() > 0) {
                urlPort = host.getProxyPort().intValue();
            }
            
            return new ConsoleProxyInfo(_sslEnabled, publicIp, _consoleProxyPort, urlPort, _consoleProxyUrlDomain);
        } else {
            s_logger.warn("Host that VM is running is no longer available, console access to VM " + userVmId + " will be temporarily unavailable.");
        }
        return null;
    }
    
    @Override
    public void onLoadReport(ConsoleProxyLoadReportCommand cmd) {
    }

    @Override
    public AgentControlAnswer onConsoleAccessAuthentication(ConsoleAccessAuthenticationCommand cmd) {
        long vmId = 0;

        if (cmd.getVmId() != null && cmd.getVmId().isEmpty()) {
            if (s_logger.isTraceEnabled()) {
                s_logger.trace("Invalid vm id sent from proxy(happens when proxy session has terminated)");
            }
            return new ConsoleAccessAuthenticationAnswer(cmd, false);
        }

        try {
            vmId = Long.parseLong(cmd.getVmId());
        } catch (NumberFormatException e) {
            s_logger.error("Invalid vm id " + cmd.getVmId() + " sent from console access authentication", e);
            return new ConsoleAccessAuthenticationAnswer(cmd, false);
        }

        // TODO authentication channel between console proxy VM and management
        // server needs to be secured,
        // the data is now being sent through private network, but this is
        // apparently not enough
        VMInstanceVO vm = _instanceDao.findById(vmId);
        if (vm == null) {
            return new ConsoleAccessAuthenticationAnswer(cmd, false);
        }

        if (vm.getHostId() == null) {
            s_logger.warn("VM " + vmId + " lost host info, failed authentication request");
            return new ConsoleAccessAuthenticationAnswer(cmd, false);
        }

        HostVO host = _hostDao.findById(vm.getHostId());
        if (host == null) {
            s_logger.warn("VM " + vmId + "'s host does not exist, fail authentication request");
            return new ConsoleAccessAuthenticationAnswer(cmd, false);
        }

        String sid = cmd.getSid();
        if (sid == null || !sid.equals(vm.getVncPassword())) {
            s_logger.warn("sid " + sid + " in url does not match stored sid " + vm.getVncPassword());
            return new ConsoleAccessAuthenticationAnswer(cmd, false);
        }

        return new ConsoleAccessAuthenticationAnswer(cmd, true);
    }

    @Override
    public void onAgentConnect(HostVO host, StartupCommand cmd) {
    }

    @Override
    public void onAgentDisconnect(long agentId, Status state) {
    }

    @Override
    public ConsoleProxyVO startProxy(long proxyVmId) {
        return null;
    }

    @Override
    public boolean destroyProxy(long proxyVmId) {
        return false;
    }

    @Override
    public boolean rebootProxy(long proxyVmId) {
        return false;
    }

    @Override
    public boolean stopProxy(long proxyVmId) {
        return false;
    }

    @Override
    public void setManagementState(ConsoleProxyManagementState state) {
    }
    
    @Override
    public ConsoleProxyManagementState getManagementState() {
    	return null;
    }
    
    @Override
    public void resumeLastManagementState() {
    }
    
    @Override
    public void startAgentHttpHandlerInVM(StartupProxyCommand startupCmd) {
    }

    @Override
    public String getName() {
        return _name;
    }

    @Override
    public Long convertToId(String vmName) {
        if (!VirtualMachineName.isValidConsoleProxyName(vmName, _instance)) {
            return null;
        }
        return VirtualMachineName.getConsoleProxyId(vmName);
    }
    
    @Override
    public ConsoleProxyVO findByName(String name) {
        // TODO Auto-generated method stub
        return null;
    }

    @Override
    public ConsoleProxyVO findById(long id) {
        // TODO Auto-generated method stub
        return null;
    }

    @Override
    public ConsoleProxyVO persist(ConsoleProxyVO vm) {
        // TODO Auto-generated method stub
        return null;
    }

    @Override
    public boolean finalizeVirtualMachineProfile(VirtualMachineProfile<ConsoleProxyVO> profile, DeployDestination dest, ReservationContext context) {
        // TODO Auto-generated method stub
        return false;
    }

    @Override
    public boolean finalizeDeployment(Commands cmds, VirtualMachineProfile<ConsoleProxyVO> profile, DeployDestination dest, ReservationContext context) {
        // TODO Auto-generated method stub
        return false;
    }
    
    @Override
    public boolean finalizeCommandsOnStart(Commands cmds, VirtualMachineProfile<ConsoleProxyVO> profile) {
        // TODO Auto-generated method stub
        return false;
    }

    @Override
    public boolean finalizeStart(VirtualMachineProfile<ConsoleProxyVO> profile, long hostId, Commands cmds, ReservationContext context) {
        // TODO Auto-generated method stub
        return false;
    }

    @Override
    public void finalizeStop(VirtualMachineProfile<ConsoleProxyVO> profile, StopAnswer answer) {
        // TODO Auto-generated method stub
    }
    
    @Override 
    public void finalizeExpunge(ConsoleProxyVO proxy) {
    }

    @Override
    public boolean plugNic(Network network, NicTO nic, VirtualMachineTO vm,
            ReservationContext context, DeployDestination dest) throws ConcurrentOperationException, ResourceUnavailableException,
            InsufficientCapacityException {
        //not supported
        throw new UnsupportedOperationException("Plug nic is not supported for vm of type " + vm.getType());
    }


    @Override
    public boolean unplugNic(Network network, NicTO nic, VirtualMachineTO vm,
            ReservationContext context, DeployDestination dest) throws ConcurrentOperationException, ResourceUnavailableException {
        //not supported
        throw new UnsupportedOperationException("Unplug nic is not supported for vm of type " + vm.getType());
    }
    
    @Override
	public boolean recreateNeeded(
			VirtualMachineProfile<ConsoleProxyVO> profile, long hostId,
			Commands cmds, ReservationContext context) {
		// TODO Auto-generated method stub
		return false;
<<<<<<< HEAD
    }
}
=======
	}

    @Override 
    public void prepareStop(VirtualMachineProfile<ConsoleProxyVO> profile) {
    }
}
>>>>>>> 468f2720
<|MERGE_RESOLUTION|>--- conflicted
+++ resolved
@@ -374,14 +374,9 @@
 			Commands cmds, ReservationContext context) {
 		// TODO Auto-generated method stub
 		return false;
-<<<<<<< HEAD
-    }
-}
-=======
-	}
+    }
 
     @Override 
     public void prepareStop(VirtualMachineProfile<ConsoleProxyVO> profile) {
     }
-}
->>>>>>> 468f2720
+}