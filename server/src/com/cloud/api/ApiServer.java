// Licensed to the Apache Software Foundation (ASF) under one
// or more contributor license agreements.  See the NOTICE file
// distributed with this work for additional information
// regarding copyright ownership.  The ASF licenses this file
// to you under the Apache License, Version 2.0 (the
// "License"); you may not use this file except in compliance
// with the License.  You may obtain a copy of the License at
//
//   http://www.apache.org/licenses/LICENSE-2.0
//
// Unless required by applicable law or agreed to in writing,
// software distributed under the License is distributed on an
// "AS IS" BASIS, WITHOUT WARRANTIES OR CONDITIONS OF ANY
// KIND, either express or implied.  See the License for the
// specific language governing permissions and limitations
// under the License.
package com.cloud.api;

import java.io.ByteArrayInputStream;
import java.io.IOException;
import java.io.InterruptedIOException;
import java.io.UnsupportedEncodingException;
import java.net.InetAddress;
import java.net.ServerSocket;
import java.net.Socket;
import java.net.URI;
import java.net.URISyntaxException;
import java.net.URLDecoder;
import java.net.URLEncoder;
import java.security.SecureRandom;
import java.text.DateFormat;
import java.text.ParseException;
import java.text.SimpleDateFormat;
import java.util.ArrayList;
import java.util.Collections;
import java.util.Date;
import java.util.HashMap;
import java.util.Iterator;
import java.util.List;
import java.util.Map;
import java.util.Set;
import java.util.TimeZone;
import java.util.concurrent.ExecutorService;
import java.util.concurrent.LinkedBlockingQueue;
import java.util.concurrent.ThreadPoolExecutor;
import java.util.concurrent.TimeUnit;

import javax.crypto.Mac;
import javax.crypto.spec.SecretKeySpec;
import javax.servlet.http.HttpServletResponse;
import javax.servlet.http.HttpSession;

import com.cloud.utils.ReflectUtil;
<<<<<<< HEAD
import org.apache.cloudstack.acl.APIAccessChecker;
import org.apache.cloudstack.acl.APILimitChecker;
import org.apache.cloudstack.acl.ControlledEntity;
=======
import org.apache.cloudstack.acl.APIChecker;
import org.apache.cloudstack.acl.RoleType;
>>>>>>> 1033200b
import org.apache.cloudstack.api.*;
import org.apache.cloudstack.api.command.user.account.ListAccountsCmd;
import org.apache.cloudstack.api.command.user.account.ListProjectAccountsCmd;
import org.apache.cloudstack.api.command.user.event.ListEventsCmd;
import org.apache.cloudstack.api.command.user.vm.ListVMsCmd;
import org.apache.cloudstack.api.command.user.vmgroup.ListVMGroupsCmd;
import org.apache.cloudstack.api.command.user.volume.ListVolumesCmd;
import org.apache.commons.codec.binary.Base64;
import org.apache.http.client.utils.URLEncodedUtils;
import org.apache.http.ConnectionClosedException;
import org.apache.http.HttpException;
import org.apache.http.HttpRequest;
import org.apache.http.HttpResponse;
import org.apache.http.HttpServerConnection;
import org.apache.http.HttpStatus;
import org.apache.http.NameValuePair;
import org.apache.http.entity.BasicHttpEntity;
import org.apache.http.impl.DefaultHttpResponseFactory;
import org.apache.http.impl.DefaultHttpServerConnection;
import org.apache.http.impl.NoConnectionReuseStrategy;
import org.apache.http.impl.SocketHttpServerConnection;
import org.apache.http.params.BasicHttpParams;
import org.apache.http.params.CoreConnectionPNames;
import org.apache.http.params.CoreProtocolPNames;
import org.apache.http.params.HttpParams;
import org.apache.http.protocol.BasicHttpContext;
import org.apache.http.protocol.BasicHttpProcessor;
import org.apache.http.protocol.HttpContext;
import org.apache.http.protocol.HttpRequestHandler;
import org.apache.http.protocol.HttpRequestHandlerRegistry;
import org.apache.http.protocol.HttpService;
import org.apache.http.protocol.ResponseConnControl;
import org.apache.http.protocol.ResponseContent;
import org.apache.http.protocol.ResponseDate;
import org.apache.http.protocol.ResponseServer;
import org.apache.log4j.Logger;

import org.apache.cloudstack.api.command.admin.host.ListHostsCmd;
import org.apache.cloudstack.api.command.admin.router.ListRoutersCmd;
import org.apache.cloudstack.api.command.admin.storage.ListStoragePoolsCmd;
import org.apache.cloudstack.api.command.admin.user.ListUsersCmd;
import org.apache.cloudstack.api.command.user.project.ListProjectInvitationsCmd;
import org.apache.cloudstack.api.command.user.project.ListProjectsCmd;
import org.apache.cloudstack.api.command.user.securitygroup.ListSecurityGroupsCmd;
import org.apache.cloudstack.api.command.user.tag.ListTagsCmd;
import com.cloud.api.response.ApiResponseSerializer;
import org.apache.cloudstack.api.response.ExceptionResponse;
import org.apache.cloudstack.api.response.ListResponse;
import com.cloud.async.AsyncJob;
import com.cloud.async.AsyncJobManager;
import com.cloud.async.AsyncJobVO;
import com.cloud.cluster.StackMaid;
import com.cloud.configuration.Config;
import com.cloud.configuration.ConfigurationVO;
import com.cloud.configuration.dao.ConfigurationDao;
import com.cloud.domain.Domain;
import com.cloud.domain.DomainVO;
import com.cloud.event.EventUtils;
import com.cloud.exception.CloudAuthenticationException;
import com.cloud.exception.InvalidParameterValueException;
import com.cloud.exception.PermissionDeniedException;
import com.cloud.server.ManagementServer;
import com.cloud.user.Account;
import com.cloud.user.AccountManager;
import com.cloud.user.DomainManager;
import com.cloud.user.User;
import com.cloud.user.UserAccount;
import com.cloud.user.UserContext;
import com.cloud.user.UserVO;
import com.cloud.utils.Pair;
import com.cloud.utils.component.Adapters;
import com.cloud.utils.StringUtils;
import com.cloud.utils.component.ComponentLocator;
import com.cloud.utils.component.Inject;
import com.cloud.utils.concurrency.NamedThreadFactory;
import com.cloud.utils.db.SearchCriteria;
import com.cloud.utils.db.Transaction;
import com.cloud.utils.exception.CSExceptionErrorCode;
import com.cloud.uuididentity.dao.IdentityDao;

public class ApiServer implements HttpRequestHandler {
    private static final Logger s_logger = Logger.getLogger(ApiServer.class.getName());
    private static final Logger s_accessLogger = Logger.getLogger("apiserver." + ApiServer.class.getName());

    public static boolean encodeApiResponse = false;
    public static boolean apiThrottlingEnabled = true;
    public static String jsonContentType = "text/javascript";
    private ApiDispatcher _dispatcher;

    @Inject private AccountManager _accountMgr = null;
    @Inject private DomainManager _domainMgr = null;
    @Inject private AsyncJobManager _asyncMgr = null;

<<<<<<< HEAD
    @Inject(adapter = APILimitChecker.class)
    protected Adapters<APILimitChecker> _apiLimitCheckers;
    @Inject(adapter = APIAccessChecker.class)
    protected Adapters<APIAccessChecker> _apiAccessCheckers;
=======
    @Inject(adapter = APIChecker.class)
    protected Adapters<APIChecker> _apiAccessCheckers;
>>>>>>> 1033200b

    private Account _systemAccount = null;
    private User _systemUser = null;
    private static int _workerCount = 0;
    private static ApiServer s_instance = null;
    private static final DateFormat _dateFormat = new SimpleDateFormat("yyyy-MM-dd'T'HH:mm:ssZ");
    private static Map<String, Class<?>> _apiNameCmdClassMap = new HashMap<String, Class<?>>();

    private static ExecutorService _executor = new ThreadPoolExecutor(10, 150, 60, TimeUnit.SECONDS, new LinkedBlockingQueue<Runnable>(), new NamedThreadFactory("ApiServer"));

    protected ApiServer() {
        super();
    }

    public static void initApiServer() {
        if (s_instance == null) {
            //Injection will create ApiServer and all its fields which have @Inject
            s_instance = ComponentLocator.inject(ApiServer.class);
            s_instance.init();
        }
    }

    public static ApiServer getInstance() {
        if (s_instance == null) {
            ApiServer.initApiServer();
        }
        return s_instance;
    }

    public void init() {
        BaseCmd.setComponents(new ApiResponseHelper());
        BaseListCmd.configure();

        _systemAccount = _accountMgr.getSystemAccount();
        _systemUser = _accountMgr.getSystemUser();
        _dispatcher = ApiDispatcher.getInstance();

        Integer apiPort = null; // api port, null by default
        ComponentLocator locator = ComponentLocator.getLocator(ManagementServer.Name);
        ConfigurationDao configDao = locator.getDao(ConfigurationDao.class);
        SearchCriteria<ConfigurationVO> sc = configDao.createSearchCriteria();
        sc.addAnd("name", SearchCriteria.Op.EQ, "integration.api.port");
        List<ConfigurationVO> values = configDao.search(sc, null);
        if ((values != null) && (values.size() > 0)) {
            ConfigurationVO apiPortConfig = values.get(0);
            if (apiPortConfig.getValue() != null) {
                apiPort = Integer.parseInt(apiPortConfig.getValue());
            }
        }

        Set<Class<?>> cmdClasses = ReflectUtil.getClassesWithAnnotation(APICommand.class,
                new String[]{"org.apache.cloudstack.api", "com.cloud.api"});

        for(Class<?> cmdClass: cmdClasses) {
            String apiName = cmdClass.getAnnotation(APICommand.class).name();
            if (_apiNameCmdClassMap.containsKey(apiName)) {
                s_logger.error("API Cmd class " + cmdClass.getName() + " has non-unique apiname" + apiName);
                continue;
            }
            _apiNameCmdClassMap.put(apiName, cmdClass);
        }

        encodeApiResponse = Boolean.valueOf(configDao.getValue(Config.EncodeApiResponse.key()));
        String jsonType = configDao.getValue(Config.JavaScriptDefaultContentType.key());
        if (jsonType != null) {
            jsonContentType = jsonType;
        }
        apiThrottlingEnabled = Boolean.valueOf(configDao.getValue(Config.ApiLimitEnabled.key()));

        if (apiPort != null) {
            ListenerThread listenerThread = new ListenerThread(this, apiPort);
            listenerThread.start();
        }
    }

    // NOTE: handle() only handles over the wire (OTW) requests from integration.api.port 8096
    // If integration api port is not configured, actual OTW requests will be received by ApiServlet
    @SuppressWarnings({ "unchecked", "rawtypes" })
    @Override
    public void handle(HttpRequest request, HttpResponse response, HttpContext context)
            throws HttpException, IOException {

        // Create StringBuffer to log information in access log
        StringBuffer sb = new StringBuffer();
        HttpServerConnection connObj = (HttpServerConnection) context.getAttribute("http.connection");
        if (connObj instanceof SocketHttpServerConnection) {
            InetAddress remoteAddr = ((SocketHttpServerConnection) connObj).getRemoteAddress();
            sb.append(remoteAddr.toString() + " -- ");
        }
        sb.append(StringUtils.cleanString(request.getRequestLine().toString()));

        try {
            List<NameValuePair> paramList = null;
            try {
                paramList = URLEncodedUtils.parse(new URI(request.getRequestLine().getUri()), "UTF-8");
            } catch (URISyntaxException e) {
                s_logger.error("Error parsing url request", e);
            }

            // Use Multimap as the parameter map should be in the form (name=String, value=String[])
            // So parameter values are stored in a list for the same name key
            // APITODO: Use Guava's (import com.google.common.collect.Multimap;)
            // (Immutable)Multimap<String, String> paramMultiMap = HashMultimap.create();
            // Map<String, Collection<String>> parameterMap = paramMultiMap.asMap();
            Map parameterMap = new HashMap<String, String[]>();
            String responseType = BaseCmd.RESPONSE_TYPE_JSON;
            for (NameValuePair param : paramList) {
                if (param.getName().equalsIgnoreCase("response")) {
                    responseType = param.getValue();
                    continue;
                }
                parameterMap.put(param.getName(), new String[] { param.getValue() });
            }

            // Check responseType, if not among valid types, fallback to JSON
            if (!(responseType.equals(BaseCmd.RESPONSE_TYPE_JSON) || responseType.equals(BaseCmd.RESPONSE_TYPE_XML)))
                responseType = BaseCmd.RESPONSE_TYPE_JSON;

            try {
                // always trust commands from API port, user context will always be UID_SYSTEM/ACCOUNT_ID_SYSTEM
                UserContext.registerContext(_systemUser.getId(), _systemAccount, null, true);
                sb.insert(0, "(userId=" + User.UID_SYSTEM + " accountId=" + Account.ACCOUNT_ID_SYSTEM + " sessionId=" + null + ") ");
                String responseText = handleRequest(parameterMap, true, responseType, sb);
                sb.append(" 200 " + ((responseText == null) ? 0 : responseText.length()));

                writeResponse(response, responseText, HttpStatus.SC_OK, responseType, null);
            } catch (ServerApiException se) {
                String responseText = getSerializedApiError(se.getErrorCode(), se.getDescription(), parameterMap, responseType, se);
                writeResponse(response, responseText, se.getErrorCode(), responseType, se.getDescription());
                sb.append(" " + se.getErrorCode() + " " + se.getDescription());
            } catch (RuntimeException e) {
                // log runtime exception like NullPointerException to help identify the source easier
                s_logger.error("Unhandled exception, ", e);
                throw e;
            }
        } finally {
            s_accessLogger.info(sb.toString());
            UserContext.unregisterContext();
        }
    }

    @SuppressWarnings("rawtypes")
    public String handleRequest(Map params, boolean decode, String responseType, StringBuffer auditTrailSb) throws ServerApiException {
        String response = null;
        String[] command = null;
        try {
            command = (String[]) params.get("command");
            if (command == null) {
                s_logger.error("invalid request, no command sent");
                if (s_logger.isTraceEnabled()) {
                    s_logger.trace("dumping request parameters");
                    for (Object key : params.keySet()) {
                        String keyStr = (String) key;
                        String[] value = (String[]) params.get(key);
                        s_logger.trace("   key: " + keyStr + ", value: " + ((value == null) ? "'null'" : value[0]));
                    }
                }
                throw new ServerApiException(BaseCmd.UNSUPPORTED_ACTION_ERROR, "Invalid request, no command sent");
            } else {
                Map<String, String> paramMap = new HashMap<String, String>();
                Set keys = params.keySet();
                Iterator keysIter = keys.iterator();
                while (keysIter.hasNext()) {
                    String key = (String) keysIter.next();
                    if ("command".equalsIgnoreCase(key)) {
                        continue;
                    }
                    String[] value = (String[]) params.get(key);

                    String decodedValue = null;
                    if (decode) {
                        try {
                            decodedValue = URLDecoder.decode(value[0], "UTF-8");
                        } catch (UnsupportedEncodingException usex) {
                            s_logger.warn(key + " could not be decoded, value = " + value[0]);
                            throw new ServerApiException(BaseCmd.PARAM_ERROR, key + " could not be decoded, received value " + value[0]);
                        } catch (IllegalArgumentException iae) {
                            s_logger.warn(key + " could not be decoded, value = " + value[0]);
                            throw new ServerApiException(BaseCmd.PARAM_ERROR, key + " could not be decoded, received value " + value[0] + " which contains illegal characters eg.%");
                        }
                    } else {
                        decodedValue = value[0];
                    }
                    paramMap.put(key, decodedValue);
                }

                Class<?> cmdClass = getCmdClass(command[0]);
                if (cmdClass != null) {
                    BaseCmd cmdObj = (BaseCmd) cmdClass.newInstance();
                    cmdObj.setFullUrlParams(paramMap);
                    cmdObj.setResponseType(responseType);
                    // This is where the command is either serialized, or directly dispatched
                    response = queueCommand(cmdObj, paramMap);
                    buildAuditTrail(auditTrailSb, command[0], response);
                } else {
                    if (!command[0].equalsIgnoreCase("login") && !command[0].equalsIgnoreCase("logout")) {
                        String errorString = "Unknown API command: " + ((command == null) ? "null" : command[0]);
                        s_logger.warn(errorString);
                        auditTrailSb.append(" " + errorString);
                        throw new ServerApiException(BaseCmd.UNSUPPORTED_ACTION_ERROR, errorString);
                    }
                }
            }
        } catch (Exception ex) {
            if (ex instanceof InvalidParameterValueException) {
            	InvalidParameterValueException ref = (InvalidParameterValueException)ex;
		ServerApiException e = new ServerApiException(BaseCmd.PARAM_ERROR, ex.getMessage());
                // copy over the IdentityProxy information as well and throw the serverapiexception.
                ArrayList<String> idList = ref.getIdProxyList();
                if (idList != null) {
                	// Iterate through entire arraylist and copy over each proxy id.
                	for (int i = 0 ; i < idList.size(); i++) {
                		e.addProxyObject(idList.get(i));
                	}
                }
                // Also copy over the cserror code and the function/layer in which it was thrown.
            	e.setCSErrorCode(ref.getCSErrorCode());
                throw e;
            } else if (ex instanceof PermissionDeniedException) {
            	PermissionDeniedException ref = (PermissionDeniedException)ex;
            	ServerApiException e = new ServerApiException(BaseCmd.ACCOUNT_ERROR, ex.getMessage());
                // copy over the IdentityProxy information as well and throw the serverapiexception.
            	ArrayList<String> idList = ref.getIdProxyList();
                if (idList != null) {
                	// Iterate through entire arraylist and copy over each proxy id.
                	for (int i = 0 ; i < idList.size(); i++) {
                		e.addProxyObject(idList.get(i));
                	}
                }
                e.setCSErrorCode(ref.getCSErrorCode());
                throw e;
            } else if (ex instanceof ServerApiException) {
                throw (ServerApiException) ex;
            } else {
                s_logger.error("unhandled exception executing api command: " + ((command == null) ? "null" : command[0]), ex);
                ServerApiException e = new ServerApiException(BaseCmd.INTERNAL_ERROR, "Internal server error, unable to execute request.");
                e.setCSErrorCode(CSExceptionErrorCode.getCSErrCode("ServerApiException"));
                throw e;
            }
        }
        return response;
    }

    private String queueCommand(BaseCmd cmdObj, Map<String, String> params) {
        UserContext ctx = UserContext.current();
        Long callerUserId = ctx.getCallerUserId();
        Account caller = ctx.getCaller();

        // Queue command based on Cmd super class:
        // BaseCmd: cmd is dispatched to ApiDispatcher, executed, serialized and returned.
        // BaseAsyncCreateCmd: cmd params are processed and create() is called, then same workflow as BaseAsyncCmd.
        // BaseAsyncCmd: cmd is processed and submitted as an AsyncJob, job related info is serialized and returned.
        if (cmdObj instanceof BaseAsyncCmd) {
            Long objectId = null;
            String objectUuid = null;
            if (cmdObj instanceof BaseAsyncCreateCmd) {
                BaseAsyncCreateCmd createCmd = (BaseAsyncCreateCmd) cmdObj;
                _dispatcher.dispatchCreateCmd(createCmd, params);
                objectId = createCmd.getEntityId();
                objectUuid = createCmd.getEntityUuid();
                params.put("id", objectId.toString());
            } else {
                ApiDispatcher.processParameters(cmdObj, params);
            }

            BaseAsyncCmd asyncCmd = (BaseAsyncCmd) cmdObj;

            if (callerUserId != null) {
                params.put("ctxUserId", callerUserId.toString());
            }
            if (caller != null) {
                params.put("ctxAccountId", String.valueOf(caller.getId()));
            }

            long startEventId = ctx.getStartEventId();
            asyncCmd.setStartEventId(startEventId);

            // save the scheduled event
            Long eventId = EventUtils.saveScheduledEvent((callerUserId == null) ? User.UID_SYSTEM : callerUserId,
                    asyncCmd.getEntityOwnerId(), asyncCmd.getEventType(), asyncCmd.getEventDescription(),
                    startEventId);
            if (startEventId == 0) {
                // There was no create event before, set current event id as start eventId
                startEventId = eventId;
            }

            params.put("ctxStartEventId", String.valueOf(startEventId));

            ctx.setAccountId(asyncCmd.getEntityOwnerId());

            Long instanceId = (objectId == null) ? asyncCmd.getInstanceId() : objectId;
            AsyncJobVO job = new AsyncJobVO(callerUserId, caller.getId(), cmdObj.getClass().getName(),
                    ApiGsonHelper.getBuilder().create().toJson(params), instanceId, asyncCmd.getInstanceType());

            long jobId = _asyncMgr.submitAsyncJob(job);

            if (jobId == 0L) {
                String errorMsg = "Unable to schedule async job for command " + job.getCmd();
                s_logger.warn(errorMsg);
                throw new ServerApiException(BaseCmd.INTERNAL_ERROR, errorMsg);
            }

            if (objectId != null) {
                String objUuid = (objectUuid == null) ? objectId.toString() : objectUuid;
                return ((BaseAsyncCreateCmd) asyncCmd).getResponse(jobId, objUuid);
            }

            SerializationContext.current().setUuidTranslation(true);
            return ApiResponseSerializer.toSerializedString(asyncCmd.getResponse(jobId), asyncCmd.getResponseType());
        } else {
            _dispatcher.dispatch(cmdObj, params);

            // if the command is of the listXXXCommand, we will need to also return the
            // the job id and status if possible
            // For those listXXXCommand which we have already created DB views, this step is not needed since async job is joined in their db views.
            if (cmdObj instanceof BaseListCmd && !(cmdObj instanceof ListVMsCmd) && !(cmdObj instanceof ListRoutersCmd)
                    && !(cmdObj instanceof ListSecurityGroupsCmd)
                    && !(cmdObj instanceof ListTagsCmd)
                    && !(cmdObj instanceof ListEventsCmd)
                    && !(cmdObj instanceof ListVMGroupsCmd)
                    && !(cmdObj instanceof ListProjectsCmd)
                    && !(cmdObj instanceof ListProjectAccountsCmd)
                    && !(cmdObj instanceof ListProjectInvitationsCmd)
                    && !(cmdObj instanceof ListHostsCmd)
                    && !(cmdObj instanceof ListVolumesCmd)
                    && !(cmdObj instanceof ListUsersCmd)
                    && !(cmdObj instanceof ListAccountsCmd)
                    && !(cmdObj instanceof ListStoragePoolsCmd)
                    ) {
                buildAsyncListResponse((BaseListCmd) cmdObj, caller);
            }

            SerializationContext.current().setUuidTranslation(true);
            return ApiResponseSerializer.toSerializedString((ResponseObject) cmdObj.getResponseObject(), cmdObj.getResponseType());
        }
    }

    private void buildAsyncListResponse(BaseListCmd command, Account account) {
        List<ResponseObject> responses = ((ListResponse) command.getResponseObject()).getResponses();
        if (responses != null && responses.size() > 0) {
            List<? extends AsyncJob> jobs = null;

            // list all jobs for ROOT admin
            if (account.getType() == Account.ACCOUNT_TYPE_ADMIN) {
                jobs = _asyncMgr.findInstancePendingAsyncJobs(command.getInstanceType(), null);
            } else {
                jobs = _asyncMgr.findInstancePendingAsyncJobs(command.getInstanceType(), account.getId());
            }

            if (jobs.size() == 0) {
                return;
            }

            Map<String, AsyncJob> objectJobMap = new HashMap<String, AsyncJob>();
            for (AsyncJob job : jobs) {
                if (job.getInstanceId() == null) {
                    continue;
                }
                String instanceUuid = ApiDBUtils.findJobInstanceUuid(job);
                if (instanceUuid != null) {
                    objectJobMap.put(instanceUuid, job);
                }
            }

            for (ResponseObject response : responses) {
                if (response.getObjectId() != null && objectJobMap.containsKey(response.getObjectId())) {
                    AsyncJob job = objectJobMap.get(response.getObjectId());
                    response.setJobId(job.getUuid());
                    response.setJobStatus(job.getStatus());
                }
            }
        }
    }

    private void buildAuditTrail(StringBuffer auditTrailSb, String command, String result) {
        if (result == null) {
            return;
        }
        auditTrailSb.append(" " + HttpServletResponse.SC_OK + " ");
        if (command.equals("createSSHKeyPair")){
            auditTrailSb.append("This result was not logged because it contains sensitive data.");
        } else {
            auditTrailSb.append(StringUtils.cleanString(result));
        }
    }

    public boolean verifyRequest(Map<String, Object[]> requestParameters, Long userId) throws ServerApiException {
        try {
            String apiKey = null;
            String secretKey = null;
            String signature = null;
            String unsignedRequest = null;

            String[] command = (String[]) requestParameters.get("command");
            if (command == null) {
                s_logger.info("missing command, ignoring request...");
                return false;
            }

            String commandName = command[0];

            // if userId not null, that mean that user is logged in
            if (userId != null) {
            	User user = ApiDBUtils.findUserById(userId);
            	if (apiThrottlingEnabled){
            	    // go through each API limit checker
            	    if (!isRequestAllowed(user)) {
            	        //FIXME: more detailed message regarding when he/she can retry
                        s_logger.warn("The given user has reached his/her account api limit, please retry later");
                        throw new ServerApiException(BaseCmd.API_LIMIT_EXCEED, "The given user has reached his/her account api limit");
            	    }
            	}
                if (!isCommandAvailable(user, commandName)) {
                    s_logger.debug("The given command:" + commandName + " does not exist or it is not available for user with id:" + userId);
                    throw new ServerApiException(BaseCmd.UNSUPPORTED_ACTION_ERROR, "The given command does not exist or it is not available for user");
                }
                return true;
            } else {
                // check against every available command to see if the command exists or not
                if (!doesCommandExist(commandName) && !commandName.equals("login") && !commandName.equals("logout")) {
                    s_logger.debug("The given command:" + commandName + " does not exist or it is not available for user with id:" + userId);
                    throw new ServerApiException(BaseCmd.UNSUPPORTED_ACTION_ERROR, "The given command does not exist or it is not available for user");
                }
            }

            // - build a request string with sorted params, make sure it's all lowercase
            // - sign the request, verify the signature is the same
            List<String> parameterNames = new ArrayList<String>();

            for (Object paramNameObj : requestParameters.keySet()) {
                parameterNames.add((String) paramNameObj); // put the name in a list that we'll sort later
            }

            Collections.sort(parameterNames);

            String signatureVersion = null;
            String expires = null;

            for (String paramName : parameterNames) {
                // parameters come as name/value pairs in the form String/String[]
                String paramValue = ((String[]) requestParameters.get(paramName))[0];

                if ("signature".equalsIgnoreCase(paramName)) {
                    signature = paramValue;
                } else {
                    if ("apikey".equalsIgnoreCase(paramName)) {
                        apiKey = paramValue;
                    }
                    else if ("signatureversion".equalsIgnoreCase(paramName)) {
                        signatureVersion = paramValue;
                    } else if ("expires".equalsIgnoreCase(paramName)) {
                        expires = paramValue;
                    }

                    if (unsignedRequest == null) {
                        unsignedRequest = paramName + "=" + URLEncoder.encode(paramValue, "UTF-8").replaceAll("\\+", "%20");
                    } else {
                        unsignedRequest = unsignedRequest + "&" + paramName + "=" + URLEncoder.encode(paramValue, "UTF-8").replaceAll("\\+", "%20");
                    }
                }
            }

            // if api/secret key are passed to the parameters
            if ((signature == null) || (apiKey == null)) {
                if (s_logger.isDebugEnabled()) {
                    s_logger.info("expired session, missing signature, or missing apiKey -- ignoring request...sig: " + signature + ", apiKey: " + apiKey);
                }
                return false; // no signature, bad request
            }

            Date expiresTS = null;
            if ("3".equals(signatureVersion)) {
                // New signature authentication. Check for expire parameter and its validity
                if (expires == null) {
                    s_logger.info("missing Expires parameter -- ignoring request...sig: " + signature + ", apiKey: " + apiKey);
                    return false;
                }
                synchronized (_dateFormat) {
                    try {
                        expiresTS = _dateFormat.parse(expires);
                    } catch (ParseException pe) {
                        s_logger.info("Incorrect date format for Expires parameter", pe);
                        return false;
                    }
                }
                Date now = new Date(System.currentTimeMillis());
                if (expiresTS.before(now)) {
                    s_logger.info("Request expired -- ignoring ...sig: " + signature + ", apiKey: " + apiKey);
                    return false;
                }
            }

            Transaction txn = Transaction.open(Transaction.CLOUD_DB);
            txn.close();
            User user = null;
            // verify there is a user with this api key
            Pair<User, Account> userAcctPair = _accountMgr.findUserByApiKey(apiKey);
            if (userAcctPair == null) {
                s_logger.info("apiKey does not map to a valid user -- ignoring request, apiKey: " + apiKey);
                return false;
            }

            user = userAcctPair.first();
            Account account = userAcctPair.second();

            if (user.getState() != Account.State.enabled || !account.getState().equals(Account.State.enabled)) {
                s_logger.info("disabled or locked user accessing the api, userid = " + user.getId() + "; name = " + user.getUsername() + "; state: " + user.getState() + "; accountState: "
                        + account.getState());
                return false;
            }

            UserContext.updateContext(user.getId(), account, null);

            if (!isCommandAvailable(user, commandName)) {
                s_logger.debug("The given command:" + commandName + " does not exist or it is not available for user");
                throw new ServerApiException(BaseCmd.UNSUPPORTED_ACTION_ERROR, "The given command:" + commandName + " does not exist or it is not available for user with id:" + userId);
            }

            // verify secret key exists
            secretKey = user.getSecretKey();
            if (secretKey == null) {
                s_logger.info("User does not have a secret key associated with the account -- ignoring request, username: " + user.getUsername());
                return false;
            }

            unsignedRequest = unsignedRequest.toLowerCase();

            Mac mac = Mac.getInstance("HmacSHA1");
            SecretKeySpec keySpec = new SecretKeySpec(secretKey.getBytes(), "HmacSHA1");
            mac.init(keySpec);
            mac.update(unsignedRequest.getBytes());
            byte[] encryptedBytes = mac.doFinal();
            String computedSignature = Base64.encodeBase64String(encryptedBytes);
            boolean equalSig = signature.equals(computedSignature);
            if (!equalSig) {
                s_logger.info("User signature: " + signature + " is not equaled to computed signature: " + computedSignature);
            }
            return equalSig;
        } catch (Exception ex) {
            if (ex instanceof ServerApiException && ((ServerApiException) ex).getErrorCode() == BaseCmd.UNSUPPORTED_ACTION_ERROR) {
                throw (ServerApiException) ex;
            }
            s_logger.error("unable to verifty request signature", ex);
        }
        return false;
    }

    public Long fetchDomainId(String domainUUID){
        ComponentLocator locator = ComponentLocator.getLocator(ManagementServer.Name);
        IdentityDao identityDao = locator.getDao(IdentityDao.class);
        try{
            Long domainId = identityDao.getIdentityId("domain", domainUUID);
            return domainId;
        }catch(InvalidParameterValueException ex){
            return null;
        }
    }

    public void loginUser(HttpSession session, String username, String password, Long domainId, String domainPath, String loginIpAddress ,Map<String, Object[]> requestParameters) throws CloudAuthenticationException {
        // We will always use domainId first. If that does not exist, we will use domain name. If THAT doesn't exist
        // we will default to ROOT
        if (domainId == null) {
            if (domainPath == null || domainPath.trim().length() == 0) {
                domainId = DomainVO.ROOT_DOMAIN;
            } else {
                Domain domainObj = _domainMgr.findDomainByPath(domainPath);
                if (domainObj != null) {
                    domainId = domainObj.getId();
                } else { // if an unknown path is passed in, fail the login call
                    throw new CloudAuthenticationException("Unable to find the domain from the path " + domainPath);
                }
            }
        }

        UserAccount userAcct = _accountMgr.authenticateUser(username, password, domainId, loginIpAddress, requestParameters);
        if (userAcct != null) {
            String timezone = userAcct.getTimezone();
            float offsetInHrs = 0f;
            if (timezone != null) {
                TimeZone t = TimeZone.getTimeZone(timezone);
                s_logger.info("Current user logged in under " + timezone + " timezone");

                java.util.Date date = new java.util.Date();
                long longDate = date.getTime();
                float offsetInMs = (t.getOffset(longDate));
                offsetInHrs = offsetInMs / (1000 * 60 * 60);
                s_logger.info("Timezone offset from UTC is: " + offsetInHrs);
            }

            Account account = _accountMgr.getAccount(userAcct.getAccountId());

            // set the userId and account object for everyone
            session.setAttribute("userid", userAcct.getId());
            UserVO user = (UserVO) _accountMgr.getActiveUser(userAcct.getId());
            if(user.getUuid() != null){
                session.setAttribute("user_UUID", user.getUuid());
            }

            session.setAttribute("username", userAcct.getUsername());
            session.setAttribute("firstname", userAcct.getFirstname());
            session.setAttribute("lastname", userAcct.getLastname());
            session.setAttribute("accountobj", account);
            session.setAttribute("account", account.getAccountName());

            session.setAttribute("domainid", account.getDomainId());
            DomainVO domain = (DomainVO) _domainMgr.getDomain(account.getDomainId());
            if(domain.getUuid() != null){
                session.setAttribute("domain_UUID", domain.getUuid());
            }

            session.setAttribute("type", Short.valueOf(account.getType()).toString());
            session.setAttribute("registrationtoken", userAcct.getRegistrationToken());
            session.setAttribute("registered", new Boolean(userAcct.isRegistered()).toString());

            if (timezone != null) {
                session.setAttribute("timezone", timezone);
                session.setAttribute("timezoneoffset", Float.valueOf(offsetInHrs).toString());
            }

            // (bug 5483) generate a session key that the user must submit on every request to prevent CSRF, add that
            // to the login response so that session-based authenticators know to send the key back
            SecureRandom sesssionKeyRandom = new SecureRandom();
            byte sessionKeyBytes[] = new byte[20];
            sesssionKeyRandom.nextBytes(sessionKeyBytes);
            String sessionKey = Base64.encodeBase64String(sessionKeyBytes);
            session.setAttribute("sessionkey", sessionKey);

            return;
        }
        throw new CloudAuthenticationException("Failed to authenticate user " + username + " in domain " + domainId + "; please provide valid credentials");
    }

    public void logoutUser(long userId) {
        _accountMgr.logoutUser(Long.valueOf(userId));
        return;
    }

    public boolean verifyUser(Long userId) {
        User user = _accountMgr.getUserIncludingRemoved(userId);
        Account account = null;
        if (user != null) {
            account = _accountMgr.getAccount(user.getAccountId());
        }

        if ((user == null) || (user.getRemoved() != null) || !user.getState().equals(Account.State.enabled) || (account == null) || !account.getState().equals(Account.State.enabled)) {
            s_logger.warn("Deleted/Disabled/Locked user with id=" + userId + " attempting to access public API");
            return false;
        }
        return true;
    }

<<<<<<< HEAD
    private boolean isRequestAllowed(User user) {
        Account account = ApiDBUtils.findAccountById(user.getAccountId());
        if ( _accountMgr.isRootAdmin(account.getType()) ){
            // no api throttling for root admin
            return true;
        }
        for (APILimitChecker apiChecker : _apiLimitCheckers) {
            // Fail the checking if any checker fails to verify
            if (!apiChecker.isUnderLimit(account))
                return false;
        }
        return true;
=======
    private boolean doesCommandExist(String apiName) {
        for (APIChecker apiChecker : _apiAccessCheckers) {
            // If any checker has api info on the command, return true
            if (apiChecker.checkExistence(apiName))
                return true;
        }
        return false;
>>>>>>> 1033200b
    }

    private boolean isCommandAvailable(User user, String commandName) {
        if (user == null) {
            return false;
        }

        Account account = _accountMgr.getAccount(user.getAccountId());
        RoleType roleType = _accountMgr.getRoleType(account);
        for (APIChecker apiChecker : _apiAccessCheckers) {
            // Fail the checking if any checker fails to verify
            if (!apiChecker.checkAccess(roleType, commandName))
                return false;
        }
        return true;
    }

    private Class<?> getCmdClass(String cmdName) {
        return _apiNameCmdClassMap.get(cmdName);
    }

    // FIXME: rather than isError, we might was to pass in the status code to give more flexibility
    private void writeResponse(HttpResponse resp, final String responseText, final int statusCode, String responseType, String reasonPhrase) {
        try {
            resp.setStatusCode(statusCode);
            resp.setReasonPhrase(reasonPhrase);

            BasicHttpEntity body = new BasicHttpEntity();
            if (BaseCmd.RESPONSE_TYPE_JSON.equalsIgnoreCase(responseType)) {
                // JSON response
                body.setContentType(jsonContentType);
                if (responseText == null) {
                    body.setContent(new ByteArrayInputStream("{ \"error\" : { \"description\" : \"Internal Server Error\" } }".getBytes("UTF-8")));
                }
            } else {
                body.setContentType("text/xml");
                if (responseText == null) {
                    body.setContent(new ByteArrayInputStream("<error>Internal Server Error</error>".getBytes("UTF-8")));
                }
            }

            if (responseText != null) {
                body.setContent(new ByteArrayInputStream(responseText.getBytes("UTF-8")));
            }
            resp.setEntity(body);
        } catch (Exception ex) {
            s_logger.error("error!", ex);
        }
    }

    // FIXME: the following two threads are copied from
    // http://svn.apache.org/repos/asf/httpcomponents/httpcore/trunk/httpcore/src/examples/org/apache/http/examples/ElementalHttpServer.java
    // we have to cite a license if we are using this code directly, so we need to add the appropriate citation or
    // modify the
    // code to be very specific to our needs
    static class ListenerThread extends Thread {
        private HttpService _httpService = null;
        private ServerSocket _serverSocket = null;
        private HttpParams _params = null;

        public ListenerThread(ApiServer requestHandler, int port) {
            try {
                _serverSocket = new ServerSocket(port);
            } catch (IOException ioex) {
                s_logger.error("error initializing api server", ioex);
                return;
            }

            _params = new BasicHttpParams();
            _params.setIntParameter(CoreConnectionPNames.SO_TIMEOUT, 30000).setIntParameter(CoreConnectionPNames.SOCKET_BUFFER_SIZE, 8 * 1024)
                    .setBooleanParameter(CoreConnectionPNames.STALE_CONNECTION_CHECK, false).setBooleanParameter(CoreConnectionPNames.TCP_NODELAY, true)
                    .setParameter(CoreProtocolPNames.ORIGIN_SERVER, "HttpComponents/1.1");

            // Set up the HTTP protocol processor
            BasicHttpProcessor httpproc = new BasicHttpProcessor();
            httpproc.addInterceptor(new ResponseDate());
            httpproc.addInterceptor(new ResponseServer());
            httpproc.addInterceptor(new ResponseContent());
            httpproc.addInterceptor(new ResponseConnControl());

            // Set up request handlers
            HttpRequestHandlerRegistry reqistry = new HttpRequestHandlerRegistry();
            reqistry.register("*", requestHandler);

            // Set up the HTTP service
            _httpService = new HttpService(httpproc, new NoConnectionReuseStrategy(), new DefaultHttpResponseFactory());
            _httpService.setParams(_params);
            _httpService.setHandlerResolver(reqistry);
        }

        @Override
        public void run() {
            s_logger.info("ApiServer listening on port " + _serverSocket.getLocalPort());
            while (!Thread.interrupted()) {
                try {
                    // Set up HTTP connection
                    Socket socket = _serverSocket.accept();
                    DefaultHttpServerConnection conn = new DefaultHttpServerConnection();
                    conn.bind(socket, _params);

                    // Execute a new worker task to handle the request
                    _executor.execute(new WorkerTask(_httpService, conn, _workerCount++));
                } catch (InterruptedIOException ex) {
                    break;
                } catch (IOException e) {
                    s_logger.error("I/O error initializing connection thread", e);
                    break;
                }
            }
        }
    }

    static class WorkerTask implements Runnable {
        private final HttpService _httpService;
        private final HttpServerConnection _conn;

        public WorkerTask(final HttpService httpService, final HttpServerConnection conn, final int count) {
            _httpService = httpService;
            _conn = conn;
        }

        @Override
        public void run() {
            HttpContext context = new BasicHttpContext(null);
            try {
                while (!Thread.interrupted() && _conn.isOpen()) {
                    try {
                        _httpService.handleRequest(_conn, context);
                        _conn.close();
                    } finally {
                        StackMaid.current().exitCleanup();
                    }
                }
            } catch (ConnectionClosedException ex) {
                if (s_logger.isTraceEnabled()) {
                    s_logger.trace("ApiServer:  Client closed connection");
                }
            } catch (IOException ex) {
                if (s_logger.isTraceEnabled()) {
                    s_logger.trace("ApiServer:  IOException - " + ex);
                }
            } catch (HttpException ex) {
                s_logger.warn("ApiServer:  Unrecoverable HTTP protocol violation" + ex);
            } finally {
                try {
                    _conn.shutdown();
                } catch (IOException ignore) {
                }
            }
        }
    }

    public String getSerializedApiError(int errorCode, String errorText, Map<String, Object[]> apiCommandParams, String responseType, Exception ex) {
        String responseName = null;
        Class<?> cmdClass = null;
        String responseText = null;

        try {
            if (errorCode == BaseCmd.UNSUPPORTED_ACTION_ERROR || apiCommandParams == null || apiCommandParams.isEmpty()) {
                responseName = "errorresponse";
            } else {
                Object cmdObj = apiCommandParams.get("command");
                // cmd name can be null when "command" parameter is missing in the request
                if (cmdObj != null) {
                    String cmdName = ((String[]) cmdObj)[0];
                    cmdClass = getCmdClass(cmdName);
                    if (cmdClass != null) {
                        responseName = ((BaseCmd) cmdClass.newInstance()).getCommandName();
                    } else {
                        responseName = "errorresponse";
                    }
                }
            }
            ExceptionResponse apiResponse = new ExceptionResponse();
            apiResponse.setErrorCode(errorCode);
            apiResponse.setErrorText(errorText);
            apiResponse.setResponseName(responseName);
            // Also copy over the IdentityProxy object List into this new apiResponse, from
            // the exception caught. When invoked from handle(), the exception here can
            // be either ServerApiException, PermissionDeniedException or InvalidParameterValue
            // Exception. When invoked from ApiServlet's processRequest(), this can be
            // a standard exception like NumberFormatException. We'll leave the standard ones alone.
            if (ex != null) {
            	if (ex instanceof ServerApiException || ex instanceof PermissionDeniedException
            			|| ex instanceof InvalidParameterValueException) {
            		// Cast the exception appropriately and retrieve the IdentityProxy
            		if (ex instanceof ServerApiException) {
            			ServerApiException ref = (ServerApiException) ex;
            			ArrayList<String> idList = ref.getIdProxyList();
            			if (idList != null) {
            				for (int i=0; i < idList.size(); i++) {
            					apiResponse.addProxyObject(idList.get(i));
					}
            			}
            			// Also copy over the cserror code and the function/layer in which it was thrown.
            			apiResponse.setCSErrorCode(ref.getCSErrorCode());
            		} else if (ex instanceof PermissionDeniedException) {
            			PermissionDeniedException ref = (PermissionDeniedException) ex;
            			ArrayList<String> idList = ref.getIdProxyList();
            			if (idList != null) {
            				for (int i=0; i < idList.size(); i++) {
            					apiResponse.addProxyObject(idList.get(i));
					}
            			}
            			// Also copy over the cserror code and the function/layer in which it was thrown.
            			apiResponse.setCSErrorCode(ref.getCSErrorCode());
            		} else if (ex instanceof InvalidParameterValueException) {
            			InvalidParameterValueException ref = (InvalidParameterValueException) ex;
            			ArrayList<String> idList = ref.getIdProxyList();
            			if (idList != null) {
            				for (int i=0; i < idList.size(); i++) {
            					apiResponse.addProxyObject(idList.get(i));
					}
            			}
            			// Also copy over the cserror code and the function/layer in which it was thrown.
            			apiResponse.setCSErrorCode(ref.getCSErrorCode());
            		}
            	}
            }
            SerializationContext.current().setUuidTranslation(true);
            responseText = ApiResponseSerializer.toSerializedString(apiResponse, responseType);

        } catch (Exception e) {
            s_logger.error("Exception responding to http request", e);
        }
        return responseText;
    }
}<|MERGE_RESOLUTION|>--- conflicted
+++ resolved
@@ -51,14 +51,9 @@
 import javax.servlet.http.HttpSession;
 
 import com.cloud.utils.ReflectUtil;
-<<<<<<< HEAD
-import org.apache.cloudstack.acl.APIAccessChecker;
 import org.apache.cloudstack.acl.APILimitChecker;
-import org.apache.cloudstack.acl.ControlledEntity;
-=======
 import org.apache.cloudstack.acl.APIChecker;
 import org.apache.cloudstack.acl.RoleType;
->>>>>>> 1033200b
 import org.apache.cloudstack.api.*;
 import org.apache.cloudstack.api.command.user.account.ListAccountsCmd;
 import org.apache.cloudstack.api.command.user.account.ListProjectAccountsCmd;
@@ -152,15 +147,10 @@
     @Inject private DomainManager _domainMgr = null;
     @Inject private AsyncJobManager _asyncMgr = null;
 
-<<<<<<< HEAD
     @Inject(adapter = APILimitChecker.class)
     protected Adapters<APILimitChecker> _apiLimitCheckers;
-    @Inject(adapter = APIAccessChecker.class)
-    protected Adapters<APIAccessChecker> _apiAccessCheckers;
-=======
     @Inject(adapter = APIChecker.class)
     protected Adapters<APIChecker> _apiAccessCheckers;
->>>>>>> 1033200b
 
     private Account _systemAccount = null;
     private User _systemUser = null;
@@ -812,7 +802,7 @@
         return true;
     }
 
-<<<<<<< HEAD
+
     private boolean isRequestAllowed(User user) {
         Account account = ApiDBUtils.findAccountById(user.getAccountId());
         if ( _accountMgr.isRootAdmin(account.getType()) ){
@@ -825,7 +815,8 @@
                 return false;
         }
         return true;
-=======
+    }
+
     private boolean doesCommandExist(String apiName) {
         for (APIChecker apiChecker : _apiAccessCheckers) {
             // If any checker has api info on the command, return true
@@ -833,7 +824,6 @@
                 return true;
         }
         return false;
->>>>>>> 1033200b
     }
 
     private boolean isCommandAvailable(User user, String commandName) {
