--- conflicted
+++ resolved
@@ -5,7 +5,7 @@
 // to you under the Apache License, Version 2.0 (the
 // "License"); you may not use this file except in compliance
 // with the License.  You may obtain a copy of the License at
-//
+// 
 //   http://www.apache.org/licenses/LICENSE-2.0
 //
 // Unless required by applicable law or agreed to in writing,
@@ -123,13 +123,8 @@
 import com.cloud.user.UserContext;
 import com.cloud.user.UserVO;
 import com.cloud.utils.Pair;
-<<<<<<< HEAD
-import com.cloud.utils.PropertiesUtil;
-import com.cloud.utils.component.ComponentContext;
-=======
 import com.cloud.utils.component.Adapters;
 import com.cloud.utils.StringUtils;
->>>>>>> 0a258842
 import com.cloud.utils.component.ComponentLocator;
 import com.cloud.utils.component.Inject;
 import com.cloud.utils.concurrency.NamedThreadFactory;
@@ -147,17 +142,6 @@
     public static boolean encodeApiResponse = false;
     public static String jsonContentType = "text/javascript";
     private ApiDispatcher _dispatcher;
-<<<<<<< HEAD
-    @Inject private AccountManager _accountMgr;
-    @Inject private DomainManager _domainMgr;
-    @Inject private AsyncJobManager _asyncMgr;
-    @Inject private ConfigurationDao _configDao;
-    private Account _systemAccount;
-    private User _systemUser;
-    
-    @Inject List<PluggableService> _pluggableServices;
-
-=======
 
     @Inject private AccountManager _accountMgr = null;
     @Inject private DomainManager _domainMgr = null;
@@ -167,7 +151,6 @@
 
     private Account _systemAccount = null;
     private User _systemUser = null;
->>>>>>> 0a258842
     private static int _workerCount = 0;
     private static ApiServer s_instance = null;
     private static final DateFormat _dateFormat = new SimpleDateFormat("yyyy-MM-dd'T'HH:mm:ssZ");
@@ -175,134 +158,25 @@
 
     private static ExecutorService _executor = new ThreadPoolExecutor(10, 150, 60, TimeUnit.SECONDS, new LinkedBlockingQueue<Runnable>(), new NamedThreadFactory("ApiServer"));
 
-<<<<<<< HEAD
-    static {
-        s_userCommands = new ArrayList<String>();
-        s_resellerCommands = new ArrayList<String>();
-        s_adminCommands = new ArrayList<String>();
-        s_resourceDomainAdminCommands = new ArrayList<String>();
-        s_allCommands = new ArrayList<String>();
-        s_pluggableServiceCommands = new ArrayList<String>();
-    }
-
-    public ApiServer() {
-=======
     protected ApiServer() {
         super();
->>>>>>> 0a258842
     }
 
     public static void initApiServer(String[] apiConfig) {
         if (s_instance == null) {
-<<<<<<< HEAD
-            s_instance = new ApiServer();
-            s_instance = ComponentContext.inject(s_instance);
-=======
             //Injecting will create ApiServer object with all its
             //vars injected as well, no need to do the following:
             //s_instance = new ApiServer();
             s_instance = ComponentLocator.inject(ApiServer.class);
->>>>>>> 0a258842
             s_instance.init(apiConfig);
         }
     }
 
     public static ApiServer getInstance() {
-<<<<<<< HEAD
-        // initApiServer();
-        return s_instance;
-    }
-
-    public Properties get_apiCommands() {
-        return _apiCommands;
-    }
-
-    public static boolean isPluggableServiceCommand(String cmdClassName) {
-        if (s_pluggableServiceCommands != null) {
-            if (s_pluggableServiceCommands.contains(cmdClassName)) {
-                return true;
-            }
-        }
-        return false;
-    }
-
-    private String[] getPluggableServicesApiConfigs() {
-        List<String> pluggableServicesApiConfigs = new ArrayList<String>();
-
-        for (PluggableService service : _pluggableServices) {
-            pluggableServicesApiConfigs.add(service.getPropertiesFile());
-        }
-        return pluggableServicesApiConfigs.toArray(new String[0]);
-    }
-
-    private void processConfigFiles(String[] apiConfig, boolean pluggableServicesConfig) {
-        try {
-            if (_apiCommands == null) {
-                _apiCommands = new Properties();
-            }
-            Properties preProcessedCommands = new Properties();
-            if (apiConfig != null) {
-                for (String configFile : apiConfig) {
-                    File commandsFile = PropertiesUtil.findConfigFile(configFile);
-                    if (commandsFile != null) {
-                        try {
-                            preProcessedCommands.load(new FileInputStream(commandsFile));
-                        } catch (FileNotFoundException fnfex) {
-                            // in case of a file within a jar in classpath, try to open stream using url
-                            InputStream stream = PropertiesUtil.openStreamFromURL(configFile);
-                            if (stream != null) {
-                                preProcessedCommands.load(stream);
-                            } else {
-                                s_logger.error("Unable to find properites file", fnfex);
-                            }
-                        }
-                    }
-                }
-                for (Object key : preProcessedCommands.keySet()) {
-                    String preProcessedCommand = preProcessedCommands.getProperty((String) key);
-                    String[] commandParts = preProcessedCommand.split(";");
-                    _apiCommands.put(key, commandParts[0]);
-
-                    if (pluggableServicesConfig) {
-                        s_pluggableServiceCommands.add(commandParts[0]);
-                    }
-
-                    if (commandParts.length > 1) {
-                        try {
-                            short cmdPermissions = Short.parseShort(commandParts[1]);
-                            if ((cmdPermissions & ADMIN_COMMAND) != 0) {
-                                s_adminCommands.add((String) key);
-                            }
-                            if ((cmdPermissions & RESOURCE_DOMAIN_ADMIN_COMMAND) != 0) {
-                                s_resourceDomainAdminCommands.add((String) key);
-                            }
-                            if ((cmdPermissions & DOMAIN_ADMIN_COMMAND) != 0) {
-                                s_resellerCommands.add((String) key);
-                            }
-                            if ((cmdPermissions & USER_COMMAND) != 0) {
-                                s_userCommands.add((String) key);
-                            }
-                        } catch (NumberFormatException nfe) {
-                            s_logger.info("Malformed command.properties permissions value, key = " + key + ", value = " + preProcessedCommand);
-                        }
-                    }
-                }
-
-                s_allCommands.addAll(s_adminCommands);
-                s_allCommands.addAll(s_resourceDomainAdminCommands);
-                s_allCommands.addAll(s_userCommands);
-                s_allCommands.addAll(s_resellerCommands);
-            }
-        } catch (FileNotFoundException fnfex) {
-            s_logger.error("Unable to find properites file", fnfex);
-        } catch (IOException ioex) {
-            s_logger.error("Exception loading properties file", ioex);
-=======
         // Assumption: CloudStartupServlet would initialize ApiServer
         // initApiServer(null);
         if (s_instance == null) {
             s_logger.fatal("ApiServer instance failed to initialize");
->>>>>>> 0a258842
         }
         return s_instance;
     }
@@ -314,18 +188,11 @@
         _systemAccount = _accountMgr.getSystemAccount();
         _systemUser = _accountMgr.getSystemUser();
         _dispatcher = ApiDispatcher.getInstance();
-<<<<<<< HEAD
   
-        Integer apiPort = null; // api port, null by default
-        
-        SearchCriteria<ConfigurationVO> sc = _configDao.createSearchCriteria();
-=======
-
         Integer apiPort = null; // api port, null by default
         ComponentLocator locator = ComponentLocator.getLocator(ManagementServer.Name);
         ConfigurationDao configDao = locator.getDao(ConfigurationDao.class);
         SearchCriteria<ConfigurationVO> sc = configDao.createSearchCriteria();
->>>>>>> 0a258842
         sc.addAnd("name", SearchCriteria.Op.EQ, "integration.api.port");
         List<ConfigurationVO> values = _configDao.search(sc, null);
         if ((values != null) && (values.size() > 0)) {
@@ -335,11 +202,6 @@
             }
         }
 
-<<<<<<< HEAD
-        encodeApiResponse = Boolean.valueOf(_configDao.getValue(Config.EncodeApiResponse.key()));
-
-        String jsonType = _configDao.getValue(Config.JavaScriptDefaultContentType.key());
-=======
         // Populate api name and cmd class mappings
         Reflections reflections = new Reflections("org.apache.cloudstack.api");
         Set<Class<?>> cmdClasses = reflections.getTypesAnnotatedWith(APICommand.class);
@@ -355,7 +217,6 @@
 
         encodeApiResponse = Boolean.valueOf(configDao.getValue(Config.EncodeApiResponse.key()));
         String jsonType = configDao.getValue(Config.JavaScriptDefaultContentType.key());
->>>>>>> 0a258842
         if (jsonType != null) {
             jsonContentType = jsonType;
         }
@@ -418,7 +279,7 @@
 
                 writeResponse(response, responseText, HttpStatus.SC_OK, responseType, null);
             } catch (ServerApiException se) {
-                String responseText = getSerializedApiError(se.getErrorCode(), se.getDescription(), parameterMap, responseType, se);
+                String responseText = getSerializedApiError(se.getErrorCode(), se.getDescription(), parameterMap, responseType, se);                
                 writeResponse(response, responseText, se.getErrorCode(), responseType, se.getDescription());
                 sb.append(" " + se.getErrorCode() + " " + se.getDescription());
             } catch (RuntimeException e) {
@@ -497,7 +358,7 @@
         } catch (Exception ex) {
             if (ex instanceof InvalidParameterValueException) {
             	InvalidParameterValueException ref = (InvalidParameterValueException)ex;
-		ServerApiException e = new ServerApiException(BaseCmd.PARAM_ERROR, ex.getMessage());
+            	ServerApiException e = new ServerApiException(BaseCmd.PARAM_ERROR, ex.getMessage());            	
                 // copy over the IdentityProxy information as well and throw the serverapiexception.
                 ArrayList<String> idList = ref.getIdProxyList();
                 if (idList != null) {
@@ -569,7 +430,7 @@
             asyncCmd.setStartEventId(startEventId);
 
             // save the scheduled event
-            Long eventId = EventUtils.saveScheduledEvent((callerUserId == null) ? User.UID_SYSTEM : callerUserId,
+            Long eventId = EventUtils.saveScheduledEvent((callerUserId == null) ? User.UID_SYSTEM : callerUserId, 
                     asyncCmd.getEntityOwnerId(), asyncCmd.getEventType(), asyncCmd.getEventDescription(),
                     startEventId);
             if (startEventId == 0) {
@@ -653,15 +514,15 @@
                 }
             }
 
-            for (ResponseObject response : responses) {
+                for (ResponseObject response : responses) {
                 if (response.getObjectId() != null && objectJobMap.containsKey(response.getObjectId())) {
                     AsyncJob job = objectJobMap.get(response.getObjectId());
                     response.setJobId(job.getUuid());
-                    response.setJobStatus(job.getStatus());
-                }
-            }
-        }
-    }
+                        response.setJobStatus(job.getStatus());
+                    }
+                }
+            }
+        }
 
     private void buildAuditTrail(StringBuffer auditTrailSb, String command, String result) {
         if (result == null) {
@@ -827,7 +688,7 @@
         }
         return false;
     }
-
+    
     public Long fetchDomainId(String domainUUID){
         ComponentLocator locator = ComponentLocator.getLocator(ManagementServer.Name);
         IdentityDao identityDao = locator.getDao(IdentityDao.class);
@@ -878,19 +739,19 @@
             if(user.getUuid() != null){
                 session.setAttribute("user_UUID", user.getUuid());
             }
-
+            
             session.setAttribute("username", userAcct.getUsername());
             session.setAttribute("firstname", userAcct.getFirstname());
             session.setAttribute("lastname", userAcct.getLastname());
             session.setAttribute("accountobj", account);
             session.setAttribute("account", account.getAccountName());
-
+            
             session.setAttribute("domainid", account.getDomainId());
             DomainVO domain = (DomainVO) _domainMgr.getDomain(account.getDomainId());
             if(domain.getUuid() != null){
                 session.setAttribute("domain_UUID", domain.getUuid());
             }
-
+            
             session.setAttribute("type", Short.valueOf(account.getType()).toString());
             session.setAttribute("registrationtoken", userAcct.getRegistrationToken());
             session.setAttribute("registered", new Boolean(userAcct.isRegistered()).toString());
@@ -1116,7 +977,7 @@
             			if (idList != null) {
             				for (int i=0; i < idList.size(); i++) {
             					apiResponse.addProxyObject(idList.get(i));
-					}
+            				}            				
             			}
             			// Also copy over the cserror code and the function/layer in which it was thrown.
             			apiResponse.setCSErrorCode(ref.getCSErrorCode());
@@ -1126,7 +987,7 @@
             			if (idList != null) {
             				for (int i=0; i < idList.size(); i++) {
             					apiResponse.addProxyObject(idList.get(i));
-					}
+            				}            				
             			}
             			// Also copy over the cserror code and the function/layer in which it was thrown.
             			apiResponse.setCSErrorCode(ref.getCSErrorCode());
@@ -1136,7 +997,7 @@
             			if (idList != null) {
             				for (int i=0; i < idList.size(); i++) {
             					apiResponse.addProxyObject(idList.get(i));
-					}
+            				}            				
             			}
             			// Also copy over the cserror code and the function/layer in which it was thrown.
             			apiResponse.setCSErrorCode(ref.getCSErrorCode());
@@ -1147,7 +1008,7 @@
             responseText = ApiResponseSerializer.toSerializedString(apiResponse, responseType);
 
         } catch (Exception e) {
-            s_logger.error("Exception responding to http request", e);
+            s_logger.error("Exception responding to http request", e);            
         }
         return responseText;
     }
