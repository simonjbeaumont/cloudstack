// Licensed to the Apache Software Foundation (ASF) under one
// or more contributor license agreements.  See the NOTICE file
// distributed with this work for additional information
// regarding copyright ownership.  The ASF licenses this file
// to you under the Apache License, Version 2.0 (the
// "License"); you may not use this file except in compliance
// with the License.  You may obtain a copy of the License at
//
//   http://www.apache.org/licenses/LICENSE-2.0
//
// Unless required by applicable law or agreed to in writing,
// software distributed under the License is distributed on an
// "AS IS" BASIS, WITHOUT WARRANTIES OR CONDITIONS OF ANY
// KIND, either express or implied.  See the License for the
// specific language governing permissions and limitations
// under the License.
package com.cloud.api;

import java.io.ByteArrayInputStream;
import java.io.IOException;
import java.io.InterruptedIOException;
import java.io.UnsupportedEncodingException;
import java.net.InetAddress;
import java.net.ServerSocket;
import java.net.Socket;
import java.net.URI;
import java.net.URISyntaxException;
import java.net.URLDecoder;
import java.net.URLEncoder;
import java.security.SecureRandom;
import java.text.DateFormat;
import java.text.ParseException;
import java.text.SimpleDateFormat;
import java.util.ArrayList;
import java.util.Collections;
import java.util.Date;
import java.util.HashMap;
import java.util.Iterator;
import java.util.List;
import java.util.Map;
import java.util.Set;
import java.util.TimeZone;
import java.util.concurrent.ExecutorService;
import java.util.concurrent.LinkedBlockingQueue;
import java.util.concurrent.ThreadPoolExecutor;
import java.util.concurrent.TimeUnit;

import javax.crypto.Mac;
import javax.crypto.spec.SecretKeySpec;
import javax.servlet.http.HttpServletResponse;
import javax.servlet.http.HttpSession;

import com.cloud.utils.ReflectUtil;
import org.apache.cloudstack.acl.APILimitChecker;
import org.apache.cloudstack.acl.APIChecker;
import org.apache.cloudstack.acl.RoleType;
import org.apache.cloudstack.api.*;
import org.apache.cloudstack.api.command.user.account.ListAccountsCmd;
import org.apache.cloudstack.api.command.user.account.ListProjectAccountsCmd;
import org.apache.cloudstack.api.command.user.event.ListEventsCmd;
import org.apache.cloudstack.api.command.user.vm.ListVMsCmd;
import org.apache.cloudstack.api.command.user.vmgroup.ListVMGroupsCmd;
import org.apache.cloudstack.api.command.user.volume.ListVolumesCmd;
import org.apache.commons.codec.binary.Base64;
import org.apache.http.client.utils.URLEncodedUtils;
import org.apache.http.ConnectionClosedException;
import org.apache.http.HttpException;
import org.apache.http.HttpRequest;
import org.apache.http.HttpResponse;
import org.apache.http.HttpServerConnection;
import org.apache.http.HttpStatus;
import org.apache.http.NameValuePair;
import org.apache.http.entity.BasicHttpEntity;
import org.apache.http.impl.DefaultHttpResponseFactory;
import org.apache.http.impl.DefaultHttpServerConnection;
import org.apache.http.impl.NoConnectionReuseStrategy;
import org.apache.http.impl.SocketHttpServerConnection;
import org.apache.http.params.BasicHttpParams;
import org.apache.http.params.CoreConnectionPNames;
import org.apache.http.params.CoreProtocolPNames;
import org.apache.http.params.HttpParams;
import org.apache.http.protocol.BasicHttpContext;
import org.apache.http.protocol.BasicHttpProcessor;
import org.apache.http.protocol.HttpContext;
import org.apache.http.protocol.HttpRequestHandler;
import org.apache.http.protocol.HttpRequestHandlerRegistry;
import org.apache.http.protocol.HttpService;
import org.apache.http.protocol.ResponseConnControl;
import org.apache.http.protocol.ResponseContent;
import org.apache.http.protocol.ResponseDate;
import org.apache.http.protocol.ResponseServer;
import org.apache.log4j.Logger;

import org.apache.cloudstack.api.command.admin.host.ListHostsCmd;
import org.apache.cloudstack.api.command.admin.router.ListRoutersCmd;
import org.apache.cloudstack.api.command.admin.storage.ListStoragePoolsCmd;
import org.apache.cloudstack.api.command.admin.user.ListUsersCmd;
import org.apache.cloudstack.api.command.user.project.ListProjectInvitationsCmd;
import org.apache.cloudstack.api.command.user.project.ListProjectsCmd;
import org.apache.cloudstack.api.command.user.securitygroup.ListSecurityGroupsCmd;
import org.apache.cloudstack.api.command.user.tag.ListTagsCmd;
import com.cloud.api.response.ApiResponseSerializer;
import org.apache.cloudstack.api.response.ExceptionResponse;
import org.apache.cloudstack.api.response.ListResponse;

import com.cloud.async.AsyncCommandQueued;
import com.cloud.async.AsyncJob;
import com.cloud.async.AsyncJobManager;
import com.cloud.async.AsyncJobVO;
import com.cloud.cluster.StackMaid;
import com.cloud.configuration.Config;
import com.cloud.configuration.ConfigurationVO;
import com.cloud.configuration.dao.ConfigurationDao;
import com.cloud.domain.Domain;
import com.cloud.domain.DomainVO;
import com.cloud.event.EventUtils;
import com.cloud.exception.AccountLimitException;
import com.cloud.exception.CloudAuthenticationException;
import com.cloud.exception.InsufficientCapacityException;
import com.cloud.exception.InvalidParameterValueException;
import com.cloud.exception.PermissionDeniedException;
<<<<<<< HEAD
import com.cloud.exception.RequestLimitException;
=======
>>>>>>> 3dabd5fb
import com.cloud.exception.ResourceAllocationException;
import com.cloud.exception.ResourceUnavailableException;
import com.cloud.server.ManagementServer;
import com.cloud.user.Account;
import com.cloud.user.AccountManager;
import com.cloud.user.DomainManager;
import com.cloud.user.User;
import com.cloud.user.UserAccount;
import com.cloud.user.UserContext;
import com.cloud.user.UserVO;
import com.cloud.utils.Pair;
import com.cloud.utils.component.Adapters;
import com.cloud.utils.StringUtils;
import com.cloud.utils.component.ComponentLocator;
import com.cloud.utils.component.Inject;
import com.cloud.utils.concurrency.NamedThreadFactory;
import com.cloud.utils.db.SearchCriteria;
import com.cloud.utils.db.Transaction;


public class ApiServer implements HttpRequestHandler {
    private static final Logger s_logger = Logger.getLogger(ApiServer.class.getName());
    private static final Logger s_accessLogger = Logger.getLogger("apiserver." + ApiServer.class.getName());

    public static boolean encodeApiResponse = false;
    public static String jsonContentType = "text/javascript";
    private ApiDispatcher _dispatcher;

    @Inject private AccountManager _accountMgr = null;
    @Inject private DomainManager _domainMgr = null;
    @Inject private AsyncJobManager _asyncMgr = null;

    @Inject(adapter = APILimitChecker.class)
    protected Adapters<APILimitChecker> _apiLimitCheckers;
    @Inject(adapter = APIChecker.class)
    protected Adapters<APIChecker> _apiAccessCheckers;

    private Account _systemAccount = null;
    private User _systemUser = null;
    private static int _workerCount = 0;
    private static ApiServer s_instance = null;
    private static final DateFormat _dateFormat = new SimpleDateFormat("yyyy-MM-dd'T'HH:mm:ssZ");
    private static Map<String, Class<?>> _apiNameCmdClassMap = new HashMap<String, Class<?>>();

    private static ExecutorService _executor = new ThreadPoolExecutor(10, 150, 60, TimeUnit.SECONDS, new LinkedBlockingQueue<Runnable>(), new NamedThreadFactory("ApiServer"));

    protected ApiServer() {
        super();
    }

    public static void initApiServer() {
        if (s_instance == null) {
            //Injection will create ApiServer and all its fields which have @Inject
            s_instance = ComponentLocator.inject(ApiServer.class);
            s_instance.init();
        }
    }

    public static ApiServer getInstance() {
        if (s_instance == null) {
            ApiServer.initApiServer();
        }
        return s_instance;
    }

    public void init() {
        BaseCmd.setComponents(new ApiResponseHelper());
        BaseListCmd.configure();

        _systemAccount = _accountMgr.getSystemAccount();
        _systemUser = _accountMgr.getSystemUser();
        _dispatcher = ApiDispatcher.getInstance();

        Integer apiPort = null; // api port, null by default
        ComponentLocator locator = ComponentLocator.getLocator(ManagementServer.Name);
        ConfigurationDao configDao = locator.getDao(ConfigurationDao.class);
        SearchCriteria<ConfigurationVO> sc = configDao.createSearchCriteria();
        sc.addAnd("name", SearchCriteria.Op.EQ, "integration.api.port");
        List<ConfigurationVO> values = configDao.search(sc, null);
        if ((values != null) && (values.size() > 0)) {
            ConfigurationVO apiPortConfig = values.get(0);
            if (apiPortConfig.getValue() != null) {
                apiPort = Integer.parseInt(apiPortConfig.getValue());
            }
        }

        Set<Class<?>> cmdClasses = ReflectUtil.getClassesWithAnnotation(APICommand.class,
                new String[]{"org.apache.cloudstack.api", "com.cloud.api"});

        for(Class<?> cmdClass: cmdClasses) {
            String apiName = cmdClass.getAnnotation(APICommand.class).name();
            if (_apiNameCmdClassMap.containsKey(apiName)) {
                s_logger.error("API Cmd class " + cmdClass.getName() + " has non-unique apiname" + apiName);
                continue;
            }
            _apiNameCmdClassMap.put(apiName, cmdClass);
        }

        encodeApiResponse = Boolean.valueOf(configDao.getValue(Config.EncodeApiResponse.key()));
        String jsonType = configDao.getValue(Config.JavaScriptDefaultContentType.key());
        if (jsonType != null) {
            jsonContentType = jsonType;
        }

        if (apiPort != null) {
            ListenerThread listenerThread = new ListenerThread(this, apiPort);
            listenerThread.start();
        }
    }

    // NOTE: handle() only handles over the wire (OTW) requests from integration.api.port 8096
    // If integration api port is not configured, actual OTW requests will be received by ApiServlet
    @SuppressWarnings({ "unchecked", "rawtypes" })
    @Override
    public void handle(HttpRequest request, HttpResponse response, HttpContext context)
            throws HttpException, IOException {

        // Create StringBuffer to log information in access log
        StringBuffer sb = new StringBuffer();
        HttpServerConnection connObj = (HttpServerConnection) context.getAttribute("http.connection");
        if (connObj instanceof SocketHttpServerConnection) {
            InetAddress remoteAddr = ((SocketHttpServerConnection) connObj).getRemoteAddress();
            sb.append(remoteAddr.toString() + " -- ");
        }
        sb.append(StringUtils.cleanString(request.getRequestLine().toString()));

        try {
            List<NameValuePair> paramList = null;
            try {
                paramList = URLEncodedUtils.parse(new URI(request.getRequestLine().getUri()), "UTF-8");
            } catch (URISyntaxException e) {
                s_logger.error("Error parsing url request", e);
            }

            // Use Multimap as the parameter map should be in the form (name=String, value=String[])
            // So parameter values are stored in a list for the same name key
            // APITODO: Use Guava's (import com.google.common.collect.Multimap;)
            // (Immutable)Multimap<String, String> paramMultiMap = HashMultimap.create();
            // Map<String, Collection<String>> parameterMap = paramMultiMap.asMap();
            Map parameterMap = new HashMap<String, String[]>();
            String responseType = BaseCmd.RESPONSE_TYPE_JSON;
            for (NameValuePair param : paramList) {
                if (param.getName().equalsIgnoreCase("response")) {
                    responseType = param.getValue();
                    continue;
                }
                parameterMap.put(param.getName(), new String[] { param.getValue() });
            }

            // Check responseType, if not among valid types, fallback to JSON
            if (!(responseType.equals(BaseCmd.RESPONSE_TYPE_JSON) || responseType.equals(BaseCmd.RESPONSE_TYPE_XML)))
                responseType = BaseCmd.RESPONSE_TYPE_JSON;

            try {
                // always trust commands from API port, user context will always be UID_SYSTEM/ACCOUNT_ID_SYSTEM
                UserContext.registerContext(_systemUser.getId(), _systemAccount, null, true);
                sb.insert(0, "(userId=" + User.UID_SYSTEM + " accountId=" + Account.ACCOUNT_ID_SYSTEM + " sessionId=" + null + ") ");
                String responseText = handleRequest(parameterMap, true, responseType, sb);
                sb.append(" 200 " + ((responseText == null) ? 0 : responseText.length()));

                writeResponse(response, responseText, HttpStatus.SC_OK, responseType, null);
            } catch (ServerApiException se) {
                String responseText = getSerializedApiError(se, parameterMap, responseType);
                writeResponse(response, responseText, se.getErrorCode().getHttpCode(), responseType, se.getDescription());
                sb.append(" " + se.getErrorCode() + " " + se.getDescription());
            } catch (RuntimeException e) {
                // log runtime exception like NullPointerException to help identify the source easier
                s_logger.error("Unhandled exception, ", e);
                throw e;
            }
        } finally {
            s_accessLogger.info(sb.toString());
            UserContext.unregisterContext();
        }
    }

    @SuppressWarnings("rawtypes")
    public String handleRequest(Map params, boolean decode, String responseType, StringBuffer auditTrailSb) throws ServerApiException {
        String response = null;
        String[] command = null;
        try {
            command = (String[]) params.get("command");
            if (command == null) {
                s_logger.error("invalid request, no command sent");
                if (s_logger.isTraceEnabled()) {
                    s_logger.trace("dumping request parameters");
                    for (Object key : params.keySet()) {
                        String keyStr = (String) key;
                        String[] value = (String[]) params.get(key);
                        s_logger.trace("   key: " + keyStr + ", value: " + ((value == null) ? "'null'" : value[0]));
                    }
                }
                throw new ServerApiException(ApiErrorCode.UNSUPPORTED_ACTION_ERROR, "Invalid request, no command sent");
            } else {
                Map<String, String> paramMap = new HashMap<String, String>();
                Set keys = params.keySet();
                Iterator keysIter = keys.iterator();
                while (keysIter.hasNext()) {
                    String key = (String) keysIter.next();
                    if ("command".equalsIgnoreCase(key)) {
                        continue;
                    }
                    String[] value = (String[]) params.get(key);

                    String decodedValue = null;
                    if (decode) {
                        try {
                            decodedValue = URLDecoder.decode(value[0], "UTF-8");
                        } catch (UnsupportedEncodingException usex) {
                            s_logger.warn(key + " could not be decoded, value = " + value[0]);
                            throw new ServerApiException(ApiErrorCode.PARAM_ERROR, key + " could not be decoded, received value " + value[0]);
                        } catch (IllegalArgumentException iae) {
                            s_logger.warn(key + " could not be decoded, value = " + value[0]);
                            throw new ServerApiException(ApiErrorCode.PARAM_ERROR, key + " could not be decoded, received value " + value[0] + " which contains illegal characters eg.%");
                        }
                    } else {
                        decodedValue = value[0];
                    }
                    paramMap.put(key, decodedValue);
                }

                Class<?> cmdClass = getCmdClass(command[0]);
                if (cmdClass != null) {
                    BaseCmd cmdObj = (BaseCmd) cmdClass.newInstance();
                    cmdObj.setFullUrlParams(paramMap);
                    cmdObj.setResponseType(responseType);
                    // This is where the command is either serialized, or directly dispatched
                    response = queueCommand(cmdObj, paramMap);
                    buildAuditTrail(auditTrailSb, command[0], response);
                } else {
                    if (!command[0].equalsIgnoreCase("login") && !command[0].equalsIgnoreCase("logout")) {
                        String errorString = "Unknown API command: " + ((command == null) ? "null" : command[0]);
                        s_logger.warn(errorString);
                        auditTrailSb.append(" " + errorString);
                        throw new ServerApiException(ApiErrorCode.UNSUPPORTED_ACTION_ERROR, errorString);
                    }
                }
            }
        }
        catch (InvalidParameterValueException ex){
            s_logger.info(ex.getMessage());
            throw new ServerApiException(ApiErrorCode.PARAM_ERROR, ex.getMessage(), ex);
        }
        catch (IllegalArgumentException ex){
            s_logger.info(ex.getMessage());
            throw new ServerApiException(ApiErrorCode.PARAM_ERROR, ex.getMessage(), ex);
        }
        catch (PermissionDeniedException ex){
            ArrayList<String> idList = ex.getIdProxyList();
            if (idList != null) {
                s_logger.info("PermissionDenied: " + ex.getMessage() + " on uuids: [" + StringUtils.listToCsvTags(idList) + "]");
             } else {
                s_logger.info("PermissionDenied: " + ex.getMessage());
             }
            throw new ServerApiException(ApiErrorCode.ACCOUNT_ERROR, ex.getMessage(), ex);
        }
        catch (AccountLimitException ex){
            s_logger.info(ex.getMessage());
            throw new ServerApiException(ApiErrorCode.ACCOUNT_RESOURCE_LIMIT_ERROR, ex.getMessage(), ex);
        }
        catch (InsufficientCapacityException ex){
            s_logger.info(ex.getMessage());
            String errorMsg = ex.getMessage();
            if (UserContext.current().getCaller().getType() != Account.ACCOUNT_TYPE_ADMIN){
                // hide internal details to non-admin user for security reason
                errorMsg = BaseCmd.USER_ERROR_MESSAGE;
<<<<<<< HEAD
            }
            throw new ServerApiException(ApiErrorCode.INSUFFICIENT_CAPACITY_ERROR, errorMsg, ex);
        }
        catch (ResourceAllocationException ex){
            s_logger.info(ex.getMessage());
            String errorMsg = ex.getMessage();
            if (UserContext.current().getCaller().getType() != Account.ACCOUNT_TYPE_ADMIN){
                // hide internal details to non-admin user for security reason
                errorMsg = BaseCmd.USER_ERROR_MESSAGE;
            }
            throw new ServerApiException(ApiErrorCode.RESOURCE_ALLOCATION_ERROR, errorMsg, ex);
        }
=======
            }
            throw new ServerApiException(ApiErrorCode.INSUFFICIENT_CAPACITY_ERROR, errorMsg, ex);
        }
        catch (ResourceAllocationException ex){
            s_logger.info(ex.getMessage());
            String errorMsg = ex.getMessage();
            if (UserContext.current().getCaller().getType() != Account.ACCOUNT_TYPE_ADMIN){
                // hide internal details to non-admin user for security reason
                errorMsg = BaseCmd.USER_ERROR_MESSAGE;
            }
            throw new ServerApiException(ApiErrorCode.RESOURCE_ALLOCATION_ERROR, errorMsg, ex);
        }
>>>>>>> 3dabd5fb
        catch (ResourceUnavailableException ex){
            s_logger.info(ex.getMessage());
            String errorMsg = ex.getMessage();
            if (UserContext.current().getCaller().getType() != Account.ACCOUNT_TYPE_ADMIN){
                // hide internal details to non-admin user for security reason
                errorMsg = BaseCmd.USER_ERROR_MESSAGE;
            }
            throw new ServerApiException(ApiErrorCode.RESOURCE_UNAVAILABLE_ERROR, errorMsg, ex);
        }
        catch (AsyncCommandQueued ex){
            s_logger.error("unhandled exception executing api command: " + ((command == null) ? "null" : command[0]), ex);
            throw new ServerApiException(ApiErrorCode.INTERNAL_ERROR, "Internal server error, unable to execute request.");
        }
        catch (ServerApiException ex){
            s_logger.info(ex.getDescription());
            throw ex;
        }
        catch (Exception ex){
            s_logger.error("unhandled exception executing api command: " + ((command == null) ? "null" : command[0]), ex);
            String errorMsg = ex.getMessage();
            if (UserContext.current().getCaller().getType() != Account.ACCOUNT_TYPE_ADMIN){
                // hide internal details to non-admin user for security reason
                errorMsg = BaseCmd.USER_ERROR_MESSAGE;
            }
            throw new ServerApiException(ApiErrorCode.INTERNAL_ERROR, errorMsg, ex);
        }

        return response;
    }

    private String queueCommand(BaseCmd cmdObj, Map<String, String> params) throws Exception {
        UserContext ctx = UserContext.current();
        Long callerUserId = ctx.getCallerUserId();
        Account caller = ctx.getCaller();

        // Queue command based on Cmd super class:
        // BaseCmd: cmd is dispatched to ApiDispatcher, executed, serialized and returned.
        // BaseAsyncCreateCmd: cmd params are processed and create() is called, then same workflow as BaseAsyncCmd.
        // BaseAsyncCmd: cmd is processed and submitted as an AsyncJob, job related info is serialized and returned.
        if (cmdObj instanceof BaseAsyncCmd) {
            Long objectId = null;
            String objectUuid = null;
            if (cmdObj instanceof BaseAsyncCreateCmd) {
                BaseAsyncCreateCmd createCmd = (BaseAsyncCreateCmd) cmdObj;
                _dispatcher.dispatchCreateCmd(createCmd, params);
                objectId = createCmd.getEntityId();
                objectUuid = createCmd.getEntityUuid();
                params.put("id", objectId.toString());
            } else {
                ApiDispatcher.processParameters(cmdObj, params);
            }

            BaseAsyncCmd asyncCmd = (BaseAsyncCmd) cmdObj;

            if (callerUserId != null) {
                params.put("ctxUserId", callerUserId.toString());
            }
            if (caller != null) {
                params.put("ctxAccountId", String.valueOf(caller.getId()));
            }

            long startEventId = ctx.getStartEventId();
            asyncCmd.setStartEventId(startEventId);

            // save the scheduled event
            Long eventId = EventUtils.saveScheduledEvent((callerUserId == null) ? User.UID_SYSTEM : callerUserId,
                    asyncCmd.getEntityOwnerId(), asyncCmd.getEventType(), asyncCmd.getEventDescription(),
                    startEventId);
            if (startEventId == 0) {
                // There was no create event before, set current event id as start eventId
                startEventId = eventId;
            }

            params.put("ctxStartEventId", String.valueOf(startEventId));

            ctx.setAccountId(asyncCmd.getEntityOwnerId());

            Long instanceId = (objectId == null) ? asyncCmd.getInstanceId() : objectId;
            AsyncJobVO job = new AsyncJobVO(callerUserId, caller.getId(), cmdObj.getClass().getName(),
                    ApiGsonHelper.getBuilder().create().toJson(params), instanceId, asyncCmd.getInstanceType());

            long jobId = _asyncMgr.submitAsyncJob(job);

            if (jobId == 0L) {
                String errorMsg = "Unable to schedule async job for command " + job.getCmd();
                s_logger.warn(errorMsg);
                throw new ServerApiException(ApiErrorCode.INTERNAL_ERROR, errorMsg);
            }

            if (objectId != null) {
                String objUuid = (objectUuid == null) ? objectId.toString() : objectUuid;
                return ((BaseAsyncCreateCmd) asyncCmd).getResponse(jobId, objUuid);
            }

            SerializationContext.current().setUuidTranslation(true);
            return ApiResponseSerializer.toSerializedString(asyncCmd.getResponse(jobId), asyncCmd.getResponseType());
        } else {
            _dispatcher.dispatch(cmdObj, params);

            // if the command is of the listXXXCommand, we will need to also return the
            // the job id and status if possible
            // For those listXXXCommand which we have already created DB views, this step is not needed since async job is joined in their db views.
            if (cmdObj instanceof BaseListCmd && !(cmdObj instanceof ListVMsCmd) && !(cmdObj instanceof ListRoutersCmd)
                    && !(cmdObj instanceof ListSecurityGroupsCmd)
                    && !(cmdObj instanceof ListTagsCmd)
                    && !(cmdObj instanceof ListEventsCmd)
                    && !(cmdObj instanceof ListVMGroupsCmd)
                    && !(cmdObj instanceof ListProjectsCmd)
                    && !(cmdObj instanceof ListProjectAccountsCmd)
                    && !(cmdObj instanceof ListProjectInvitationsCmd)
                    && !(cmdObj instanceof ListHostsCmd)
                    && !(cmdObj instanceof ListVolumesCmd)
                    && !(cmdObj instanceof ListUsersCmd)
                    && !(cmdObj instanceof ListAccountsCmd)
                    && !(cmdObj instanceof ListStoragePoolsCmd)
                    ) {
                buildAsyncListResponse((BaseListCmd) cmdObj, caller);
            }

            SerializationContext.current().setUuidTranslation(true);
            return ApiResponseSerializer.toSerializedString((ResponseObject) cmdObj.getResponseObject(), cmdObj.getResponseType());
        }
    }

    private void buildAsyncListResponse(BaseListCmd command, Account account) {
        List<ResponseObject> responses = ((ListResponse) command.getResponseObject()).getResponses();
        if (responses != null && responses.size() > 0) {
            List<? extends AsyncJob> jobs = null;

            // list all jobs for ROOT admin
            if (account.getType() == Account.ACCOUNT_TYPE_ADMIN) {
                jobs = _asyncMgr.findInstancePendingAsyncJobs(command.getInstanceType(), null);
            } else {
                jobs = _asyncMgr.findInstancePendingAsyncJobs(command.getInstanceType(), account.getId());
            }

            if (jobs.size() == 0) {
                return;
            }

            Map<String, AsyncJob> objectJobMap = new HashMap<String, AsyncJob>();
            for (AsyncJob job : jobs) {
                if (job.getInstanceId() == null) {
                    continue;
                }
                String instanceUuid = ApiDBUtils.findJobInstanceUuid(job);
                if (instanceUuid != null) {
                    objectJobMap.put(instanceUuid, job);
                }
            }

            for (ResponseObject response : responses) {
                if (response.getObjectId() != null && objectJobMap.containsKey(response.getObjectId())) {
                    AsyncJob job = objectJobMap.get(response.getObjectId());
                    response.setJobId(job.getUuid());
                    response.setJobStatus(job.getStatus());
                }
            }
        }
    }

    private void buildAuditTrail(StringBuffer auditTrailSb, String command, String result) {
        if (result == null) {
            return;
        }
        auditTrailSb.append(" " + HttpServletResponse.SC_OK + " ");
        if (command.equals("createSSHKeyPair")){
            auditTrailSb.append("This result was not logged because it contains sensitive data.");
        } else {
            auditTrailSb.append(StringUtils.cleanString(result));
        }
    }

    public boolean verifyRequest(Map<String, Object[]> requestParameters, Long userId) throws ServerApiException {
        try {
            String apiKey = null;
            String secretKey = null;
            String signature = null;
            String unsignedRequest = null;

            String[] command = (String[]) requestParameters.get("command");
            if (command == null) {
                s_logger.info("missing command, ignoring request...");
                return false;
            }

            String commandName = command[0];

            // if userId not null, that mean that user is logged in
            if (userId != null) {
            	User user = ApiDBUtils.findUserById(userId);

            	try{
            	    checkCommandAvailable(user, commandName);
            	}
            	catch (PermissionDeniedException ex){
                    s_logger.debug("The given command:" + commandName + " does not exist or it is not available for user with id:" + userId);
                    throw new ServerApiException(ApiErrorCode.UNSUPPORTED_ACTION_ERROR, "The given command does not exist or it is not available for user");
<<<<<<< HEAD
                }
                catch (RequestLimitException ex){
                    s_logger.debug(ex.getMessage());
                    throw new ServerApiException(ApiErrorCode.API_LIMIT_EXCEED, ex.getMessage());
=======
>>>>>>> 3dabd5fb
                }
                return true;
            } else {
                // check against every available command to see if the command exists or not
                if (!_apiNameCmdClassMap.containsKey(commandName) && !commandName.equals("login") && !commandName.equals("logout")) {
                    s_logger.debug("The given command:" + commandName + " does not exist or it is not available for user with id:" + userId);
                    throw new ServerApiException(ApiErrorCode.UNSUPPORTED_ACTION_ERROR, "The given command does not exist or it is not available for user");
                }
            }

            // - build a request string with sorted params, make sure it's all lowercase
            // - sign the request, verify the signature is the same
            List<String> parameterNames = new ArrayList<String>();

            for (Object paramNameObj : requestParameters.keySet()) {
                parameterNames.add((String) paramNameObj); // put the name in a list that we'll sort later
            }

            Collections.sort(parameterNames);

            String signatureVersion = null;
            String expires = null;

            for (String paramName : parameterNames) {
                // parameters come as name/value pairs in the form String/String[]
                String paramValue = ((String[]) requestParameters.get(paramName))[0];

                if ("signature".equalsIgnoreCase(paramName)) {
                    signature = paramValue;
                } else {
                    if ("apikey".equalsIgnoreCase(paramName)) {
                        apiKey = paramValue;
                    }
                    else if ("signatureversion".equalsIgnoreCase(paramName)) {
                        signatureVersion = paramValue;
                    } else if ("expires".equalsIgnoreCase(paramName)) {
                        expires = paramValue;
                    }

                    if (unsignedRequest == null) {
                        unsignedRequest = paramName + "=" + URLEncoder.encode(paramValue, "UTF-8").replaceAll("\\+", "%20");
                    } else {
                        unsignedRequest = unsignedRequest + "&" + paramName + "=" + URLEncoder.encode(paramValue, "UTF-8").replaceAll("\\+", "%20");
                    }
                }
            }

            // if api/secret key are passed to the parameters
            if ((signature == null) || (apiKey == null)) {
                s_logger.debug("Expired session, missing signature, or missing apiKey -- ignoring request. Signature: " + signature + ", apiKey: " + apiKey);
                return false; // no signature, bad request
            }

            Date expiresTS = null;
            // FIXME: Hard coded signature, why not have an enum
            if ("3".equals(signatureVersion)) {
                // New signature authentication. Check for expire parameter and its validity
                if (expires == null) {
                    s_logger.debug("Missing Expires parameter -- ignoring request. Signature: " + signature + ", apiKey: " + apiKey);
                    return false;
                }
                synchronized (_dateFormat) {
                    try {
                        expiresTS = _dateFormat.parse(expires);
                    } catch (ParseException pe) {
                        s_logger.debug("Incorrect date format for Expires parameter", pe);
                        return false;
                    }
                }
                Date now = new Date(System.currentTimeMillis());
                if (expiresTS.before(now)) {
                    s_logger.debug("Request expired -- ignoring ...sig: " + signature + ", apiKey: " + apiKey);
                    return false;
                }
            }

            Transaction txn = Transaction.open(Transaction.CLOUD_DB);
            txn.close();
            User user = null;
            // verify there is a user with this api key
            Pair<User, Account> userAcctPair = _accountMgr.findUserByApiKey(apiKey);
            if (userAcctPair == null) {
                s_logger.debug("apiKey does not map to a valid user -- ignoring request, apiKey: " + apiKey);
                return false;
            }

            user = userAcctPair.first();
            Account account = userAcctPair.second();

            if (user.getState() != Account.State.enabled || !account.getState().equals(Account.State.enabled)) {
                s_logger.info("disabled or locked user accessing the api, userid = " + user.getId() + "; name = " + user.getUsername() + "; state: " + user.getState() + "; accountState: "
                        + account.getState());
                return false;
            }

            UserContext.updateContext(user.getId(), account, null);

            try{
                checkCommandAvailable(user, commandName);
            }
            catch (PermissionDeniedException ex){
                s_logger.debug("The given command:" + commandName + " does not exist or it is not available for user");
                throw new ServerApiException(ApiErrorCode.UNSUPPORTED_ACTION_ERROR, "The given command:" + commandName + " does not exist or it is not available for user with id:" + userId);
            }

            // verify secret key exists
            secretKey = user.getSecretKey();
            if (secretKey == null) {
                s_logger.info("User does not have a secret key associated with the account -- ignoring request, username: " + user.getUsername());
                return false;
            }

            unsignedRequest = unsignedRequest.toLowerCase();

            Mac mac = Mac.getInstance("HmacSHA1");
            SecretKeySpec keySpec = new SecretKeySpec(secretKey.getBytes(), "HmacSHA1");
            mac.init(keySpec);
            mac.update(unsignedRequest.getBytes());
            byte[] encryptedBytes = mac.doFinal();
            String computedSignature = Base64.encodeBase64String(encryptedBytes);
            boolean equalSig = signature.equals(computedSignature);
            if (!equalSig) {
                s_logger.info("User signature: " + signature + " is not equaled to computed signature: " + computedSignature);
            }
            return equalSig;
        } catch (ServerApiException ex){
            throw ex;
        } catch (Exception ex){
            s_logger.error("unable to verify request signature");
        }
        return false;
    }

    public Long fetchDomainId(String domainUUID) {
        return _domainMgr.getDomain(domainUUID).getId();
    }

    public void loginUser(HttpSession session, String username, String password, Long domainId, String domainPath, String loginIpAddress ,Map<String, Object[]> requestParameters) throws CloudAuthenticationException {
        // We will always use domainId first. If that does not exist, we will use domain name. If THAT doesn't exist
        // we will default to ROOT
        if (domainId == null) {
            if (domainPath == null || domainPath.trim().length() == 0) {
                domainId = DomainVO.ROOT_DOMAIN;
            } else {
                Domain domainObj = _domainMgr.findDomainByPath(domainPath);
                if (domainObj != null) {
                    domainId = domainObj.getId();
                } else { // if an unknown path is passed in, fail the login call
                    throw new CloudAuthenticationException("Unable to find the domain from the path " + domainPath);
                }
            }
        }

        UserAccount userAcct = _accountMgr.authenticateUser(username, password, domainId, loginIpAddress, requestParameters);
        if (userAcct != null) {
            String timezone = userAcct.getTimezone();
            float offsetInHrs = 0f;
            if (timezone != null) {
                TimeZone t = TimeZone.getTimeZone(timezone);
                s_logger.info("Current user logged in under " + timezone + " timezone");

                java.util.Date date = new java.util.Date();
                long longDate = date.getTime();
                float offsetInMs = (t.getOffset(longDate));
                offsetInHrs = offsetInMs / (1000 * 60 * 60);
                s_logger.info("Timezone offset from UTC is: " + offsetInHrs);
            }

            Account account = _accountMgr.getAccount(userAcct.getAccountId());

            // set the userId and account object for everyone
            session.setAttribute("userid", userAcct.getId());
            UserVO user = (UserVO) _accountMgr.getActiveUser(userAcct.getId());
            if(user.getUuid() != null){
                session.setAttribute("user_UUID", user.getUuid());
            }

            session.setAttribute("username", userAcct.getUsername());
            session.setAttribute("firstname", userAcct.getFirstname());
            session.setAttribute("lastname", userAcct.getLastname());
            session.setAttribute("accountobj", account);
            session.setAttribute("account", account.getAccountName());

            session.setAttribute("domainid", account.getDomainId());
            DomainVO domain = (DomainVO) _domainMgr.getDomain(account.getDomainId());
            if(domain.getUuid() != null){
                session.setAttribute("domain_UUID", domain.getUuid());
            }

            session.setAttribute("type", Short.valueOf(account.getType()).toString());
            session.setAttribute("registrationtoken", userAcct.getRegistrationToken());
            session.setAttribute("registered", new Boolean(userAcct.isRegistered()).toString());

            if (timezone != null) {
                session.setAttribute("timezone", timezone);
                session.setAttribute("timezoneoffset", Float.valueOf(offsetInHrs).toString());
            }

            // (bug 5483) generate a session key that the user must submit on every request to prevent CSRF, add that
            // to the login response so that session-based authenticators know to send the key back
            SecureRandom sesssionKeyRandom = new SecureRandom();
            byte sessionKeyBytes[] = new byte[20];
            sesssionKeyRandom.nextBytes(sessionKeyBytes);
            String sessionKey = Base64.encodeBase64String(sessionKeyBytes);
            session.setAttribute("sessionkey", sessionKey);

            return;
        }
        throw new CloudAuthenticationException("Failed to authenticate user " + username + " in domain " + domainId + "; please provide valid credentials");
    }

    public void logoutUser(long userId) {
        _accountMgr.logoutUser(Long.valueOf(userId));
        return;
    }

    public boolean verifyUser(Long userId) {
        User user = _accountMgr.getUserIncludingRemoved(userId);
        Account account = null;
        if (user != null) {
            account = _accountMgr.getAccount(user.getAccountId());
        }

        if ((user == null) || (user.getRemoved() != null) || !user.getState().equals(Account.State.enabled) || (account == null) || !account.getState().equals(Account.State.enabled)) {
            s_logger.warn("Deleted/Disabled/Locked user with id=" + userId + " attempting to access public API");
            return false;
        }
        return true;
    }


    private void checkCommandAvailable(User user, String commandName) throws PermissionDeniedException {
        if (user == null) {
            throw new PermissionDeniedException("User is null for role based API access check for command" + commandName);
        }

        for (APIChecker apiChecker : _apiAccessCheckers) {
            apiChecker.checkAccess(user, commandName);
        }
    }

    private Class<?> getCmdClass(String cmdName) {
        return _apiNameCmdClassMap.get(cmdName);
    }

    // FIXME: rather than isError, we might was to pass in the status code to give more flexibility
    private void writeResponse(HttpResponse resp, final String responseText, final int statusCode, String responseType, String reasonPhrase) {
        try {
            resp.setStatusCode(statusCode);
            resp.setReasonPhrase(reasonPhrase);

            BasicHttpEntity body = new BasicHttpEntity();
            if (BaseCmd.RESPONSE_TYPE_JSON.equalsIgnoreCase(responseType)) {
                // JSON response
                body.setContentType(jsonContentType);
                if (responseText == null) {
                    body.setContent(new ByteArrayInputStream("{ \"error\" : { \"description\" : \"Internal Server Error\" } }".getBytes("UTF-8")));
                }
            } else {
                body.setContentType("text/xml");
                if (responseText == null) {
                    body.setContent(new ByteArrayInputStream("<error>Internal Server Error</error>".getBytes("UTF-8")));
                }
            }

            if (responseText != null) {
                body.setContent(new ByteArrayInputStream(responseText.getBytes("UTF-8")));
            }
            resp.setEntity(body);
        } catch (Exception ex) {
            s_logger.error("error!", ex);
        }
    }

    // FIXME: the following two threads are copied from
    // http://svn.apache.org/repos/asf/httpcomponents/httpcore/trunk/httpcore/src/examples/org/apache/http/examples/ElementalHttpServer.java
    // we have to cite a license if we are using this code directly, so we need to add the appropriate citation or
    // modify the
    // code to be very specific to our needs
    static class ListenerThread extends Thread {
        private HttpService _httpService = null;
        private ServerSocket _serverSocket = null;
        private HttpParams _params = null;

        public ListenerThread(ApiServer requestHandler, int port) {
            try {
                _serverSocket = new ServerSocket(port);
            } catch (IOException ioex) {
                s_logger.error("error initializing api server", ioex);
                return;
            }

            _params = new BasicHttpParams();
            _params.setIntParameter(CoreConnectionPNames.SO_TIMEOUT, 30000).setIntParameter(CoreConnectionPNames.SOCKET_BUFFER_SIZE, 8 * 1024)
                    .setBooleanParameter(CoreConnectionPNames.STALE_CONNECTION_CHECK, false).setBooleanParameter(CoreConnectionPNames.TCP_NODELAY, true)
                    .setParameter(CoreProtocolPNames.ORIGIN_SERVER, "HttpComponents/1.1");

            // Set up the HTTP protocol processor
            BasicHttpProcessor httpproc = new BasicHttpProcessor();
            httpproc.addInterceptor(new ResponseDate());
            httpproc.addInterceptor(new ResponseServer());
            httpproc.addInterceptor(new ResponseContent());
            httpproc.addInterceptor(new ResponseConnControl());

            // Set up request handlers
            HttpRequestHandlerRegistry reqistry = new HttpRequestHandlerRegistry();
            reqistry.register("*", requestHandler);

            // Set up the HTTP service
            _httpService = new HttpService(httpproc, new NoConnectionReuseStrategy(), new DefaultHttpResponseFactory());
            _httpService.setParams(_params);
            _httpService.setHandlerResolver(reqistry);
        }

        @Override
        public void run() {
            s_logger.info("ApiServer listening on port " + _serverSocket.getLocalPort());
            while (!Thread.interrupted()) {
                try {
                    // Set up HTTP connection
                    Socket socket = _serverSocket.accept();
                    DefaultHttpServerConnection conn = new DefaultHttpServerConnection();
                    conn.bind(socket, _params);

                    // Execute a new worker task to handle the request
                    _executor.execute(new WorkerTask(_httpService, conn, _workerCount++));
                } catch (InterruptedIOException ex) {
                    break;
                } catch (IOException e) {
                    s_logger.error("I/O error initializing connection thread", e);
                    break;
                }
            }
        }
    }

    static class WorkerTask implements Runnable {
        private final HttpService _httpService;
        private final HttpServerConnection _conn;

        public WorkerTask(final HttpService httpService, final HttpServerConnection conn, final int count) {
            _httpService = httpService;
            _conn = conn;
        }

        @Override
        public void run() {
            HttpContext context = new BasicHttpContext(null);
            try {
                while (!Thread.interrupted() && _conn.isOpen()) {
                    try {
                        _httpService.handleRequest(_conn, context);
                        _conn.close();
                    } finally {
                        StackMaid.current().exitCleanup();
                    }
                }
            } catch (ConnectionClosedException ex) {
                if (s_logger.isTraceEnabled()) {
                    s_logger.trace("ApiServer:  Client closed connection");
                }
            } catch (IOException ex) {
                if (s_logger.isTraceEnabled()) {
                    s_logger.trace("ApiServer:  IOException - " + ex);
                }
            } catch (HttpException ex) {
                s_logger.warn("ApiServer:  Unrecoverable HTTP protocol violation" + ex);
            } finally {
                try {
                    _conn.shutdown();
                } catch (IOException ignore) {
                }
            }
        }
    }

    public String getSerializedApiError(int errorCode, String errorText, Map<String, Object[]> apiCommandParams, String responseType) {
        String responseName = null;
        Class<?> cmdClass = null;
        String responseText = null;

        try {
            if (apiCommandParams == null || apiCommandParams.isEmpty()) {
                responseName = "errorresponse";
            } else {
                Object cmdObj = apiCommandParams.get("command");
                // cmd name can be null when "command" parameter is missing in the request
                if (cmdObj != null) {
                    String cmdName = ((String[]) cmdObj)[0];
                    cmdClass = getCmdClass(cmdName);
                    if (cmdClass != null) {
                        responseName = ((BaseCmd) cmdClass.newInstance()).getCommandName();
                    } else {
                        responseName = "errorresponse";
                    }
                }
            }
            ExceptionResponse apiResponse = new ExceptionResponse();
            apiResponse.setErrorCode(errorCode);
            apiResponse.setErrorText(errorText);
            apiResponse.setResponseName(responseName);
            SerializationContext.current().setUuidTranslation(true);
            responseText = ApiResponseSerializer.toSerializedString(apiResponse, responseType);

        } catch (Exception e) {
            s_logger.error("Exception responding to http request", e);
        }
        return responseText;
    }

    public String getSerializedApiError(ServerApiException ex, Map<String, Object[]> apiCommandParams, String responseType) {
        String responseName = null;
        Class<?> cmdClass = null;
        String responseText = null;

        if (ex == null){
            // this call should not be invoked with null exception
            return getSerializedApiError(HttpServletResponse.SC_INTERNAL_SERVER_ERROR, "Some internal error happened", apiCommandParams, responseType);
        }
        try {
            if (ex.getErrorCode() == ApiErrorCode.UNSUPPORTED_ACTION_ERROR || apiCommandParams == null || apiCommandParams.isEmpty()) {
                responseName = "errorresponse";
            } else {
                Object cmdObj = apiCommandParams.get("command");
                // cmd name can be null when "command" parameter is missing in
                // the request
                if (cmdObj != null) {
                    String cmdName = ((String[]) cmdObj)[0];
                    cmdClass = getCmdClass(cmdName);
                    if (cmdClass != null) {
                        responseName = ((BaseCmd) cmdClass.newInstance()).getCommandName();
                    } else {
                        responseName = "errorresponse";
                    }
                }
            }
            ExceptionResponse apiResponse = new ExceptionResponse();
            apiResponse.setErrorCode(ex.getErrorCode().getHttpCode());
            apiResponse.setErrorText(ex.getDescription());
            apiResponse.setResponseName(responseName);
            ArrayList<String> idList = ex.getIdProxyList();
            if (idList != null) {
                for (int i = 0; i < idList.size(); i++) {
                    apiResponse.addProxyObject(idList.get(i));
                }
            }
            // Also copy over the cserror code and the function/layer in which
            // it was thrown.
            apiResponse.setCSErrorCode(ex.getCSErrorCode());

            SerializationContext.current().setUuidTranslation(true);
            responseText = ApiResponseSerializer.toSerializedString(apiResponse, responseType);

        } catch (Exception e) {
            s_logger.error("Exception responding to http request", e);
        }
        return responseText;
    }
}<|MERGE_RESOLUTION|>--- conflicted
+++ resolved
@@ -119,10 +119,7 @@
 import com.cloud.exception.InsufficientCapacityException;
 import com.cloud.exception.InvalidParameterValueException;
 import com.cloud.exception.PermissionDeniedException;
-<<<<<<< HEAD
 import com.cloud.exception.RequestLimitException;
-=======
->>>>>>> 3dabd5fb
 import com.cloud.exception.ResourceAllocationException;
 import com.cloud.exception.ResourceUnavailableException;
 import com.cloud.server.ManagementServer;
@@ -389,7 +386,7 @@
             if (UserContext.current().getCaller().getType() != Account.ACCOUNT_TYPE_ADMIN){
                 // hide internal details to non-admin user for security reason
                 errorMsg = BaseCmd.USER_ERROR_MESSAGE;
-<<<<<<< HEAD
+
             }
             throw new ServerApiException(ApiErrorCode.INSUFFICIENT_CAPACITY_ERROR, errorMsg, ex);
         }
@@ -402,20 +399,6 @@
             }
             throw new ServerApiException(ApiErrorCode.RESOURCE_ALLOCATION_ERROR, errorMsg, ex);
         }
-=======
-            }
-            throw new ServerApiException(ApiErrorCode.INSUFFICIENT_CAPACITY_ERROR, errorMsg, ex);
-        }
-        catch (ResourceAllocationException ex){
-            s_logger.info(ex.getMessage());
-            String errorMsg = ex.getMessage();
-            if (UserContext.current().getCaller().getType() != Account.ACCOUNT_TYPE_ADMIN){
-                // hide internal details to non-admin user for security reason
-                errorMsg = BaseCmd.USER_ERROR_MESSAGE;
-            }
-            throw new ServerApiException(ApiErrorCode.RESOURCE_ALLOCATION_ERROR, errorMsg, ex);
-        }
->>>>>>> 3dabd5fb
         catch (ResourceUnavailableException ex){
             s_logger.info(ex.getMessage());
             String errorMsg = ex.getMessage();
@@ -614,13 +597,10 @@
             	catch (PermissionDeniedException ex){
                     s_logger.debug("The given command:" + commandName + " does not exist or it is not available for user with id:" + userId);
                     throw new ServerApiException(ApiErrorCode.UNSUPPORTED_ACTION_ERROR, "The given command does not exist or it is not available for user");
-<<<<<<< HEAD
                 }
                 catch (RequestLimitException ex){
                     s_logger.debug(ex.getMessage());
                     throw new ServerApiException(ApiErrorCode.API_LIMIT_EXCEED, ex.getMessage());
-=======
->>>>>>> 3dabd5fb
                 }
                 return true;
             } else {
