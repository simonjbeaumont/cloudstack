--- conflicted
+++ resolved
@@ -24,10 +24,7 @@
 import org.apache.log4j.Logger;
 import org.springframework.stereotype.Component;
 
-<<<<<<< HEAD
 import org.apache.cloudstack.api.ResponseObject.ResponseView;
-=======
->>>>>>> da8ee45a
 import org.apache.cloudstack.api.response.AccountResponse;
 import org.apache.cloudstack.api.response.ResourceLimitAndCountResponse;
 import org.apache.cloudstack.api.response.UserResponse;
@@ -78,15 +75,9 @@
         accountResponse.setBytesReceived(account.getBytesReceived());
         accountResponse.setBytesSent(account.getBytesSent());
 
-<<<<<<< HEAD
         boolean fullView = (view == ResponseView.Full);
         setResourceLimits(account, fullView, accountResponse);
-        
-=======
-        boolean accountIsAdmin = (account.getType() == Account.ACCOUNT_TYPE_ADMIN);
-        setResourceLimits(account, accountIsAdmin, accountResponse);
-
->>>>>>> da8ee45a
+
         //get resource limits for projects
         long projectLimit = ApiDBUtils.findCorrectResourceLimit(account.getProjectLimit(), account.getId(), ResourceType.project);
         String projectLimitDisplay = (fullView || projectLimit == -1) ? "Unlimited" : String.valueOf(projectLimit);
@@ -110,12 +101,9 @@
         // set details
         accountResponse.setDetails(ApiDBUtils.getAccountDetails(account.getId()));
         accountResponse.setObjectName("account");
-<<<<<<< HEAD
-        
+
         // add all the acl groups for an account
         accountResponse.setGroups(_acctMgr.listAclGroupsByAccount(account.getId()));
-=======
->>>>>>> da8ee45a
 
         return accountResponse;
     }
@@ -215,39 +203,23 @@
         response.setMemoryTotal(memoryTotal);
         response.setMemoryAvailable(memoryAvail);
 
-<<<<<<< HEAD
       //get resource limits for primary storage space and convert it from Bytes to GiB
         long primaryStorageLimit = ApiDBUtils.findCorrectResourceLimit(account.getPrimaryStorageLimit(), account.getId(), ResourceType.primary_storage);
         String primaryStorageLimitDisplay = (fullView || primaryStorageLimit == -1) ? "Unlimited" : String.valueOf(primaryStorageLimit / ResourceType.bytesToGiB);
         long primaryStorageTotal = (account.getPrimaryStorageTotal() == null) ? 0 : (account.getPrimaryStorageTotal() / ResourceType.bytesToGiB);
         String primaryStorageAvail = (fullView || primaryStorageLimit == -1) ? "Unlimited" : String.valueOf((primaryStorageLimit / ResourceType.bytesToGiB) - primaryStorageTotal);
-=======
-        //get resource limits for primary storage space and convert it from Bytes to GiB
-        long primaryStorageLimit = ApiDBUtils.findCorrectResourceLimit(account.getPrimaryStorageLimit(), account.getType(), ResourceType.primary_storage);
-        String primaryStorageLimitDisplay = (accountIsAdmin || primaryStorageLimit == -1) ? "Unlimited" : String.valueOf(primaryStorageLimit / ResourceType.bytesToGiB);
-        long primaryStorageTotal = (account.getPrimaryStorageTotal() == null) ? 0 : (account.getPrimaryStorageTotal() / ResourceType.bytesToGiB);
-        String primaryStorageAvail =
-            (accountIsAdmin || primaryStorageLimit == -1) ? "Unlimited" : String.valueOf((primaryStorageLimit / ResourceType.bytesToGiB) - primaryStorageTotal);
->>>>>>> da8ee45a
+
         response.setPrimaryStorageLimit(primaryStorageLimitDisplay);
         response.setPrimaryStorageTotal(primaryStorageTotal);
         response.setPrimaryStorageAvailable(primaryStorageAvail);
 
         //get resource limits for secondary storage space and convert it from Bytes to GiB
-<<<<<<< HEAD
         long secondaryStorageLimit = ApiDBUtils.findCorrectResourceLimit(account.getSecondaryStorageLimit(), account.getId(), ResourceType.secondary_storage);
         String secondaryStorageLimitDisplay = (fullView || secondaryStorageLimit == -1) ? "Unlimited" : String.valueOf(secondaryStorageLimit / ResourceType.bytesToGiB);
         long secondaryStorageTotal = (account.getSecondaryStorageTotal() == null) ? 0 : (account.getSecondaryStorageTotal() / ResourceType.bytesToGiB);
         String secondaryStorageAvail = (fullView || secondaryStorageLimit == -1) ? "Unlimited" : String.valueOf((secondaryStorageLimit / ResourceType.bytesToGiB)
                 - secondaryStorageTotal);
-=======
-        long secondaryStorageLimit = ApiDBUtils.findCorrectResourceLimit(account.getSecondaryStorageLimit(), account.getType(), ResourceType.secondary_storage);
-        String secondaryStorageLimitDisplay =
-            (accountIsAdmin || secondaryStorageLimit == -1) ? "Unlimited" : String.valueOf(secondaryStorageLimit / ResourceType.bytesToGiB);
-        long secondaryStorageTotal = (account.getSecondaryStorageTotal() == null) ? 0 : (account.getSecondaryStorageTotal() / ResourceType.bytesToGiB);
-        String secondaryStorageAvail =
-            (accountIsAdmin || secondaryStorageLimit == -1) ? "Unlimited" : String.valueOf((secondaryStorageLimit / ResourceType.bytesToGiB) - secondaryStorageTotal);
->>>>>>> da8ee45a
+
         response.setSecondaryStorageLimit(secondaryStorageLimitDisplay);
         response.setSecondaryStorageTotal(secondaryStorageTotal);
         response.setSecondaryStorageAvailable(secondaryStorageAvail);
