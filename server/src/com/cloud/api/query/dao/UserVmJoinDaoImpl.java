// Licensed to the Apache Software Foundation (ASF) under one
// or more contributor license agreements.  See the NOTICE file
// distributed with this work for additional information
// regarding copyright ownership.  The ASF licenses this file
// to you under the Apache License, Version 2.0 (the
// "License"); you may not use this file except in compliance
// with the License.  You may obtain a copy of the License at
//
//   http://www.apache.org/licenses/LICENSE-2.0
//
// Unless required by applicable law or agreed to in writing,
// software distributed under the License is distributed on an
// "AS IS" BASIS, WITHOUT WARRANTIES OR CONDITIONS OF ANY
// KIND, either express or implied.  See the License for the
// specific language governing permissions and limitations
// under the License.
package com.cloud.api.query.dao;

import java.text.DecimalFormat;
import java.util.ArrayList;
import java.util.EnumSet;
import java.util.HashMap;
import java.util.Hashtable;
import java.util.List;
import java.util.Map;
import java.util.Set;

import javax.ejb.Local;
import javax.inject.Inject;

import org.apache.log4j.Logger;
import org.springframework.stereotype.Component;

import org.apache.cloudstack.affinity.AffinityGroupResponse;
import org.apache.cloudstack.api.ApiConstants.VMDetails;
import org.apache.cloudstack.api.ResponseObject.ResponseView;
import org.apache.cloudstack.api.response.NicResponse;
import org.apache.cloudstack.api.response.SecurityGroupResponse;
import org.apache.cloudstack.api.response.UserVmResponse;
import org.apache.cloudstack.framework.config.dao.ConfigurationDao;

import com.cloud.api.ApiDBUtils;
import com.cloud.api.query.vo.ResourceTagJoinVO;
import com.cloud.api.query.vo.UserVmJoinVO;
import com.cloud.hypervisor.Hypervisor.HypervisorType;
import com.cloud.user.Account;
import com.cloud.user.AccountManager;
import com.cloud.uservm.UserVm;
import com.cloud.utils.db.GenericDaoBase;
import com.cloud.utils.db.SearchBuilder;
import com.cloud.utils.db.SearchCriteria;
import com.cloud.vm.VirtualMachine.State;
<<<<<<< HEAD
=======
import com.cloud.vm.VmDetailConstants;
>>>>>>> 27294a38
import com.cloud.vm.VmStats;


@Component
@Local(value={UserVmJoinDao.class})
public class UserVmJoinDaoImpl extends GenericDaoBase<UserVmJoinVO, Long> implements UserVmJoinDao {
    public static final Logger s_logger = Logger.getLogger(UserVmJoinDaoImpl.class);

    @Inject
    private ConfigurationDao  _configDao;
    @Inject
    public AccountManager _accountMgr;
    private final SearchBuilder<UserVmJoinVO> VmDetailSearch;
    private final SearchBuilder<UserVmJoinVO> activeVmByIsoSearch;

    protected UserVmJoinDaoImpl() {

        VmDetailSearch = createSearchBuilder();
        VmDetailSearch.and("idIN", VmDetailSearch.entity().getId(), SearchCriteria.Op.IN);
        VmDetailSearch.done();

        _count = "select count(distinct id) from user_vm_view WHERE ";

        activeVmByIsoSearch = createSearchBuilder();
        activeVmByIsoSearch.and("isoId", activeVmByIsoSearch.entity().getIsoId(), SearchCriteria.Op.EQ);
        activeVmByIsoSearch.and("stateNotIn", activeVmByIsoSearch.entity().getState(), SearchCriteria.Op.NIN);
        activeVmByIsoSearch.done();
    }


    @Override
    public List<UserVmJoinVO> listActiveByIsoId(Long isoId) {
        SearchCriteria<UserVmJoinVO> sc = activeVmByIsoSearch.create();
        sc.setParameters("isoId", isoId);
        State[] states = new State[2];
        states[0] = State.Error;
        states[1] = State.Expunging;
        return listBy(sc);
    }


    @Override
    public UserVmResponse newUserVmResponse(ResponseView view, String objectName, UserVmJoinVO userVm, EnumSet<VMDetails> details, Account caller) {
        UserVmResponse userVmResponse = new UserVmResponse();

        if (userVm.getHypervisorType() != null){
            userVmResponse.setHypervisor(userVm.getHypervisorType().toString());
        }
        userVmResponse.setId(userVm.getUuid());
        userVmResponse.setName(userVm.getName());

        userVmResponse.setDisplayName(userVm.getDisplayName());

        if (userVm.getAccountType() == Account.ACCOUNT_TYPE_PROJECT) {
            userVmResponse.setProjectId(userVm.getProjectUuid());
            userVmResponse.setProjectName(userVm.getProjectName());
        } else {
            userVmResponse.setAccountName(userVm.getAccountName());
        }

        userVmResponse.setDomainId(userVm.getDomainUuid());
        userVmResponse.setDomainName(userVm.getDomainName());

        userVmResponse.setCreated(userVm.getCreated());
        userVmResponse.setDisplayVm(userVm.isDisplayVm());

        if (userVm.getState() != null) {
            userVmResponse.setState(userVm.getState().toString());
        }
        userVmResponse.setHaEnable(userVm.isHaEnabled());
        if (details.contains(VMDetails.all) || details.contains(VMDetails.group)) {
            userVmResponse.setGroupId(userVm.getInstanceGroupUuid());
            userVmResponse.setGroup(userVm.getInstanceGroupName());
        }
        userVmResponse.setZoneId(userVm.getDataCenterUuid());
        userVmResponse.setZoneName(userVm.getDataCenterName());
        if (view == ResponseView.Admin || ((view == null) && ((caller == null) || (_accountMgr.isRootAdmin(caller.getId()))))) {
            userVmResponse.setInstanceName(userVm.getInstanceName());
            userVmResponse.setHostId(userVm.getHostUuid());
            userVmResponse.setHostName(userVm.getHostName());
        }

        if (details.contains(VMDetails.all) || details.contains(VMDetails.tmpl)) {
            userVmResponse.setTemplateId(userVm.getTemplateUuid());
            userVmResponse.setTemplateName(userVm.getTemplateName());
            userVmResponse.setTemplateDisplayText(userVm.getTemplateDisplayText());
            userVmResponse.setPasswordEnabled(userVm.isPasswordEnabled());
        }
        if (details.contains(VMDetails.all) || details.contains(VMDetails.iso)) {
            userVmResponse.setIsoId(userVm.getIsoUuid());
            userVmResponse.setIsoName(userVm.getIsoName());
            userVmResponse.setIsoDisplayText(userVm.getIsoDisplayText());
        }
        if (details.contains(VMDetails.all) || details.contains(VMDetails.servoff)) {
            userVmResponse.setServiceOfferingId(userVm.getServiceOfferingUuid());
            userVmResponse.setServiceOfferingName(userVm.getServiceOfferingName());
        }
        if (details.contains(VMDetails.all) || details.contains(VMDetails.servoff) || details.contains(VMDetails.stats)) {
            userVmResponse.setCpuNumber(userVm.getCpu());
            userVmResponse.setCpuSpeed(userVm.getSpeed());
            userVmResponse.setMemory(userVm.getRamSize());
        }
        userVmResponse.setGuestOsId(userVm.getGuestOsUuid());
        if (details.contains(VMDetails.all) || details.contains(VMDetails.volume)) {
            userVmResponse.setRootDeviceId(userVm.getVolumeDeviceId());
            if (userVm.getVolumeType() != null) {
                userVmResponse.setRootDeviceType(userVm.getVolumeType().toString());
            }
        }
        userVmResponse.setPassword(userVm.getPassword());
        if (userVm.getJobId() != null) {
            userVmResponse.setJobId(userVm.getJobUuid());
            userVmResponse.setJobStatus(userVm.getJobStatus());
        }
        //userVmResponse.setForVirtualNetwork(userVm.getForVirtualNetwork());

        userVmResponse.setPublicIpId(userVm.getPublicIpUuid());
        userVmResponse.setPublicIp(userVm.getPublicIpAddress());
        userVmResponse.setKeyPairName(userVm.getKeypairName());

        if (details.contains(VMDetails.all) || details.contains(VMDetails.stats)) {
            // stats calculation
            VmStats vmStats = ApiDBUtils.getVmStatistics(userVm.getId());
            if (vmStats != null) {
                userVmResponse.setCpuUsed(new DecimalFormat("#.##").format(vmStats.getCPUUtilization()) + "%");

                userVmResponse.setNetworkKbsRead((long) vmStats.getNetworkReadKBs());

                userVmResponse.setNetworkKbsWrite((long) vmStats.getNetworkWriteKBs());

                if ((userVm.getHypervisorType() != null)
                        && (userVm.getHypervisorType().equals(HypervisorType.KVM)
                        || userVm.getHypervisorType().equals(HypervisorType.XenServer))) { // support KVM and XenServer only util 2013.06.25
                    userVmResponse.setDiskKbsRead((long) vmStats.getDiskReadKBs());

                    userVmResponse.setDiskKbsWrite((long) vmStats.getDiskWriteKBs());

                    userVmResponse.setDiskIORead((long) vmStats.getDiskReadIOs());

                    userVmResponse.setDiskIOWrite((long) vmStats.getDiskWriteIOs());
                }
            }
        }

        if (details.contains(VMDetails.all) || details.contains(VMDetails.secgrp)) {
            Long securityGroupId = userVm.getSecurityGroupId();
            if (securityGroupId != null && securityGroupId.longValue() != 0) {
                SecurityGroupResponse resp = new SecurityGroupResponse();
                resp.setId(userVm.getSecurityGroupUuid());
                resp.setName(userVm.getSecurityGroupName());
                resp.setDescription(userVm.getSecurityGroupDescription());
                resp.setObjectName("securitygroup");
                if (userVm.getAccountType() == Account.ACCOUNT_TYPE_PROJECT) {
                    resp.setProjectId(userVm.getProjectUuid());
                    resp.setProjectName(userVm.getProjectName());
                } else {
                    resp.setAccountName(userVm.getAccountName());
                }
                userVmResponse.addSecurityGroup(resp);
            }
        }

        if (details.contains(VMDetails.all) || details.contains(VMDetails.nics)) {
            long nic_id = userVm.getNicId();
            if (nic_id > 0) {
                NicResponse nicResponse = new NicResponse();
                nicResponse.setId(userVm.getNicUuid());
                nicResponse.setIpaddress(userVm.getIpAddress());
                nicResponse.setGateway(userVm.getGateway());
                nicResponse.setNetmask(userVm.getNetmask());
                nicResponse.setNetworkid(userVm.getNetworkUuid());
                nicResponse.setNetworkName(userVm.getNetworkName());
                nicResponse.setMacAddress(userVm.getMacAddress());
                nicResponse.setIp6Address(userVm.getIp6Address());
                nicResponse.setIp6Gateway(userVm.getIp6Gateway());
                nicResponse.setIp6Cidr(userVm.getIp6Cidr());
                if (userVm.getBroadcastUri() != null) {
                    nicResponse.setBroadcastUri(userVm.getBroadcastUri().toString());
                }
                if (userVm.getIsolationUri() != null) {
                    nicResponse.setIsolationUri(userVm.getIsolationUri().toString());
                }
                if (userVm.getTrafficType() != null) {
                    nicResponse.setTrafficType(userVm.getTrafficType().toString());
                }
                if (userVm.getGuestType() != null) {
                    nicResponse.setType(userVm.getGuestType().toString());
                }
                nicResponse.setIsDefault(userVm.isDefaultNic());
                nicResponse.setObjectName("nic");
                userVmResponse.addNic(nicResponse);
            }
        }

        // update tag information
        long tag_id = userVm.getTagId();
        if (tag_id > 0) {
            ResourceTagJoinVO vtag = ApiDBUtils.findResourceTagViewById(tag_id);
            if ( vtag != null ){
                userVmResponse.addTag(ApiDBUtils.newResourceTagResponse(vtag, false));
            }
        }

        if (details.contains(VMDetails.all) || details.contains(VMDetails.affgrp)) {
            Long affinityGroupId = userVm.getAffinityGroupId();
            if (affinityGroupId != null && affinityGroupId.longValue() != 0) {
                AffinityGroupResponse resp = new AffinityGroupResponse();
                resp.setId(userVm.getAffinityGroupUuid());
                resp.setName(userVm.getAffinityGroupName());
                resp.setDescription(userVm.getAffinityGroupDescription());
                resp.setObjectName("affinitygroup");
                resp.setAccountName(userVm.getAccountName());
                userVmResponse.addAffinityGroup(resp);
            }
        }
        
        // set resource details map
        // only hypervisortoolsversion can be returned to the end user       }
        if (userVm.getDetailName() != null && userVm.getDetailName().equalsIgnoreCase(VmDetailConstants.HYPERVISOR_TOOLS_VERSION)){
            Map<String, String> resourceDetails = new HashMap<String, String>();
            resourceDetails.put(userVm.getDetailName(), userVm.getDetailValue());
            userVmResponse.setDetails(resourceDetails);
        }

        userVmResponse.setObjectName(objectName);
        if (userVm.isDynamicallyScalable() == null) {
            userVmResponse.setDynamicallyScalable(false);
        } else {
            userVmResponse.setDynamicallyScalable(userVm.isDynamicallyScalable());
        }

        return userVmResponse;
    }

    @Override
    public UserVmResponse setUserVmResponse(ResponseView view, UserVmResponse userVmData, UserVmJoinVO uvo) {
        Long securityGroupId = uvo.getSecurityGroupId();
        if (securityGroupId != null && securityGroupId.longValue() != 0) {
            SecurityGroupResponse resp = new SecurityGroupResponse();
            resp.setId(uvo.getSecurityGroupUuid());
            resp.setName(uvo.getSecurityGroupName());
            resp.setDescription(uvo.getSecurityGroupDescription());
            resp.setObjectName("securitygroup");
            if (uvo.getAccountType() == Account.ACCOUNT_TYPE_PROJECT) {
                resp.setProjectId(uvo.getProjectUuid());
                resp.setProjectName(uvo.getProjectName());
            } else {
                resp.setAccountName(uvo.getAccountName());
            }
            userVmData.addSecurityGroup(resp);
        }

        long nic_id = uvo.getNicId();
        if (nic_id > 0) {
            NicResponse nicResponse = new NicResponse();
            nicResponse.setId(uvo.getNicUuid());
            nicResponse.setIpaddress(uvo.getIpAddress());
            nicResponse.setGateway(uvo.getGateway());
            nicResponse.setNetmask(uvo.getNetmask());
            nicResponse.setNetworkid(uvo.getNetworkUuid());
            nicResponse.setNetworkName(uvo.getNetworkName());
            nicResponse.setMacAddress(uvo.getMacAddress());
            nicResponse.setIp6Address(uvo.getIp6Address());
            nicResponse.setIp6Gateway(uvo.getIp6Gateway());
            nicResponse.setIp6Cidr(uvo.getIp6Cidr());
            if (uvo.getBroadcastUri() != null) {
                nicResponse.setBroadcastUri(uvo.getBroadcastUri().toString());
            }
            if (uvo.getIsolationUri() != null) {
                nicResponse.setIsolationUri(uvo.getIsolationUri().toString());
            }
            if (uvo.getTrafficType() != null) {
                nicResponse.setTrafficType(uvo.getTrafficType().toString());
            }
            if (uvo.getGuestType() != null) {
                nicResponse.setType(uvo.getGuestType().toString());
            }
            nicResponse.setIsDefault(uvo.isDefaultNic());
            nicResponse.setObjectName("nic");
            userVmData.addNic(nicResponse);
        }

        long tag_id = uvo.getTagId();
        if (tag_id > 0) {
            ResourceTagJoinVO vtag = ApiDBUtils.findResourceTagViewById(tag_id);
            if ( vtag != null ){
                userVmData.addTag(ApiDBUtils.newResourceTagResponse(vtag, false));
            }
        }

        Long affinityGroupId = uvo.getAffinityGroupId();
        if (affinityGroupId != null && affinityGroupId.longValue() != 0) {
            AffinityGroupResponse resp = new AffinityGroupResponse();
            resp.setId(uvo.getAffinityGroupUuid());
            resp.setName(uvo.getAffinityGroupName());
            resp.setDescription(uvo.getAffinityGroupDescription());
            resp.setObjectName("affinitygroup");
            resp.setAccountName(uvo.getAccountName());
            userVmData.addAffinityGroup(resp);
        }

        return userVmData;
    }


    @Override
    public List<UserVmJoinVO> searchByIds(Long... vmIds) {
        // set detail batch query size
        int DETAILS_BATCH_SIZE = 2000;
        String batchCfg = _configDao.getValue("detail.batch.query.size");
        if ( batchCfg != null ){
            DETAILS_BATCH_SIZE = Integer.parseInt(batchCfg);
        }
        // query details by batches
        List<UserVmJoinVO> uvList = new ArrayList<UserVmJoinVO>();
        // query details by batches
        int curr_index = 0;
        if ( vmIds.length > DETAILS_BATCH_SIZE ){
            while ( (curr_index + DETAILS_BATCH_SIZE ) <= vmIds.length ) {
                Long[] ids = new Long[DETAILS_BATCH_SIZE];
                for (int k = 0, j = curr_index; j < curr_index + DETAILS_BATCH_SIZE; j++, k++) {
                    ids[k] = vmIds[j];
                }
                SearchCriteria<UserVmJoinVO> sc = VmDetailSearch.create();
                sc.setParameters("idIN", ids);
                List<UserVmJoinVO> vms = searchIncludingRemoved(sc, null, null, false);
                if (vms != null) {
                    uvList.addAll(vms);
                }
                curr_index += DETAILS_BATCH_SIZE;
            }
        }
        if (curr_index < vmIds.length) {
            int batch_size = (vmIds.length - curr_index);
            // set the ids value
            Long[] ids = new Long[batch_size];
            for (int k = 0, j = curr_index; j < curr_index + batch_size; j++, k++) {
                ids[k] = vmIds[j];
            }
            SearchCriteria<UserVmJoinVO> sc = VmDetailSearch.create();
            sc.setParameters("idIN", ids);
            List<UserVmJoinVO> vms = searchIncludingRemoved(sc, null, null, false);
            if (vms != null) {
                uvList.addAll(vms);
            }
        }
        return uvList;
    }

    @Override
    public List<UserVmJoinVO> newUserVmView(UserVm... userVms) {

        Hashtable<Long, UserVm> userVmDataHash = new Hashtable<Long, UserVm>();
        for (UserVm vm : userVms){
            if ( !userVmDataHash.containsKey(vm.getId())){
                userVmDataHash.put(vm.getId(), vm);
            }
        }

        Set<Long> vmIdSet = userVmDataHash.keySet();
        List<UserVmJoinVO> uvms = searchByIds(vmIdSet.toArray(new Long[vmIdSet.size()]));
        // populate transit password field from UserVm
        if ( uvms != null ){
            for (UserVmJoinVO uvm : uvms){
                UserVm v = userVmDataHash.get(uvm.getId());
                uvm.setPassword(v.getPassword());
            }
        }
        return uvms;
    }

}<|MERGE_RESOLUTION|>--- conflicted
+++ resolved
@@ -50,10 +50,7 @@
 import com.cloud.utils.db.SearchBuilder;
 import com.cloud.utils.db.SearchCriteria;
 import com.cloud.vm.VirtualMachine.State;
-<<<<<<< HEAD
-=======
 import com.cloud.vm.VmDetailConstants;
->>>>>>> 27294a38
 import com.cloud.vm.VmStats;
 
 
@@ -269,7 +266,7 @@
                 userVmResponse.addAffinityGroup(resp);
             }
         }
-        
+
         // set resource details map
         // only hypervisortoolsversion can be returned to the end user       }
         if (userVm.getDetailName() != null && userVm.getDetailName().equalsIgnoreCase(VmDetailConstants.HYPERVISOR_TOOLS_VERSION)){
