// Licensed to the Apache Software Foundation (ASF) under one
// or more contributor license agreements.  See the NOTICE file
// distributed with this work for additional information
// regarding copyright ownership.  The ASF licenses this file
// to you under the Apache License, Version 2.0 (the
// "License"); you may not use this file except in compliance
// with the License.  You may obtain a copy of the License at
//
//   http://www.apache.org/licenses/LICENSE-2.0
//
// Unless required by applicable law or agreed to in writing,
// software distributed under the License is distributed on an
// "AS IS" BASIS, WITHOUT WARRANTIES OR CONDITIONS OF ANY
// KIND, either express or implied.  See the License for the
// specific language governing permissions and limitations
// under the License.
package com.cloud.api.query.dao;

import java.util.ArrayList;
import java.util.HashMap;
import java.util.List;
import java.util.Map;

import javax.ejb.Local;
import javax.inject.Inject;

import org.apache.log4j.Logger;
import org.springframework.stereotype.Component;

import org.apache.cloudstack.api.BaseCmd;
import org.apache.cloudstack.api.response.TemplateResponse;
<<<<<<< HEAD
import org.apache.cloudstack.api.response.TemplateZoneResponse;
import org.apache.cloudstack.context.CallContext;
=======
>>>>>>> ab5f5809
import org.apache.cloudstack.engine.subsystem.api.storage.ObjectInDataStoreStateMachine;
import org.apache.cloudstack.engine.subsystem.api.storage.TemplateState;

import com.cloud.api.ApiDBUtils;
import com.cloud.api.ApiResponseHelper;
import com.cloud.api.query.vo.ResourceTagJoinVO;
import com.cloud.api.query.vo.TemplateJoinVO;
import com.cloud.configuration.dao.ConfigurationDao;
import com.cloud.storage.Storage;
import com.cloud.storage.Storage.TemplateType;
import com.cloud.storage.VMTemplateHostVO;
import com.cloud.storage.VMTemplateStorageResourceAssoc.Status;
import com.cloud.template.VirtualMachineTemplate;
import com.cloud.user.Account;
import com.cloud.utils.db.GenericDaoBase;
import com.cloud.utils.db.SearchBuilder;
import com.cloud.utils.db.SearchCriteria;


@Component
@Local(value={TemplateJoinDao.class})
public class TemplateJoinDaoImpl extends GenericDaoBase<TemplateJoinVO, Long> implements TemplateJoinDao {



    public static final Logger s_logger = Logger.getLogger(TemplateJoinDaoImpl.class);

    @Inject
    private ConfigurationDao  _configDao;

    private final SearchBuilder<TemplateJoinVO> tmpltIdPairSearch;

    private final SearchBuilder<TemplateJoinVO> tmpltIdSearch;

    private final SearchBuilder<TemplateJoinVO> tmpltZoneSearch;

    private final SearchBuilder<TemplateJoinVO> activeTmpltSearch;


    protected TemplateJoinDaoImpl() {

        tmpltIdPairSearch = createSearchBuilder();
        tmpltIdPairSearch.and("tempZonePairIN", tmpltIdPairSearch.entity().getTempZonePair(), SearchCriteria.Op.IN);
        tmpltIdPairSearch.done();

        tmpltIdSearch = createSearchBuilder();
        tmpltIdSearch.and("id", tmpltIdSearch.entity().getId(), SearchCriteria.Op.EQ);
        tmpltIdSearch.done();

        tmpltZoneSearch = createSearchBuilder();
        tmpltZoneSearch.and("id", tmpltZoneSearch.entity().getId(), SearchCriteria.Op.EQ);
        tmpltZoneSearch.and("dataCenterId", tmpltZoneSearch.entity().getDataCenterId(), SearchCriteria.Op.EQ);
        tmpltZoneSearch.and("state", tmpltZoneSearch.entity().getState(), SearchCriteria.Op.EQ);
        tmpltZoneSearch.done();

        activeTmpltSearch = createSearchBuilder();
        activeTmpltSearch.and("store_id", activeTmpltSearch.entity().getDataStoreId(), SearchCriteria.Op.EQ);
        activeTmpltSearch.and("type", activeTmpltSearch.entity().getTemplateType(), SearchCriteria.Op.EQ);
        activeTmpltSearch.done();

        // select distinct pair (template_id, zone_id)
<<<<<<< HEAD
        _count = "select count(distinct id) from template_view WHERE ";
=======
        this._count = "select count(distinct temp_zone_pair) from template_view WHERE ";
>>>>>>> ab5f5809
    }



    private String getTemplateStatus(TemplateJoinVO template){
        boolean isAdmin = false;
        Account caller = CallContext.current().getCallingAccount();
        if ((caller == null) || BaseCmd.isAdmin(caller.getType())) {
            isAdmin = true;
        }

        // If the user is an Admin, add the template download status
        String templateStatus = null;
        if (isAdmin || caller.getId() == template.getAccountId()) {
            // add download status
            if (template.getDownloadState() != Status.DOWNLOADED) {
                templateStatus = "Processing";
                if (template.getDownloadState() == VMTemplateHostVO.Status.DOWNLOAD_IN_PROGRESS) {
                    if (template.getDownloadPercent() == 100) {
                        templateStatus = "Installing Template";
                    } else {
                        templateStatus = template.getDownloadPercent() + "% Downloaded";
                    }
                } else {
                    templateStatus = template.getErrorString();
                }
            } else if (template.getDownloadState() == VMTemplateHostVO.Status.DOWNLOADED) {
                templateStatus = "Download Complete";
            } else {
                templateStatus = "Successfully Installed";
            }
        }
        return templateStatus;
    }

    @Override
    public TemplateResponse newTemplateResponse(TemplateJoinVO template) {
        TemplateResponse templateResponse = new TemplateResponse();
        templateResponse.setId(template.getUuid());
        templateResponse.setName(template.getName());
        templateResponse.setDisplayText(template.getDisplayText());
        templateResponse.setPublic(template.isPublicTemplate());
        templateResponse.setCreated(template.getCreatedOnStore());
        if ( template.getFormat() == Storage.ImageFormat.BAREMETAL ){
            // for baremetal template, we didn't download, but is ready to use.
            templateResponse.setReady(true);
        }
        else{
            templateResponse.setReady(template.getState() == ObjectInDataStoreStateMachine.State.Ready);
        }
        templateResponse.setFeatured(template.isFeatured());
        templateResponse.setExtractable(template.isExtractable() && !(template.getTemplateType() == TemplateType.SYSTEM));
        templateResponse.setPasswordEnabled(template.isEnablePassword());
        templateResponse.setSshKeyEnabled(template.isEnableSshKey());
        templateResponse.setCrossZones(template.isCrossZones());
        templateResponse.setFormat(template.getFormat());
        if (template.getTemplateType() != null) {
            templateResponse.setTemplateType(template.getTemplateType().toString());
        }

        templateResponse.setHypervisor(template.getHypervisorType().toString());


        templateResponse.setOsTypeId(template.getGuestOSUuid());
        templateResponse.setOsTypeName(template.getGuestOSName());

        // populate owner.
        ApiResponseHelper.populateOwner(templateResponse, template);

        // populate domain
        templateResponse.setDomainId(template.getDomainUuid());
        templateResponse.setDomainName(template.getDomainName());


        // If the user is an Admin, add the template download status
        String templateStatus = getTemplateStatus(template);
        if ( templateStatus != null ){
                templateResponse.setStatus(templateStatus);
        }

        if ( template.getDataCenterId() > 0 ){
            templateResponse.setZoneId(template.getDataCenterUuid());
            templateResponse.setZoneName(template.getDataCenterName());
        }

        Long templateSize = template.getSize();
        if (templateSize > 0) {
            templateResponse.setSize(templateSize);
        }

        templateResponse.setChecksum(template.getChecksum());
        if (template.getSourceTemplateId() != null) {
            templateResponse.setSourceTemplateId(template.getSourceTemplateUuid());
        }
        templateResponse.setTemplateTag(template.getTemplateTag());

        // set details map
        if (template.getDetailName() != null){
            Map<String, String> details = new HashMap<String, String>();
            details.put(template.getDetailName(), template.getDetailValue());
            templateResponse.setDetails(details);
        }

        // update tag information
        long tag_id = template.getTagId();
        if (tag_id > 0) {
            ResourceTagJoinVO vtag = ApiDBUtils.findResourceTagViewById(tag_id);
            if ( vtag != null ){
                templateResponse.addTag(ApiDBUtils.newResourceTagResponse(vtag, false));
            }
        }


        templateResponse.setObjectName("template");
        return templateResponse;
    }


    //TODO: This is to keep compatibility with 4.1 API, where updateTemplateCmd and updateIsoCmd will return a simpler TemplateResponse
    // compared to listTemplates and listIsos.
    @Override
    public TemplateResponse newUpdateResponse(TemplateJoinVO result) {
        TemplateResponse response = new TemplateResponse();
        response.setId(result.getUuid());
        response.setName(result.getName());
        response.setDisplayText(result.getDisplayText());
        response.setPublic(result.isPublicTemplate());
        response.setCreated(result.getCreated());
        response.setFormat(result.getFormat());
        response.setOsTypeId(result.getGuestOSUuid());
        response.setOsTypeName(result.getGuestOSName());
        response.setBootable(result.isBootable());
        response.setHypervisor(result.getHypervisorType().toString());

        // populate owner.
        ApiResponseHelper.populateOwner(response, result);

        // populate domain
        response.setDomainId(result.getDomainUuid());
        response.setDomainName(result.getDomainName());

        // set details map
        if (result.getDetailName() != null) {
            Map<String, String> details = new HashMap<String, String>();
            details.put(result.getDetailName(), result.getDetailValue());
            response.setDetails(details);
        }

        // update tag information
        long tag_id = result.getTagId();
        if (tag_id > 0) {
            ResourceTagJoinVO vtag = ApiDBUtils.findResourceTagViewById(tag_id);
            if (vtag != null) {
                response.addTag(ApiDBUtils.newResourceTagResponse(vtag, false));
            }
        }

        response.setObjectName("iso");
        return response;
    }




    @Override
    public TemplateResponse setTemplateResponse(TemplateResponse templateResponse, TemplateJoinVO template) {

        // update details map
        if (template.getDetailName() != null){
            Map<String, String> details = templateResponse.getDetails();
            if ( details == null ){
                details = new HashMap<String, String>();
            }
            details.put(template.getDetailName(), template.getDetailValue());
            templateResponse.setDetails(details);
        }

        // update tag information
        long tag_id = template.getTagId();
        if (tag_id > 0) {
            ResourceTagJoinVO vtag = ApiDBUtils.findResourceTagViewById(tag_id);
            if ( vtag != null ){
                templateResponse.addTag(ApiDBUtils.newResourceTagResponse(vtag, false));
            }
        }

        return templateResponse;
    }


    @Override
    public TemplateResponse newIsoResponse(TemplateJoinVO iso) {

        TemplateResponse isoResponse = new TemplateResponse();
        isoResponse.setId(iso.getUuid());
        isoResponse.setName(iso.getName());
        isoResponse.setDisplayText(iso.getDisplayText());
        isoResponse.setPublic(iso.isPublicTemplate());
        isoResponse.setExtractable(iso.isExtractable() && !(iso.getTemplateType() == TemplateType.PERHOST));
        isoResponse.setCreated(iso.getCreatedOnStore());
        if ( iso.getTemplateType() == TemplateType.PERHOST ){
            // for xs-tools.iso and vmware-tools.iso, we didn't download, but is ready to use.
            isoResponse.setReady(true);
        }
        else{
            isoResponse.setReady(iso.getState() == ObjectInDataStoreStateMachine.State.Ready);
        }
        isoResponse.setBootable(iso.isBootable());
        isoResponse.setFeatured(iso.isFeatured());
        isoResponse.setCrossZones(iso.isCrossZones());
        isoResponse.setPublic(iso.isPublicTemplate());
        isoResponse.setChecksum(iso.getChecksum());

        isoResponse.setOsTypeId(iso.getGuestOSUuid());
        isoResponse.setOsTypeName(iso.getGuestOSName());

        // populate owner.
        ApiResponseHelper.populateOwner(isoResponse, iso);

        // populate domain
        isoResponse.setDomainId(iso.getDomainUuid());
        isoResponse.setDomainName(iso.getDomainName());


        Account caller = CallContext.current().getCallingAccount();
        boolean isAdmin = false;
        if ((caller == null) || BaseCmd.isAdmin(caller.getType())) {
            isAdmin = true;
        }


        // If the user is an admin, add the template download status
        if (isAdmin || caller.getId() == iso.getAccountId()) {
            // add download status
            if (iso.getDownloadState() != Status.DOWNLOADED) {
                String isoStatus = "Processing";
                if (iso.getDownloadState() == VMTemplateHostVO.Status.DOWNLOADED) {
                    isoStatus = "Download Complete";
                } else if (iso.getDownloadState() == VMTemplateHostVO.Status.DOWNLOAD_IN_PROGRESS) {
                    if (iso.getDownloadPercent() == 100) {
                        isoStatus = "Installing ISO";
                    } else {
                        isoStatus = iso.getDownloadPercent() + "% Downloaded";
                    }
                } else {
                    isoStatus = iso.getErrorString();
                }
                isoResponse.setStatus(isoStatus);
            } else {
                isoResponse.setStatus("Successfully Installed");
            }
        }

        if ( iso.getDataCenterId() > 0 ){
            isoResponse.setZoneId(iso.getDataCenterUuid());
            isoResponse.setZoneName(iso.getDataCenterName());
        }


        Long isoSize = iso.getSize();
        if (isoSize > 0) {
            isoResponse.setSize(isoSize);
        }

        // update tag information
        long tag_id = iso.getTagId();
        if (tag_id > 0) {
            ResourceTagJoinVO vtag = ApiDBUtils.findResourceTagViewById(tag_id);
            if ( vtag != null ){
                isoResponse.addTag(ApiDBUtils.newResourceTagResponse(vtag, false));
            }
        }

        isoResponse.setObjectName("iso");
        return isoResponse;

    }

    @Override
    public List<TemplateJoinVO> newTemplateView(VirtualMachineTemplate template) {
        SearchCriteria<TemplateJoinVO> sc = tmpltIdSearch.create();
        sc.setParameters("id", template.getId());
        return searchIncludingRemoved(sc, null, null, false);
    }

    @Override
    public List<TemplateJoinVO> newTemplateView(VirtualMachineTemplate template, long zoneId, boolean readyOnly) {
        SearchCriteria<TemplateJoinVO> sc = tmpltZoneSearch.create();
        sc.setParameters("id", template.getId());
        sc.setParameters("dataCenterId", zoneId);
        if ( readyOnly ){
            sc.setParameters("state", TemplateState.Ready);
        }
        return searchIncludingRemoved(sc, null, null, false);
    }



    @Override
    public List<TemplateJoinVO> searchByTemplateZonePair(String... idPairs) {
        // set detail batch query size
        int DETAILS_BATCH_SIZE = 2000;
        String batchCfg = _configDao.getValue("detail.batch.query.size");
        if ( batchCfg != null ){
            DETAILS_BATCH_SIZE = Integer.parseInt(batchCfg);
        }
        // query details by batches
        List<TemplateJoinVO> uvList = new ArrayList<TemplateJoinVO>();
        // query details by batches
        int curr_index = 0;
        if ( idPairs.length > DETAILS_BATCH_SIZE ){
            while ( (curr_index + DETAILS_BATCH_SIZE ) <= idPairs.length ) {
                String[] labels = new String[DETAILS_BATCH_SIZE];
                for (int k = 0, j = curr_index; j < curr_index + DETAILS_BATCH_SIZE; j++, k++) {
                    labels[k] = idPairs[j];
                }
                SearchCriteria<TemplateJoinVO> sc = tmpltIdPairSearch.create();
                sc.setParameters("tempZonePairIN", labels);
                List<TemplateJoinVO> vms = searchIncludingRemoved(sc, null, null, false);
                if (vms != null) {
                    uvList.addAll(vms);
                }
                curr_index += DETAILS_BATCH_SIZE;
            }
        }
        if (curr_index < idPairs.length) {
            int batch_size = (idPairs.length - curr_index);
            String[] labels = new String[batch_size];
            for (int k = 0, j = curr_index; j < curr_index + batch_size; j++, k++) {
                labels[k] = idPairs[j];
            }
            SearchCriteria<TemplateJoinVO> sc = tmpltIdPairSearch.create();
            sc.setParameters("tempZonePairIN", labels);
            List<TemplateJoinVO> vms = searchIncludingRemoved(sc, null, null, false);
            if (vms != null) {
                uvList.addAll(vms);
            }
        }
        return uvList;
    }




    @Override
    public List<TemplateJoinVO> listActiveTemplates(long storeId) {
        SearchCriteria<TemplateJoinVO> sc = activeTmpltSearch.create();
        sc.setParameters("store_id", storeId);
        sc.setParameters("type", TemplateType.USER);
        return searchIncludingRemoved(sc, null, null, false);
    }



}<|MERGE_RESOLUTION|>--- conflicted
+++ resolved
@@ -29,11 +29,7 @@
 
 import org.apache.cloudstack.api.BaseCmd;
 import org.apache.cloudstack.api.response.TemplateResponse;
-<<<<<<< HEAD
-import org.apache.cloudstack.api.response.TemplateZoneResponse;
 import org.apache.cloudstack.context.CallContext;
-=======
->>>>>>> ab5f5809
 import org.apache.cloudstack.engine.subsystem.api.storage.ObjectInDataStoreStateMachine;
 import org.apache.cloudstack.engine.subsystem.api.storage.TemplateState;
 
@@ -95,11 +91,7 @@
         activeTmpltSearch.done();
 
         // select distinct pair (template_id, zone_id)
-<<<<<<< HEAD
-        _count = "select count(distinct id) from template_view WHERE ";
-=======
-        this._count = "select count(distinct temp_zone_pair) from template_view WHERE ";
->>>>>>> ab5f5809
+        _count = "select count(distinct temp_zone_pair) from template_view WHERE ";
     }
 
 
