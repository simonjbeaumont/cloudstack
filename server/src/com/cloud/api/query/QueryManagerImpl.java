// Licensed to the Apache Software Foundation (ASF) under one
// or more contributor license agreements.  See the NOTICE file
// distributed with this work for additional information
// regarding copyright ownership.  The ASF licenses this file
// to you under the Apache License, Version 2.0 (the
// "License"); you may not use this file except in compliance
// with the License.  You may obtain a copy of the License at
//
//   http://www.apache.org/licenses/LICENSE-2.0
//
// Unless required by applicable law or agreed to in writing,
// software distributed under the License is distributed on an
// "AS IS" BASIS, WITHOUT WARRANTIES OR CONDITIONS OF ANY
// KIND, either express or implied.  See the License for the
// specific language governing permissions and limitations
// under the License.
package com.cloud.api.query;

import java.util.*;

import javax.ejb.Local;
import javax.inject.Inject;

import com.cloud.api.ApiDBUtils;
import com.cloud.server.ResourceMetaDataService;
import com.cloud.server.ResourceTag;
import com.cloud.server.TaggedResourceService;
import com.cloud.vm.NicDetailVO;
import com.cloud.vm.dao.NicDetailDao;
import org.apache.cloudstack.affinity.AffinityGroupResponse;
import org.apache.cloudstack.affinity.AffinityGroupVMMapVO;
import org.apache.cloudstack.affinity.dao.AffinityGroupVMMapDao;
<<<<<<< HEAD
import com.cloud.storage.VolumeDetailVO;
import com.cloud.storage.dao.VolumeDetailsDao;
=======
>>>>>>> 78ffb7ae
import org.apache.cloudstack.api.BaseListProjectAndAccountResourcesCmd;
import org.apache.cloudstack.api.command.admin.host.ListHostsCmd;
import org.apache.cloudstack.api.command.admin.internallb.ListInternalLBVMsCmd;
import org.apache.cloudstack.api.command.admin.router.ListRoutersCmd;
import org.apache.cloudstack.api.command.admin.storage.ListStoragePoolsCmd;
import org.apache.cloudstack.api.command.admin.user.ListUsersCmd;
import org.apache.cloudstack.api.command.user.account.ListAccountsCmd;
import org.apache.cloudstack.api.command.user.account.ListProjectAccountsCmd;
import org.apache.cloudstack.api.command.user.event.ListEventsCmd;
import org.apache.cloudstack.api.command.user.job.ListAsyncJobsCmd;
import org.apache.cloudstack.api.command.user.network.ListNicDetailsCmd;
import org.apache.cloudstack.api.command.user.offering.ListDiskOfferingsCmd;
import org.apache.cloudstack.api.command.user.offering.ListServiceOfferingsCmd;
import org.apache.cloudstack.api.command.user.project.ListProjectInvitationsCmd;
import org.apache.cloudstack.api.command.user.project.ListProjectsCmd;
import org.apache.cloudstack.api.command.user.securitygroup.ListSecurityGroupsCmd;
import org.apache.cloudstack.api.command.user.tag.ListTagsCmd;
import org.apache.cloudstack.api.command.user.vm.ListVMsCmd;
import org.apache.cloudstack.api.command.user.vmgroup.ListVMGroupsCmd;
import org.apache.cloudstack.api.command.user.volume.ListResourceDetailsCmd;
import org.apache.cloudstack.api.command.user.volume.ListVolumeDetailsCmd;
import org.apache.cloudstack.api.command.user.volume.ListVolumesCmd;
import org.apache.cloudstack.api.command.user.zone.ListZonesByCmd;
import org.apache.cloudstack.api.response.*;
import org.apache.cloudstack.query.QueryService;
import org.apache.log4j.Logger;
import org.springframework.stereotype.Component;

import com.cloud.api.query.dao.AccountJoinDao;
import com.cloud.api.query.dao.AffinityGroupJoinDao;
import com.cloud.api.query.dao.AsyncJobJoinDao;
import com.cloud.api.query.dao.DataCenterJoinDao;
import com.cloud.api.query.dao.DiskOfferingJoinDao;
import com.cloud.api.query.dao.DomainRouterJoinDao;
import com.cloud.api.query.dao.HostJoinDao;
import com.cloud.api.query.dao.InstanceGroupJoinDao;
import com.cloud.api.query.dao.ProjectAccountJoinDao;
import com.cloud.api.query.dao.ProjectInvitationJoinDao;
import com.cloud.api.query.dao.ProjectJoinDao;
import com.cloud.api.query.dao.ResourceTagJoinDao;
import com.cloud.api.query.dao.SecurityGroupJoinDao;
import com.cloud.api.query.dao.ServiceOfferingJoinDao;
import com.cloud.api.query.dao.StoragePoolJoinDao;
import com.cloud.api.query.dao.UserAccountJoinDao;
import com.cloud.api.query.dao.UserVmJoinDao;
import com.cloud.api.query.dao.VolumeJoinDao;
import com.cloud.api.query.vo.AccountJoinVO;
import com.cloud.api.query.vo.AffinityGroupJoinVO;
import com.cloud.api.query.vo.AsyncJobJoinVO;
import com.cloud.api.query.vo.DataCenterJoinVO;
import com.cloud.api.query.vo.DiskOfferingJoinVO;
import com.cloud.api.query.vo.DomainRouterJoinVO;
import com.cloud.api.query.vo.EventJoinVO;
import com.cloud.api.query.vo.HostJoinVO;
import com.cloud.api.query.vo.InstanceGroupJoinVO;
import com.cloud.api.query.vo.ProjectAccountJoinVO;
import com.cloud.api.query.vo.ProjectInvitationJoinVO;
import com.cloud.api.query.vo.ProjectJoinVO;
import com.cloud.api.query.vo.ResourceTagJoinVO;
import com.cloud.api.query.vo.SecurityGroupJoinVO;
import com.cloud.api.query.vo.ServiceOfferingJoinVO;
import com.cloud.api.query.vo.StoragePoolJoinVO;
import com.cloud.api.query.vo.UserAccountJoinVO;
import com.cloud.api.query.vo.UserVmJoinVO;
import com.cloud.api.query.vo.VolumeJoinVO;
import com.cloud.configuration.dao.ConfigurationDao;
import com.cloud.domain.Domain;
import com.cloud.domain.DomainVO;
import com.cloud.domain.dao.DomainDao;
import com.cloud.event.dao.EventJoinDao;
import com.cloud.exception.CloudAuthenticationException;
import com.cloud.exception.InvalidParameterValueException;
import com.cloud.exception.PermissionDeniedException;
import com.cloud.ha.HighAvailabilityManager;
import com.cloud.hypervisor.Hypervisor.HypervisorType;
import com.cloud.network.security.SecurityGroupVMMapVO;
import com.cloud.network.security.dao.SecurityGroupVMMapDao;
import com.cloud.org.Grouping;
import com.cloud.projects.Project;
import com.cloud.projects.Project.ListProjectResourcesCriteria;
import com.cloud.projects.ProjectInvitation;
import com.cloud.projects.ProjectManager;
import com.cloud.projects.dao.ProjectAccountDao;
import com.cloud.projects.dao.ProjectDao;
import com.cloud.server.Criteria;
import com.cloud.service.ServiceOfferingVO;
import com.cloud.service.dao.ServiceOfferingDao;
import com.cloud.storage.Volume;
import com.cloud.user.Account;
import com.cloud.user.AccountManager;
import com.cloud.user.AccountVO;
import com.cloud.user.UserContext;
import com.cloud.user.dao.AccountDao;
import com.cloud.utils.DateUtil;
import com.cloud.utils.Pair;
import com.cloud.utils.Ternary;
import com.cloud.utils.component.ManagerBase;
import com.cloud.utils.db.Filter;
import com.cloud.utils.db.SearchBuilder;
import com.cloud.utils.db.SearchCriteria;
import com.cloud.utils.db.SearchCriteria.Func;
import com.cloud.utils.db.SearchCriteria.Op;
import com.cloud.vm.DomainRouterVO;
import com.cloud.vm.UserVmVO;
import com.cloud.vm.VirtualMachine;
import com.cloud.vm.dao.DomainRouterDao;
import com.cloud.vm.dao.UserVmDao;

@Component
@Local(value = {QueryService.class })
public class QueryManagerImpl extends ManagerBase implements QueryService {

    public static final Logger s_logger = Logger.getLogger(QueryManagerImpl.class);

    // public static ViewResponseHelper _responseGenerator;

    @Inject
    private AccountManager _accountMgr;

    @Inject
    private ProjectManager _projectMgr;

    @Inject
    private DomainDao _domainDao;

    @Inject
    private UserAccountJoinDao _userAccountJoinDao;

    @Inject
    private EventJoinDao _eventJoinDao;

    @Inject
    private ResourceTagJoinDao _resourceTagJoinDao;

    @Inject
    private InstanceGroupJoinDao _vmGroupJoinDao;

    @Inject
    private UserVmJoinDao _userVmJoinDao;

    @Inject
    private UserVmDao _userVmDao;

    @Inject
    private SecurityGroupJoinDao _securityGroupJoinDao;

    @Inject
    private SecurityGroupVMMapDao _securityGroupVMMapDao;

    @Inject
    private DomainRouterJoinDao _routerJoinDao;

    @Inject
    private ProjectInvitationJoinDao _projectInvitationJoinDao;

    @Inject
    private ProjectJoinDao _projectJoinDao;

    @Inject
    private ProjectDao _projectDao;

    @Inject
    private ProjectAccountDao _projectAccountDao;

    @Inject
    private ProjectAccountJoinDao _projectAccountJoinDao;

    @Inject
    private HostJoinDao _hostJoinDao;

    @Inject
    private VolumeJoinDao _volumeJoinDao;

    @Inject
    private AccountDao _accountDao;

    @Inject
    private ConfigurationDao _configDao;

    @Inject
    private AccountJoinDao _accountJoinDao;

    @Inject
    private AsyncJobJoinDao _jobJoinDao;

    @Inject
    private StoragePoolJoinDao _poolJoinDao;

    @Inject
    private DiskOfferingJoinDao _diskOfferingJoinDao;

    @Inject
    private ServiceOfferingJoinDao _srvOfferingJoinDao;

    @Inject
    private ServiceOfferingDao _srvOfferingDao;

    @Inject
    private DataCenterJoinDao _dcJoinDao;

    @Inject
    private DomainRouterDao _routerDao;

    @Inject
    private VolumeDetailsDao _volumeDetailDao;

    @Inject
    private NicDetailDao _nicDetailDao;

    @Inject
    private HighAvailabilityManager _haMgr;

    @Inject
    private ResourceMetaDataService _resourceMetaDataMgr;

    @Inject
    private TaggedResourceService _taggedResourceMgr;

    @Inject
    AffinityGroupVMMapDao _affinityGroupVMMapDao;

    @Inject
    private AffinityGroupJoinDao _affinityGroupJoinDao;

    /* (non-Javadoc)
     * @see com.cloud.api.query.QueryService#searchForUsers(org.apache.cloudstack.api.command.admin.user.ListUsersCmd)
     */
    @Override
    public ListResponse<UserResponse> searchForUsers(ListUsersCmd cmd) throws PermissionDeniedException {
        Pair<List<UserAccountJoinVO>, Integer> result = searchForUsersInternal(cmd);
        ListResponse<UserResponse> response = new ListResponse<UserResponse>();
        List<UserResponse> userResponses = ViewResponseHelper.createUserResponse(result.first().toArray(new UserAccountJoinVO[result.first().size()]));
        response.setResponses(userResponses, result.second());
        return response;
    }

    private Pair<List<UserAccountJoinVO>, Integer> searchForUsersInternal(ListUsersCmd cmd) throws PermissionDeniedException {
        Account caller = UserContext.current().getCaller();

        //TODO: Integrate with ACL checkAccess refactoring
        Long domainId = cmd.getDomainId();
        if (domainId != null) {
            Domain domain = _domainDao.findById(domainId);
            if (domain == null) {
                throw new InvalidParameterValueException("Unable to find domain by id=" + domainId);
            }

            _accountMgr.checkAccess(caller, domain);
        } else {
            // default domainId to the caller's domain
            domainId = caller.getDomainId();
        }

        Filter searchFilter = new Filter(UserAccountJoinVO.class, "id", true, cmd.getStartIndex(), cmd.getPageSizeVal());

        Long id = cmd.getId();
        Object username = cmd.getUsername();
        Object type = cmd.getAccountType();
        Object accountName = cmd.getAccountName();
        Object state = cmd.getState();
        Object keyword = cmd.getKeyword();

        SearchBuilder<UserAccountJoinVO> sb = _userAccountJoinDao.createSearchBuilder();
        sb.and("username", sb.entity().getUsername(), SearchCriteria.Op.LIKE);
        if (id != null && id == 1) {
            // system user should NOT be searchable
            List<UserAccountJoinVO> emptyList = new ArrayList<UserAccountJoinVO>();
            return new Pair<List<UserAccountJoinVO>, Integer>(emptyList, 0);
        } else if (id != null) {
            sb.and("id", sb.entity().getId(), SearchCriteria.Op.EQ);
        } else {
            // this condition is used to exclude system user from the search results
            sb.and("id", sb.entity().getId(), SearchCriteria.Op.NEQ);
        }

        sb.and("type", sb.entity().getAccountType(), SearchCriteria.Op.EQ);
        sb.and("domainId", sb.entity().getDomainId(), SearchCriteria.Op.EQ);
        sb.and("accountName", sb.entity().getAccountName(), SearchCriteria.Op.EQ);
        sb.and("state", sb.entity().getState(), SearchCriteria.Op.EQ);

        if ((accountName == null) && (domainId != null)) {
            sb.and("domainPath", sb.entity().getDomainPath(), SearchCriteria.Op.LIKE);
        }

        SearchCriteria<UserAccountJoinVO> sc = sb.create();
        if (keyword != null) {
            SearchCriteria<UserAccountJoinVO> ssc = _userAccountJoinDao.createSearchCriteria();
            ssc.addOr("username", SearchCriteria.Op.LIKE, "%" + keyword + "%");
            ssc.addOr("firstname", SearchCriteria.Op.LIKE, "%" + keyword + "%");
            ssc.addOr("lastname", SearchCriteria.Op.LIKE, "%" + keyword + "%");
            ssc.addOr("email", SearchCriteria.Op.LIKE, "%" + keyword + "%");
            ssc.addOr("state", SearchCriteria.Op.LIKE, "%" + keyword + "%");
            ssc.addOr("accountName", SearchCriteria.Op.LIKE, "%" + keyword + "%");
            ssc.addOr("type", SearchCriteria.Op.LIKE, "%" + keyword + "%");
            ssc.addOr("accountState", SearchCriteria.Op.LIKE, "%" + keyword + "%");

            sc.addAnd("username", SearchCriteria.Op.SC, ssc);
        }

        if (username != null) {
            sc.setParameters("username", username);
        }

        if (id != null) {
            sc.setParameters("id", id);
        } else {
            // Don't return system user, search builder with NEQ
            sc.setParameters("id", 1);
        }

        if (type != null) {
            sc.setParameters("type", type);
        }

        if (accountName != null) {
            sc.setParameters("accountName", accountName);
            if (domainId != null) {
                sc.setParameters("domainId", domainId);
            }
        } else if (domainId != null) {
            DomainVO domainVO = _domainDao.findById(domainId);
            sc.setParameters("domainPath", domainVO.getPath() + "%");
        }

        if (state != null) {
            sc.setParameters("state", state);
        }

        return _userAccountJoinDao.searchAndCount(sc, searchFilter);
    }

    @Override
    public ListResponse<EventResponse> searchForEvents(ListEventsCmd cmd) {
        Pair<List<EventJoinVO>, Integer> result = searchForEventsInternal(cmd);
        ListResponse<EventResponse> response = new ListResponse<EventResponse>();
        List<EventResponse> eventResponses = ViewResponseHelper.createEventResponse(result.first().toArray(new EventJoinVO[result.first().size()]));
        response.setResponses(eventResponses, result.second());
        return response;
    }

    private Pair<List<EventJoinVO>, Integer> searchForEventsInternal(ListEventsCmd cmd) {
        Account caller = UserContext.current().getCaller();
        List<Long> permittedAccounts = new ArrayList<Long>();

        Long id = cmd.getId();
        String type = cmd.getType();
        String level = cmd.getLevel();
        Date startDate = cmd.getStartDate();
        Date endDate = cmd.getEndDate();
        String keyword = cmd.getKeyword();
        Integer entryTime = cmd.getEntryTime();
        Integer duration = cmd.getDuration();

        Ternary<Long, Boolean, ListProjectResourcesCriteria> domainIdRecursiveListProject = new Ternary<Long, Boolean, ListProjectResourcesCriteria>(
                cmd.getDomainId(), cmd.isRecursive(), null);
        _accountMgr.buildACLSearchParameters(caller, id, cmd.getAccountName(), cmd.getProjectId(), permittedAccounts, domainIdRecursiveListProject,
                cmd.listAll(), false);
        Long domainId = domainIdRecursiveListProject.first();
        Boolean isRecursive = domainIdRecursiveListProject.second();
        ListProjectResourcesCriteria listProjectResourcesCriteria = domainIdRecursiveListProject.third();

        Filter searchFilter = new Filter(EventJoinVO.class, "createDate", false, cmd.getStartIndex(), cmd.getPageSizeVal());
        SearchBuilder<EventJoinVO> sb = _eventJoinDao.createSearchBuilder();
        _accountMgr.buildACLViewSearchBuilder(sb, domainId, isRecursive, permittedAccounts, listProjectResourcesCriteria);

        sb.and("id", sb.entity().getId(), SearchCriteria.Op.EQ);
        sb.and("levelL", sb.entity().getLevel(), SearchCriteria.Op.LIKE);
        sb.and("levelEQ", sb.entity().getLevel(), SearchCriteria.Op.EQ);
        sb.and("type", sb.entity().getType(), SearchCriteria.Op.EQ);
        sb.and("createDateB", sb.entity().getCreateDate(), SearchCriteria.Op.BETWEEN);
        sb.and("createDateG", sb.entity().getCreateDate(), SearchCriteria.Op.GTEQ);
        sb.and("createDateL", sb.entity().getCreateDate(), SearchCriteria.Op.LTEQ);
        sb.and("state", sb.entity().getState(), SearchCriteria.Op.NEQ);
        sb.and("startId", sb.entity().getStartId(), SearchCriteria.Op.EQ);
        sb.and("createDate", sb.entity().getCreateDate(), SearchCriteria.Op.BETWEEN);
        sb.and("archived", sb.entity().getArchived(), SearchCriteria.Op.EQ);

        SearchCriteria<EventJoinVO> sc = sb.create();
        // building ACL condition
        _accountMgr.buildACLViewSearchCriteria(sc, domainId, isRecursive, permittedAccounts, listProjectResourcesCriteria);

        if (id != null) {
            sc.setParameters("id", id);
        }

        if (keyword != null) {
            SearchCriteria<EventJoinVO> ssc = _eventJoinDao.createSearchCriteria();
            ssc.addOr("type", SearchCriteria.Op.LIKE, "%" + keyword + "%");
            ssc.addOr("description", SearchCriteria.Op.LIKE, "%" + keyword + "%");
            ssc.addOr("level", SearchCriteria.Op.LIKE, "%" + keyword + "%");
            sc.addAnd("level", SearchCriteria.Op.SC, ssc);
        }

        if (level != null) {
            sc.setParameters("levelEQ", level);
        }

        if (type != null) {
            sc.setParameters("type", type);
        }

        if (startDate != null && endDate != null) {
            sc.setParameters("createDateB", startDate, endDate);
        } else if (startDate != null) {
            sc.setParameters("createDateG", startDate);
        } else if (endDate != null) {
            sc.setParameters("createDateL", endDate);
        }

        sc.setParameters("archived", false);

        Pair<List<EventJoinVO>, Integer> eventPair = null;
        // event_view will not have duplicate rows for each event, so searchAndCount should be good enough.
        if ((entryTime != null) && (duration != null)) {
            // TODO: waiting for response from dev list, logic is mystery to
            // me!!
            /*
             * if (entryTime <= duration) { throw new
             * InvalidParameterValueException
             * ("Entry time must be greater than duration"); } Calendar calMin =
             * Calendar.getInstance(); Calendar calMax = Calendar.getInstance();
             * calMin.add(Calendar.SECOND, -entryTime);
             * calMax.add(Calendar.SECOND, -duration); Date minTime =
             * calMin.getTime(); Date maxTime = calMax.getTime();
             *
             * sc.setParameters("state", com.cloud.event.Event.State.Completed);
             * sc.setParameters("startId", 0); sc.setParameters("createDate",
             * minTime, maxTime); List<EventJoinVO> startedEvents =
             * _eventJoinDao.searchAllEvents(sc, searchFilter);
             * List<EventJoinVO> pendingEvents = new ArrayList<EventJoinVO>();
             * for (EventVO event : startedEvents) { EventVO completedEvent =
             * _eventDao.findCompletedEvent(event.getId()); if (completedEvent
             * == null) { pendingEvents.add(event); } } return pendingEvents;
             */
        } else {
            eventPair = _eventJoinDao.searchAndCount(sc, searchFilter);
        }
        return eventPair;

    }

    @Override
    public ListResponse<ResourceTagResponse> listTags(ListTagsCmd cmd) {
        Pair<List<ResourceTagJoinVO>, Integer> tags = listTagsInternal(cmd);
        ListResponse<ResourceTagResponse> response = new ListResponse<ResourceTagResponse>();
        List<ResourceTagResponse> tagResponses = ViewResponseHelper.createResourceTagResponse(false, tags.first().toArray(new ResourceTagJoinVO[tags.first().size()]));
        response.setResponses(tagResponses, tags.second());
        return response;
    }

    private Pair<List<ResourceTagJoinVO>, Integer> listTagsInternal(ListTagsCmd cmd) {
        Account caller = UserContext.current().getCaller();
        List<Long> permittedAccounts = new ArrayList<Long>();
        String key = cmd.getKey();
        String value = cmd.getValue();
        String resourceId = cmd.getResourceId();
        String resourceType = cmd.getResourceType();
        String customerName = cmd.getCustomer();
        boolean listAll = cmd.listAll();

        Ternary<Long, Boolean, ListProjectResourcesCriteria> domainIdRecursiveListProject =
                new Ternary<Long, Boolean, ListProjectResourcesCriteria>(cmd.getDomainId(), cmd.isRecursive(), null);

        _accountMgr.buildACLSearchParameters(caller, null, cmd.getAccountName(),
                cmd.getProjectId(), permittedAccounts, domainIdRecursiveListProject, listAll, false);
        Long domainId = domainIdRecursiveListProject.first();
        Boolean isRecursive = domainIdRecursiveListProject.second();
        ListProjectResourcesCriteria listProjectResourcesCriteria = domainIdRecursiveListProject.third();
        Filter searchFilter = new Filter(ResourceTagJoinVO.class, "resourceType", false, cmd.getStartIndex(), cmd.getPageSizeVal());

        SearchBuilder<ResourceTagJoinVO> sb = _resourceTagJoinDao.createSearchBuilder();
        _accountMgr.buildACLViewSearchBuilder(sb, domainId, isRecursive, permittedAccounts, listProjectResourcesCriteria);

        sb.and("key", sb.entity().getKey(), SearchCriteria.Op.EQ);
        sb.and("value", sb.entity().getValue(), SearchCriteria.Op.EQ);

        if (resourceId != null) {
            sb.and().op("resourceId", sb.entity().getResourceId(), SearchCriteria.Op.EQ);
            sb.or("resourceUuid", sb.entity().getResourceUuid(), SearchCriteria.Op.EQ);
            sb.cp();
        }

        sb.and("resourceType", sb.entity().getResourceType(), SearchCriteria.Op.EQ);
        sb.and("customer", sb.entity().getCustomer(), SearchCriteria.Op.EQ);

        // now set the SC criteria...
        SearchCriteria<ResourceTagJoinVO> sc = sb.create();
        _accountMgr.buildACLViewSearchCriteria(sc, domainId, isRecursive, permittedAccounts, listProjectResourcesCriteria);

        if (key != null) {
            sc.setParameters("key", key);
        }

        if (value != null) {
            sc.setParameters("value", value);
        }

        if (resourceId != null) {
            sc.setParameters("resourceId", resourceId);
            sc.setParameters("resourceUuid", resourceId);
        }

        if (resourceType != null) {
            sc.setParameters("resourceType", resourceType);
        }

        if (customerName != null) {
            sc.setParameters("customer", customerName);
        }

        Pair<List<ResourceTagJoinVO>, Integer> result = _resourceTagJoinDao.searchAndCount(sc, searchFilter);
        return result;
    }



    @Override
    public ListResponse<InstanceGroupResponse> searchForVmGroups(ListVMGroupsCmd cmd) {
        Pair<List<InstanceGroupJoinVO>, Integer> groups = searchForVmGroupsInternal(cmd);
        ListResponse<InstanceGroupResponse> response = new ListResponse<InstanceGroupResponse>();
        List<InstanceGroupResponse> grpResponses = ViewResponseHelper.createInstanceGroupResponse(groups.first().toArray(new InstanceGroupJoinVO[groups.first().size()]));
        response.setResponses(grpResponses, groups.second());
        return response;
    }

    private Pair<List<InstanceGroupJoinVO>, Integer> searchForVmGroupsInternal(ListVMGroupsCmd cmd) {
        Long id = cmd.getId();
        String name = cmd.getGroupName();
        String keyword = cmd.getKeyword();

        Account caller = UserContext.current().getCaller();
        List<Long> permittedAccounts = new ArrayList<Long>();

        Ternary<Long, Boolean, ListProjectResourcesCriteria> domainIdRecursiveListProject = new Ternary<Long, Boolean, ListProjectResourcesCriteria>(
                cmd.getDomainId(), cmd.isRecursive(), null);
        _accountMgr.buildACLSearchParameters(caller, id, cmd.getAccountName(), cmd.getProjectId(), permittedAccounts, domainIdRecursiveListProject,
                cmd.listAll(), false);
        Long domainId = domainIdRecursiveListProject.first();
        Boolean isRecursive = domainIdRecursiveListProject.second();
        ListProjectResourcesCriteria listProjectResourcesCriteria = domainIdRecursiveListProject.third();

        Filter searchFilter = new Filter(InstanceGroupJoinVO.class, "id", true, cmd.getStartIndex(), cmd.getPageSizeVal());

        SearchBuilder<InstanceGroupJoinVO> sb = _vmGroupJoinDao.createSearchBuilder();
        _accountMgr.buildACLViewSearchBuilder(sb, domainId, isRecursive, permittedAccounts, listProjectResourcesCriteria);


        sb.and("id", sb.entity().getId(), SearchCriteria.Op.EQ);
        sb.and("name", sb.entity().getName(), SearchCriteria.Op.LIKE);


        SearchCriteria<InstanceGroupJoinVO> sc = sb.create();
        _accountMgr.buildACLViewSearchCriteria(sc, domainId, isRecursive, permittedAccounts, listProjectResourcesCriteria);

        if (keyword != null) {
            SearchCriteria<InstanceGroupJoinVO> ssc = _vmGroupJoinDao.createSearchCriteria();
            ssc.addOr("name", SearchCriteria.Op.LIKE, "%" + keyword + "%");
            sc.addAnd("name", SearchCriteria.Op.SC, ssc);
        }


        if (id != null) {
            sc.setParameters("id", id);
        }

        if (name != null) {
            sc.setParameters("name", "%" + name + "%");
        }

        return _vmGroupJoinDao.searchAndCount(sc, searchFilter);
    }

    @Override
    public ListResponse<UserVmResponse> searchForUserVMs(ListVMsCmd cmd) {
        Pair<List<UserVmJoinVO>, Integer> result = searchForUserVMsInternal(cmd);
        ListResponse<UserVmResponse> response = new ListResponse<UserVmResponse>();
        List<UserVmResponse> vmResponses = ViewResponseHelper.createUserVmResponse("virtualmachine", cmd.getDetails(), result.first().toArray(new UserVmJoinVO[result.first().size()]));
        response.setResponses(vmResponses, result.second());
        return response;
    }

    private Pair<List<UserVmJoinVO>, Integer> searchForUserVMsInternal(ListVMsCmd cmd) {
        Account caller = UserContext.current().getCaller();
        List<Long> permittedAccounts = new ArrayList<Long>();
        String hypervisor = cmd.getHypervisor();
        boolean listAll = cmd.listAll();
        Long id = cmd.getId();
        Map<String, String> tags = cmd.getTags();

        Ternary<Long, Boolean, ListProjectResourcesCriteria> domainIdRecursiveListProject = new Ternary<Long, Boolean, ListProjectResourcesCriteria>(cmd.getDomainId(), cmd.isRecursive(), null);
        _accountMgr.buildACLSearchParameters(caller, id, cmd.getAccountName(), cmd.getProjectId(), permittedAccounts, domainIdRecursiveListProject, listAll, false);
        Long domainId = domainIdRecursiveListProject.first();
        Boolean isRecursive = domainIdRecursiveListProject.second();
        ListProjectResourcesCriteria listProjectResourcesCriteria = domainIdRecursiveListProject.third();

        Criteria c = new Criteria("id", Boolean.TRUE, cmd.getStartIndex(), cmd.getPageSizeVal());
        //Criteria c = new Criteria(null, Boolean.FALSE, cmd.getStartIndex(), cmd.getPageSizeVal()); //version without default sorting
        c.addCriteria(Criteria.KEYWORD, cmd.getKeyword());
        c.addCriteria(Criteria.ID, cmd.getId());
        c.addCriteria(Criteria.NAME, cmd.getInstanceName());
        c.addCriteria(Criteria.STATE, cmd.getState());
        c.addCriteria(Criteria.DATACENTERID, cmd.getZoneId());
        c.addCriteria(Criteria.DATACENTERTYPE, cmd.getZoneType());
        c.addCriteria(Criteria.GROUPID, cmd.getGroupId());
        c.addCriteria(Criteria.FOR_VIRTUAL_NETWORK, cmd.getForVirtualNetwork());
        c.addCriteria(Criteria.NETWORKID, cmd.getNetworkId());
        c.addCriteria(Criteria.TEMPLATE_ID, cmd.getTemplateId());
        c.addCriteria(Criteria.ISO_ID, cmd.getIsoId());
        c.addCriteria(Criteria.VPC_ID, cmd.getVpcId());
        c.addCriteria(Criteria.AFFINITY_GROUP_ID, cmd.getAffinityGroupId());

        if (domainId != null) {
            c.addCriteria(Criteria.DOMAINID, domainId);
        }

        if (HypervisorType.getType(hypervisor) != HypervisorType.None) {
            c.addCriteria(Criteria.HYPERVISOR, hypervisor);
        } else if (hypervisor != null) {
            throw new InvalidParameterValueException("Invalid HypervisorType " + hypervisor);
        }

        // ignore these search requests if it's not an admin
        if (_accountMgr.isAdmin(caller.getType())) {
            c.addCriteria(Criteria.PODID, cmd.getPodId());
            c.addCriteria(Criteria.HOSTID, cmd.getHostId());
            c.addCriteria(Criteria.STORAGE_ID, cmd.getStorageId());
        }

        if (!permittedAccounts.isEmpty()) {
            c.addCriteria(Criteria.ACCOUNTID, permittedAccounts.toArray());
        }
        c.addCriteria(Criteria.ISADMIN, _accountMgr.isAdmin(caller.getType()));

        return searchForUserVMsByCriteria(c, caller, domainId, isRecursive,
                permittedAccounts, listAll, listProjectResourcesCriteria, tags);
    }


    private Pair<List<UserVmJoinVO>, Integer> searchForUserVMsByCriteria(Criteria c, Account caller, Long domainId, boolean isRecursive,
            List<Long> permittedAccounts, boolean listAll, ListProjectResourcesCriteria listProjectResourcesCriteria, Map<String, String> tags) {
        Filter searchFilter = new Filter(UserVmJoinVO.class, c.getOrderBy(), c.getAscending(), c.getOffset(), c.getLimit());

        //first search distinct vm id by using query criteria and pagination
        SearchBuilder<UserVmJoinVO> sb = _userVmJoinDao.createSearchBuilder();
        sb.select(null, Func.DISTINCT, sb.entity().getId()); // select distinct ids
        _accountMgr.buildACLViewSearchBuilder(sb, domainId, isRecursive, permittedAccounts, listProjectResourcesCriteria);

        Object id = c.getCriteria(Criteria.ID);
        Object name = c.getCriteria(Criteria.NAME);
        Object state = c.getCriteria(Criteria.STATE);
        Object notState = c.getCriteria(Criteria.NOTSTATE);
        Object zoneId = c.getCriteria(Criteria.DATACENTERID);
        Object zoneType = c.getCriteria(Criteria.DATACENTERTYPE);
        Object pod = c.getCriteria(Criteria.PODID);
        Object hostId = c.getCriteria(Criteria.HOSTID);
        Object hostName = c.getCriteria(Criteria.HOSTNAME);
        Object keyword = c.getCriteria(Criteria.KEYWORD);
        Object isAdmin = c.getCriteria(Criteria.ISADMIN);
        assert c.getCriteria(Criteria.IPADDRESS) == null : "We don't support search by ip address on VM any more.  If you see this assert, it means we have to find a different way to search by the nic table.";
        Object groupId = c.getCriteria(Criteria.GROUPID);
        Object networkId = c.getCriteria(Criteria.NETWORKID);
        Object hypervisor = c.getCriteria(Criteria.HYPERVISOR);
        Object storageId = c.getCriteria(Criteria.STORAGE_ID);
        Object templateId = c.getCriteria(Criteria.TEMPLATE_ID);
        Object isoId = c.getCriteria(Criteria.ISO_ID);
        Object vpcId = c.getCriteria(Criteria.VPC_ID);
        Object affinityGroupId = c.getCriteria(Criteria.AFFINITY_GROUP_ID);

        sb.and("displayName", sb.entity().getDisplayName(), SearchCriteria.Op.LIKE);
        sb.and("id", sb.entity().getId(), SearchCriteria.Op.EQ);
        sb.and("name", sb.entity().getHostName(), SearchCriteria.Op.LIKE);
        sb.and("stateEQ", sb.entity().getState(), SearchCriteria.Op.EQ);
        sb.and("stateNEQ", sb.entity().getState(), SearchCriteria.Op.NEQ);
        sb.and("stateNIN", sb.entity().getState(), SearchCriteria.Op.NIN);
        sb.and("dataCenterId", sb.entity().getDataCenterId(), SearchCriteria.Op.EQ);
        sb.and("dataCenterType", sb.entity().getDataCenterType(), SearchCriteria.Op.EQ);
        sb.and("podId", sb.entity().getPodId(), SearchCriteria.Op.EQ);
        sb.and("hypervisorType", sb.entity().getHypervisorType(), SearchCriteria.Op.EQ);
        sb.and("hostIdEQ", sb.entity().getHostId(), SearchCriteria.Op.EQ);
        sb.and("hostName", sb.entity().getHostName(), SearchCriteria.Op.LIKE);
        sb.and("templateId", sb.entity().getTemplateId(), SearchCriteria.Op.EQ);
        sb.and("isoId", sb.entity().getIsoId(), SearchCriteria.Op.EQ);
        sb.and("instanceGroupId", sb.entity().getInstanceGroupId(), SearchCriteria.Op.EQ);

        if (groupId != null && (Long) groupId != -1) {
            sb.and("instanceGroupId", sb.entity().getInstanceGroupId(), SearchCriteria.Op.EQ);
        }

        if (tags != null && !tags.isEmpty()) {
            for (int count=0; count < tags.size(); count++) {
                sb.or().op("key" + String.valueOf(count), sb.entity().getTagKey(), SearchCriteria.Op.EQ);
                sb.and("value" + String.valueOf(count), sb.entity().getTagValue(), SearchCriteria.Op.EQ);
                sb.cp();
            }
        }

        if (networkId != null) {
            sb.and("networkId", sb.entity().getNetworkId(), SearchCriteria.Op.EQ);
        }

        if(vpcId != null && networkId == null){
            sb.and("vpcId", sb.entity().getVpcId(), SearchCriteria.Op.EQ);
        }

        if (storageId != null) {
            sb.and("poolId", sb.entity().getPoolId(), SearchCriteria.Op.EQ);
        }

        if (affinityGroupId != null) {
            sb.and("affinityGroupId", sb.entity().getAffinityGroupId(), SearchCriteria.Op.EQ);
        }

        // populate the search criteria with the values passed in
        SearchCriteria<UserVmJoinVO> sc = sb.create();

        // building ACL condition
        _accountMgr.buildACLViewSearchCriteria(sc, domainId, isRecursive, permittedAccounts, listProjectResourcesCriteria);

        if (tags != null && !tags.isEmpty()) {
            int count = 0;
            for (String key : tags.keySet()) {
                sc.setParameters("key" + String.valueOf(count), key);
                sc.setParameters("value" + String.valueOf(count), tags.get(key));
                count++;
            }
        }

        if (groupId != null && (Long)groupId != -1) {
            sc.setParameters("instanceGroupId", groupId);
        }

        if (keyword != null) {
            SearchCriteria<UserVmJoinVO> ssc = _userVmJoinDao.createSearchCriteria();
            ssc.addOr("displayName", SearchCriteria.Op.LIKE, "%" + keyword + "%");
            ssc.addOr("hostName", SearchCriteria.Op.LIKE, "%" + keyword + "%");
            ssc.addOr("instanceName", SearchCriteria.Op.LIKE, "%" + keyword + "%");
            ssc.addOr("state", SearchCriteria.Op.EQ, keyword);

            sc.addAnd("displayName", SearchCriteria.Op.SC, ssc);
        }

        if (id != null) {
            sc.setParameters("id", id);
        }

        if (templateId != null) {
            sc.setParameters("templateId", templateId);
        }

        if (isoId != null) {
            sc.setParameters("isoId", isoId);
        }

        if (networkId != null) {
            sc.setParameters("networkId", networkId);
        }

        if(vpcId != null && networkId == null){
            sc.setParameters("vpcId", vpcId);
        }

        if (name != null) {
            sc.setParameters("name", "%" + name + "%");
        }

        if (state != null) {
            if (notState != null && (Boolean) notState == true) {
                sc.setParameters("stateNEQ", state);
            } else {
                sc.setParameters("stateEQ", state);
            }
        }

        if (hypervisor != null) {
            sc.setParameters("hypervisorType", hypervisor);
        }

        // Don't show Destroyed and Expunging vms to the end user
        if ((isAdmin != null) && ((Boolean) isAdmin != true)) {
            sc.setParameters("stateNIN", "Destroyed", "Expunging");
        }

        if (zoneId != null) {
            sc.setParameters("dataCenterId", zoneId);

            if (state == null) {
                sc.setParameters("stateNEQ", "Destroyed");
            }
        }
        
        if (zoneType != null) {
        	sc.setParameters("dataCenterType", zoneType);
        }
        
        if (pod != null) {
            sc.setParameters("podId", pod);

            if (state == null) {
                sc.setParameters("stateNEQ", "Destroyed");
            }
        }

        if (hostId != null) {
            sc.setParameters("hostIdEQ", hostId);
        } else {
            if (hostName != null) {
                sc.setParameters("hostName", hostName);
            }
        }

        if (storageId != null) {
            sc.setParameters("poolId", storageId);
        }

        if (affinityGroupId != null) {
            sc.setParameters("affinityGroupId", affinityGroupId);
        }

        // search vm details by ids
        Pair<List<UserVmJoinVO>, Integer> uniqueVmPair =  _userVmJoinDao.searchAndCount(sc, searchFilter);
        Integer count = uniqueVmPair.second();
        if ( count.intValue() == 0 ){
            // handle empty result cases
            return uniqueVmPair;
        }
        List<UserVmJoinVO> uniqueVms = uniqueVmPair.first();
        Long[] vmIds = new Long[uniqueVms.size()];
        int i = 0;
        for (UserVmJoinVO v : uniqueVms ){
            vmIds[i++] = v.getId();
        }
        List<UserVmJoinVO> vms = _userVmJoinDao.searchByIds(vmIds);
        return new Pair<List<UserVmJoinVO>, Integer>(vms, count);
    }


    @Override
    public ListResponse<SecurityGroupResponse> searchForSecurityGroups(ListSecurityGroupsCmd cmd) {
        Pair<List<SecurityGroupJoinVO>, Integer> result = searchForSecurityGroupsInternal(cmd);
        ListResponse<SecurityGroupResponse> response = new ListResponse<SecurityGroupResponse>();
        List<SecurityGroupResponse> routerResponses = ViewResponseHelper.createSecurityGroupResponses(result.first());
        response.setResponses(routerResponses, result.second());
        return response;
    }

    private Pair<List<SecurityGroupJoinVO>, Integer> searchForSecurityGroupsInternal(ListSecurityGroupsCmd cmd) throws PermissionDeniedException, InvalidParameterValueException {
        Account caller = UserContext.current().getCaller();
        Long instanceId = cmd.getVirtualMachineId();
        String securityGroup = cmd.getSecurityGroupName();
        Long id = cmd.getId();
        Object keyword = cmd.getKeyword();
        List<Long> permittedAccounts = new ArrayList<Long>();
        Map<String, String> tags = cmd.getTags();

        if (instanceId != null) {
            UserVmVO userVM = _userVmDao.findById(instanceId);
            if (userVM == null) {
                throw new InvalidParameterValueException("Unable to list network groups for virtual machine instance " + instanceId + "; instance not found.");
            }
            _accountMgr.checkAccess(caller, null, true, userVM);
            return listSecurityGroupRulesByVM(instanceId.longValue(), cmd.getStartIndex(), cmd.getPageSizeVal());
        }

        Ternary<Long, Boolean, ListProjectResourcesCriteria> domainIdRecursiveListProject = new Ternary<Long, Boolean, ListProjectResourcesCriteria>(cmd.getDomainId(), cmd.isRecursive(), null);
        _accountMgr.buildACLSearchParameters(caller, id, cmd.getAccountName(), cmd.getProjectId(), permittedAccounts, domainIdRecursiveListProject, cmd.listAll(), false);
        Long domainId = domainIdRecursiveListProject.first();
        Boolean isRecursive = domainIdRecursiveListProject.second();
        ListProjectResourcesCriteria listProjectResourcesCriteria = domainIdRecursiveListProject.third();

        Filter searchFilter = new Filter(SecurityGroupJoinVO.class, "id", true, cmd.getStartIndex(), cmd.getPageSizeVal());
        SearchBuilder<SecurityGroupJoinVO> sb = _securityGroupJoinDao.createSearchBuilder();
        sb.select(null, Func.DISTINCT, sb.entity().getId()); // select distinct ids
        _accountMgr.buildACLViewSearchBuilder(sb, domainId, isRecursive, permittedAccounts, listProjectResourcesCriteria);

        sb.and("id", sb.entity().getId(), SearchCriteria.Op.EQ);
        sb.and("name", sb.entity().getName(), SearchCriteria.Op.EQ);

        if (tags != null && !tags.isEmpty()) {
            for (int count=0; count < tags.size(); count++) {
                sb.or().op("key" + String.valueOf(count), sb.entity().getTagKey(), SearchCriteria.Op.EQ);
                sb.and("value" + String.valueOf(count), sb.entity().getTagValue(), SearchCriteria.Op.EQ);
                sb.cp();
            }
        }

        SearchCriteria<SecurityGroupJoinVO> sc = sb.create();
        _accountMgr.buildACLViewSearchCriteria(sc, domainId, isRecursive, permittedAccounts, listProjectResourcesCriteria);

        if (id != null) {
            sc.setParameters("id", id);
        }

        if (tags != null && !tags.isEmpty()) {
            int count = 0;
            for (String key : tags.keySet()) {
                sc.setParameters("key" + String.valueOf(count), key);
                sc.setParameters("value" + String.valueOf(count), tags.get(key));
                count++;
            }
        }

        if (securityGroup != null) {
            sc.setParameters("name", securityGroup);
        }

        if (keyword != null) {
            SearchCriteria<SecurityGroupJoinVO> ssc = _securityGroupJoinDao.createSearchCriteria();
            ssc.addOr("name", SearchCriteria.Op.LIKE, "%" + keyword + "%");
            ssc.addOr("description", SearchCriteria.Op.LIKE, "%" + keyword + "%");
            sc.addAnd("name", SearchCriteria.Op.SC, ssc);
        }

        // search security group together with rules
        Pair<List<SecurityGroupJoinVO>, Integer> uniqueSgPair =  _securityGroupJoinDao.searchAndCount(sc, searchFilter);
        Integer count = uniqueSgPair.second();
        if ( count.intValue() == 0 ){
            // handle empty result cases
            return uniqueSgPair;
        }

        List<SecurityGroupJoinVO> uniqueSgs = uniqueSgPair.first();
        Long[] sgIds = new Long[uniqueSgs.size()];
        int i = 0;
        for (SecurityGroupJoinVO v : uniqueSgs ){
            sgIds[i++] = v.getId();
        }
        List<SecurityGroupJoinVO> sgs = _securityGroupJoinDao.searchByIds(sgIds);
        return new Pair<List<SecurityGroupJoinVO>, Integer>(sgs, count);
    }

    private Pair<List<SecurityGroupJoinVO>, Integer> listSecurityGroupRulesByVM(long vmId, long pageInd, long pageSize) {
        Filter sf = new Filter(SecurityGroupVMMapVO.class, null, true, pageInd, pageSize);
        Pair<List<SecurityGroupVMMapVO>, Integer> sgVmMappingPair = _securityGroupVMMapDao.listByInstanceId(vmId, sf);
        Integer count = sgVmMappingPair.second();
        if (count.intValue() == 0) {
            // handle empty result cases
            return new Pair<List<SecurityGroupJoinVO>, Integer>(new ArrayList<SecurityGroupJoinVO>(), count);
        }
        List<SecurityGroupVMMapVO> sgVmMappings = sgVmMappingPair.first();
        Long[] sgIds = new Long[sgVmMappings.size()];
        int i = 0;
        for (SecurityGroupVMMapVO sgVm : sgVmMappings) {
            sgIds[i++] = sgVm.getSecurityGroupId();
        }
        List<SecurityGroupJoinVO> sgs = _securityGroupJoinDao.searchByIds(sgIds);
        return new Pair<List<SecurityGroupJoinVO>, Integer>(sgs, count);
    }


    @Override
    public ListResponse<DomainRouterResponse> searchForRouters(ListRoutersCmd cmd) {
        Pair<List<DomainRouterJoinVO>, Integer> result = searchForRoutersInternal(cmd, cmd.getId(), cmd.getRouterName(),
                cmd.getState(), cmd.getZoneId(), cmd.getPodId(), cmd.getHostId(), cmd.getKeyword(), cmd.getNetworkId(),
                cmd.getVpcId(), cmd.getForVpc(), cmd.getRole(), cmd.getZoneType());
<<<<<<< HEAD
        ListResponse<DomainRouterResponse> response = new ListResponse<DomainRouterResponse>();

        List<DomainRouterResponse> routerResponses = ViewResponseHelper.createDomainRouterResponse(result.first().toArray(new DomainRouterJoinVO[result.first().size()]));
        response.setResponses(routerResponses, result.second());
        return response;
    }
    
    @Override
    public ListResponse<DomainRouterResponse> searchForInternalLbVms(ListInternalLBVMsCmd cmd) {
        Pair<List<DomainRouterJoinVO>, Integer> result = searchForRoutersInternal(cmd, cmd.getId(), cmd.getRouterName(),
                cmd.getState(), cmd.getZoneId(), cmd.getPodId(), cmd.getHostId(), cmd.getKeyword(), cmd.getNetworkId(),
                cmd.getVpcId(), cmd.getForVpc(), cmd.getRole(), cmd.getZoneType());
=======
>>>>>>> 78ffb7ae
        ListResponse<DomainRouterResponse> response = new ListResponse<DomainRouterResponse>();

        List<DomainRouterResponse> routerResponses = ViewResponseHelper.createDomainRouterResponse(result.first().toArray(new DomainRouterJoinVO[result.first().size()]));
        response.setResponses(routerResponses, result.second());
        return response;
    }
    
    @Override
    public ListResponse<DomainRouterResponse> searchForInternalLbVms(ListInternalLBVMsCmd cmd) {
        Pair<List<DomainRouterJoinVO>, Integer> result = searchForRoutersInternal(cmd, cmd.getId(), cmd.getRouterName(),
                cmd.getState(), cmd.getZoneId(), cmd.getPodId(), cmd.getHostId(), cmd.getKeyword(), cmd.getNetworkId(),
                cmd.getVpcId(), cmd.getForVpc(), cmd.getRole(), cmd.getZoneType());
        ListResponse<DomainRouterResponse> response = new ListResponse<DomainRouterResponse>();

        List<DomainRouterResponse> routerResponses = ViewResponseHelper.createDomainRouterResponse(result.first().toArray(new DomainRouterJoinVO[result.first().size()]));
        response.setResponses(routerResponses, result.second());
        return response;
    }

<<<<<<< HEAD
=======

>>>>>>> 78ffb7ae
    private Pair<List<DomainRouterJoinVO>, Integer> searchForRoutersInternal(BaseListProjectAndAccountResourcesCmd cmd, Long id,
            String name, String state, Long zoneId, Long podId, Long hostId, String keyword, Long networkId, Long vpcId, Boolean forVpc, String role, String zoneType) {
       

        Account caller = UserContext.current().getCaller();
        List<Long> permittedAccounts = new ArrayList<Long>();

        Ternary<Long, Boolean, ListProjectResourcesCriteria> domainIdRecursiveListProject = new Ternary<Long, Boolean, ListProjectResourcesCriteria>(
                cmd.getDomainId(), cmd.isRecursive(), null);
        _accountMgr.buildACLSearchParameters(caller, id, cmd.getAccountName(), cmd.getProjectId(), permittedAccounts, domainIdRecursiveListProject,
                cmd.listAll(), false);
        Long domainId = domainIdRecursiveListProject.first();
        Boolean isRecursive = domainIdRecursiveListProject.second();
        ListProjectResourcesCriteria listProjectResourcesCriteria = domainIdRecursiveListProject.third();
        Filter searchFilter = new Filter(DomainRouterJoinVO.class, "id", true, cmd.getStartIndex(), cmd.getPageSizeVal());
        //Filter searchFilter = new Filter(DomainRouterJoinVO.class, null, true, cmd.getStartIndex(), cmd.getPageSizeVal());
        SearchBuilder<DomainRouterJoinVO> sb = _routerJoinDao.createSearchBuilder();
        sb.select(null, Func.DISTINCT, sb.entity().getId()); // select distinct
        // ids to get
        // number of
        // records with
        // pagination
        _accountMgr.buildACLViewSearchBuilder(sb, domainId, isRecursive, permittedAccounts, listProjectResourcesCriteria);

        sb.and("name", sb.entity().getHostName(), SearchCriteria.Op.LIKE);
        sb.and("id", sb.entity().getId(), SearchCriteria.Op.EQ);
        sb.and("accountId", sb.entity().getAccountId(), SearchCriteria.Op.IN);
        sb.and("state", sb.entity().getState(), SearchCriteria.Op.EQ);
        sb.and("dataCenterId", sb.entity().getDataCenterId(), SearchCriteria.Op.EQ);
        sb.and("dataCenterType", sb.entity().getDataCenterType(), SearchCriteria.Op.EQ);
        sb.and("podId", sb.entity().getPodId(), SearchCriteria.Op.EQ);
        sb.and("hostId", sb.entity().getHostId(), SearchCriteria.Op.EQ);
        sb.and("vpcId", sb.entity().getVpcId(), SearchCriteria.Op.EQ);
        sb.and("role", sb.entity().getRole(), SearchCriteria.Op.EQ);

        if (forVpc != null) {
            if (forVpc) {
                sb.and("forVpc", sb.entity().getVpcId(), SearchCriteria.Op.NNULL);
            } else {
                sb.and("forVpc", sb.entity().getVpcId(), SearchCriteria.Op.NULL);
            }
        }

        if (networkId != null) {
            sb.and("networkId", sb.entity().getNetworkId(), SearchCriteria.Op.EQ);
        }

        SearchCriteria<DomainRouterJoinVO> sc = sb.create();
        _accountMgr.buildACLViewSearchCriteria(sc, domainId, isRecursive, permittedAccounts, listProjectResourcesCriteria);

        if (keyword != null) {
            SearchCriteria<DomainRouterJoinVO> ssc = _routerJoinDao.createSearchCriteria();
            ssc.addOr("hostName", SearchCriteria.Op.LIKE, "%" + keyword + "%");
            ssc.addOr("instanceName", SearchCriteria.Op.LIKE, "%" + keyword + "%");
            ssc.addOr("state", SearchCriteria.Op.LIKE, "%" + keyword + "%");

            sc.addAnd("hostName", SearchCriteria.Op.SC, ssc);
        }

        if (name != null) {
            sc.setParameters("name", "%" + name + "%");
        }

        if (id != null) {
            sc.setParameters("id", id);
        }

        if (state != null) {
            sc.setParameters("state", state);
        }

        if (zoneId != null) {
            sc.setParameters("dataCenterId", zoneId);
        }

        if (podId != null) {
            sc.setParameters("podId", podId);
        }

        if (zoneType != null) {
            sc.setParameters("dataCenterType", zoneType);
        }
        

        if (hostId != null) {
            sc.setParameters("hostId", hostId);
        }

        if (networkId != null) {
            sc.setJoinParameters("nicSearch", "networkId", networkId);
        }

        if (vpcId != null) {
            sc.setParameters("vpcId", vpcId);
        }
        
        if (role != null) {
            sc.setParameters("role", role);
        }

        // search VR details by ids
        Pair<List<DomainRouterJoinVO>, Integer> uniqueVrPair = _routerJoinDao.searchAndCount(sc, searchFilter);
        Integer count = uniqueVrPair.second();
        if (count.intValue() == 0) {
            // empty result
            return uniqueVrPair;
        }
        List<DomainRouterJoinVO> uniqueVrs = uniqueVrPair.first();
        Long[] vrIds = new Long[uniqueVrs.size()];
        int i = 0;
        for (DomainRouterJoinVO v : uniqueVrs) {
            vrIds[i++] = v.getId();
        }
        List<DomainRouterJoinVO> vrs = _routerJoinDao.searchByIds(vrIds);
        return new Pair<List<DomainRouterJoinVO>, Integer>(vrs, count);
    }



    @Override
    public ListResponse<ProjectResponse> listProjects(ListProjectsCmd cmd) {
        Pair<List<ProjectJoinVO>, Integer> projects = listProjectsInternal(cmd);
        ListResponse<ProjectResponse> response = new ListResponse<ProjectResponse>();
        List<ProjectResponse> projectResponses = ViewResponseHelper.createProjectResponse(projects.first().toArray(new ProjectJoinVO[projects.first().size()]));
        response.setResponses(projectResponses, projects.second());
        return response;
    }

    private Pair<List<ProjectJoinVO>, Integer> listProjectsInternal(ListProjectsCmd cmd) {

        Long id = cmd.getId();
        String name = cmd.getName();
        String displayText = cmd.getDisplayText();
        String state = cmd.getState();
        String accountName = cmd.getAccountName();
        Long domainId = cmd.getDomainId();
        String keyword = cmd.getKeyword();
        Long startIndex = cmd.getStartIndex();
        Long pageSize = cmd.getPageSizeVal();
        boolean listAll = cmd.listAll();
        boolean isRecursive = cmd.isRecursive();
        Map<String, String> tags = cmd.getTags();

        Account caller = UserContext.current().getCaller();
        Long accountId = null;
        String path = null;

        Filter searchFilter = new Filter(ProjectJoinVO.class, "id", false, startIndex, pageSize);
        SearchBuilder<ProjectJoinVO> sb = _projectJoinDao.createSearchBuilder();
        sb.select(null, Func.DISTINCT, sb.entity().getId()); // select distinct
        // ids

        if (_accountMgr.isAdmin(caller.getType())) {
            if (domainId != null) {
                DomainVO domain = _domainDao.findById(domainId);
                if (domain == null) {
                    throw new InvalidParameterValueException("Domain id=" + domainId + " doesn't exist in the system");
                }

                _accountMgr.checkAccess(caller, domain);

                if (accountName != null) {
                    Account owner = _accountMgr.getActiveAccountByName(accountName, domainId);
                    if (owner == null) {
                        throw new InvalidParameterValueException("Unable to find account " + accountName + " in domain " + domainId);
                    }
                    accountId = owner.getId();
                }
            } else { // domainId == null
                if (accountName != null) {
                    throw new InvalidParameterValueException("could not find account " + accountName + " because domain is not specified");
                }

            }
        } else {
            if (accountName != null && !accountName.equals(caller.getAccountName())) {
                throw new PermissionDeniedException("Can't list account " + accountName + " projects; unauthorized");
            }

            if (domainId != null && domainId.equals(caller.getDomainId())) {
                throw new PermissionDeniedException("Can't list domain id= " + domainId + " projects; unauthorized");
            }

            accountId = caller.getId();
        }

        if (domainId == null && accountId == null && (caller.getType() == Account.ACCOUNT_TYPE_NORMAL || !listAll)) {
            accountId = caller.getId();
        } else if (caller.getType() == Account.ACCOUNT_TYPE_DOMAIN_ADMIN || (isRecursive && !listAll)) {
            DomainVO domain = _domainDao.findById(caller.getDomainId());
            path = domain.getPath();
        }

        if (path != null) {
            sb.and("domainPath", sb.entity().getDomainPath(), SearchCriteria.Op.LIKE);
        }

        if (accountId != null) {
            sb.and("accountId", sb.entity().getAccountId(), SearchCriteria.Op.EQ);
        }

        if (tags != null && !tags.isEmpty()) {
            for (int count = 0; count < tags.size(); count++) {
                sb.or().op("key" + String.valueOf(count), sb.entity().getTagKey(), SearchCriteria.Op.EQ);
                sb.and("value" + String.valueOf(count), sb.entity().getTagValue(), SearchCriteria.Op.EQ);
                sb.cp();
            }
        }

        SearchCriteria<ProjectJoinVO> sc = sb.create();

        if (id != null) {
            sc.addAnd("id", Op.EQ, id);
        }

        if (domainId != null && !isRecursive) {
            sc.addAnd("domainId", Op.EQ, domainId);
        }

        if (name != null) {
            sc.addAnd("name", Op.EQ, name);
        }

        if (displayText != null) {
            sc.addAnd("displayText", Op.EQ, displayText);
        }

        if (accountId != null) {
            sc.setParameters("accountId", accountId);
        }

        if (state != null) {
            sc.addAnd("state", Op.EQ, state);
        }

        if (keyword != null) {
            SearchCriteria<ProjectJoinVO> ssc = _projectJoinDao.createSearchCriteria();
            ssc.addOr("name", SearchCriteria.Op.LIKE, "%" + keyword + "%");
            ssc.addOr("displayText", SearchCriteria.Op.LIKE, "%" + keyword + "%");
            sc.addAnd("name", SearchCriteria.Op.SC, ssc);
        }

        if (path != null) {
            sc.setParameters("domainPath", path);
        }

        if (tags != null && !tags.isEmpty()) {
            int count = 0;
            for (String key : tags.keySet()) {
                sc.setParameters("key" + String.valueOf(count), key);
                sc.setParameters("value" + String.valueOf(count), tags.get(key));
                count++;
            }
        }

        // search distinct projects to get count
        Pair<List<ProjectJoinVO>, Integer> uniquePrjPair = _projectJoinDao.searchAndCount(sc, searchFilter);
        Integer count = uniquePrjPair.second();
        if (count.intValue() == 0) {
            // handle empty result cases
            return uniquePrjPair;
        }
        List<ProjectJoinVO> uniquePrjs = uniquePrjPair.first();
        Long[] prjIds = new Long[uniquePrjs.size()];
        int i = 0;
        for (ProjectJoinVO v : uniquePrjs) {
            prjIds[i++] = v.getId();
        }
        List<ProjectJoinVO> prjs = _projectJoinDao.searchByIds(prjIds);
        return new Pair<List<ProjectJoinVO>, Integer>(prjs, count);
    }


    @Override
    public ListResponse<ProjectInvitationResponse> listProjectInvitations(ListProjectInvitationsCmd cmd) {
        Pair<List<ProjectInvitationJoinVO>, Integer> invites = listProjectInvitationsInternal(cmd);
        ListResponse<ProjectInvitationResponse> response = new ListResponse<ProjectInvitationResponse>();
        List<ProjectInvitationResponse> projectInvitationResponses =
                ViewResponseHelper.createProjectInvitationResponse(invites.first().toArray(new ProjectInvitationJoinVO[invites.first().size()]));

        response.setResponses(projectInvitationResponses, invites.second());
        return response;
    }

    public Pair<List<ProjectInvitationJoinVO>, Integer> listProjectInvitationsInternal(ListProjectInvitationsCmd cmd){
        Long id = cmd.getId();
        Long projectId = cmd.getProjectId();
        String accountName = cmd.getAccountName();
        Long domainId = cmd.getDomainId();
        String state = cmd.getState();
        boolean activeOnly = cmd.isActiveOnly();
        Long startIndex = cmd.getStartIndex();
        Long pageSizeVal = cmd.getPageSizeVal();
        boolean isRecursive = cmd.isRecursive();
        boolean listAll = cmd.listAll();

        Account caller = UserContext.current().getCaller();
        List<Long> permittedAccounts = new ArrayList<Long>();

        Ternary<Long, Boolean, ListProjectResourcesCriteria> domainIdRecursiveListProject = new Ternary<Long, Boolean, ListProjectResourcesCriteria>(domainId, isRecursive, null);
        _accountMgr.buildACLSearchParameters(caller, id, accountName, projectId, permittedAccounts, domainIdRecursiveListProject, listAll, true);
        domainId = domainIdRecursiveListProject.first();
        isRecursive = domainIdRecursiveListProject.second();
        ListProjectResourcesCriteria listProjectResourcesCriteria = domainIdRecursiveListProject.third();

        Filter searchFilter = new Filter(ProjectInvitationJoinVO.class, "id", true, startIndex, pageSizeVal);
        SearchBuilder<ProjectInvitationJoinVO> sb = _projectInvitationJoinDao.createSearchBuilder();
        _accountMgr.buildACLViewSearchBuilder(sb, domainId, isRecursive, permittedAccounts, listProjectResourcesCriteria);

        sb.and("projectId", sb.entity().getProjectId(), SearchCriteria.Op.EQ);
        sb.and("state", sb.entity().getState(), SearchCriteria.Op.EQ);
        sb.and("created", sb.entity().getCreated(), SearchCriteria.Op.GT);
        sb.and("id", sb.entity().getId(), SearchCriteria.Op.EQ);

        SearchCriteria<ProjectInvitationJoinVO> sc = sb.create();
        _accountMgr.buildACLViewSearchCriteria(sc, domainId, isRecursive, permittedAccounts, listProjectResourcesCriteria);


        if (projectId != null){
            sc.setParameters("projectId", projectId);
        }

        if (state != null) {
            sc.setParameters("state", state);
        }

        if (id != null) {
            sc.setParameters("id", id);
        }

        if (activeOnly) {
            sc.setParameters("state", ProjectInvitation.State.Pending);
            sc.setParameters("created", new Date((DateUtil.currentGMTTime().getTime()) - _projectMgr.getInvitationTimeout()));
        }

        return _projectInvitationJoinDao.searchAndCount(sc, searchFilter);

    }


    @Override
    public ListResponse<ProjectAccountResponse> listProjectAccounts(ListProjectAccountsCmd cmd) {
        Pair<List<ProjectAccountJoinVO>, Integer> projectAccounts = listProjectAccountsInternal(cmd);
        ListResponse<ProjectAccountResponse> response = new ListResponse<ProjectAccountResponse>();
        List<ProjectAccountResponse> projectResponses = ViewResponseHelper.createProjectAccountResponse(projectAccounts.first().toArray(new ProjectAccountJoinVO[projectAccounts.first().size()]));
        response.setResponses(projectResponses, projectAccounts.second());
        return response;
    }


    public Pair<List<ProjectAccountJoinVO>, Integer> listProjectAccountsInternal(ListProjectAccountsCmd cmd) {
        long projectId = cmd.getProjectId();
        String accountName = cmd.getAccountName();
        String role = cmd.getRole();
        Long startIndex = cmd.getStartIndex();
        Long pageSizeVal = cmd.getPageSizeVal();

        //long projectId, String accountName, String role, Long startIndex, Long pageSizeVal) {
        Account caller = UserContext.current().getCaller();

        //check that the project exists
        Project project = _projectDao.findById(projectId);

        if (project == null) {
            throw new InvalidParameterValueException("Unable to find the project id=" + projectId);
        }

        //verify permissions - only accounts belonging to the project can list project's account
        if (!_accountMgr.isAdmin(caller.getType()) && _projectAccountDao.findByProjectIdAccountId(projectId, caller.getAccountId()) == null) {
            throw new PermissionDeniedException("Account " + caller + " is not authorized to list users of the project id=" + projectId);
        }

        Filter searchFilter = new Filter(ProjectAccountJoinVO.class, "id", false, startIndex, pageSizeVal);
        SearchBuilder<ProjectAccountJoinVO> sb = _projectAccountJoinDao.createSearchBuilder();
        sb.and("accountRole", sb.entity().getAccountRole(), Op.EQ);
        sb.and("projectId", sb.entity().getProjectId(), Op.EQ);

        SearchBuilder<AccountVO> accountSearch;
        if (accountName != null) {
            sb.and("accountName", sb.entity().getAccountName(), Op.EQ);
        }

        SearchCriteria<ProjectAccountJoinVO> sc = sb.create();

        sc.setParameters("projectId", projectId);

        if (role != null) {
            sc.setParameters("accountRole", role);
        }

        if (accountName != null) {
            sc.setParameters("accountName", accountName);
        }

        return  _projectAccountJoinDao.searchAndCount(sc, searchFilter);
    }

    @Override
    public ListResponse<HostResponse> searchForServers(ListHostsCmd cmd) {
        //FIXME: do we need to support list hosts with VmId, maybe we should create another command just for this
        // Right now it is handled separately outside this QueryService
        s_logger.debug(">>>Searching for hosts>>>");
        Pair<List<HostJoinVO>, Integer> hosts = searchForServersInternal(cmd);
        ListResponse<HostResponse> response = new ListResponse<HostResponse>();
        s_logger.debug(">>>Generating Response>>>");
        List<HostResponse> hostResponses = ViewResponseHelper.createHostResponse(cmd.getDetails(), hosts.first().toArray(new HostJoinVO[hosts.first().size()]));
        response.setResponses(hostResponses, hosts.second());
        return response;
    }

    public Pair<List<HostJoinVO>, Integer> searchForServersInternal(ListHostsCmd cmd) {

        Long zoneId = _accountMgr.checkAccessAndSpecifyAuthority(UserContext.current().getCaller(), cmd.getZoneId());
        String zoneType = cmd.getZoneType();
        Object name = cmd.getHostName();
        Object type = cmd.getType();
        Object state = cmd.getState();
        Object pod = cmd.getPodId();
        Object cluster = cmd.getClusterId();
        Object id = cmd.getId();
        Object keyword = cmd.getKeyword();
        Object resourceState = cmd.getResourceState();
        Object haHosts = cmd.getHaHost();
        Long startIndex = cmd.getStartIndex();
        Long pageSize = cmd.getPageSizeVal();

        Filter searchFilter = new Filter(HostJoinVO.class, "id", Boolean.TRUE, startIndex, pageSize);

        SearchBuilder<HostJoinVO> sb = _hostJoinDao.createSearchBuilder();
        sb.select(null, Func.DISTINCT, sb.entity().getId()); // select distinct ids
        sb.and("id", sb.entity().getId(), SearchCriteria.Op.EQ);
        sb.and("name", sb.entity().getName(), SearchCriteria.Op.LIKE);
        sb.and("type", sb.entity().getType(), SearchCriteria.Op.LIKE);
        sb.and("status", sb.entity().getStatus(), SearchCriteria.Op.EQ);
        sb.and("dataCenterId", sb.entity().getZoneId(), SearchCriteria.Op.EQ);
        sb.and("dataCenterType", sb.entity().getZoneType(), SearchCriteria.Op.EQ);
        sb.and("podId", sb.entity().getPodId(), SearchCriteria.Op.EQ);
        sb.and("clusterId", sb.entity().getClusterId(), SearchCriteria.Op.EQ);
        sb.and("resourceState", sb.entity().getResourceState(), SearchCriteria.Op.EQ);

        String haTag = _haMgr.getHaTag();
        if (haHosts != null && haTag != null && !haTag.isEmpty()) {
            if ((Boolean) haHosts) {
                sb.and("tag", sb.entity().getTag(), SearchCriteria.Op.EQ);
            } else {
                sb.and().op("tag", sb.entity().getTag(), SearchCriteria.Op.NEQ);
                sb.or("tagNull", sb.entity().getTag(), SearchCriteria.Op.NULL);
                sb.cp();
            }

        }


        SearchCriteria<HostJoinVO> sc = sb.create();

        if (keyword != null) {
            SearchCriteria<HostJoinVO> ssc = _hostJoinDao.createSearchCriteria();
            ssc.addOr("name", SearchCriteria.Op.LIKE, "%" + keyword + "%");
            ssc.addOr("status", SearchCriteria.Op.LIKE, "%" + keyword + "%");
            ssc.addOr("type", SearchCriteria.Op.LIKE, "%" + keyword + "%");

            sc.addAnd("name", SearchCriteria.Op.SC, ssc);
        }

        if (id != null) {
            sc.setParameters("id", id);
        }

        if (name != null) {
            sc.setParameters("name", "%" + name + "%");
        }
        if (type != null) {
            sc.setParameters("type", "%" + type);
        }
        if (state != null) {
            sc.setParameters("status", state);
        }
        if (zoneId != null) {
            sc.setParameters("dataCenterId", zoneId);
        }
        if (zoneType != null) {
        	sc.setParameters("dataCenterType", zoneType);
        }
        if (pod != null) {
            sc.setParameters("podId", pod);
        }
        if (cluster != null) {
            sc.setParameters("clusterId", cluster);
        }

        if (resourceState != null) {
            sc.setParameters("resourceState", resourceState);
        }

        if (haHosts != null && haTag != null && !haTag.isEmpty()) {
            sc.setJoinParameters("hostTagSearch", "tag", haTag);
        }

        // search host details by ids
        Pair<List<HostJoinVO>, Integer> uniqueHostPair =  _hostJoinDao.searchAndCount(sc, searchFilter);
        Integer count = uniqueHostPair.second();
        if ( count.intValue() == 0 ){
            // handle empty result cases
            return uniqueHostPair;
        }
        List<HostJoinVO> uniqueHosts = uniqueHostPair.first();
        Long[] hostIds = new Long[uniqueHosts.size()];
        int i = 0;
        for (HostJoinVO v : uniqueHosts ){
            hostIds[i++] = v.getId();
        }
        List<HostJoinVO> hosts = _hostJoinDao.searchByIds(hostIds);
        return new Pair<List<HostJoinVO>, Integer>(hosts, count);

    }

    @Override
    public ListResponse<VolumeResponse> searchForVolumes(ListVolumesCmd cmd) {
        Pair<List<VolumeJoinVO>, Integer> result = searchForVolumesInternal(cmd);
        ListResponse<VolumeResponse> response = new ListResponse<VolumeResponse>();

        List<VolumeResponse> volumeResponses = ViewResponseHelper.createVolumeResponse(result.first().toArray(new VolumeJoinVO[result.first().size()]));
        response.setResponses(volumeResponses, result.second());
        return response;
    }

    @Override
    public List<NicDetailResponse> searchForNicDetails(ListNicDetailsCmd cmd){
        Long id = cmd.getId();
        String name = cmd.getName();

        List<NicDetailVO> nicDetailList;
        if(name == null){
            nicDetailList = _nicDetailDao.findDetails(id);
        }else {
            NicDetailVO nicDetail = _nicDetailDao.findDetail(id, name);
            nicDetailList = new LinkedList<NicDetailVO>();
            nicDetailList.add(nicDetail);
        }

        List<NicDetailResponse> nicDetailResponseList = new ArrayList<NicDetailResponse>();
        for(NicDetailVO nicDetail : nicDetailList){
            NicDetailResponse nicDetailResponse = new NicDetailResponse();
            //String uuid = ApiDBUtils.findN
            nicDetailResponse.setName(nicDetail.getName());
            nicDetailResponse.setValue(nicDetail.getValue());
            nicDetailResponse.setObjectName("nicdetail");
            nicDetailResponseList.add(nicDetailResponse);
        }

        return nicDetailResponseList;

    }



    private Pair<List<VolumeJoinVO>, Integer> searchForVolumesInternal(ListVolumesCmd cmd) {

        Account caller = UserContext.current().getCaller();
        List<Long> permittedAccounts = new ArrayList<Long>();

        Long id = cmd.getId();
        Long vmInstanceId = cmd.getVirtualMachineId();
        String name = cmd.getVolumeName();
        String keyword = cmd.getKeyword();
        String type = cmd.getType();
        Map<String, String> tags = cmd.getTags();

        Long zoneId = cmd.getZoneId();
        String zoneType = cmd.getZoneType();
        Long podId = null;
        if (_accountMgr.isAdmin(caller.getType())) {
            podId = cmd.getPodId();
        }

        Ternary<Long, Boolean, ListProjectResourcesCriteria> domainIdRecursiveListProject = new Ternary<Long, Boolean, ListProjectResourcesCriteria>(cmd.getDomainId(), cmd.isRecursive(), null);
        _accountMgr.buildACLSearchParameters(caller, id, cmd.getAccountName(), cmd.getProjectId(), permittedAccounts, domainIdRecursiveListProject, cmd.listAll(), false);
        Long domainId = domainIdRecursiveListProject.first();
        Boolean isRecursive = domainIdRecursiveListProject.second();
        ListProjectResourcesCriteria listProjectResourcesCriteria = domainIdRecursiveListProject.third();
        Filter searchFilter = new Filter(VolumeJoinVO.class, "created", false, cmd.getStartIndex(), cmd.getPageSizeVal());

        // hack for now, this should be done better but due to needing a join I opted to
        // do this quickly and worry about making it pretty later
        SearchBuilder<VolumeJoinVO> sb = _volumeJoinDao.createSearchBuilder();
        sb.select(null, Func.DISTINCT, sb.entity().getId()); // select distinct
        // ids to get
        // number of
        // records with
        // pagination
        _accountMgr.buildACLViewSearchBuilder(sb, domainId, isRecursive, permittedAccounts, listProjectResourcesCriteria);

        sb.and("name", sb.entity().getName(), SearchCriteria.Op.EQ);
        sb.and("id", sb.entity().getId(), SearchCriteria.Op.EQ);
        sb.and("volumeType", sb.entity().getVolumeType(), SearchCriteria.Op.LIKE);
        sb.and("instanceId", sb.entity().getVmId(), SearchCriteria.Op.EQ);
        sb.and("dataCenterId", sb.entity().getDataCenterId(), SearchCriteria.Op.EQ);
        sb.and("dataCenterType", sb.entity().getDataCenterType(), SearchCriteria.Op.EQ);
        sb.and("podId", sb.entity().getPodId(), SearchCriteria.Op.EQ);
        // Only return volumes that are not destroyed
        sb.and("state", sb.entity().getState(), SearchCriteria.Op.NEQ);
        sb.and("systemUse", sb.entity().isSystemUse(), SearchCriteria.Op.NEQ);
        // display UserVM volumes only
        sb.and().op("type", sb.entity().getVmType(), SearchCriteria.Op.NIN);
        sb.or("nulltype", sb.entity().getVmType(), SearchCriteria.Op.NULL);
        sb.cp();

        if (tags != null && !tags.isEmpty()) {
            for (int count=0; count < tags.size(); count++) {
                sb.or().op("key" + String.valueOf(count), sb.entity().getTagKey(), SearchCriteria.Op.EQ);
                sb.and("value" + String.valueOf(count), sb.entity().getTagValue(), SearchCriteria.Op.EQ);
                sb.cp();
            }
        }



        // now set the SC criteria...
        SearchCriteria<VolumeJoinVO> sc = sb.create();
        _accountMgr.buildACLViewSearchCriteria(sc, domainId, isRecursive, permittedAccounts, listProjectResourcesCriteria);

        if (keyword != null) {
            SearchCriteria<VolumeJoinVO> ssc = _volumeJoinDao.createSearchCriteria();
            ssc.addOr("name", SearchCriteria.Op.LIKE, "%" + keyword + "%");
            ssc.addOr("volumeType", SearchCriteria.Op.LIKE, "%" + keyword + "%");

            sc.addAnd("name", SearchCriteria.Op.SC, ssc);
        }

        if (name != null) {
            sc.setParameters("name", name);
        }

        sc.setParameters("systemUse", 1);

        if (tags != null && !tags.isEmpty()) {
            int count = 0;
            for (String key : tags.keySet()) {
                sc.setParameters("key" + String.valueOf(count), key);
                sc.setParameters("value" + String.valueOf(count), tags.get(key));
                count++;
            }
        }

        if (id != null) {
            sc.setParameters("id", id);
        }

        if (type != null) {
            sc.setParameters("volumeType", "%" + type + "%");
        }
        if (vmInstanceId != null) {
            sc.setParameters("instanceId", vmInstanceId);
        }
        if (zoneId != null) {
            sc.setParameters("dataCenterId", zoneId);
        }
        if (zoneType != null) {
        	sc.setParameters("dataCenterType", zoneType);
        }
        if (podId != null) {
            sc.setParameters("podId", podId);
        }

        // Don't return DomR and ConsoleProxy volumes
        sc.setParameters("type", VirtualMachine.Type.ConsoleProxy, VirtualMachine.Type.SecondaryStorageVm, VirtualMachine.Type.DomainRouter);

        // Only return volumes that are not destroyed
        sc.setParameters("state", Volume.State.Destroy);

        // search Volume details by ids
        Pair<List<VolumeJoinVO>, Integer> uniqueVolPair = _volumeJoinDao.searchAndCount(sc, searchFilter);
        Integer count = uniqueVolPair.second();
        if (count.intValue() == 0) {
            // empty result
            return uniqueVolPair;
        }
        List<VolumeJoinVO> uniqueVols = uniqueVolPair.first();
        Long[] vrIds = new Long[uniqueVols.size()];
        int i = 0;
        for (VolumeJoinVO v : uniqueVols) {
            vrIds[i++] = v.getId();
        }
        List<VolumeJoinVO> vrs = _volumeJoinDao.searchByIds(vrIds);
        return new Pair<List<VolumeJoinVO>, Integer>(vrs, count);
    }

    @Override
    public ListResponse<AccountResponse> searchForAccounts(ListAccountsCmd cmd) {
        Pair<List<AccountJoinVO>, Integer> result = searchForAccountsInternal(cmd);
        ListResponse<AccountResponse> response = new ListResponse<AccountResponse>();
        List<AccountResponse> accountResponses = ViewResponseHelper.createAccountResponse(result.first().toArray(new AccountJoinVO[result.first().size()]));
        response.setResponses(accountResponses, result.second());
        return response;
    }


    private Pair<List<AccountJoinVO>, Integer> searchForAccountsInternal(ListAccountsCmd cmd) {
        Account caller = UserContext.current().getCaller();
        Long domainId = cmd.getDomainId();
        Long accountId = cmd.getId();
        String accountName = cmd.getSearchName();
        boolean isRecursive = cmd.isRecursive();
        boolean listAll = cmd.listAll();
        Boolean listForDomain = false;

        if (accountId != null) {
            Account account = _accountDao.findById(accountId);
            if (account == null || account.getId() == Account.ACCOUNT_ID_SYSTEM) {
                throw new InvalidParameterValueException("Unable to find account by id " + accountId);
            }

            _accountMgr.checkAccess(caller, null, true, account);
        }

        if (domainId != null) {
            Domain domain = _domainDao.findById(domainId);
            if (domain == null) {
                throw new InvalidParameterValueException("Domain id=" + domainId + " doesn't exist");
            }

            _accountMgr.checkAccess(caller, domain);

            if (accountName != null) {
                Account account = _accountDao.findActiveAccount(accountName, domainId);
                if (account == null || account.getId() == Account.ACCOUNT_ID_SYSTEM) {
                    throw new InvalidParameterValueException("Unable to find account by name " + accountName + " in domain " + domainId);
                }
                _accountMgr.checkAccess(caller, null, true, account);
            }
        }

        if (accountId == null) {
            if (_accountMgr.isAdmin(caller.getType()) && listAll && domainId == null) {
                listForDomain = true;
                isRecursive = true;
                if (domainId == null) {
                    domainId = caller.getDomainId();
                }
            } else if (_accountMgr.isAdmin(caller.getType()) && domainId != null) {
                listForDomain = true;
            } else {
                accountId = caller.getAccountId();
            }
        }

        Filter searchFilter = new Filter(AccountJoinVO.class, "id", true, cmd.getStartIndex(), cmd.getPageSizeVal());

        Object type = cmd.getAccountType();
        Object state = cmd.getState();
        Object isCleanupRequired = cmd.isCleanupRequired();
        Object keyword = cmd.getKeyword();

        SearchBuilder<AccountJoinVO> sb = _accountJoinDao.createSearchBuilder();
        sb.and("accountName", sb.entity().getAccountName(), SearchCriteria.Op.EQ);
        sb.and("domainId", sb.entity().getDomainId(), SearchCriteria.Op.EQ);
        sb.and("id", sb.entity().getId(), SearchCriteria.Op.EQ);
        sb.and("type", sb.entity().getType(), SearchCriteria.Op.EQ);
        sb.and("state", sb.entity().getState(), SearchCriteria.Op.EQ);
        sb.and("needsCleanup", sb.entity().isNeedsCleanup(), SearchCriteria.Op.EQ);
        sb.and("typeNEQ", sb.entity().getType(), SearchCriteria.Op.NEQ);
        sb.and("idNEQ", sb.entity().getId(), SearchCriteria.Op.NEQ);


        if (listForDomain && isRecursive) {
            sb.and("path", sb.entity().getDomainPath(), SearchCriteria.Op.LIKE);
        }

        SearchCriteria<AccountJoinVO> sc = sb.create();

        sc.setParameters("idNEQ", Account.ACCOUNT_ID_SYSTEM);

        if (keyword != null) {
            SearchCriteria<AccountJoinVO> ssc = _accountJoinDao.createSearchCriteria();
            ssc.addOr("accountName", SearchCriteria.Op.LIKE, "%" + keyword + "%");
            ssc.addOr("state", SearchCriteria.Op.LIKE, "%" + keyword + "%");
            sc.addAnd("accountName", SearchCriteria.Op.SC, ssc);
        }

        if (type != null) {
            sc.setParameters("type", type);
        }

        if (state != null) {
            sc.setParameters("state", state);
        }

        if (isCleanupRequired != null) {
            sc.setParameters("needsCleanup", isCleanupRequired);
        }

        if (accountName != null) {
            sc.setParameters("accountName", accountName);
        }

        // don't return account of type project to the end user
        sc.setParameters("typeNEQ", 5);

        if (accountId != null) {
            sc.setParameters("id", accountId);
        }

        if (listForDomain) {
            if (isRecursive) {
                Domain domain = _domainDao.findById(domainId);
                sc.setParameters("path", domain.getPath() + "%");
            } else {
                sc.setParameters("domainId", domainId);
            }
        }

        return _accountJoinDao.searchAndCount(sc, searchFilter);
    }

    @Override
    public ListResponse<AsyncJobResponse> searchForAsyncJobs(ListAsyncJobsCmd cmd) {
        Pair<List<AsyncJobJoinVO>, Integer> result = searchForAsyncJobsInternal(cmd);
        ListResponse<AsyncJobResponse> response = new ListResponse<AsyncJobResponse>();
        List<AsyncJobResponse> jobResponses = ViewResponseHelper.createAsyncJobResponse(result.first().toArray(new AsyncJobJoinVO[result.first().size()]));
        response.setResponses(jobResponses, result.second());
        return response;
    }


    private Pair<List<AsyncJobJoinVO>, Integer> searchForAsyncJobsInternal(ListAsyncJobsCmd cmd) {

        Account caller = UserContext.current().getCaller();

        List<Long> permittedAccounts = new ArrayList<Long>();

        Ternary<Long, Boolean, ListProjectResourcesCriteria> domainIdRecursiveListProject = new Ternary<Long, Boolean, ListProjectResourcesCriteria>(
                cmd.getDomainId(), cmd.isRecursive(), null);
        _accountMgr.buildACLSearchParameters(caller, null, cmd.getAccountName(), null, permittedAccounts, domainIdRecursiveListProject,
                cmd.listAll(), false);
        Long domainId = domainIdRecursiveListProject.first();
        Boolean isRecursive = domainIdRecursiveListProject.second();
        ListProjectResourcesCriteria listProjectResourcesCriteria = domainIdRecursiveListProject.third();

        Filter searchFilter = new Filter(AsyncJobJoinVO.class, "id", true, cmd.getStartIndex(), cmd.getPageSizeVal());
        SearchBuilder<AsyncJobJoinVO> sb = _jobJoinDao.createSearchBuilder();
        sb.and("accountIdIN", sb.entity().getAccountId(), SearchCriteria.Op.IN);
        SearchBuilder<AccountVO> accountSearch = null;
        boolean accountJoinIsDone = false;
        if (permittedAccounts.isEmpty() && domainId != null) {
            sb.and("domainId", sb.entity().getDomainId(), SearchCriteria.Op.EQ);
            sb.and("path", sb.entity().getDomainPath(), SearchCriteria.Op.LIKE);
            accountJoinIsDone = true;
        }

        if (listProjectResourcesCriteria != null) {

            if (listProjectResourcesCriteria == Project.ListProjectResourcesCriteria.ListProjectResourcesOnly) {
                sb.and("type", sb.entity().getAccountType(), SearchCriteria.Op.EQ);
            } else if (listProjectResourcesCriteria == Project.ListProjectResourcesCriteria.SkipProjectResources) {
                sb.and("type", sb.entity().getAccountType(), SearchCriteria.Op.NEQ);
            }

            if (!accountJoinIsDone) {
                sb.and("domainId", sb.entity().getDomainId(), SearchCriteria.Op.EQ);
                sb.and("path", sb.entity().getDomainPath(), SearchCriteria.Op.LIKE);
            }
        }

        Object keyword = cmd.getKeyword();
        Object startDate = cmd.getStartDate();

        SearchCriteria<AsyncJobJoinVO> sc = sb.create();
        if (listProjectResourcesCriteria != null) {
            sc.setParameters("type", Account.ACCOUNT_TYPE_PROJECT);
        }

        if (!permittedAccounts.isEmpty()) {
            sc.setParameters("accountIdIN", permittedAccounts.toArray());
        } else if (domainId != null) {
            DomainVO domain = _domainDao.findById(domainId);
            if (isRecursive) {
                sc.setParameters("path", domain.getPath() + "%");
            } else {
                sc.setParameters("domainId", domainId);
            }
        }

        if (keyword != null) {
            sc.addAnd("cmd", SearchCriteria.Op.LIKE, "%" + keyword + "%");
        }

        if (startDate != null) {
            sc.addAnd("created", SearchCriteria.Op.GTEQ, startDate);
        }

        return _jobJoinDao.searchAndCount(sc, searchFilter);
    }

    @Override
    public ListResponse<StoragePoolResponse> searchForStoragePools(ListStoragePoolsCmd cmd) {
        Pair<List<StoragePoolJoinVO>, Integer> result = searchForStoragePoolsInternal(cmd);
        ListResponse<StoragePoolResponse> response = new ListResponse<StoragePoolResponse>();

        List<StoragePoolResponse> poolResponses = ViewResponseHelper.createStoragePoolResponse(result.first().toArray(new StoragePoolJoinVO[result.first().size()]));
        response.setResponses(poolResponses, result.second());
        return response;
    }

    private Pair<List<StoragePoolJoinVO>, Integer> searchForStoragePoolsInternal(ListStoragePoolsCmd cmd) {

        Long zoneId = _accountMgr.checkAccessAndSpecifyAuthority(UserContext.current().getCaller(), cmd.getZoneId());
        String zoneType = cmd.getZoneType();
        Object id = cmd.getId();
        Object name = cmd.getStoragePoolName();
        Object path = cmd.getPath();
        Object pod = cmd.getPodId();
        Object cluster = cmd.getClusterId();
        Object address = cmd.getIpAddress();
        Object keyword = cmd.getKeyword();
        Long startIndex = cmd.getStartIndex();
        Long pageSize = cmd.getPageSizeVal();


        Filter searchFilter = new Filter(StoragePoolJoinVO.class, "id", Boolean.TRUE, startIndex, pageSize);

        SearchBuilder<StoragePoolJoinVO> sb = _poolJoinDao.createSearchBuilder();
        sb.select(null, Func.DISTINCT, sb.entity().getId()); // select distinct ids
        sb.and("id", sb.entity().getId(), SearchCriteria.Op.EQ);
        sb.and("name", sb.entity().getName(), SearchCriteria.Op.LIKE);
        sb.and("path", sb.entity().getPath(), SearchCriteria.Op.EQ);
        sb.and("dataCenterId", sb.entity().getZoneId(), SearchCriteria.Op.EQ);
        sb.and("dataCenterType", sb.entity().getZoneType(), SearchCriteria.Op.EQ);
        sb.and("podId", sb.entity().getPodId(), SearchCriteria.Op.EQ);
        sb.and("clusterId", sb.entity().getClusterId(), SearchCriteria.Op.EQ);
        sb.and("hostAddress", sb.entity().getHostAddress(), SearchCriteria.Op.EQ);


        SearchCriteria<StoragePoolJoinVO> sc = sb.create();


        if (keyword != null) {
            SearchCriteria<StoragePoolJoinVO> ssc = _poolJoinDao.createSearchCriteria();
            ssc.addOr("name", SearchCriteria.Op.LIKE, "%" + keyword + "%");
            ssc.addOr("poolType", SearchCriteria.Op.LIKE, "%" + keyword + "%");

            sc.addAnd("name", SearchCriteria.Op.SC, ssc);
        }

        if (id != null) {
            sc.setParameters("id", id);
        }

        if (name != null) {
            sc.setParameters("name", "%" + name + "%");
        }

        if (path != null) {
            sc.setParameters("path", path);
        }
        if (zoneId != null) {
            sc.setParameters("dataCenterId", zoneId);
        }
        if (zoneType != null) {
        	sc.setParameters("dataCenterType", zoneType);
        }
        if (pod != null) {
            sc.setParameters("podId", pod);
        }
        if (address != null) {
            sc.setParameters("hostAddress", address);
        }
        if (cluster != null) {
            sc.setParameters("clusterId", cluster);
        }

        // search Pool details by ids
        Pair<List<StoragePoolJoinVO>, Integer> uniquePoolPair = _poolJoinDao.searchAndCount(sc, searchFilter);
        Integer count = uniquePoolPair.second();
        if (count.intValue() == 0) {
            // empty result
            return uniquePoolPair;
        }
        List<StoragePoolJoinVO> uniquePools = uniquePoolPair.first();
        Long[] vrIds = new Long[uniquePools.size()];
        int i = 0;
        for (StoragePoolJoinVO v : uniquePools) {
            vrIds[i++] = v.getId();
        }
        List<StoragePoolJoinVO> vrs = _poolJoinDao.searchByIds(vrIds);
        return new Pair<List<StoragePoolJoinVO>, Integer>(vrs, count);

    }

    @Override
    public ListResponse<DiskOfferingResponse> searchForDiskOfferings(ListDiskOfferingsCmd cmd) {
        Pair<List<DiskOfferingJoinVO>, Integer> result = searchForDiskOfferingsInternal(cmd);
        ListResponse<DiskOfferingResponse> response = new ListResponse<DiskOfferingResponse>();
        List<DiskOfferingResponse> offeringResponses = ViewResponseHelper.createDiskOfferingResponse(result.first().toArray(new DiskOfferingJoinVO[result.first().size()]));
        response.setResponses(offeringResponses, result.second());
        return response;
    }

    private Pair<List<DiskOfferingJoinVO>, Integer> searchForDiskOfferingsInternal(ListDiskOfferingsCmd cmd) {
        // Note
        // The list method for offerings is being modified in accordance with
        // discussion with Will/Kevin
        // For now, we will be listing the following based on the usertype
        // 1. For root, we will list all offerings
        // 2. For domainAdmin and regular users, we will list everything in
        // their domains+parent domains ... all the way
        // till
        // root

        Boolean isAscending = Boolean.parseBoolean(_configDao.getValue("sortkey.algorithm"));
        isAscending = (isAscending == null ? true : isAscending);
        Filter searchFilter = new Filter(DiskOfferingJoinVO.class, "sortKey", isAscending, cmd.getStartIndex(), cmd.getPageSizeVal());
        SearchCriteria<DiskOfferingJoinVO> sc = _diskOfferingJoinDao.createSearchCriteria();


        Account account = UserContext.current().getCaller();
        Object name = cmd.getDiskOfferingName();
        Object id = cmd.getId();
        Object keyword = cmd.getKeyword();
        Long domainId = cmd.getDomainId();
        // Keeping this logic consistent with domain specific zones
        // if a domainId is provided, we just return the disk offering
        // associated with this domain
        if (domainId != null) {
            if (account.getType() == Account.ACCOUNT_TYPE_ADMIN || isPermissible(account.getDomainId(), domainId) ) {
                // check if the user's domain == do's domain || user's domain is
                // a child of so's domain for non-root users
                sc.addAnd("domainId", SearchCriteria.Op.EQ, domainId);
                return _diskOfferingJoinDao.searchAndCount(sc, searchFilter);
            } else {
                    throw new PermissionDeniedException("The account:" + account.getAccountName()
                            + " does not fall in the same domain hierarchy as the disk offering");
            }
        }


        List<Long> domainIds = null;
        // For non-root users, only return all offerings for the user's domain, and everything above till root
        if ((account.getType() == Account.ACCOUNT_TYPE_NORMAL || account.getType() == Account.ACCOUNT_TYPE_DOMAIN_ADMIN)
                || account.getType() == Account.ACCOUNT_TYPE_RESOURCE_DOMAIN_ADMIN) {
            // find all domain Id up to root domain for this account
            domainIds = new ArrayList<Long>();
            DomainVO domainRecord = _domainDao.findById(account.getDomainId());
            if ( domainRecord == null ){
                s_logger.error("Could not find the domainId for account:" + account.getAccountName());
                throw new CloudAuthenticationException("Could not find the domainId for account:" + account.getAccountName());
            }
            domainIds.add(domainRecord.getId());
            while (domainRecord.getParent() != null ){
                domainRecord = _domainDao.findById(domainRecord.getParent());
                domainIds.add(domainRecord.getId());
            }

            SearchCriteria<DiskOfferingJoinVO> spc = _diskOfferingJoinDao.createSearchCriteria();

            spc.addOr("domainId", SearchCriteria.Op.IN, domainIds.toArray());
            spc.addOr("domainId", SearchCriteria.Op.NULL); // include public offering as where
            sc.addAnd("domainId", SearchCriteria.Op.SC, spc);
            sc.addAnd("systemUse", SearchCriteria.Op.EQ, false); // non-root users should not see system offering at all

        }

         if (keyword != null) {
            SearchCriteria<DiskOfferingJoinVO> ssc = _diskOfferingJoinDao.createSearchCriteria();
            ssc.addOr("displayText", SearchCriteria.Op.LIKE, "%" + keyword + "%");
            ssc.addOr("name", SearchCriteria.Op.LIKE, "%" + keyword + "%");

            sc.addAnd("name", SearchCriteria.Op.SC, ssc);
        }

        if (id != null) {
            sc.addAnd("id", SearchCriteria.Op.EQ, id);
        }

        if (name != null) {
            sc.addAnd("name", SearchCriteria.Op.EQ, name);
        }

        // FIXME: disk offerings should search back up the hierarchy for
        // available disk offerings...
        /*
         * sb.addAnd("domainId", sb.entity().getDomainId(),
         * SearchCriteria.Op.EQ); if (domainId != null) {
         * SearchBuilder<DomainVO> domainSearch =
         * _domainDao.createSearchBuilder(); domainSearch.addAnd("path",
         * domainSearch.entity().getPath(), SearchCriteria.Op.LIKE);
         * sb.join("domainSearch", domainSearch, sb.entity().getDomainId(),
         * domainSearch.entity().getId()); }
         */

        // FIXME: disk offerings should search back up the hierarchy for
        // available disk offerings...
        /*
         * if (domainId != null) { sc.setParameters("domainId", domainId); //
         * //DomainVO domain = _domainDao.findById((Long)domainId); // // I want
         * to join on user_vm.domain_id = domain.id where domain.path like
         * 'foo%' //sc.setJoinParameters("domainSearch", "path",
         * domain.getPath() + "%"); // }
         */

        return _diskOfferingJoinDao.searchAndCount(sc, searchFilter);
    }



    @Override
    public ListResponse<ServiceOfferingResponse> searchForServiceOfferings(ListServiceOfferingsCmd cmd) {
        Pair<List<ServiceOfferingJoinVO>, Integer> result = searchForServiceOfferingsInternal(cmd);
        ListResponse<ServiceOfferingResponse> response = new ListResponse<ServiceOfferingResponse>();
        List<ServiceOfferingResponse> offeringResponses = ViewResponseHelper.createServiceOfferingResponse(result.first().toArray(new ServiceOfferingJoinVO[result.first().size()]));
        response.setResponses(offeringResponses, result.second());
        return response;
    }

    private Pair<List<ServiceOfferingJoinVO>, Integer> searchForServiceOfferingsInternal(ListServiceOfferingsCmd cmd) {
        // Note
        // The list method for offerings is being modified in accordance with
        // discussion with Will/Kevin
        // For now, we will be listing the following based on the usertype
        // 1. For root, we will list all offerings
        // 2. For domainAdmin and regular users, we will list everything in
        // their domains+parent domains ... all the way
        // till
        // root
        Boolean isAscending = Boolean.parseBoolean(_configDao.getValue("sortkey.algorithm"));
        isAscending = (isAscending == null ? true : isAscending);
        Filter searchFilter = new Filter(ServiceOfferingJoinVO.class, "sortKey", isAscending, cmd.getStartIndex(), cmd.getPageSizeVal());
        SearchCriteria<ServiceOfferingJoinVO> sc = _srvOfferingJoinDao.createSearchCriteria();

        Account caller = UserContext.current().getCaller();
        Object name = cmd.getServiceOfferingName();
        Object id = cmd.getId();
        Object keyword = cmd.getKeyword();
        Long vmId = cmd.getVirtualMachineId();
        Long domainId = cmd.getDomainId();
        Boolean isSystem = cmd.getIsSystem();
        String vmTypeStr = cmd.getSystemVmType();

        if (caller.getType() != Account.ACCOUNT_TYPE_ADMIN && isSystem) {
            throw new InvalidParameterValueException("Only ROOT admins can access system's offering");
        }

        // Keeping this logic consistent with domain specific zones
        // if a domainId is provided, we just return the so associated with this
        // domain
        if (domainId != null && caller.getType() != Account.ACCOUNT_TYPE_ADMIN) {
            // check if the user's domain == so's domain || user's domain is a
            // child of so's domain
            if (!isPermissible(caller.getDomainId(), domainId)) {
                throw new PermissionDeniedException("The account:" + caller.getAccountName()
                        + " does not fall in the same domain hierarchy as the service offering");
            }
        }

       // boolean includePublicOfferings = false;
        if ((caller.getType() == Account.ACCOUNT_TYPE_NORMAL || caller.getType() == Account.ACCOUNT_TYPE_DOMAIN_ADMIN)
                || caller.getType() == Account.ACCOUNT_TYPE_RESOURCE_DOMAIN_ADMIN) {
            // For non-root users.
            if (isSystem) {
                throw new InvalidParameterValueException("Only root admins can access system's offering");
            }
            // find all domain Id up to root domain for this account
            List<Long> domainIds = new ArrayList<Long>();
            DomainVO domainRecord = _domainDao.findById(caller.getDomainId());
            if ( domainRecord == null ){
                s_logger.error("Could not find the domainId for account:" + caller.getAccountName());
                throw new CloudAuthenticationException("Could not find the domainId for account:" + caller.getAccountName());
            }
            domainIds.add(domainRecord.getId());
            while (domainRecord.getParent() != null ){
                domainRecord = _domainDao.findById(domainRecord.getParent());
                domainIds.add(domainRecord.getId());
            }
            SearchCriteria<ServiceOfferingJoinVO> spc = _srvOfferingJoinDao.createSearchCriteria();

            spc.addOr("domainId", SearchCriteria.Op.IN, domainIds.toArray());
            spc.addOr("domainId", SearchCriteria.Op.NULL); // include public offering as where
            sc.addAnd("domainId", SearchCriteria.Op.SC, spc);

        }
        else {
            // for root users
            if (caller.getDomainId() != 1 && isSystem) { // NON ROOT admin
                throw new InvalidParameterValueException("Non ROOT admins cannot access system's offering");
            }
            if (domainId != null) {
                sc.addAnd("domainId", SearchCriteria.Op.EQ, domainId);
            }
        }

        if (keyword != null) {
            SearchCriteria<ServiceOfferingJoinVO> ssc = _srvOfferingJoinDao.createSearchCriteria();
            ssc.addOr("displayText", SearchCriteria.Op.LIKE, "%" + keyword + "%");
            ssc.addOr("name", SearchCriteria.Op.LIKE, "%" + keyword + "%");

            sc.addAnd("name", SearchCriteria.Op.SC, ssc);
        } else if (vmId != null) {
            UserVmVO vmInstance = _userVmDao.findById(vmId);
            if ((vmInstance == null) || (vmInstance.getRemoved() != null)) {
                InvalidParameterValueException ex = new InvalidParameterValueException("unable to find a virtual machine with specified id");
                ex.addProxyObject(vmInstance, vmId, "vmId");
                throw ex;
            }

            _accountMgr.checkAccess(caller, null, true, vmInstance);

            ServiceOfferingVO offering = _srvOfferingDao.findByIdIncludingRemoved(vmInstance.getServiceOfferingId());
            sc.addAnd("id", SearchCriteria.Op.NEQ, offering.getId());

            // Only return offerings with the same Guest IP type and storage
            // pool preference
            // sc.addAnd("guestIpType", SearchCriteria.Op.EQ,
            // offering.getGuestIpType());
            sc.addAnd("useLocalStorage", SearchCriteria.Op.EQ, offering.getUseLocalStorage());
        }

        if (id != null) {
            sc.addAnd("id", SearchCriteria.Op.EQ, id);
        }

        if (isSystem != null) {
            // note that for non-root users, isSystem is always false when control comes to here
            sc.addAnd("systemUse", SearchCriteria.Op.EQ, isSystem);
        }

        if (name != null) {
            sc.addAnd("name", SearchCriteria.Op.EQ, name);
        }

        if (vmTypeStr != null) {
            sc.addAnd("vm_type", SearchCriteria.Op.EQ, vmTypeStr);
        }

        return _srvOfferingJoinDao.searchAndCount(sc, searchFilter);

    }




    @Override
    public ListResponse<ZoneResponse> listDataCenters(ListZonesByCmd cmd) {
        Pair<List<DataCenterJoinVO>, Integer> result = listDataCentersInternal(cmd);
        ListResponse<ZoneResponse> response = new ListResponse<ZoneResponse>();
        List<ZoneResponse> dcResponses = ViewResponseHelper.createDataCenterResponse(cmd.getShowCapacities(), result.first().toArray(new DataCenterJoinVO[result.first().size()]));
        response.setResponses(dcResponses, result.second());
        return response;
    }


    private Pair<List<DataCenterJoinVO>, Integer> listDataCentersInternal(ListZonesByCmd cmd) {
        Account account = UserContext.current().getCaller();
        Long domainId = cmd.getDomainId();
        Long id = cmd.getId();
        String keyword = cmd.getKeyword();
        String name = cmd.getName();
        String networkType = cmd.getZoneType();

        Filter searchFilter = new Filter(DataCenterJoinVO.class, null, false, cmd.getStartIndex(), cmd.getPageSizeVal());
        SearchCriteria<DataCenterJoinVO> sc = _dcJoinDao.createSearchCriteria();

        if(networkType != null)
          sc.addAnd("networkType", SearchCriteria.Op.EQ, networkType);
        
        if (id != null) {
            sc.addAnd("id", SearchCriteria.Op.EQ, id);
        } else if (name != null) {
            sc.addAnd("name", SearchCriteria.Op.EQ, name);
        } else {
            if (keyword != null) {
                SearchCriteria<DataCenterJoinVO> ssc = _dcJoinDao.createSearchCriteria();
                ssc.addOr("name", SearchCriteria.Op.LIKE, "%" + keyword + "%");
                ssc.addOr("description", SearchCriteria.Op.LIKE, "%" + keyword + "%");
                sc.addAnd("name", SearchCriteria.Op.SC, ssc);
            }

            if (domainId != null) {
                // for domainId != null
                // right now, we made the decision to only list zones associated
                // with this domain, private zone
                sc.addAnd("domainId", SearchCriteria.Op.EQ, domainId);
            }  else if (account.getType() == Account.ACCOUNT_TYPE_NORMAL) {
                // it was decided to return all zones for the user's domain, and
                // everything above till root
                // list all zones belonging to this domain, and all of its
                // parents
                // check the parent, if not null, add zones for that parent to
                // list


                // find all domain Id up to root domain for this account
                List<Long> domainIds = new ArrayList<Long>();
                DomainVO domainRecord = _domainDao.findById(account.getDomainId());
                if ( domainRecord == null ){
                    s_logger.error("Could not find the domainId for account:" + account.getAccountName());
                    throw new CloudAuthenticationException("Could not find the domainId for account:" + account.getAccountName());
                }
                domainIds.add(domainRecord.getId());
                while (domainRecord.getParent() != null ){
                    domainRecord = _domainDao.findById(domainRecord.getParent());
                    domainIds.add(domainRecord.getId());
                }
                // domainId == null (public zones) or domainId IN [all domain id up to root domain]
                SearchCriteria<DataCenterJoinVO> sdc = _dcJoinDao.createSearchCriteria();
                sdc.addOr("domainId", SearchCriteria.Op.IN, domainIds.toArray());
                sdc.addOr("domainId", SearchCriteria.Op.NULL);
                sc.addAnd("domain", SearchCriteria.Op.SC, sdc);

                // remove disabled zones
                sc.addAnd("allocationState", SearchCriteria.Op.NEQ, Grouping.AllocationState.Disabled);

            } else if (account.getType() == Account.ACCOUNT_TYPE_DOMAIN_ADMIN || account.getType() == Account.ACCOUNT_TYPE_RESOURCE_DOMAIN_ADMIN) {
                // it was decided to return all zones for the domain admin, and
                // everything above till root, as well as zones till the domain leaf
                List<Long> domainIds = new ArrayList<Long>();
                DomainVO domainRecord = _domainDao.findById(account.getDomainId());
                if ( domainRecord == null ){
                    s_logger.error("Could not find the domainId for account:" + account.getAccountName());
                    throw new CloudAuthenticationException("Could not find the domainId for account:" + account.getAccountName());
                }
                domainIds.add(domainRecord.getId());
                // find all domain Ids till leaf
                List<DomainVO> allChildDomains = _domainDao.findAllChildren(domainRecord.getPath(), domainRecord.getId());
                for (DomainVO domain : allChildDomains) {
                    domainIds.add(domain.getId());
                }
                // then find all domain Id up to root domain for this account
                while (domainRecord.getParent() != null ){
                    domainRecord = _domainDao.findById(domainRecord.getParent());
                    domainIds.add(domainRecord.getId());
                }

                // domainId == null (public zones) or domainId IN [all domain id up to root domain]
                SearchCriteria<DataCenterJoinVO> sdc = _dcJoinDao.createSearchCriteria();
                sdc.addOr("domainId", SearchCriteria.Op.IN, domainIds.toArray());
                sdc.addOr("domainId", SearchCriteria.Op.NULL);
                sc.addAnd("domain", SearchCriteria.Op.SC, sdc);

                // remove disabled zones
                sc.addAnd("allocationState", SearchCriteria.Op.NEQ, Grouping.AllocationState.Disabled);
            }

            // handle available=FALSE option, only return zones with at least one VM running there
            Boolean available = cmd.isAvailable();
            if (account != null) {
                if ((available != null) && Boolean.FALSE.equals(available)) {
                    Set<Long> dcIds = new HashSet<Long>(); //data centers with at least one VM running
                    List<DomainRouterVO> routers = _routerDao.listBy(account.getId());
                    for (DomainRouterVO router : routers){
                        dcIds.add(router.getDataCenterId());
                    }
                    if ( dcIds.size() == 0) {
                        return new Pair<List<DataCenterJoinVO>, Integer>(new ArrayList<DataCenterJoinVO>(), 0);
                    }
                    else{
                        sc.addAnd("idIn", SearchCriteria.Op.IN, dcIds.toArray());
                    }

                }
            }
        }

        return _dcJoinDao.searchAndCount(sc, searchFilter);
    }


    // This method is used for permissions check for both disk and service
    // offerings
    private boolean isPermissible(Long accountDomainId, Long offeringDomainId) {

        if (accountDomainId == offeringDomainId) {
            return true; // account and service offering in same domain
        }

        DomainVO domainRecord = _domainDao.findById(accountDomainId);

        if (domainRecord != null) {
            while (true) {
                if (domainRecord.getId() == offeringDomainId) {
                    return true;
                }

                // try and move on to the next domain
                if (domainRecord.getParent() != null) {
                    domainRecord = _domainDao.findById(domainRecord.getParent());
                } else {
                    break;
                }
            }
        }

        return false;
    }

    @Override
    public ListResponse<AffinityGroupResponse> listAffinityGroups(Long affinityGroupId, String affinityGroupName,
            String affinityGroupType, Long vmId, Long startIndex, Long pageSize) {
        Pair<List<AffinityGroupJoinVO>, Integer> result = listAffinityGroupsInternal(affinityGroupId,
                affinityGroupName, affinityGroupType, vmId, startIndex, pageSize);
        ListResponse<AffinityGroupResponse> response = new ListResponse<AffinityGroupResponse>();
        List<AffinityGroupResponse> agResponses = ViewResponseHelper.createAffinityGroupResponses(result.first());
        response.setResponses(agResponses, result.second());
        return response;
    }


    public Pair<List<AffinityGroupJoinVO>, Integer> listAffinityGroupsInternal(Long affinityGroupId,
            String affinityGroupName, String affinityGroupType, Long vmId, Long startIndex, Long pageSize) {

        Account caller = UserContext.current().getCaller();

        Long accountId = caller.getAccountId();
        Long domainId = caller.getDomainId();

        if (vmId != null) {
            UserVmVO userVM = _userVmDao.findById(vmId);
            if (userVM == null){
                throw new InvalidParameterValueException("Unable to list affinity groups for virtual machine instance "
                        + vmId + "; instance not found.");
            }
            _accountMgr.checkAccess(caller, null, true, userVM);
            return listAffinityGroupsByVM(vmId.longValue(), startIndex, pageSize);
        }

        Filter searchFilter = new Filter(AffinityGroupJoinVO.class, "id", true, startIndex, pageSize);
        SearchBuilder<AffinityGroupJoinVO> groupSearch = _affinityGroupJoinDao.createSearchBuilder();
        groupSearch.select(null, Func.DISTINCT, groupSearch.entity().getId()); // select
                                                                               // distinct

        SearchCriteria<AffinityGroupJoinVO> sc = groupSearch.create();

        if (accountId != null) {
            sc.addAnd("accountId", SearchCriteria.Op.EQ, accountId);
        }

        if (domainId != null) {
            sc.addAnd("domainId", SearchCriteria.Op.EQ, domainId);
        }

        if (affinityGroupId != null) {
            sc.addAnd("id", SearchCriteria.Op.EQ, affinityGroupId);
        }

        if (affinityGroupName != null) {
            sc.addAnd("name", SearchCriteria.Op.EQ, affinityGroupName);
        }

        if (affinityGroupType != null) {
            sc.addAnd("type", SearchCriteria.Op.EQ, affinityGroupType);
        }


        Pair<List<AffinityGroupJoinVO>, Integer> uniqueGroupsPair = _affinityGroupJoinDao.searchAndCount(sc,
                searchFilter);
        // search group details by ids
        Integer count = uniqueGroupsPair.second();
        if (count.intValue() == 0) {
            // empty result
            return uniqueGroupsPair;
        }
        List<AffinityGroupJoinVO> uniqueGroups = uniqueGroupsPair.first();
        Long[] vrIds = new Long[uniqueGroups.size()];
        int i = 0;
        for (AffinityGroupJoinVO v : uniqueGroups) {
            vrIds[i++] = v.getId();
        }
        List<AffinityGroupJoinVO> vrs = _affinityGroupJoinDao.searchByIds(vrIds);
        return new Pair<List<AffinityGroupJoinVO>, Integer>(vrs, count);

    }

    private Pair<List<AffinityGroupJoinVO>, Integer> listAffinityGroupsByVM(long vmId, long pageInd, long pageSize) {
        Filter sf = new Filter(SecurityGroupVMMapVO.class, null, true, pageInd, pageSize);
        Pair<List<AffinityGroupVMMapVO>, Integer> agVmMappingPair = _affinityGroupVMMapDao.listByInstanceId(vmId, sf);
        Integer count = agVmMappingPair.second();
        if (count.intValue() == 0) {
            // handle empty result cases
            return new Pair<List<AffinityGroupJoinVO>, Integer>(new ArrayList<AffinityGroupJoinVO>(), count);
        }
        List<AffinityGroupVMMapVO> agVmMappings = agVmMappingPair.first();
        Long[] agIds = new Long[agVmMappings.size()];
        int i = 0;
        for (AffinityGroupVMMapVO agVm : agVmMappings) {
            agIds[i++] = agVm.getAffinityGroupId();
        }
        List<AffinityGroupJoinVO> ags = _affinityGroupJoinDao.searchByIds(agIds);
        return new Pair<List<AffinityGroupJoinVO>, Integer>(ags, count);
    }


    public List<ResourceDetailResponse> listResource(ListResourceDetailsCmd cmd){

        String key = cmd.getKey();
        ResourceTag.TaggedResourceType resourceType = cmd.getResourceType();
        String resourceId = cmd.getResourceId();
        Long id = _taggedResourceMgr.getResourceId(resourceId, resourceType);

        if(resourceType == ResourceTag.TaggedResourceType.Volume){

            List<VolumeDetailVO> volumeDetailList;
            if(key == null){
                volumeDetailList = _volumeDetailDao.findDetails(id);
            }else{
                VolumeDetailVO volumeDetail = _volumeDetailDao.findDetail(id, key);
                volumeDetailList = new LinkedList<VolumeDetailVO>();
                volumeDetailList.add(volumeDetail);
            }

            List<ResourceDetailResponse> volumeDetailResponseList = new ArrayList<ResourceDetailResponse>();
            for (VolumeDetailVO volumeDetail : volumeDetailList ){
                ResourceDetailResponse volumeDetailResponse = new ResourceDetailResponse();
                volumeDetailResponse.setResourceId(id.toString());
                volumeDetailResponse.setName(volumeDetail.getName());
                volumeDetailResponse.setValue(volumeDetail.getValue());
                volumeDetailResponse.setResourceType(ResourceTag.TaggedResourceType.Volume.toString());
                volumeDetailResponse.setObjectName("volumedetail");
                volumeDetailResponseList.add(volumeDetailResponse);
            }

            return volumeDetailResponseList;

        }  else {


            List<NicDetailVO> nicDetailList;
            if(key == null){
                nicDetailList = _nicDetailDao.findDetails(id);
            }else {
                NicDetailVO nicDetail = _nicDetailDao.findDetail(id, key);
                nicDetailList = new LinkedList<NicDetailVO>();
                nicDetailList.add(nicDetail);
            }

            List<ResourceDetailResponse> nicDetailResponseList = new ArrayList<ResourceDetailResponse>();
            for(NicDetailVO nicDetail : nicDetailList){
                ResourceDetailResponse nicDetailResponse = new ResourceDetailResponse();
                //String uuid = ApiDBUtils.findN
                nicDetailResponse.setName(nicDetail.getName());
                nicDetailResponse.setValue(nicDetail.getValue());
                nicDetailResponse.setResourceType(ResourceTag.TaggedResourceType.Nic.toString());
                nicDetailResponse.setObjectName("nicdetail");
                nicDetailResponseList.add(nicDetailResponse);
            }

            return nicDetailResponseList;

        }

    }

}<|MERGE_RESOLUTION|>--- conflicted
+++ resolved
@@ -30,11 +30,9 @@
 import org.apache.cloudstack.affinity.AffinityGroupResponse;
 import org.apache.cloudstack.affinity.AffinityGroupVMMapVO;
 import org.apache.cloudstack.affinity.dao.AffinityGroupVMMapDao;
-<<<<<<< HEAD
 import com.cloud.storage.VolumeDetailVO;
 import com.cloud.storage.dao.VolumeDetailsDao;
-=======
->>>>>>> 78ffb7ae
+
 import org.apache.cloudstack.api.BaseListProjectAndAccountResourcesCmd;
 import org.apache.cloudstack.api.command.admin.host.ListHostsCmd;
 import org.apache.cloudstack.api.command.admin.internallb.ListInternalLBVMsCmd;
@@ -989,27 +987,13 @@
         Pair<List<DomainRouterJoinVO>, Integer> result = searchForRoutersInternal(cmd, cmd.getId(), cmd.getRouterName(),
                 cmd.getState(), cmd.getZoneId(), cmd.getPodId(), cmd.getHostId(), cmd.getKeyword(), cmd.getNetworkId(),
                 cmd.getVpcId(), cmd.getForVpc(), cmd.getRole(), cmd.getZoneType());
-<<<<<<< HEAD
         ListResponse<DomainRouterResponse> response = new ListResponse<DomainRouterResponse>();
 
         List<DomainRouterResponse> routerResponses = ViewResponseHelper.createDomainRouterResponse(result.first().toArray(new DomainRouterJoinVO[result.first().size()]));
         response.setResponses(routerResponses, result.second());
         return response;
     }
-    
-    @Override
-    public ListResponse<DomainRouterResponse> searchForInternalLbVms(ListInternalLBVMsCmd cmd) {
-        Pair<List<DomainRouterJoinVO>, Integer> result = searchForRoutersInternal(cmd, cmd.getId(), cmd.getRouterName(),
-                cmd.getState(), cmd.getZoneId(), cmd.getPodId(), cmd.getHostId(), cmd.getKeyword(), cmd.getNetworkId(),
-                cmd.getVpcId(), cmd.getForVpc(), cmd.getRole(), cmd.getZoneType());
-=======
->>>>>>> 78ffb7ae
-        ListResponse<DomainRouterResponse> response = new ListResponse<DomainRouterResponse>();
-
-        List<DomainRouterResponse> routerResponses = ViewResponseHelper.createDomainRouterResponse(result.first().toArray(new DomainRouterJoinVO[result.first().size()]));
-        response.setResponses(routerResponses, result.second());
-        return response;
-    }
+
     
     @Override
     public ListResponse<DomainRouterResponse> searchForInternalLbVms(ListInternalLBVMsCmd cmd) {
@@ -1023,10 +1007,7 @@
         return response;
     }
 
-<<<<<<< HEAD
-=======
-
->>>>>>> 78ffb7ae
+
     private Pair<List<DomainRouterJoinVO>, Integer> searchForRoutersInternal(BaseListProjectAndAccountResourcesCmd cmd, Long id,
             String name, String state, Long zoneId, Long podId, Long hostId, String keyword, Long networkId, Long vpcId, Boolean forVpc, String role, String zoneType) {
        
