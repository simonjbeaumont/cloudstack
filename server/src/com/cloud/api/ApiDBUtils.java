// Licensed to the Apache Software Foundation (ASF) under one
// or more contributor license agreements.  See the NOTICE file
// distributed with this work for additional information
// regarding copyright ownership.  The ASF licenses this file
// to you under the Apache License, Version 2.0 (the
// "License"); you may not use this file except in compliance
// with the License.  You may obtain a copy of the License at
//
//   http://www.apache.org/licenses/LICENSE-2.0
//
// Unless required by applicable law or agreed to in writing,
// software distributed under the License is distributed on an
// "AS IS" BASIS, WITHOUT WARRANTIES OR CONDITIONS OF ANY
// KIND, either express or implied.  See the License for the
// specific language governing permissions and limitations
// under the License.
package com.cloud.api;

import java.util.ArrayList;
import java.util.EnumSet;
import java.util.List;
import java.util.Map;
import java.util.Set;

import javax.annotation.PostConstruct;
import javax.inject.Inject;

import org.apache.cloudstack.affinity.AffinityGroup;
import org.apache.cloudstack.affinity.AffinityGroupResponse;
import org.apache.cloudstack.affinity.dao.AffinityGroupDao;
import org.apache.cloudstack.api.ApiConstants.HostDetails;
import org.apache.cloudstack.api.ApiConstants.VMDetails;
import org.apache.cloudstack.api.response.AccountResponse;
import org.apache.cloudstack.api.response.AsyncJobResponse;
import org.apache.cloudstack.api.response.DiskOfferingResponse;
import org.apache.cloudstack.api.response.DomainRouterResponse;
import org.apache.cloudstack.api.response.EventResponse;
import org.apache.cloudstack.api.response.HostResponse;
import org.apache.cloudstack.api.response.InstanceGroupResponse;
import org.apache.cloudstack.api.response.ProjectAccountResponse;
import org.apache.cloudstack.api.response.ProjectInvitationResponse;
import org.apache.cloudstack.api.response.ProjectResponse;
import org.apache.cloudstack.api.response.ResourceTagResponse;
import org.apache.cloudstack.api.response.SecurityGroupResponse;
import org.apache.cloudstack.api.response.ServiceOfferingResponse;
import org.apache.cloudstack.api.response.StoragePoolResponse;
import org.apache.cloudstack.api.response.UserResponse;
import org.apache.cloudstack.api.response.UserVmResponse;
import org.apache.cloudstack.api.response.VolumeResponse;
import org.apache.cloudstack.api.response.ZoneResponse;
import org.apache.cloudstack.network.lb.dao.ApplicationLoadBalancerRuleDao;
import org.apache.cloudstack.storage.datastore.db.PrimaryDataStoreDao;
import org.apache.cloudstack.storage.datastore.db.StoragePoolVO;
import org.springframework.stereotype.Component;

import com.cloud.api.query.dao.AccountJoinDao;
import com.cloud.api.query.dao.AffinityGroupJoinDao;
import com.cloud.api.query.dao.AsyncJobJoinDao;
import com.cloud.api.query.dao.DataCenterJoinDao;
import com.cloud.api.query.dao.DiskOfferingJoinDao;
import com.cloud.api.query.dao.DomainRouterJoinDao;
import com.cloud.api.query.dao.HostJoinDao;
import com.cloud.api.query.dao.InstanceGroupJoinDao;
import com.cloud.api.query.dao.ProjectAccountJoinDao;
import com.cloud.api.query.dao.ProjectInvitationJoinDao;
import com.cloud.api.query.dao.ProjectJoinDao;
import com.cloud.api.query.dao.ResourceTagJoinDao;
import com.cloud.api.query.dao.SecurityGroupJoinDao;
import com.cloud.api.query.dao.ServiceOfferingJoinDao;
import com.cloud.api.query.dao.StoragePoolJoinDao;
import com.cloud.api.query.dao.UserAccountJoinDao;
import com.cloud.api.query.dao.UserVmJoinDao;
import com.cloud.api.query.dao.VolumeJoinDao;
import com.cloud.api.query.vo.AccountJoinVO;
import com.cloud.api.query.vo.AffinityGroupJoinVO;
import com.cloud.api.query.vo.AsyncJobJoinVO;
import com.cloud.api.query.vo.DataCenterJoinVO;
import com.cloud.api.query.vo.DiskOfferingJoinVO;
import com.cloud.api.query.vo.DomainRouterJoinVO;
import com.cloud.api.query.vo.EventJoinVO;
import com.cloud.api.query.vo.HostJoinVO;
import com.cloud.api.query.vo.InstanceGroupJoinVO;
import com.cloud.api.query.vo.ProjectAccountJoinVO;
import com.cloud.api.query.vo.ProjectInvitationJoinVO;
import com.cloud.api.query.vo.ProjectJoinVO;
import com.cloud.api.query.vo.ResourceTagJoinVO;
import com.cloud.api.query.vo.SecurityGroupJoinVO;
import com.cloud.api.query.vo.ServiceOfferingJoinVO;
import com.cloud.api.query.vo.StoragePoolJoinVO;
import com.cloud.api.query.vo.UserAccountJoinVO;
import com.cloud.api.query.vo.UserVmJoinVO;
import com.cloud.api.query.vo.VolumeJoinVO;
import com.cloud.async.AsyncJob;
import com.cloud.async.AsyncJobManager;
import com.cloud.async.AsyncJobVO;
import com.cloud.async.dao.AsyncJobDao;
import com.cloud.capacity.CapacityVO;
import com.cloud.capacity.dao.CapacityDao;
import com.cloud.capacity.dao.CapacityDaoImpl.SummedCapacity;
import com.cloud.configuration.Config;
import com.cloud.configuration.ConfigurationService;
import com.cloud.configuration.Resource.ResourceType;
import com.cloud.configuration.dao.ConfigurationDao;
import com.cloud.dc.AccountVlanMapVO;
import com.cloud.dc.ClusterDetailsDao;
import com.cloud.dc.ClusterDetailsVO;
import com.cloud.dc.ClusterVO;
import com.cloud.dc.DataCenter;
import com.cloud.dc.DataCenterVO;
import com.cloud.dc.HostPodVO;
import com.cloud.dc.Vlan;
import com.cloud.dc.VlanVO;
import com.cloud.dc.dao.AccountVlanMapDao;
import com.cloud.dc.dao.ClusterDao;
import com.cloud.dc.dao.DataCenterDao;
import com.cloud.dc.dao.HostPodDao;
import com.cloud.dc.dao.VlanDao;
import com.cloud.domain.DomainVO;
import com.cloud.domain.dao.DomainDao;
import com.cloud.event.Event;
import com.cloud.event.dao.EventJoinDao;
import com.cloud.exception.InvalidParameterValueException;
import com.cloud.ha.HighAvailabilityManager;
import com.cloud.host.Host;
import com.cloud.host.HostStats;
import com.cloud.host.HostVO;
import com.cloud.host.dao.HostDao;
import com.cloud.host.dao.HostDetailsDao;
import com.cloud.hypervisor.Hypervisor.HypervisorType;
import com.cloud.network.IpAddress;
import com.cloud.network.Network;
import com.cloud.network.Network.Capability;
import com.cloud.network.Network.Provider;
import com.cloud.network.Network.Service;
import com.cloud.network.NetworkManager;
import com.cloud.network.NetworkModel;
import com.cloud.network.NetworkProfile;
import com.cloud.network.Networks.TrafficType;
import com.cloud.network.PhysicalNetworkServiceProvider;
import com.cloud.network.as.AutoScalePolicy;
import com.cloud.network.as.AutoScalePolicyConditionMapVO;
import com.cloud.network.as.AutoScalePolicyVO;
import com.cloud.network.as.AutoScaleVmGroupPolicyMapVO;
import com.cloud.network.as.AutoScaleVmGroupVO;
import com.cloud.network.as.AutoScaleVmProfileVO;
import com.cloud.network.as.ConditionVO;
import com.cloud.network.as.CounterVO;
import com.cloud.network.as.dao.AutoScalePolicyConditionMapDao;
import com.cloud.network.as.dao.AutoScalePolicyDao;
import com.cloud.network.as.dao.AutoScaleVmGroupDao;
import com.cloud.network.as.dao.AutoScaleVmGroupPolicyMapDao;
import com.cloud.network.as.dao.AutoScaleVmProfileDao;
import com.cloud.network.as.dao.ConditionDao;
import com.cloud.network.as.dao.CounterDao;
import com.cloud.network.dao.FirewallRulesCidrsDao;
import com.cloud.network.dao.FirewallRulesDao;
import com.cloud.network.dao.IPAddressDao;
import com.cloud.network.dao.IPAddressVO;
import com.cloud.network.dao.LoadBalancerDao;
import com.cloud.network.dao.LoadBalancerVO;
import com.cloud.network.dao.NetworkDao;
import com.cloud.network.dao.NetworkDomainDao;
import com.cloud.network.dao.NetworkDomainVO;
import com.cloud.network.dao.NetworkRuleConfigDao;
import com.cloud.network.dao.NetworkRuleConfigVO;
import com.cloud.network.dao.NetworkVO;
import com.cloud.network.dao.PhysicalNetworkDao;
import com.cloud.network.dao.PhysicalNetworkServiceProviderDao;
import com.cloud.network.dao.PhysicalNetworkServiceProviderVO;
import com.cloud.network.dao.PhysicalNetworkTrafficTypeDao;
import com.cloud.network.dao.PhysicalNetworkTrafficTypeVO;
import com.cloud.network.dao.PhysicalNetworkVO;
import com.cloud.network.dao.Site2SiteCustomerGatewayDao;
import com.cloud.network.dao.Site2SiteCustomerGatewayVO;
import com.cloud.network.dao.Site2SiteVpnGatewayDao;
import com.cloud.network.dao.Site2SiteVpnGatewayVO;
import com.cloud.network.router.VirtualRouter;
import com.cloud.network.rules.FirewallRuleVO;
import com.cloud.network.security.SecurityGroup;
import com.cloud.network.security.SecurityGroupManager;
import com.cloud.network.security.SecurityGroupVO;
import com.cloud.network.security.dao.SecurityGroupDao;
import com.cloud.network.vpc.StaticRouteVO;
import com.cloud.network.vpc.VpcGatewayVO;
import com.cloud.network.vpc.VpcManager;
import com.cloud.network.vpc.VpcOffering;
import com.cloud.network.vpc.VpcProvisioningService;
import com.cloud.network.vpc.VpcVO;
import com.cloud.network.vpc.dao.StaticRouteDao;
import com.cloud.network.vpc.dao.VpcDao;
import com.cloud.network.vpc.dao.VpcGatewayDao;
import com.cloud.network.vpc.dao.VpcOfferingDao;
import com.cloud.offering.DiskOffering;
import com.cloud.offering.NetworkOffering;
import com.cloud.offering.ServiceOffering;
import com.cloud.offerings.NetworkOfferingVO;
import com.cloud.offerings.dao.NetworkOfferingDao;
import com.cloud.projects.Project;
import com.cloud.projects.ProjectAccount;
import com.cloud.projects.ProjectInvitation;
import com.cloud.projects.ProjectService;
import com.cloud.resource.ResourceManager;
import com.cloud.server.Criteria;
import com.cloud.server.ManagementServer;
import com.cloud.server.ResourceTag;
import com.cloud.server.ResourceTag.TaggedResourceType;
import com.cloud.server.StatsCollector;
import com.cloud.server.TaggedResourceService;
import com.cloud.service.ServiceOfferingVO;
import com.cloud.service.dao.ServiceOfferingDao;
import com.cloud.storage.DiskOfferingVO;
import com.cloud.storage.GuestOS;
import com.cloud.storage.GuestOSCategoryVO;
import com.cloud.storage.Snapshot;
import com.cloud.storage.SnapshotVO;
import com.cloud.storage.Storage.ImageFormat;
import com.cloud.storage.StorageManager;
import com.cloud.storage.StoragePool;
import com.cloud.storage.StorageStats;
import com.cloud.storage.UploadVO;
import com.cloud.storage.VMTemplateHostVO;
import com.cloud.storage.VMTemplateS3VO;
import com.cloud.storage.VMTemplateSwiftVO;
import com.cloud.storage.VMTemplateVO;
import com.cloud.storage.Volume;
import com.cloud.storage.Volume.Type;
import com.cloud.storage.VolumeHostVO;
import com.cloud.storage.VolumeManager;
import com.cloud.storage.VolumeVO;
import com.cloud.storage.dao.DiskOfferingDao;
import com.cloud.storage.dao.GuestOSCategoryDao;
import com.cloud.storage.dao.GuestOSDao;
import com.cloud.storage.dao.SnapshotDao;
import com.cloud.storage.dao.SnapshotPolicyDao;
import com.cloud.storage.dao.UploadDao;
import com.cloud.storage.dao.VMTemplateDao;
import com.cloud.storage.dao.VMTemplateDetailsDao;
import com.cloud.storage.dao.VMTemplateHostDao;
import com.cloud.storage.dao.VMTemplateS3Dao;
import com.cloud.storage.dao.VMTemplateSwiftDao;
import com.cloud.storage.dao.VolumeDao;
import com.cloud.storage.dao.VolumeHostDao;
import com.cloud.storage.snapshot.SnapshotPolicy;
import com.cloud.template.TemplateManager;
import com.cloud.user.Account;
import com.cloud.user.AccountDetailsDao;
import com.cloud.user.AccountVO;
import com.cloud.user.ResourceLimitService;
import com.cloud.user.SSHKeyPairVO;
import com.cloud.user.User;
import com.cloud.user.UserAccount;
import com.cloud.user.UserStatisticsVO;
import com.cloud.user.UserVO;
import com.cloud.user.dao.AccountDao;
import com.cloud.user.dao.SSHKeyPairDao;
import com.cloud.user.dao.UserDao;
import com.cloud.user.dao.UserStatisticsDao;
import com.cloud.uservm.UserVm;
import com.cloud.utils.NumbersUtil;
import com.cloud.utils.Pair;
import com.cloud.vm.ConsoleProxyVO;
import com.cloud.vm.DomainRouterVO;
import com.cloud.vm.InstanceGroup;
import com.cloud.vm.InstanceGroupVO;
import com.cloud.vm.NicProfile;
import com.cloud.vm.UserVmDetailVO;
import com.cloud.vm.UserVmManager;
import com.cloud.vm.UserVmVO;
import com.cloud.vm.VMInstanceVO;
import com.cloud.vm.VirtualMachine;
import com.cloud.vm.VmStats;
import com.cloud.vm.dao.ConsoleProxyDao;
import com.cloud.vm.dao.DomainRouterDao;
import com.cloud.vm.dao.NicSecondaryIpDao;
import com.cloud.vm.dao.NicSecondaryIpVO;
import com.cloud.vm.dao.UserVmDao;
import com.cloud.vm.dao.UserVmDetailsDao;
import com.cloud.vm.dao.VMInstanceDao;
import com.cloud.vm.snapshot.VMSnapshot;
import com.cloud.vm.snapshot.dao.VMSnapshotDao;

@Component
public class ApiDBUtils {
    private static ManagementServer _ms;
    static AsyncJobManager _asyncMgr;
    static SecurityGroupManager _securityGroupMgr;
    static StorageManager _storageMgr;
    static VolumeManager _volumeMgr;
    static UserVmManager _userVmMgr;
    static NetworkModel _networkModel;
    static NetworkManager _networkMgr;
    static TemplateManager _templateMgr;

    static StatsCollector _statsCollector;

    static AccountDao _accountDao;
    static AccountVlanMapDao _accountVlanMapDao;
    static ClusterDao _clusterDao;
    static CapacityDao _capacityDao;
    static DiskOfferingDao _diskOfferingDao;
    static DiskOfferingJoinDao _diskOfferingJoinDao;
    static DataCenterJoinDao _dcJoinDao;
    static DomainDao _domainDao;
    static DomainRouterDao _domainRouterDao;
    static DomainRouterJoinDao _domainRouterJoinDao;
    static GuestOSDao _guestOSDao;
    static GuestOSCategoryDao _guestOSCategoryDao;
    static HostDao _hostDao;
    static IPAddressDao _ipAddressDao;
    static LoadBalancerDao _loadBalancerDao;
    static SecurityGroupDao _securityGroupDao;
    static SecurityGroupJoinDao _securityGroupJoinDao;
    static ServiceOfferingJoinDao _serviceOfferingJoinDao;
    static NetworkRuleConfigDao _networkRuleConfigDao;
    static HostPodDao _podDao;
    static ServiceOfferingDao _serviceOfferingDao;
    static SnapshotDao _snapshotDao;
    static PrimaryDataStoreDao _storagePoolDao;
    static VMTemplateDao _templateDao;
    static VMTemplateDetailsDao _templateDetailsDao;
    static VMTemplateHostDao _templateHostDao;
    static VMTemplateSwiftDao _templateSwiftDao;
    static VMTemplateS3Dao _templateS3Dao;
    static UploadDao _uploadDao;
    static UserDao _userDao;
    static UserStatisticsDao _userStatsDao;
    static UserVmDao _userVmDao;
    static UserVmJoinDao _userVmJoinDao;
    static VlanDao _vlanDao;
    static VolumeDao _volumeDao;
    static Site2SiteVpnGatewayDao _site2SiteVpnGatewayDao;
    static Site2SiteCustomerGatewayDao _site2SiteCustomerGatewayDao;
    static VolumeHostDao _volumeHostDao;
    static DataCenterDao _zoneDao;
    static NetworkOfferingDao _networkOfferingDao;
    static NetworkDao _networkDao;
    static PhysicalNetworkDao _physicalNetworkDao;
    static ConfigurationService _configMgr;
    static ConfigurationDao _configDao;
    static ConsoleProxyDao _consoleProxyDao;
    static FirewallRulesCidrsDao _firewallCidrsDao;
    static VMInstanceDao _vmDao;
    static ResourceLimitService _resourceLimitMgr;
    static ProjectService _projectMgr;
    static ResourceManager _resourceMgr;
    static AccountDetailsDao _accountDetailsDao;
    static NetworkDomainDao _networkDomainDao;
    static HighAvailabilityManager _haMgr;
    static VpcManager _vpcMgr;
    static TaggedResourceService _taggedResourceService;
    static UserVmDetailsDao _userVmDetailsDao;
    static SSHKeyPairDao _sshKeyPairDao;

    static ConditionDao _asConditionDao;
    static AutoScalePolicyConditionMapDao _asPolicyConditionMapDao;
    static AutoScaleVmGroupPolicyMapDao _asVmGroupPolicyMapDao;
    static AutoScalePolicyDao _asPolicyDao;
    static AutoScaleVmProfileDao _asVmProfileDao;
    static AutoScaleVmGroupDao _asVmGroupDao;
    static CounterDao _counterDao;
    static ResourceTagJoinDao _tagJoinDao;
    static EventJoinDao _eventJoinDao;
    static InstanceGroupJoinDao _vmGroupJoinDao;
    static UserAccountJoinDao _userAccountJoinDao;
    static ProjectJoinDao _projectJoinDao;
    static ProjectAccountJoinDao _projectAccountJoinDao;
    static ProjectInvitationJoinDao _projectInvitationJoinDao;
    static HostJoinDao _hostJoinDao;
    static VolumeJoinDao _volJoinDao;
    static StoragePoolJoinDao _poolJoinDao;
    static AccountJoinDao _accountJoinDao;
    static AsyncJobJoinDao _jobJoinDao;

    static PhysicalNetworkTrafficTypeDao _physicalNetworkTrafficTypeDao;
    static PhysicalNetworkServiceProviderDao _physicalNetworkServiceProviderDao;
    static FirewallRulesDao _firewallRuleDao;
    static StaticRouteDao _staticRouteDao;
    static VpcGatewayDao _vpcGatewayDao;
    static VpcDao _vpcDao;
    static VpcOfferingDao _vpcOfferingDao;
    static SnapshotPolicyDao _snapshotPolicyDao;
    static AsyncJobDao _asyncJobDao;
    static HostDetailsDao _hostDetailsDao;
    static VMSnapshotDao _vmSnapshotDao;
    static ClusterDetailsDao _clusterDetailsDao;
    static NicSecondaryIpDao _nicSecondaryIpDao;
    static VpcProvisioningService _vpcProvSvc;
    static AffinityGroupDao _affinityGroupDao;
    static AffinityGroupJoinDao _affinityGroupJoinDao;

    @Inject private ManagementServer ms;
    @Inject public AsyncJobManager asyncMgr;
    @Inject private SecurityGroupManager securityGroupMgr;
    @Inject private StorageManager storageMgr;
    @Inject private UserVmManager userVmMgr;
    @Inject private NetworkModel networkModel;
    @Inject private NetworkManager networkMgr;
    @Inject private StatsCollector statsCollector;
    @Inject private TemplateManager templateMgr;
    @Inject private VolumeManager volumeMgr;

    @Inject private AccountDao accountDao;
    @Inject private AccountVlanMapDao accountVlanMapDao;
    @Inject private ClusterDao clusterDao;
    @Inject private CapacityDao capacityDao;
    @Inject private DataCenterJoinDao dcJoinDao;
    @Inject private DiskOfferingDao diskOfferingDao;
    @Inject private DiskOfferingJoinDao diskOfferingJoinDao;
    @Inject private DomainDao domainDao;
    @Inject private DomainRouterDao domainRouterDao;
    @Inject private DomainRouterJoinDao domainRouterJoinDao;
    @Inject private GuestOSDao guestOSDao;
    @Inject private GuestOSCategoryDao guestOSCategoryDao;
    @Inject private HostDao hostDao;
    @Inject private IPAddressDao ipAddressDao;
    @Inject private LoadBalancerDao loadBalancerDao;
    @Inject private SecurityGroupDao securityGroupDao;
    @Inject private SecurityGroupJoinDao securityGroupJoinDao;
    @Inject private ServiceOfferingJoinDao serviceOfferingJoinDao;
    @Inject private NetworkRuleConfigDao networkRuleConfigDao;
    @Inject private HostPodDao podDao;
    @Inject private ServiceOfferingDao serviceOfferingDao;
    @Inject private SnapshotDao snapshotDao;
    @Inject private PrimaryDataStoreDao storagePoolDao;
    @Inject private VMTemplateDao templateDao;
    @Inject private VMTemplateDetailsDao templateDetailsDao;
    @Inject private VMTemplateHostDao templateHostDao;
    @Inject private VMTemplateSwiftDao templateSwiftDao;
    @Inject private VMTemplateS3Dao templateS3Dao;
    @Inject private UploadDao uploadDao;
    @Inject private UserDao userDao;
    @Inject private UserStatisticsDao userStatsDao;
    @Inject private UserVmDao userVmDao;
    @Inject private UserVmJoinDao userVmJoinDao;
    @Inject private VlanDao vlanDao;
    @Inject private VolumeDao volumeDao;
    @Inject private Site2SiteVpnGatewayDao site2SiteVpnGatewayDao;
    @Inject private Site2SiteCustomerGatewayDao site2SiteCustomerGatewayDao;
    @Inject private VolumeHostDao volumeHostDao;
    @Inject private DataCenterDao zoneDao;
    @Inject private NetworkOfferingDao networkOfferingDao;
    @Inject private NetworkDao networkDao;
    @Inject private PhysicalNetworkDao physicalNetworkDao;
    @Inject private ConfigurationService configMgr;
    @Inject private ConfigurationDao configDao;
    @Inject private ConsoleProxyDao consoleProxyDao;
    @Inject private FirewallRulesCidrsDao firewallCidrsDao;
    @Inject private VMInstanceDao vmDao;
    @Inject private ResourceLimitService resourceLimitMgr;
    @Inject private ProjectService projectMgr;
    @Inject private ResourceManager resourceMgr;
    @Inject private AccountDetailsDao accountDetailsDao;
    @Inject private NetworkDomainDao networkDomainDao;
    @Inject private HighAvailabilityManager haMgr;
    @Inject private VpcManager vpcMgr;
    @Inject private TaggedResourceService taggedResourceService;
    @Inject private UserVmDetailsDao userVmDetailsDao;
    @Inject private SSHKeyPairDao sshKeyPairDao;

    @Inject private ConditionDao asConditionDao;
    @Inject private AutoScalePolicyConditionMapDao asPolicyConditionMapDao;
    @Inject private AutoScaleVmGroupPolicyMapDao asVmGroupPolicyMapDao;
    @Inject private AutoScalePolicyDao asPolicyDao;
    @Inject private AutoScaleVmProfileDao asVmProfileDao;
    @Inject private AutoScaleVmGroupDao asVmGroupDao;
    @Inject private CounterDao counterDao;
    @Inject private ResourceTagJoinDao tagJoinDao;
    @Inject private EventJoinDao eventJoinDao;
    @Inject private InstanceGroupJoinDao vmGroupJoinDao;
    @Inject private UserAccountJoinDao userAccountJoinDao;
    @Inject private ProjectJoinDao projectJoinDao;
    @Inject private ProjectAccountJoinDao projectAccountJoinDao;
    @Inject private ProjectInvitationJoinDao projectInvitationJoinDao;
    @Inject private HostJoinDao hostJoinDao;
    @Inject private VolumeJoinDao volJoinDao;
    @Inject private StoragePoolJoinDao poolJoinDao;
    @Inject private AccountJoinDao accountJoinDao;
    @Inject private AsyncJobJoinDao jobJoinDao;

    @Inject private PhysicalNetworkTrafficTypeDao physicalNetworkTrafficTypeDao;
    @Inject private PhysicalNetworkServiceProviderDao physicalNetworkServiceProviderDao;
    @Inject private FirewallRulesDao firewallRuleDao;
    @Inject private StaticRouteDao staticRouteDao;
    @Inject private VpcGatewayDao vpcGatewayDao;
    @Inject private VpcDao vpcDao;
    @Inject private VpcOfferingDao vpcOfferingDao;
    @Inject private SnapshotPolicyDao snapshotPolicyDao;
    @Inject private AsyncJobDao asyncJobDao;
    @Inject private HostDetailsDao hostDetailsDao;
    @Inject private ClusterDetailsDao clusterDetailsDao;
    @Inject private VMSnapshotDao vmSnapshotDao;
    @Inject private NicSecondaryIpDao nicSecondaryIpDao;
    @Inject private VpcProvisioningService vpcProvSvc;
<<<<<<< HEAD
    @Inject private ApplicationLoadBalancerRuleDao _appLbDao;
=======
    @Inject private AffinityGroupDao affinityGroupDao;
    @Inject private AffinityGroupJoinDao affinityGroupJoinDao;

>>>>>>> 5f8a2781
    @PostConstruct
    void init() {
        _ms = ms;
        _asyncMgr = asyncMgr;
        _securityGroupMgr = securityGroupMgr;
        _storageMgr = storageMgr;
        _userVmMgr = userVmMgr;
        _networkModel = networkModel;
        _networkMgr = networkMgr;
        _configMgr = configMgr;
        _templateMgr = templateMgr;

        _accountDao = accountDao;
        _accountVlanMapDao = accountVlanMapDao;
        _clusterDao = clusterDao;
        _capacityDao = capacityDao;
        _dcJoinDao = dcJoinDao;
        _diskOfferingDao = diskOfferingDao;
        _diskOfferingJoinDao = diskOfferingJoinDao;
        _domainDao = domainDao;
        _domainRouterDao = domainRouterDao;
        _domainRouterJoinDao = domainRouterJoinDao;
        _guestOSDao = guestOSDao;
        _guestOSCategoryDao = guestOSCategoryDao;
        _hostDao = hostDao;
        _ipAddressDao = ipAddressDao;
        _loadBalancerDao = loadBalancerDao;
        _networkRuleConfigDao = networkRuleConfigDao;
        _podDao = podDao;
        _serviceOfferingDao = serviceOfferingDao;
        _serviceOfferingJoinDao = serviceOfferingJoinDao;
        _snapshotDao = snapshotDao;
        _storagePoolDao = storagePoolDao;
        _templateDao = templateDao;
        _templateDetailsDao = templateDetailsDao;
        _templateHostDao = templateHostDao;
        _templateSwiftDao = templateSwiftDao;
        _templateS3Dao = templateS3Dao;
        _uploadDao = uploadDao;
        _userDao = userDao;
        _userStatsDao = userStatsDao;
        _userVmDao = userVmDao;
        _userVmJoinDao = userVmJoinDao;
        _vlanDao = vlanDao;
        _volumeDao = volumeDao;
        _site2SiteVpnGatewayDao = site2SiteVpnGatewayDao;
        _site2SiteCustomerGatewayDao = site2SiteCustomerGatewayDao;
        _volumeHostDao = volumeHostDao;
        _zoneDao = zoneDao;
        _securityGroupDao = securityGroupDao;
        _securityGroupJoinDao = securityGroupJoinDao;
        _networkOfferingDao = networkOfferingDao;
        _networkDao = networkDao;
        _physicalNetworkDao = physicalNetworkDao;
        _configDao = configDao;
        _consoleProxyDao = consoleProxyDao;
        _firewallCidrsDao = firewallCidrsDao;
        _vmDao = vmDao;
        _resourceLimitMgr = resourceLimitMgr;
        _projectMgr = projectMgr;
        _resourceMgr = resourceMgr;
        _accountDetailsDao = accountDetailsDao;
        _networkDomainDao = networkDomainDao;
        _haMgr = haMgr;
        _vpcMgr = vpcMgr;
        _taggedResourceService = taggedResourceService;
        _sshKeyPairDao = sshKeyPairDao;
        _userVmDetailsDao = userVmDetailsDao;
        _asConditionDao = asConditionDao;
        _asPolicyDao = asPolicyDao;
        _asPolicyConditionMapDao = asPolicyConditionMapDao;
        _counterDao = counterDao;
        _asVmGroupPolicyMapDao = asVmGroupPolicyMapDao;
        _tagJoinDao = tagJoinDao;
        _vmGroupJoinDao = vmGroupJoinDao;
        _eventJoinDao = eventJoinDao;
        _userAccountJoinDao = userAccountJoinDao;
        _projectJoinDao = projectJoinDao;
        _projectAccountJoinDao = projectAccountJoinDao;
        _projectInvitationJoinDao = projectInvitationJoinDao;
        _hostJoinDao = hostJoinDao;
        _volJoinDao = volJoinDao;
        _poolJoinDao = poolJoinDao;
        _accountJoinDao = accountJoinDao;
        _jobJoinDao = jobJoinDao;

        _physicalNetworkTrafficTypeDao = physicalNetworkTrafficTypeDao;
        _physicalNetworkServiceProviderDao = physicalNetworkServiceProviderDao;
        _firewallRuleDao = firewallRuleDao;
        _staticRouteDao = staticRouteDao;
        _vpcGatewayDao = vpcGatewayDao;
        _asVmProfileDao = asVmProfileDao;
        _asVmGroupDao = asVmGroupDao;
        _vpcDao = vpcDao;
        _vpcOfferingDao = vpcOfferingDao;
        _snapshotPolicyDao = snapshotPolicyDao;
        _asyncJobDao = asyncJobDao;
        _hostDetailsDao = hostDetailsDao;
        _clusterDetailsDao = clusterDetailsDao;
        _vmSnapshotDao = vmSnapshotDao;
        _nicSecondaryIpDao = nicSecondaryIpDao;
        _vpcProvSvc = vpcProvSvc;
        _affinityGroupDao = affinityGroupDao;
        _affinityGroupJoinDao = affinityGroupJoinDao;
        // Note: stats collector should already have been initialized by this time, otherwise a null instance is returned
        _statsCollector = StatsCollector.getInstance();
    }

    // ///////////////////////////////////////////////////////////
    // ManagementServer methods //
    // ///////////////////////////////////////////////////////////

    public static VMInstanceVO findVMInstanceById(long vmId) {
        return _vmDao.findById(vmId);
    }

    public static long getMemoryOrCpuCapacitybyHost(Long hostId, short capacityType) {
        // TODO: This method is for the API only, but it has configuration values (ramSize for system vms)
        // so if this Utils class can have some kind of config rather than a static initializer (maybe from
        // management server instantiation?) then maybe the management server method can be moved entirely
        // into this utils class.
        return _ms.getMemoryOrCpuCapacityByHost(hostId,capacityType);
    }

    public static long getStorageCapacitybyPool(Long poolId, short capacityType) {
        // TODO: This method is for the API only, but it has configuration values (ramSize for system vms)
        // so if this Utils class can have some kind of config rather than a static initializer (maybe from
        // management server instantiation?) then maybe the management server method can be moved entirely
        // into this utils class.
        return _ms.getMemoryOrCpuCapacityByHost(poolId, capacityType);
    }

    public static List<SummedCapacity> getCapacityByClusterPodZone(Long zoneId, Long podId, Long clusterId){
        return _capacityDao.findByClusterPodZone(zoneId,podId,clusterId);
    }

    public static List<SummedCapacity> findNonSharedStorageForClusterPodZone(Long zoneId, Long podId, Long clusterId){
        return _capacityDao.findNonSharedStorageForClusterPodZone(zoneId,podId,clusterId);
    }

    public static List<CapacityVO> getCapacityByPod(){
        return null;

    }

    public static Long getPodIdForVlan(long vlanDbId) {
        return _networkModel.getPodIdForVlan(vlanDbId);
    }

    public static String getVersion() {
        return _ms.getVersion();
    }

    public static List<UserVmJoinVO> searchForUserVMs(Criteria c, List<Long> permittedAccounts) {
        return _userVmMgr.searchForUserVMs(c, _accountDao.findById(Account.ACCOUNT_ID_SYSTEM),
                null, false, permittedAccounts, false, null, null).first();
    }

    public static List<? extends StoragePoolVO> searchForStoragePools(Criteria c) {
        return _ms.searchForStoragePools(c).first();
    }

    // ///////////////////////////////////////////////////////////
    // Manager methods //
    // ///////////////////////////////////////////////////////////

    public static long findCorrectResourceLimit(ResourceType type, long accountId) {
        AccountVO account = _accountDao.findById(accountId);

        if (account == null) {
            return -1;
        }

        return _resourceLimitMgr.findCorrectResourceLimitForAccount(account, type);
    }

    public static long findCorrectResourceLimit(Long limit, short accountType, ResourceType type) {
        return _resourceLimitMgr.findCorrectResourceLimitForAccount(accountType, limit, type);
    }

    public static AsyncJobVO findInstancePendingAsyncJob(String instanceType, long instanceId) {
        return _asyncMgr.findInstancePendingAsyncJob(instanceType, instanceId);
    }

    public static long getResourceCount(ResourceType type, long accountId) {
        AccountVO account = _accountDao.findById(accountId);

        if (account == null) {
            return -1;
        }

        return _resourceLimitMgr.getResourceCount(account, type);
    }

    public static String getSecurityGroupsNamesForVm(long vmId) {
        return _securityGroupMgr.getSecurityGroupsNamesForVm(vmId);
    }

    public static List<SecurityGroupVO> getSecurityGroupsForVm(long vmId) {
        return _securityGroupMgr.getSecurityGroupsForVm(vmId);
    }

    public static String getSnapshotIntervalTypes(long snapshotId) {
        SnapshotVO snapshot = _snapshotDao.findById(snapshotId);
        return snapshot.getRecurringType().name();
    }

    public static String getStoragePoolTags(long poolId) {
        return _storageMgr.getStoragePoolTags(poolId);
    }

    public static boolean isLocalStorageActiveOnHost(Long hostId) {
        return _storageMgr.isLocalStorageActiveOnHost(hostId);
    }

    public static InstanceGroupVO findInstanceGroupForVM(long vmId) {
        return _userVmMgr.getGroupForVm(vmId);
    }

    // ///////////////////////////////////////////////////////////
    // Misc methods //
    // ///////////////////////////////////////////////////////////

    public static HostStats getHostStatistics(long hostId) {
        return _statsCollector.getHostStats(hostId);
    }

    public static StorageStats getStoragePoolStatistics(long id) {
        return _statsCollector.getStoragePoolStats(id);
    }

    public static VmStats getVmStatistics(long hostId) {
        return _statsCollector.getVmStats(hostId);
    }

    public static StorageStats getSecondaryStorageStatistics(long id) {
        return _statsCollector.getStorageStats(id);
    }

    public static CapacityVO getStoragePoolUsedStats(Long poolId, Long clusterId, Long podId, Long zoneId){
        return _storageMgr.getStoragePoolUsedStats(poolId, clusterId, podId, zoneId);
    }

    public static CapacityVO getSecondaryStorageUsedStats(Long hostId, Long zoneId){
        return _storageMgr.getSecondaryStorageUsedStats(hostId, zoneId);
    }

    // ///////////////////////////////////////////////////////////
    // Dao methods //
    // ///////////////////////////////////////////////////////////

    public static Account findAccountById(Long accountId) {
        return _accountDao.findByIdIncludingRemoved(accountId);
    }

    public static Account findAccountByIdIncludingRemoved(Long accountId) {
        return _accountDao.findByIdIncludingRemoved(accountId);
    }

    public static Account findAccountByNameDomain(String accountName, Long domainId) {
        return _accountDao.findActiveAccount(accountName, domainId);
    }

    public static ClusterVO findClusterById(long clusterId) {
        return _clusterDao.findById(clusterId);
    }

    public static ClusterDetailsVO findClusterDetails(long clusterId, String name){
         return _clusterDetailsDao.findDetail(clusterId,name);
    }

    public static DiskOfferingVO findDiskOfferingById(Long diskOfferingId) {
        return _diskOfferingDao.findByIdIncludingRemoved(diskOfferingId);
    }

    public static DomainVO findDomainById(Long domainId) {
        return _domainDao.findByIdIncludingRemoved(domainId);
    }

    public static DomainVO findDomainByIdIncludingRemoved(Long domainId) {
        return _domainDao.findByIdIncludingRemoved(domainId);
    }

    public static boolean isChildDomain(long parentId, long childId) {
        return _domainDao.isChildDomain(parentId, childId);
    }

    public static DomainRouterVO findDomainRouterById(Long routerId) {
        return _domainRouterDao.findByIdIncludingRemoved(routerId);
    }

    public static GuestOS findGuestOSById(Long id) {
        return _guestOSDao.findByIdIncludingRemoved(id);
    }

    public static GuestOS findGuestOSByDisplayName(String displayName) {
        return _guestOSDao.listByDisplayName(displayName);
    }

    public static HostVO findHostById(Long hostId) {
        return _hostDao.findByIdIncludingRemoved(hostId);
    }

    public static IPAddressVO findIpAddressById(long addressId) {
        return _ipAddressDao.findById(addressId);
    }

    public static GuestOSCategoryVO getHostGuestOSCategory(long hostId) {
        Long guestOSCategoryID = _resourceMgr.getGuestOSCategoryId(hostId);

        if (guestOSCategoryID != null) {
            return _guestOSCategoryDao.findById(guestOSCategoryID);
        } else {
            return null;
        }
    }

    public static String getHostTags(long hostId) {
        return _resourceMgr.getHostTags(hostId);
    }

    public static LoadBalancerVO findLoadBalancerById(Long loadBalancerId) {
        return _loadBalancerDao.findById(loadBalancerId);
    }

    public static NetworkRuleConfigVO findNetworkRuleById(Long ruleId) {
        return _networkRuleConfigDao.findById(ruleId);
    }

    public static SecurityGroup findSecurityGroupById(Long groupId) {
        return _securityGroupDao.findById(groupId);
    }

    public static HostPodVO findPodById(Long podId) {
        return _podDao.findById(podId);
    }

    public static VolumeVO findRootVolume(long vmId) {
        List<VolumeVO> volumes = _volumeDao.findByInstanceAndType(vmId, Type.ROOT);
        if (volumes != null && volumes.size() == 1) {
            return volumes.get(0);
        } else {
            return null;
        }
    }

    public static ServiceOffering findServiceOfferingById(Long serviceOfferingId) {
        return _serviceOfferingDao.findByIdIncludingRemoved(serviceOfferingId);
    }

    public static Snapshot findSnapshotById(long snapshotId) {
        SnapshotVO snapshot = _snapshotDao.findById(snapshotId);
        if (snapshot != null && snapshot.getRemoved() == null && snapshot.getState() == Snapshot.State.BackedUp) {
            return snapshot;
        } else {
            return null;
        }
    }

    public static StoragePoolVO findStoragePoolById(Long storagePoolId) {
        return _storagePoolDao.findByIdIncludingRemoved(storagePoolId);
    }

    public static VMTemplateVO findTemplateById(Long templateId) {
        VMTemplateVO template = _templateDao.findByIdIncludingRemoved(templateId);
        if(template != null) {
            Map details = _templateDetailsDao.findDetails(templateId);
            if(details != null && !details.isEmpty())
                template.setDetails(details);
        }
        return template;
    }

    public static VMTemplateHostVO findTemplateHostRef(long templateId, long zoneId) {
        return findTemplateHostRef(templateId, zoneId, false);
    }

    public static VMTemplateHostVO findTemplateHostRef(long templateId, long zoneId, boolean readyOnly) {
        VMTemplateVO vmTemplate = findTemplateById(templateId);
        if (vmTemplate.getHypervisorType() == HypervisorType.BareMetal) {
            List<VMTemplateHostVO> res = _templateHostDao.listByTemplateId(templateId);
            return res.size() == 0 ? null : res.get(0);
        } else {
            return _templateMgr.getTemplateHostRef(zoneId, templateId, readyOnly);
        }
    }


    public static VolumeHostVO findVolumeHostRef(long volumeId, long zoneId) {
        return _volumeHostDao.findVolumeByZone(volumeId, zoneId);
    }

    public static VMTemplateSwiftVO findTemplateSwiftRef(long templateId) {
        return _templateSwiftDao.findOneByTemplateId(templateId);
    }

    public static VMTemplateS3VO findTemplateS3Ref(long templateId) {
        return _templateS3Dao.findOneByTemplateId(templateId);
    }

    public static UploadVO findUploadById(Long id) {
        return _uploadDao.findById(id);
    }

    public static User findUserById(Long userId) {
        return _userDao.findById(userId);
    }

    public static UserVm findUserVmById(Long vmId) {
        return _userVmDao.findById(vmId);
    }

    public static VlanVO findVlanById(long vlanDbId) {
        return _vlanDao.findById(vlanDbId);
    }

    public static VolumeVO findVolumeById(Long volumeId) {
        return _volumeDao.findByIdIncludingRemoved(volumeId);
    }

    public static Site2SiteVpnGatewayVO findVpnGatewayById(Long vpnGatewayId) {
        return _site2SiteVpnGatewayDao.findById(vpnGatewayId);
    }

    public static Site2SiteCustomerGatewayVO findCustomerGatewayById(Long customerGatewayId) {
        return _site2SiteCustomerGatewayDao.findById(customerGatewayId);
    }

    public static List<UserVO> listUsersByAccount(long accountId) {
        return _userDao.listByAccount(accountId);
    }

    public static DataCenterVO findZoneById(Long zoneId) {
        return _zoneDao.findById(zoneId);
    }

    public static Long getAccountIdForVlan(long vlanDbId) {
        List<AccountVlanMapVO> accountVlanMaps = _accountVlanMapDao.listAccountVlanMapsByVlan(vlanDbId);
        if (accountVlanMaps.isEmpty()) {
            return null;
        } else {
            return accountVlanMaps.get(0).getAccountId();
        }
    }

    public static HypervisorType getVolumeHyperType(long volumeId) {
        return _volumeDao.getHypervisorType(volumeId);
    }

    public static HypervisorType getHypervisorTypeFromFormat(ImageFormat format){
        return _storageMgr.getHypervisorTypeFromFormat(format);
    }

    public static List<VMTemplateHostVO> listTemplateHostBy(long templateId, Long zoneId, boolean readyOnly) {
        if (zoneId != null) {
            VMTemplateVO vmTemplate = findTemplateById(templateId);
            if (vmTemplate.getHypervisorType() == HypervisorType.BareMetal) {
                return _templateHostDao.listByTemplateId(templateId);
            } else {
                return _templateHostDao.listByZoneTemplate(zoneId, templateId, readyOnly);
            }
        } else {
            return _templateHostDao.listByOnlyTemplateId(templateId);
        }
    }

    public static List<UserStatisticsVO> listUserStatsBy(Long accountId) {
        return _userStatsDao.listBy(accountId);
    }

    public static List<UserVmVO> listUserVMsByHostId(long hostId) {
        return _userVmDao.listByHostId(hostId);
    }

    public static List<DataCenterVO> listZones() {
        return _zoneDao.listAll();
    }

    public static boolean volumeIsOnSharedStorage(long volumeId) {
        // Check that the volume is valid
        VolumeVO volume = _volumeDao.findById(volumeId);
        if (volume == null) {
            throw new InvalidParameterValueException("Please specify a valid volume ID.");
        }

        return _volumeMgr.volumeOnSharedStoragePool(volume);
    }

    public static List<NicProfile> getNics(VirtualMachine vm) {
        return _networkMgr.getNicProfiles(vm);
    }

    public static NetworkProfile getNetworkProfile(long networkId) {
        return _networkMgr.convertNetworkToNetworkProfile(networkId);
    }

    public static NetworkOfferingVO findNetworkOfferingById(long networkOfferingId) {
        return _networkOfferingDao.findByIdIncludingRemoved(networkOfferingId);
    }

    public static List<? extends Vlan> listVlanByNetworkId(long networkId) {
        return _vlanDao.listVlansByNetworkId(networkId);
    }

    public static PhysicalNetworkVO findPhysicalNetworkById(long id) {
        return _physicalNetworkDao.findById(id);
    }

    public static PhysicalNetworkTrafficTypeVO findPhysicalNetworkTrafficTypeById(long id) {
        return _physicalNetworkTrafficTypeDao.findById(id);
    }

    public static NetworkVO findNetworkById(long id) {
        return _networkDao.findById(id);
    }

    public static Map<Service, Map<Capability, String>> getNetworkCapabilities(long networkId, long zoneId) {
        return _networkModel.getNetworkCapabilities(networkId);
    }

    public static long getPublicNetworkIdByZone(long zoneId) {
        return _networkModel.getSystemNetworkByZoneAndTrafficType(zoneId, TrafficType.Public).getId();
    }

    public static Long getVlanNetworkId(long vlanId) {
        VlanVO vlan = _vlanDao.findById(vlanId);
        if (vlan != null) {
            return vlan.getNetworkId();
        } else {
            return null;
        }
    }

    public static Integer getNetworkRate(long networkOfferingId) {
        return _configMgr.getNetworkOfferingNetworkRate(networkOfferingId);
    }

    public static Account getVlanAccount(long vlanId) {
        return _configMgr.getVlanAccount(vlanId);
    }

    public static boolean isSecurityGroupEnabledInZone(long zoneId) {
        DataCenterVO dc = _zoneDao.findById(zoneId);
        if (dc == null) {
            return false;
        } else {
            return dc.isSecurityGroupEnabled();
        }
    }

    public static Long getDedicatedNetworkDomain(long networkId) {
        return _networkModel.getDedicatedNetworkDomain(networkId);
    }

    public static float getCpuOverprovisioningFactor() {
        String opFactor = _configDao.getValue(Config.CPUOverprovisioningFactor.key());
        float cpuOverprovisioningFactor = NumbersUtil.parseFloat(opFactor, 1);
        return cpuOverprovisioningFactor;
    }

    public static boolean isExtractionDisabled(){
        String disableExtractionString = _configDao.getValue(Config.DisableExtraction.toString());
        boolean disableExtraction  = (disableExtractionString == null) ? false : Boolean.parseBoolean(disableExtractionString);
        return disableExtraction;
    }

    public static SecurityGroup getSecurityGroup(String groupName, long ownerId) {
        return _securityGroupMgr.getSecurityGroup(groupName, ownerId);
    }

    public static ConsoleProxyVO findConsoleProxy(long id) {
        return _consoleProxyDao.findById(id);
    }

    public static List<String> findFirewallSourceCidrs(long id){
        return _firewallCidrsDao.getSourceCidrs(id);
    }

    public static Account getProjectOwner(long projectId) {
        return _projectMgr.getProjectOwner(projectId);
    }

    public static Project findProjectByProjectAccountId(long projectAccountId) {
        return _projectMgr.findByProjectAccountId(projectAccountId);
    }

    public static Project findProjectByProjectAccountIdIncludingRemoved(long projectAccountId) {
        return _projectMgr.findByProjectAccountIdIncludingRemoved(projectAccountId);
    }

    public static Project findProjectById(long projectId) {
        return _projectMgr.getProject(projectId);
    }

    public static long getProjectOwnwerId(long projectId) {
        return _projectMgr.getProjectOwner(projectId).getId();
    }

    public static Map<String, String> getAccountDetails(long accountId) {
        Map<String, String> details = _accountDetailsDao.findDetails(accountId);
        return details.isEmpty() ? null : details;
    }

    public static Map<Service, Set<Provider>> listNetworkOfferingServices(long networkOfferingId) {
        return _networkModel.getNetworkOfferingServiceProvidersMap(networkOfferingId);
    }

    public static List<Service> getElementServices(Provider provider) {
        return _networkModel.getElementServices(provider);
    }

    public static List<? extends Provider> getProvidersForService(Service service) {
        return _networkModel.listSupportedNetworkServiceProviders(service.getName());
    }

    public static boolean canElementEnableIndividualServices(Provider serviceProvider) {
        return _networkModel.canElementEnableIndividualServices(serviceProvider);
    }

    public static Pair<Long, Boolean> getDomainNetworkDetails(long networkId) {
        NetworkDomainVO map = _networkDomainDao.getDomainNetworkMapByNetworkId(networkId);

        boolean subdomainAccess = (map.isSubdomainAccess() != null) ? map.isSubdomainAccess() : _networkModel.getAllowSubdomainAccessGlobal();

        return new Pair<Long, Boolean>(map.getDomainId(), subdomainAccess);
    }

    public static long countFreePublicIps() {
        return _ipAddressDao.countFreePublicIPs();
    }

    public static long findDefaultRouterServiceOffering() {
        ServiceOfferingVO serviceOffering = _serviceOfferingDao.findByName(ServiceOffering.routerDefaultOffUniqueName);
        return serviceOffering.getId();
    }

    public static IpAddress findIpByAssociatedVmId(long vmId) {
        return _ipAddressDao.findByAssociatedVmId(vmId);
    }

    public static String getHaTag() {
        return _haMgr.getHaTag();
    }

    public static Map<Service, Set<Provider>> listVpcOffServices(long vpcOffId) {
        return _vpcMgr.getVpcOffSvcProvidersMap(vpcOffId);
    }

    public static List<? extends Network> listVpcNetworks(long vpcId) {
        return _networkModel.listNetworksByVpc(vpcId);
    }

    public static boolean canUseForDeploy(Network network) {
        return _networkModel.canUseForDeploy(network);
    }

    public static VMSnapshot getVMSnapshotById(Long vmSnapshotId) {
        VMSnapshot vmSnapshot = _vmSnapshotDao.findById(vmSnapshotId);
        return vmSnapshot;
    }

    public static String getUuid(String resourceId, TaggedResourceType resourceType) {
        return _taggedResourceService.getUuid(resourceId, resourceType);
    }

    public static boolean isOfferingForVpc(NetworkOffering offering) {
        boolean vpcProvider = _configMgr.isOfferingForVpc(offering);
        return vpcProvider;
    }

    public static List<? extends ResourceTag> listByResourceTypeAndId(TaggedResourceType type, long resourceId) {
        return _taggedResourceService.listByResourceTypeAndId(type, resourceId);
    }
    public static List<ConditionVO> getAutoScalePolicyConditions(long policyId)
    {
        List<AutoScalePolicyConditionMapVO> vos = _asPolicyConditionMapDao.listByAll(policyId, null);
        ArrayList<ConditionVO> conditions = new ArrayList<ConditionVO>(vos.size());
        for (AutoScalePolicyConditionMapVO vo : vos) {
            conditions.add(_asConditionDao.findById(vo.getConditionId()));
        }

        return conditions;
    }

    public static void getAutoScaleVmGroupPolicyIds(long vmGroupId, List<Long> scaleUpPolicyIds, List<Long> scaleDownPolicyIds)
    {
        List<AutoScaleVmGroupPolicyMapVO> vos = _asVmGroupPolicyMapDao.listByVmGroupId(vmGroupId);
        for (AutoScaleVmGroupPolicyMapVO vo : vos) {
            AutoScalePolicy autoScalePolicy = _asPolicyDao.findById(vo.getPolicyId());
            if(autoScalePolicy.getAction().equals("scaleup"))
                scaleUpPolicyIds.add(autoScalePolicy.getId());
            else
                scaleDownPolicyIds.add(autoScalePolicy.getId());
        }
    }
    public static String getKeyPairName(String sshPublicKey) {
        SSHKeyPairVO sshKeyPair = _sshKeyPairDao.findByPublicKey(sshPublicKey);
        //key might be removed prior to this point
        if (sshKeyPair != null) {
            return sshKeyPair.getName();
        }
        return null;
    }

    public static UserVmDetailVO  findPublicKeyByVmId(long vmId) {
        return _userVmDetailsDao.findDetail(vmId, "SSH.PublicKey");
    }

    public static void getAutoScaleVmGroupPolicies(long vmGroupId, List<AutoScalePolicy> scaleUpPolicies, List<AutoScalePolicy> scaleDownPolicies)
    {
        List<AutoScaleVmGroupPolicyMapVO> vos = _asVmGroupPolicyMapDao.listByVmGroupId(vmGroupId);
        for (AutoScaleVmGroupPolicyMapVO vo : vos) {
            AutoScalePolicy autoScalePolicy = _asPolicyDao.findById(vo.getPolicyId());
            if(autoScalePolicy.getAction().equals("scaleup"))
                scaleUpPolicies.add(autoScalePolicy);
            else
                scaleDownPolicies.add(autoScalePolicy);
        }
    }

    public static CounterVO getCounter(long counterId) {
        return _counterDao.findById(counterId);
    }

    public static ConditionVO findConditionById(long conditionId){
        return _asConditionDao.findById(conditionId);
    }

    public static PhysicalNetworkServiceProviderVO findPhysicalNetworkServiceProviderById(long providerId){
        return _physicalNetworkServiceProviderDao.findById(providerId);
    }

    public static FirewallRuleVO findFirewallRuleById(long ruleId){
        return _firewallRuleDao.findById(ruleId);
    }

    public static StaticRouteVO findStaticRouteById(long routeId){
        return _staticRouteDao.findById(routeId);
    }

    public static VpcGatewayVO findVpcGatewayById(long gatewayId){
        return _vpcGatewayDao.findById(gatewayId);
    }

    public static AutoScalePolicyVO findAutoScalePolicyById(long policyId){
        return _asPolicyDao.findById(policyId);
    }

    public static AutoScaleVmProfileVO findAutoScaleVmProfileById(long profileId){
        return _asVmProfileDao.findById(profileId);
    }

    public static AutoScaleVmGroupVO findAutoScaleVmGroupById(long groupId){
        return _asVmGroupDao.findById(groupId);
    }

    public static GuestOSCategoryVO findGuestOsCategoryById(long catId){
        return _guestOSCategoryDao.findById(catId);
    }

    public static VpcVO findVpcById(long vpcId){
        return _vpcDao.findById(vpcId);
    }

    public static SnapshotPolicy findSnapshotPolicyById(long policyId){
        return _snapshotPolicyDao.findById(policyId);
    }

    public static VpcOffering findVpcOfferingById(long offeringId){
        return _vpcOfferingDao.findById(offeringId);
    }


    public static AsyncJob findAsyncJobById(long jobId){
        return _asyncJobDao.findById(jobId);
    }

    public static String findJobInstanceUuid(AsyncJob job){
        if ( job == null )
            return null;
        String jobInstanceId = null;
        if (job.getInstanceType() == AsyncJob.Type.Volume) {
            VolumeVO volume = ApiDBUtils.findVolumeById(job.getInstanceId());
            if (volume != null) {
                jobInstanceId = volume.getUuid();
            }
        } else if (job.getInstanceType() == AsyncJob.Type.Template || job.getInstanceType() == AsyncJob.Type.Iso) {
            VMTemplateVO template = ApiDBUtils.findTemplateById(job.getInstanceId());
            if (template != null) {
                jobInstanceId = template.getUuid();
            }
        } else if (job.getInstanceType() == AsyncJob.Type.VirtualMachine || job.getInstanceType() == AsyncJob.Type.ConsoleProxy
                || job.getInstanceType() == AsyncJob.Type.SystemVm || job.getInstanceType() == AsyncJob.Type.DomainRouter) {
            VMInstanceVO vm = ApiDBUtils.findVMInstanceById(job.getInstanceId());
            if (vm != null) {
                jobInstanceId = vm.getUuid();
            }
        } else if (job.getInstanceType() == AsyncJob.Type.Snapshot) {
            Snapshot snapshot = ApiDBUtils.findSnapshotById(job.getInstanceId());
            if (snapshot != null) {
                jobInstanceId = snapshot.getUuid();
            }
        } else if (job.getInstanceType() == AsyncJob.Type.Host) {
            Host host = ApiDBUtils.findHostById(job.getInstanceId());
            if (host != null) {
                jobInstanceId = host.getUuid();
            }
        } else if (job.getInstanceType() == AsyncJob.Type.StoragePool) {
            StoragePoolVO spool = ApiDBUtils.findStoragePoolById(job.getInstanceId());
            if (spool != null) {
                jobInstanceId = spool.getUuid();
            }
        } else if (job.getInstanceType() == AsyncJob.Type.IpAddress) {
            IPAddressVO ip = ApiDBUtils.findIpAddressById(job.getInstanceId());
            if (ip != null) {
                jobInstanceId = ip.getUuid();
            }
        } else if (job.getInstanceType() == AsyncJob.Type.SecurityGroup) {
            SecurityGroup sg = ApiDBUtils.findSecurityGroupById(job.getInstanceId());
            if (sg != null) {
                jobInstanceId = sg.getUuid();
            }
        } else if (job.getInstanceType() == AsyncJob.Type.PhysicalNetwork) {
            PhysicalNetworkVO pnet = ApiDBUtils.findPhysicalNetworkById(job.getInstanceId());
            if (pnet != null) {
                jobInstanceId = pnet.getUuid();
            }
        } else if (job.getInstanceType() == AsyncJob.Type.TrafficType) {
            PhysicalNetworkTrafficTypeVO trafficType = ApiDBUtils.findPhysicalNetworkTrafficTypeById(job.getInstanceId());
            if (trafficType != null) {
                jobInstanceId = trafficType.getUuid();
            }
        } else if (job.getInstanceType() == AsyncJob.Type.PhysicalNetworkServiceProvider) {
            PhysicalNetworkServiceProvider sp = ApiDBUtils.findPhysicalNetworkServiceProviderById(job.getInstanceId());
            if (sp != null) {
                jobInstanceId = sp.getUuid();
            }
        } else if (job.getInstanceType() == AsyncJob.Type.FirewallRule) {
            FirewallRuleVO fw = ApiDBUtils.findFirewallRuleById(job.getInstanceId());
            if (fw != null) {
                jobInstanceId = fw.getUuid();
            }
        } else if (job.getInstanceType() == AsyncJob.Type.Account) {
            Account acct = ApiDBUtils.findAccountById(job.getInstanceId());
            if (acct != null) {
                jobInstanceId = acct.getUuid();
            }
        } else if (job.getInstanceType() == AsyncJob.Type.User) {
            User usr = ApiDBUtils.findUserById(job.getInstanceId());
            if (usr != null) {
                jobInstanceId = usr.getUuid();
            }
        } else if (job.getInstanceType() == AsyncJob.Type.StaticRoute) {
            StaticRouteVO route = ApiDBUtils.findStaticRouteById(job.getInstanceId());
            if (route != null) {
                jobInstanceId = route.getUuid();
            }
        } else if (job.getInstanceType() == AsyncJob.Type.PrivateGateway) {
            VpcGatewayVO gateway = ApiDBUtils.findVpcGatewayById(job.getInstanceId());
            if (gateway != null) {
                jobInstanceId = gateway.getUuid();
            }
        } else if (job.getInstanceType() == AsyncJob.Type.Counter) {
            CounterVO counter = ApiDBUtils.getCounter(job.getInstanceId());
            if (counter != null) {
                jobInstanceId = counter.getUuid();
            }
        } else if (job.getInstanceType() == AsyncJob.Type.Condition) {
            ConditionVO condition = ApiDBUtils.findConditionById(job.getInstanceId());
            if (condition != null) {
                jobInstanceId = condition.getUuid();
            }
        } else if (job.getInstanceType() == AsyncJob.Type.AutoScalePolicy) {
            AutoScalePolicyVO policy = ApiDBUtils.findAutoScalePolicyById(job.getInstanceId());
            if (policy != null) {
                jobInstanceId = policy.getUuid();
            }
        } else if (job.getInstanceType() == AsyncJob.Type.AutoScaleVmProfile) {
            AutoScaleVmProfileVO profile = ApiDBUtils.findAutoScaleVmProfileById(job.getInstanceId());
            if (profile != null) {
                jobInstanceId = profile.getUuid();
            }
        } else if (job.getInstanceType() == AsyncJob.Type.AutoScaleVmGroup) {
            AutoScaleVmGroupVO group = ApiDBUtils.findAutoScaleVmGroupById(job.getInstanceId());
            if (group != null) {
                jobInstanceId = group.getUuid();
            }
        } else if (job.getInstanceType() != AsyncJob.Type.None) {
            // TODO : when we hit here, we need to add instanceType -> UUID
            // entity table mapping
            assert (false);
        }
        return jobInstanceId;
    }

    ///////////////////////////////////////////////////////////////////////
    //  Newly Added Utility Methods for List API refactoring             //
    ///////////////////////////////////////////////////////////////////////

    public static DomainRouterResponse newDomainRouterResponse(DomainRouterJoinVO vr, Account caller) {
        return _domainRouterJoinDao.newDomainRouterResponse(vr, caller);
    }

    public static DomainRouterResponse fillRouterDetails(DomainRouterResponse vrData, DomainRouterJoinVO vr){
        return _domainRouterJoinDao.setDomainRouterResponse(vrData, vr);
    }

    public static List<DomainRouterJoinVO> newDomainRouterView(VirtualRouter vr){
        return _domainRouterJoinDao.newDomainRouterView(vr);
    }

    public static UserVmResponse newUserVmResponse(String objectName, UserVmJoinVO userVm, EnumSet<VMDetails> details, Account caller) {
        return _userVmJoinDao.newUserVmResponse(objectName, userVm, details, caller);
    }

    public static UserVmResponse fillVmDetails(UserVmResponse vmData, UserVmJoinVO vm){
        return _userVmJoinDao.setUserVmResponse(vmData, vm);
    }

    public static List<UserVmJoinVO> newUserVmView(UserVm... userVms){
        return _userVmJoinDao.newUserVmView(userVms);
    }

    public static SecurityGroupResponse newSecurityGroupResponse(SecurityGroupJoinVO vsg, Account caller) {
        return _securityGroupJoinDao.newSecurityGroupResponse(vsg, caller);
    }

    public static SecurityGroupResponse fillSecurityGroupDetails(SecurityGroupResponse vsgData, SecurityGroupJoinVO sg){
        return _securityGroupJoinDao.setSecurityGroupResponse(vsgData, sg);
    }

    public static List<SecurityGroupJoinVO> newSecurityGroupView(SecurityGroup sg){
        return _securityGroupJoinDao.newSecurityGroupView(sg);
    }

    public static List<SecurityGroupJoinVO> findSecurityGroupViewById(Long sgId){
        return _securityGroupJoinDao.searchByIds(sgId);
    }

    public static ResourceTagResponse newResourceTagResponse(ResourceTagJoinVO vsg, boolean keyValueOnly) {
        return _tagJoinDao.newResourceTagResponse(vsg, keyValueOnly);
    }

    public static ResourceTagJoinVO newResourceTagView(ResourceTag sg){
        return _tagJoinDao.newResourceTagView(sg);
    }

    public static ResourceTagJoinVO findResourceTagViewById(Long tagId){
        List<ResourceTagJoinVO> tags = _tagJoinDao.searchByIds(tagId);
        if ( tags != null && tags.size() > 0 ){
            return tags.get(0);
        }
        else{
            return null;
        }
    }

    public static EventResponse newEventResponse(EventJoinVO ve) {
        return _eventJoinDao.newEventResponse(ve);
    }

    public static EventJoinVO newEventView(Event e){
        return _eventJoinDao.newEventView(e);
    }

    public static InstanceGroupResponse newInstanceGroupResponse(InstanceGroupJoinVO ve) {
        return _vmGroupJoinDao.newInstanceGroupResponse(ve);
    }

    public static InstanceGroupJoinVO newInstanceGroupView(InstanceGroup e){
        return _vmGroupJoinDao.newInstanceGroupView(e);
    }

    public static UserResponse newUserResponse(UserAccountJoinVO usr) {
        return _userAccountJoinDao.newUserResponse(usr);
    }

    public static UserAccountJoinVO newUserView(User usr){
        return _userAccountJoinDao.newUserView(usr);
    }

    public static UserAccountJoinVO newUserView(UserAccount usr){
        return _userAccountJoinDao.newUserView(usr);
    }

    public static ProjectResponse newProjectResponse(ProjectJoinVO proj) {
        return _projectJoinDao.newProjectResponse(proj);
    }

    public static ProjectResponse fillProjectDetails(ProjectResponse rsp, ProjectJoinVO proj){
        return _projectJoinDao.setProjectResponse(rsp,proj);
    }

    public static List<ProjectJoinVO> newProjectView(Project proj){
        return _projectJoinDao.newProjectView(proj);
    }

    public static List<UserAccountJoinVO> findUserViewByAccountId(Long accountId){
        return _userAccountJoinDao.searchByAccountId(accountId);
    }

    public static ProjectAccountResponse newProjectAccountResponse(ProjectAccountJoinVO proj) {
        return _projectAccountJoinDao.newProjectAccountResponse(proj);
    }

    public static ProjectAccountJoinVO newProjectAccountView(ProjectAccount proj) {
        return _projectAccountJoinDao.newProjectAccountView(proj);
    }

    public static ProjectInvitationResponse newProjectInvitationResponse(ProjectInvitationJoinVO proj) {
        return _projectInvitationJoinDao.newProjectInvitationResponse(proj);
    }

    public static ProjectInvitationJoinVO newProjectInvitationView(ProjectInvitation proj) {
        return _projectInvitationJoinDao.newProjectInvitationView(proj);
    }

    public static HostResponse newHostResponse(HostJoinVO vr, EnumSet<HostDetails> details) {
        return _hostJoinDao.newHostResponse(vr, details);
    }

    public static HostResponse fillHostDetails(HostResponse vrData, HostJoinVO vr){
        return _hostJoinDao.setHostResponse(vrData, vr);
    }

    public static List<HostJoinVO> newHostView(Host vr){
        return _hostJoinDao.newHostView(vr);
    }

    public static VolumeResponse newVolumeResponse(VolumeJoinVO vr) {
        return _volJoinDao.newVolumeResponse(vr);
    }


    public static VolumeResponse fillVolumeDetails(VolumeResponse vrData, VolumeJoinVO vr){
        return _volJoinDao.setVolumeResponse(vrData, vr);
    }

    public static List<VolumeJoinVO> newVolumeView(Volume vr){
        return _volJoinDao.newVolumeView(vr);
    }

    public static StoragePoolResponse newStoragePoolResponse(StoragePoolJoinVO vr) {
        return _poolJoinDao.newStoragePoolResponse(vr);
    }

    public static StoragePoolResponse fillStoragePoolDetails(StoragePoolResponse vrData, StoragePoolJoinVO vr){
        return _poolJoinDao.setStoragePoolResponse(vrData, vr);
    }

    public static List<StoragePoolJoinVO> newStoragePoolView(StoragePool vr){
        return _poolJoinDao.newStoragePoolView(vr);
    }


    public static AccountResponse newAccountResponse(AccountJoinVO ve) {
        return _accountJoinDao.newAccountResponse(ve);
    }

    public static AccountJoinVO newAccountView(Account e){
        return _accountJoinDao.newAccountView(e);
    }

    public static AccountJoinVO findAccountViewById(Long accountId) {
        return _accountJoinDao.findByIdIncludingRemoved(accountId);
    }

    public static AsyncJobResponse newAsyncJobResponse(AsyncJobJoinVO ve) {
        return _jobJoinDao.newAsyncJobResponse(ve);
    }

    public static AsyncJobJoinVO newAsyncJobView(AsyncJob e){
        return _jobJoinDao.newAsyncJobView(e);
    }

   public static DiskOfferingResponse newDiskOfferingResponse(DiskOfferingJoinVO offering) {
       return _diskOfferingJoinDao.newDiskOfferingResponse(offering);
   }

   public static DiskOfferingJoinVO newDiskOfferingView(DiskOffering offering){
       return _diskOfferingJoinDao.newDiskOfferingView(offering);
   }

   public static ServiceOfferingResponse newServiceOfferingResponse(ServiceOfferingJoinVO offering) {
       return _serviceOfferingJoinDao.newServiceOfferingResponse(offering);
   }

   public static ServiceOfferingJoinVO newServiceOfferingView(ServiceOffering offering){
       return _serviceOfferingJoinDao.newServiceOfferingView(offering);
   }

   public static ZoneResponse newDataCenterResponse(DataCenterJoinVO dc, Boolean showCapacities) {
       return _dcJoinDao.newDataCenterResponse(dc, showCapacities);
   }

   public static DataCenterJoinVO newDataCenterView(DataCenter dc){
       return _dcJoinDao.newDataCenterView(dc);
   }

   public static Map<String, String> findHostDetailsById(long hostId){
	   return _hostDetailsDao.findDetails(hostId);
   }

   public static List<NicSecondaryIpVO> findNicSecondaryIps(long nicId) {
       return _nicSecondaryIpDao.listByNicId(nicId);
   }

    public static AffinityGroup getAffinityGroup(String groupName, long accountId) {
        return _affinityGroupDao.findByAccountAndName(accountId, groupName);
    }

    public static AffinityGroupResponse newAffinityGroupResponse(AffinityGroupJoinVO group) {
        return _affinityGroupJoinDao.newAffinityGroupResponse(group);
    }

    public static AffinityGroupResponse fillAffinityGroupDetails(AffinityGroupResponse resp, AffinityGroupJoinVO group) {
        return _affinityGroupJoinDao.setAffinityGroupResponse(resp, group);
    }
}<|MERGE_RESOLUTION|>--- conflicted
+++ resolved
@@ -491,13 +491,10 @@
     @Inject private VMSnapshotDao vmSnapshotDao;
     @Inject private NicSecondaryIpDao nicSecondaryIpDao;
     @Inject private VpcProvisioningService vpcProvSvc;
-<<<<<<< HEAD
     @Inject private ApplicationLoadBalancerRuleDao _appLbDao;
-=======
     @Inject private AffinityGroupDao affinityGroupDao;
     @Inject private AffinityGroupJoinDao affinityGroupJoinDao;
 
->>>>>>> 5f8a2781
     @PostConstruct
     void init() {
         _ms = ms;
