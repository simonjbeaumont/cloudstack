--- conflicted
+++ resolved
@@ -16,8 +16,8 @@
  * 
  */
 
-package com.cloud.api.commands;
-
+package com.cloud.api.commands;
+
 import java.util.List;
 
 import org.apache.log4j.Logger;
@@ -37,12 +37,12 @@
 import com.cloud.uservm.UserVm;
 import com.cloud.vm.InstanceGroupVO;
 
-@Implementation(method="deployVirtualMachine", description="Creates and automatically starts a virtual machine based on a service offering, disk offering, and template.")
-public class DeployVMCmd extends BaseAsyncCmd {
-    public static final Logger s_logger = Logger.getLogger(DeployVMCmd.class.getName());
-    
+@Implementation(method="deployVirtualMachine", description="Creates and automatically starts a virtual machine based on a service offering, disk offering, and template.")
+public class DeployVMCmd extends BaseAsyncCmd {
+    public static final Logger s_logger = Logger.getLogger(DeployVMCmd.class.getName());
+    
     private static final String s_name = "deployvirtualmachineresponse";
-
+
     /////////////////////////////////////////////////////
     //////////////// API parameters /////////////////////
     /////////////////////////////////////////////////////
@@ -62,14 +62,10 @@
     @Parameter(name="group", type=CommandType.STRING, description="an optional group for the virtual machine")
     private String group;
 
-<<<<<<< HEAD
-    @Parameter(name="hypervisor", type=CommandType.STRING)
+    @Parameter(name="hypervisor", type=CommandType.STRING, description="the hypervisor on which to deploy the virtual machine")
     private String hypervisor;
 
-    @Parameter(name="networkgrouplist", type=CommandType.LIST, collectionType=CommandType.STRING)
-=======
     @Parameter(name="networkgrouplist", type=CommandType.LIST, collectionType=CommandType.STRING, description="comma separated list of network groups that going to be applied to the virtual machine. Should be passed only when vm is created from service offering with Direct Attach Network support")
->>>>>>> fb50fe62
     private List<String> networkGroupList;
 
     @Parameter(name="serviceofferingid", type=CommandType.LONG, required=true, description="the ID of the service offering for the virtual machine")
@@ -157,14 +153,14 @@
     /////////////////////////////////////////////////////
 
     @Override
-    public String getName() {
-        return s_name;
-    }
-    
-    public static String getResultObjectName() {
-    	return "virtualmachine";
-    }
-    
+    public String getName() {
+        return s_name;
+    }
+    
+    public static String getResultObjectName() {
+    	return "virtualmachine";
+    }
+    
     @Override
     public long getAccountId() {
         Account account = (Account)UserContext.current().getAccountObject();
@@ -298,5 +294,5 @@
 
         response.setResponseName(getName());
         return response;
-    }
-}
+    }
+}