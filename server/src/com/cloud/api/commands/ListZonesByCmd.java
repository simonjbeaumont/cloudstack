--- conflicted
+++ resolved
@@ -15,12 +15,10 @@
  * along with this program.  If not, see <http://www.gnu.org/licenses/>.
  * 
  */
-
-package com.cloud.api.commands;
-
+package com.cloud.api.commands;
+
 import java.util.ArrayList;
 import java.util.List;
-<<<<<<< HEAD
 
 import org.apache.log4j.Logger;
 
@@ -30,24 +28,16 @@
 import com.cloud.api.ResponseObject;
 import com.cloud.api.response.ListResponse;
 import com.cloud.api.response.ZoneResponse;
-=======
-import java.util.Map;
-
-import org.apache.log4j.Logger;
-
-import com.cloud.api.BaseCmd;
-import com.cloud.api.ServerApiException;
->>>>>>> 9228088c
 import com.cloud.dc.DataCenterVO;
 import com.cloud.user.Account;
 import com.cloud.user.UserContext;
 
-@Implementation(method="listDataCenters")
-public class ListZonesByCmd extends BaseListCmd {
-    public static final Logger s_logger = Logger.getLogger(ListZonesByCmd.class.getName());
-
-    private static final String s_name = "listzonesresponse";
-
+@Implementation(method="listDataCenters")
+public class ListZonesByCmd extends BaseListCmd {
+    public static final Logger s_logger = Logger.getLogger(ListZonesByCmd.class.getName());
+
+    private static final String s_name = "listzonesresponse";
+
     /////////////////////////////////////////////////////
     //////////////// API parameters /////////////////////
     /////////////////////////////////////////////////////
@@ -67,13 +57,12 @@
     /////////////// API Implementation///////////////////
     /////////////////////////////////////////////////////
 
-    @Override
-    public String getName() {
-        return s_name;
-<<<<<<< HEAD
+    @Override
+    public String getName() {
+        return s_name;
     }
-
-    @Override @SuppressWarnings("unchecked")
+
+    @Override @SuppressWarnings("unchecked")
     public ResponseObject getResponse() {
         List<DataCenterVO> dataCenters = (List<DataCenterVO>)getResponseObject();
         Account account = (Account)UserContext.current().getAccountObject();
@@ -105,71 +94,5 @@
         response.setResponses(zoneResponses);
         response.setResponseName(getName());
         return response;
-=======
-    }
-    @Override
-    public List<Pair<Enum, Boolean>> getProperties() {
-        return s_properties;
-    }
-
-    @Override
-    public List<Pair<String, Object>> execute(Map<String, Object> params) {
-        Account account = (Account)params.get(BaseCmd.Properties.ACCOUNT_OBJ.getName());
-        Boolean available = (Boolean)params.get(BaseCmd.Properties.AVAILABLE.getName());
-        
-        List<DataCenterVO> dataCenters = null;
-        if (account != null) {
-        	if (available != null && available) {
-        		dataCenters = getManagementServer().listDataCenters();
-        	} else {
-        		dataCenters = getManagementServer().listDataCentersBy(account.getId());
-        	}
-        } else {
-        	// available is kinda useless in this case because we can't exactly list by
-        	// accountId if we don't have one.  In this case, we just assume the user
-        	// wants all the zones.
-            dataCenters = getManagementServer().listDataCenters();
-        }
-
-        if (dataCenters == null) {
-            throw new ServerApiException(BaseCmd.INTERNAL_ERROR, "unable to find zones for account " + account.getAccountName());
-        }
-        List<Pair<String, Object>> dcTags = new ArrayList<Pair<String, Object>>();
-        Object[] dcInstTag = new Object[dataCenters.size()];
-        int i = 0;
-        for (DataCenterVO dataCenter : dataCenters) {
-            List<Pair<String, Object>> dcData = new ArrayList<Pair<String, Object>>();
-            dcData.add(new Pair<String, Object>(BaseCmd.Properties.ID.getName(), Long.toString(dataCenter.getId())));
-            dcData.add(new Pair<String, Object>(BaseCmd.Properties.NAME.getName(), dataCenter.getName()));
-            if ((dataCenter.getDescription() != null) && !dataCenter.getDescription().equalsIgnoreCase("null")) {
-                dcData.add(new Pair<String, Object>(BaseCmd.Properties.DESCRIPTION.getName(), dataCenter.getDescription()));
-            }
-            if ((account == null) || (account.getType() == Account.ACCOUNT_TYPE_ADMIN)) {
-            	if (dataCenter.getDns1() != null) {
-            		dcData.add(new Pair<String, Object>(BaseCmd.Properties.DNS1.getName(), dataCenter.getDns1()));
-            	}
-            	if (dataCenter.getDns2() != null) {
-            		dcData.add(new Pair<String, Object>(BaseCmd.Properties.DNS2.getName(), dataCenter.getDns2()));
-            	}
-                if (dataCenter.getInternalDns1() != null) {
-                    dcData.add(new Pair<String, Object>(BaseCmd.Properties.INTERNAL_DNS1.getName(), dataCenter.getInternalDns1()));
-                }
-                if (dataCenter.getInternalDns2() != null) {
-                    dcData.add(new Pair<String, Object>(BaseCmd.Properties.INTERNAL_DNS2.getName(), dataCenter.getInternalDns2()));
-                }
-                if (dataCenter.getVnet() != null) {
-                    dcData.add(new Pair<String, Object>("vlan", dataCenter.getVnet()));
-                }
-                if (dataCenter.getGuestNetworkCidr() != null) {
-            		dcData.add(new Pair<String, Object>(BaseCmd.Properties.GUEST_CIDR_ADDRESS.getName(), dataCenter.getGuestNetworkCidr()));
-            	}
-            }
-
-            dcInstTag[i++] = dcData;
-        }
-        Pair<String, Object> dcTag = new Pair<String, Object>("zone", dcInstTag);
-        dcTags.add(dcTag);
-        return dcTags;
->>>>>>> 9228088c
-    }
-}
+    }
+}