--- conflicted
+++ resolved
@@ -32,7 +32,6 @@
 import com.cloud.async.AsyncJobVO;
 import com.cloud.dc.DataCenterVO;
 import com.cloud.host.HostVO;
-import com.cloud.hypervisor.Hypervisor.HypervisorType;
 import com.cloud.storage.GuestOS;
 import com.cloud.storage.VMTemplateHostVO;
 import com.cloud.storage.VMTemplateStorageResourceAssoc.Status;
@@ -47,25 +46,6 @@
     public static final Logger s_logger = Logger.getLogger(ListTemplatesCmd.class.getName());
 
     private static final String s_name = "listtemplatesresponse";
-<<<<<<< HEAD
-=======
-    private static final List<Pair<Enum, Boolean>> s_properties = new ArrayList<Pair<Enum, Boolean>>();
-
-    static {
-        s_properties.add(new Pair<Enum, Boolean>(BaseCmd.Properties.ACCOUNT_OBJ, Boolean.FALSE));
-        s_properties.add(new Pair<Enum, Boolean>(BaseCmd.Properties.ACCOUNT, Boolean.FALSE));
-        s_properties.add(new Pair<Enum, Boolean>(BaseCmd.Properties.DOMAIN_ID, Boolean.FALSE));
-        s_properties.add(new Pair<Enum, Boolean>(BaseCmd.Properties.ID, Boolean.FALSE));
-    	s_properties.add(new Pair<Enum, Boolean>(BaseCmd.Properties.NAME, Boolean.FALSE));
-    	s_properties.add(new Pair<Enum, Boolean>(BaseCmd.Properties.IS_PUBLIC, Boolean.FALSE));
-    	s_properties.add(new Pair<Enum, Boolean>(BaseCmd.Properties.IS_READY, Boolean.FALSE));
-    	s_properties.add(new Pair<Enum, Boolean>(BaseCmd.Properties.TEMPLATE_FILTER, Boolean.TRUE));
-        s_properties.add(new Pair<Enum, Boolean>(BaseCmd.Properties.KEYWORD, Boolean.FALSE));
-        s_properties.add(new Pair<Enum, Boolean>(BaseCmd.Properties.PAGE, Boolean.FALSE));
-        s_properties.add(new Pair<Enum, Boolean>(BaseCmd.Properties.PAGESIZE, Boolean.FALSE));
-        s_properties.add(new Pair<Enum, Boolean>(BaseCmd.Properties.ZONE_ID, Boolean.FALSE));
-        s_properties.add(new Pair<Enum, Boolean>(BaseCmd.Properties.HYPERVISOR, Boolean.FALSE));
->>>>>>> cde98c9b
 
     /////////////////////////////////////////////////////
     //////////////// API parameters /////////////////////
@@ -77,6 +57,9 @@
     @Parameter(name="domainid", type=CommandType.LONG)
     private Long domainId;
 
+    @Parameter(name="hypervisor", type=CommandType.STRING)
+    private String hypervisor;
+
     @Parameter(name="id", type=CommandType.LONG)
     private Long id;
 
@@ -101,6 +84,10 @@
         return domainId;
     }
 
+    public String getHypervisor() {
+        return hypervisor;
+    }
+
     public Long getId() {
         return id;
     }
@@ -122,35 +109,9 @@
     /////////////////////////////////////////////////////
 
     @Override
-<<<<<<< HEAD
     public String getName() {
         return s_name;
     }
-=======
-    public List<Pair<String, Object>> execute(Map<String, Object> params) {
-        Account account = (Account)params.get(BaseCmd.Properties.ACCOUNT_OBJ.getName());
-        String accountName = (String)params.get(BaseCmd.Properties.ACCOUNT.getName());
-        Long domainId = (Long)params.get(BaseCmd.Properties.DOMAIN_ID.getName());
-        Long id = (Long) params.get(BaseCmd.Properties.ID.getName());
-    	String name = (String) params.get(BaseCmd.Properties.NAME.getName());
-    	Boolean isPublic = (Boolean) params.get(BaseCmd.Properties.IS_PUBLIC.getName());
-    	Boolean isReady = (Boolean) params.get(BaseCmd.Properties.IS_READY.getName());
-    	String templateFilterString = (String) params.get(BaseCmd.Properties.TEMPLATE_FILTER.getName());
-        String keyword = (String)params.get(BaseCmd.Properties.KEYWORD.getName());
-        Integer page = (Integer)params.get(BaseCmd.Properties.PAGE.getName());
-        Integer pageSize = (Integer)params.get(BaseCmd.Properties.PAGESIZE.getName());
-        Long zoneId = (Long)params.get(BaseCmd.Properties.ZONE_ID.getName());   
-        HypervisorType hyperType = HypervisorType.getType((String)params.get(BaseCmd.Properties.HYPERVISOR.getName()));
-        
-        boolean isAdmin = false;                                        
-        Long accountId = null;
-        if ((account == null) || account.getType() == Account.ACCOUNT_TYPE_ADMIN) {
-            isAdmin = true;
-            if (domainId != null) {
-                if ((account != null) && !getManagementServer().isChildDomain(account.getDomainId(), domainId)) {
-                    throw new ServerApiException(BaseCmd.PARAM_ERROR, "Invalid domain id (" + domainId + ") given, unable to list templates.");
-                }
->>>>>>> cde98c9b
 
     @Override @SuppressWarnings("unchecked")
     public ListResponse<TemplateResponse> getResponse() {
@@ -171,7 +132,6 @@
                 isAccountSpecific = false;
             }
         }
-<<<<<<< HEAD
 
         boolean onlyReady = (templateFilterObj == TemplateFilter.featured) || 
                             (templateFilterObj == TemplateFilter.selfexecutable) || 
@@ -186,26 +146,6 @@
         ListResponse<TemplateResponse> response = new ListResponse<TemplateResponse>();
         List<TemplateResponse> templateResponses = new ArrayList<TemplateResponse>();
 
-=======
-        
-        boolean onlyReady = (templateFilter == TemplateFilter.featured) || 
-        				  	(templateFilter == TemplateFilter.selfexecutable) || 
-        				  	(templateFilter == TemplateFilter.sharedexecutable) ||
-        				  	(templateFilter == TemplateFilter.executable && accountId != null) ||
-        				  	(templateFilter == TemplateFilter.community);
-
-        boolean showDomr = (templateFilter != TemplateFilter.selfexecutable);
-        
-        List<VMTemplateVO> templates = null;
-        try {
-        	templates = getManagementServer().listTemplates(id, name, keyword, templateFilter, false, null, accountId, pageSize, startIndex, zoneId, hyperType);
-        } catch (Exception e) {
-        	throw new ServerApiException(BaseCmd.INTERNAL_ERROR, e.getMessage());
-        }
-        
-        List<Object> tTagList = new ArrayList<Object>();
-        List<Pair<String, Object>> templateTags = new ArrayList<Pair<String, Object>>();
->>>>>>> cde98c9b
         for (VMTemplateVO template : templates) {
             if (!showDomr && template.getId() == TemplateConstants.DEFAULT_SYSTEM_VM_DB_ID) {
                 continue;
@@ -227,20 +167,15 @@
                 if (template.getRemoved() != null) {
                     templateResponse.setRemoved(template.getRemoved());
                 }
-<<<<<<< HEAD
+
                 templateResponse.setReady(templateHostRef.getDownloadState()==Status.DOWNLOADED);
                 templateResponse.setFeatured(template.isFeatured());
                 templateResponse.setPasswordEnabled(template.getEnablePassword());
                 templateResponse.setCrossZones(template.isCrossZones());
                 templateResponse.setFormat(template.getFormat());
-=======
-                templateData.add(new Pair<String, Object>(BaseCmd.Properties.IS_READY.getName(), Boolean.valueOf(templateHostRef.getDownloadState()==Status.DOWNLOADED).toString()));
-                templateData.add(new Pair<String, Object>(BaseCmd.Properties.IS_FEATURED.getName(), Boolean.valueOf(template.isFeatured()).toString()));
-                templateData.add(new Pair<String, Object>(BaseCmd.Properties.PASSWORD_ENABLED.getName(), Boolean.valueOf(template.getEnablePassword()).toString()));
-                templateData.add(new Pair<String, Object>(BaseCmd.Properties.CROSS_ZONES.getName(), Boolean.valueOf(template.isCrossZones()).toString()));
-                templateData.add(new Pair<String, Object>(BaseCmd.Properties.FORMAT.getName(), template.getFormat()));
-                templateData.add(new Pair<String, Object>(BaseCmd.Properties.TEMPLATE_Type.getName(), template.getTemplateType()));
->>>>>>> cde98c9b
+                if (template.getTemplateType() != null) {
+                    templateResponse.setTemplateType(template.getTemplateType().toString());
+                }
                 
                 GuestOS os = ApiDBUtils.findGuestOSById(template.getGuestOSId());
                 if (os != null) {
