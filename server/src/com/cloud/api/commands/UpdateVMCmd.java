/**
 *  Copyright (C) 2010 Cloud.com, Inc.  All rights reserved.
 * 
 * This software is licensed under the GNU General Public License v3 or later.
 * 
 * It is free software: you can redistribute it and/or modify
 * it under the terms of the GNU General Public License as published by
 * the Free Software Foundation, either version 3 of the License, or any later version.
 * This program is distributed in the hope that it will be useful,
 * but WITHOUT ANY WARRANTY; without even the implied warranty of
 * MERCHANTABILITY or FITNESS FOR A PARTICULAR PURPOSE.  See the
 * GNU General Public License for more details.
 * 
 * You should have received a copy of the GNU General Public License
 * along with this program.  If not, see <http://www.gnu.org/licenses/>.
 * 
 */

package com.cloud.api.commands;

<<<<<<< HEAD
=======
import java.util.ArrayList;
import java.util.List;
import java.util.Map;

>>>>>>> 9228088c
import org.apache.log4j.Logger;

import com.cloud.api.BaseCmd;
import com.cloud.api.BaseCmd.Manager;
import com.cloud.api.Implementation;
import com.cloud.api.Parameter;
import com.cloud.api.ResponseObject;
import com.cloud.api.response.SuccessResponse;

@Implementation(method="updateVirtualMachine", manager=Manager.UserVmManager)
public class UpdateVMCmd extends BaseCmd{
    public static final Logger s_logger = Logger.getLogger(UpdateVMCmd.class.getName());
    private static final String s_name = "updatevirtualmachineresponse";

    /////////////////////////////////////////////////////
    //////////////// API parameters /////////////////////
    /////////////////////////////////////////////////////

    @Parameter(name="displayname", type=CommandType.STRING)
    private String displayName;

    @Parameter(name="group", type=CommandType.STRING)
    private String group;

    @Parameter(name="haenable", type=CommandType.BOOLEAN)
    private Boolean haEnable;

    @Parameter(name="id", type=CommandType.LONG, required=true)
    private Long id;

    /////////////////////////////////////////////////////
    /////////////////// Accessors ///////////////////////
    /////////////////////////////////////////////////////

    public String getDisplayName() {
        return displayName;
    }

    public String getGroup() {
        return group;
    }

    public Boolean getHaEnable() {
        return haEnable;
    }

    public Long getId() {
        return id;
    }

    /////////////////////////////////////////////////////
    /////////////// API Implementation///////////////////
    /////////////////////////////////////////////////////

    @Override
    public String getName() {
        return s_name;
<<<<<<< HEAD
    }
    
    public static String getResultObjectName() {
    	return "virtualmachine";
    }    

    @Override
    public ResponseObject getResponse() {
        SuccessResponse response = new SuccessResponse();
        response.setSuccess(Boolean.TRUE);
        response.setResponseName(getName());
        return response;
    }
=======
    }
    @Override
    public List<Pair<Enum, Boolean>> getProperties() {
        return s_properties;
    }

    @Override
    public List<Pair<String, Object>> execute(Map<String, Object> params) {
        Long userId = (Long)params.get(BaseCmd.Properties.USER_ID.getName());
    	Account account = (Account)params.get(BaseCmd.Properties.ACCOUNT_OBJ.getName());
        Long vmId = (Long)params.get(BaseCmd.Properties.ID.getName());
        String group = (String)params.get(BaseCmd.Properties.GROUP.getName());
        String displayName = (String)params.get(BaseCmd.Properties.DISPLAY_NAME.getName());
        Boolean enable = (Boolean)params.get(BaseCmd.Properties.HA_ENABLE.getName());
        UserVmVO vmInstance = null;

        // default userId to SYSTEM user
        if (userId == null) {
            userId = Long.valueOf(1);
        }
        
        //don't accept empty parameter for the group
        if (group != null && group.isEmpty())
        	group = null;

        // Verify input parameters
        try {
        	vmInstance = getManagementServer().findUserVMInstanceById(vmId.longValue());
        } catch (Exception ex1) {
        	throw new ServerApiException(BaseCmd.INTERNAL_ERROR, "unable to find virtual machine by id");
        }

        if (vmInstance == null) {
            throw new ServerApiException(BaseCmd.PARAM_ERROR, "unable to find virtual machine with id " + vmId);
        }

        if (account != null) {
            if (!isAdmin(account.getType()) && (account.getId() != vmInstance.getAccountId())) {
                throw new ServerApiException(BaseCmd.VM_INVALID_PARAM_ERROR, "unable to find a virtual machine with id " + vmId + " for this account");
            } else if (!getManagementServer().isChildDomain(account.getDomainId(), vmInstance.getDomainId())) {
                throw new ServerApiException(BaseCmd.PARAM_ERROR, "Invalid virtual machine id (" + vmId + ") given, unable to update virtual machine.");
            }
        }

    	if (displayName == null) {
    		displayName = vmInstance.getDisplayName();
    	}
    	
    	if (enable == null) {
    		enable = vmInstance.isHaEnabled();
    	}

    	long accountId = vmInstance.getAccountId();

        try {     
        	getManagementServer().updateVirtualMachine(vmId, displayName, group, enable, userId, accountId);
        } catch (Exception ex) {
            throw new ServerApiException(BaseCmd.INTERNAL_ERROR, "Failed to update virtual machine" + vmId + ":  internal error.");
        }

        List<Pair<String, Object>> returnValues = new ArrayList<Pair<String, Object>>();
        returnValues.add(new Pair<String, Object>(BaseCmd.Properties.SUCCESS.getName(), Boolean.TRUE));
        return returnValues;
    }  
>>>>>>> 9228088c
}
<|MERGE_RESOLUTION|>--- conflicted
+++ resolved
@@ -15,16 +15,8 @@
  * along with this program.  If not, see <http://www.gnu.org/licenses/>.
  * 
  */
-
-package com.cloud.api.commands;
-
-<<<<<<< HEAD
-=======
-import java.util.ArrayList;
-import java.util.List;
-import java.util.Map;
-
->>>>>>> 9228088c
+package com.cloud.api.commands;
+
 import org.apache.log4j.Logger;
 
 import com.cloud.api.BaseCmd;
@@ -34,11 +26,11 @@
 import com.cloud.api.ResponseObject;
 import com.cloud.api.response.SuccessResponse;
 
-@Implementation(method="updateVirtualMachine", manager=Manager.UserVmManager)
-public class UpdateVMCmd extends BaseCmd{
-    public static final Logger s_logger = Logger.getLogger(UpdateVMCmd.class.getName());
-    private static final String s_name = "updatevirtualmachineresponse";
-
+@Implementation(method="updateVirtualMachine", manager=Manager.UserVmManager)
+public class UpdateVMCmd extends BaseCmd{
+    public static final Logger s_logger = Logger.getLogger(UpdateVMCmd.class.getName());
+    private static final String s_name = "updatevirtualmachineresponse";
+
     /////////////////////////////////////////////////////
     //////////////// API parameters /////////////////////
     /////////////////////////////////////////////////////
@@ -79,10 +71,9 @@
     /////////////// API Implementation///////////////////
     /////////////////////////////////////////////////////
 
-    @Override
-    public String getName() {
+    @Override
+    public String getName() {
         return s_name;
-<<<<<<< HEAD
     }
     
     public static String getResultObjectName() {
@@ -95,71 +86,5 @@
         response.setSuccess(Boolean.TRUE);
         response.setResponseName(getName());
         return response;
-    }
-=======
-    }
-    @Override
-    public List<Pair<Enum, Boolean>> getProperties() {
-        return s_properties;
-    }
-
-    @Override
-    public List<Pair<String, Object>> execute(Map<String, Object> params) {
-        Long userId = (Long)params.get(BaseCmd.Properties.USER_ID.getName());
-    	Account account = (Account)params.get(BaseCmd.Properties.ACCOUNT_OBJ.getName());
-        Long vmId = (Long)params.get(BaseCmd.Properties.ID.getName());
-        String group = (String)params.get(BaseCmd.Properties.GROUP.getName());
-        String displayName = (String)params.get(BaseCmd.Properties.DISPLAY_NAME.getName());
-        Boolean enable = (Boolean)params.get(BaseCmd.Properties.HA_ENABLE.getName());
-        UserVmVO vmInstance = null;
-
-        // default userId to SYSTEM user
-        if (userId == null) {
-            userId = Long.valueOf(1);
-        }
-        
-        //don't accept empty parameter for the group
-        if (group != null && group.isEmpty())
-        	group = null;
-
-        // Verify input parameters
-        try {
-        	vmInstance = getManagementServer().findUserVMInstanceById(vmId.longValue());
-        } catch (Exception ex1) {
-        	throw new ServerApiException(BaseCmd.INTERNAL_ERROR, "unable to find virtual machine by id");
-        }
-
-        if (vmInstance == null) {
-            throw new ServerApiException(BaseCmd.PARAM_ERROR, "unable to find virtual machine with id " + vmId);
-        }
-
-        if (account != null) {
-            if (!isAdmin(account.getType()) && (account.getId() != vmInstance.getAccountId())) {
-                throw new ServerApiException(BaseCmd.VM_INVALID_PARAM_ERROR, "unable to find a virtual machine with id " + vmId + " for this account");
-            } else if (!getManagementServer().isChildDomain(account.getDomainId(), vmInstance.getDomainId())) {
-                throw new ServerApiException(BaseCmd.PARAM_ERROR, "Invalid virtual machine id (" + vmId + ") given, unable to update virtual machine.");
-            }
-        }
-
-    	if (displayName == null) {
-    		displayName = vmInstance.getDisplayName();
-    	}
-    	
-    	if (enable == null) {
-    		enable = vmInstance.isHaEnabled();
-    	}
-
-    	long accountId = vmInstance.getAccountId();
-
-        try {     
-        	getManagementServer().updateVirtualMachine(vmId, displayName, group, enable, userId, accountId);
-        } catch (Exception ex) {
-            throw new ServerApiException(BaseCmd.INTERNAL_ERROR, "Failed to update virtual machine" + vmId + ":  internal error.");
-        }
-
-        List<Pair<String, Object>> returnValues = new ArrayList<Pair<String, Object>>();
-        returnValues.add(new Pair<String, Object>(BaseCmd.Properties.SUCCESS.getName(), Boolean.TRUE));
-        return returnValues;
-    }  
->>>>>>> 9228088c
-}
+    }
+}