/**
 *  Copyright (C) 2010 Cloud.com, Inc.  All rights reserved.
 * 
 * This software is licensed under the GNU General Public License v3 or later.
 * 
 * It is free software: you can redistribute it and/or modify
 * it under the terms of the GNU General Public License as published by
 * the Free Software Foundation, either version 3 of the License, or any later version.
 * This program is distributed in the hope that it will be useful,
 * but WITHOUT ANY WARRANTY; without even the implied warranty of
 * MERCHANTABILITY or FITNESS FOR A PARTICULAR PURPOSE.  See the
 * GNU General Public License for more details.
 * 
 * You should have received a copy of the GNU General Public License
 * along with this program.  If not, see <http://www.gnu.org/licenses/>.
 * 
 */
package com.cloud.api.commands;

import java.util.ArrayList;
import java.util.List;

import org.apache.log4j.Logger;

import com.cloud.api.ApiDBUtils;
import com.cloud.api.BaseListCmd;
import com.cloud.api.Implementation;
import com.cloud.api.Parameter;
import com.cloud.api.response.ListResponse;
import com.cloud.api.response.SnapshotResponse;
import com.cloud.async.AsyncJobVO;
import com.cloud.storage.Snapshot;
import com.cloud.storage.Snapshot.SnapshotType;
import com.cloud.storage.SnapshotVO;
import com.cloud.storage.VolumeVO;
import com.cloud.user.Account;

@Implementation(method="listSnapshots", description="Lists all available snapshots for the account.")
public class ListSnapshotsCmd extends BaseListCmd {
	public static final Logger s_logger = Logger.getLogger(ListSnapshotsCmd.class.getName());

    private static final String s_name = "listsnapshotsresponse";

    /////////////////////////////////////////////////////
    //////////////// API parameters /////////////////////
    /////////////////////////////////////////////////////

    @Parameter(name="account", type=CommandType.STRING)
    private String accountName;

    @Parameter(name="domainid", type=CommandType.LONG)
    private Long domainId;

    @Parameter(name="id", type=CommandType.LONG)
    private Long id;

    @Parameter(name="intervalType", type=CommandType.STRING)
    private String intervalType;

    @Parameter(name="name", type=CommandType.STRING)
    private String snapshotName;

    @Parameter(name="snapshottype", type=CommandType.STRING)
    private String snapshotType;

    @Parameter(name="volumeid", type=CommandType.LONG)
    private Long volumeId;

    /////////////////////////////////////////////////////
    /////////////////// Accessors ///////////////////////
    /////////////////////////////////////////////////////

    public String getAccountName() {
        return accountName;
    }

    public Long getDomainId() {
        return domainId;
    }

    public Long getId() {
        return id;
    }

    public String getIntervalType() {
        return intervalType;
    }

    public String getSnapshotName() {
        return snapshotName;
    }

    public String getSnapshotType() {
        return snapshotType;
    }

    public Long getVolumeId() {
        return volumeId;
    }

    /////////////////////////////////////////////////////
    /////////////// API Implementation///////////////////
    /////////////////////////////////////////////////////

    @Override
    public String getName() {
        return s_name;
    }
<<<<<<< HEAD

    @Override @SuppressWarnings("unchecked")
    public ListResponse<SnapshotResponse> getResponse() {
        List<SnapshotVO> snapshots = (List<SnapshotVO>)getResponseObject();

        ListResponse<SnapshotResponse> response = new ListResponse<SnapshotResponse>();
        List<SnapshotResponse> snapshotResponses = new ArrayList<SnapshotResponse>();
        for (Snapshot snapshot : snapshots) {
            SnapshotResponse snapshotResponse = new SnapshotResponse();
            snapshotResponse.setId(snapshot.getId());

            Account acct = ApiDBUtils.findAccountById(Long.valueOf(snapshot.getAccountId()));
            if (acct != null) {
                snapshotResponse.setAccountName(acct.getAccountName());
                snapshotResponse.setDomainId(acct.getDomainId());
                snapshotResponse.setDomainName(ApiDBUtils.findDomainById(acct.getDomainId()).getName());
            }

            VolumeVO volume = ApiDBUtils.findVolumeById(snapshot.getVolumeId());
            String snapshotTypeStr = SnapshotType.values()[snapshot.getSnapshotType()].name();
            snapshotResponse.setSnapshotType(snapshotTypeStr);
            snapshotResponse.setVolumeId(snapshot.getVolumeId());
            snapshotResponse.setVolumeName(volume.getName());
            snapshotResponse.setVolumeType(volume.getVolumeType().name());
            snapshotResponse.setCreated(snapshot.getCreated());
            snapshotResponse.setName(snapshot.getName());

            AsyncJobVO asyncJob = ApiDBUtils.findInstancePendingAsyncJob("snapshot", snapshot.getId());
            if (asyncJob != null) {
                snapshotResponse.setJobId(asyncJob.getId());
                snapshotResponse.setJobStatus(asyncJob.getStatus());
=======
    public List<Pair<Enum, Boolean>> getProperties() {
        return s_properties;
    }

    @Override
    public List<Pair<String, Object>> execute(Map<String, Object> params) {
        Long volumeId = (Long)params.get(BaseCmd.Properties.VOLUME_ID.getName());
        String name   = (String)params.get(BaseCmd.Properties.NAME.getName());
        Long id     = (Long)params.get(BaseCmd.Properties.ID.getName());
        String interval = (String)params.get(BaseCmd.Properties.INTERVAL_TYPE.getName());
        String snapshotType = (String)params.get(BaseCmd.Properties.SNAPSHOT_TYPE.getName());
        Account account = (Account)params.get(BaseCmd.Properties.ACCOUNT_OBJ.getName());
        String accountName = (String)params.get(BaseCmd.Properties.ACCOUNT.getName());
        Long domainId = (Long)params.get(BaseCmd.Properties.DOMAIN_ID.getName());
        String keyword = (String)params.get(BaseCmd.Properties.KEYWORD.getName());
        Integer page = (Integer)params.get(BaseCmd.Properties.PAGE.getName());
        Integer pageSize = (Integer)params.get(BaseCmd.Properties.PAGESIZE.getName());

        //Verify parameters
        if(volumeId != null){
        	VolumeVO volume = getManagementServer().findAnyVolumeById(volumeId);
        	if (volume == null) {
        		throw new ServerApiException (BaseCmd.SNAPSHOT_INVALID_PARAM_ERROR, "unable to find a volume with id " + volumeId);
        	}
        	checkAccountPermissions(params, volume.getAccountId(), volume.getDomainId(), "volume", volumeId);
        }
        
        Long accountId = null;
        if (account == null) {
            if (domainId != null && accountName != null) {
                account = getManagementServer().findAccountByName(accountName, domainId);
            }
        }
        
        if( account != null && !isAdmin(account.getType())) {
            accountId = account.getId();
        }
            
        Long startIndex = Long.valueOf(0);
        int pageSizeNum = 50;
    	if (pageSize != null) {
    		pageSizeNum = pageSize.intValue();
    	}
        if (page != null) {
            int pageNum = page.intValue();
            if (pageNum > 0) {
                startIndex = Long.valueOf(pageSizeNum * (pageNum-1));
            }
        }
        Criteria c = new Criteria("created", Boolean.FALSE, startIndex, Long.valueOf(pageSizeNum));

        c.addCriteria(Criteria.VOLUMEID, volumeId);
        c.addCriteria(Criteria.TYPE, snapshotType); // I don't want to create a new Criteria called SNAPSHOT_TYPE
        c.addCriteria(Criteria.NAME, name);
        c.addCriteria(Criteria.ID, id);
        c.addCriteria(Criteria.KEYWORD, keyword);
        c.addCriteria(Criteria.ACCOUNTID, accountId);

        List<SnapshotVO> snapshots = null;
		try {
			snapshots = getManagementServer().listSnapshots(c);
		} catch (InvalidParameterValueException e) {
			throw new ServerApiException(SNAPSHOT_INVALID_PARAM_ERROR, e.getMessage());
		}

        if (snapshots == null) {
            throw new ServerApiException(BaseCmd.SNAPSHOT_LIST_ERROR, "unable to find snapshots for volume with id " + volumeId);
        }

        Object[] snapshotTag = new Object[snapshots.size()];
        int i = 0;

        for (Snapshot snapshot : snapshots) {
            List<Pair<String, Object>> snapshotData = new ArrayList<Pair<String, Object>>();
            snapshotData.add(new Pair<String, Object>(BaseCmd.Properties.ID.getName(), snapshot.getId().toString()));

            Account acct = getManagementServer().findAccountById(Long.valueOf(snapshot.getAccountId()));
            if (acct != null) {
                snapshotData.add(new Pair<String, Object>(BaseCmd.Properties.ACCOUNT.getName(), acct.getAccountName()));
                snapshotData.add(new Pair<String, Object>(BaseCmd.Properties.DOMAIN_ID.getName(), Long.toString(acct.getDomainId())));
                snapshotData.add(new Pair<String, Object>(BaseCmd.Properties.DOMAIN.getName(), getManagementServer().findDomainIdById(acct.getDomainId()).getName()));
>>>>>>> cde98c9b
            }
            snapshotResponse.setIntervalType(ApiDBUtils.getSnapshotIntervalTypes(snapshot.getId()));

            snapshotResponse.setResponseName("snapshot");
            snapshotResponses.add(snapshotResponse);
        }

        response.setResponses(snapshotResponses);
        response.setResponseName(getName());
        return response;
    }
}
<|MERGE_RESOLUTION|>--- conflicted
+++ resolved
@@ -15,8 +15,8 @@
  * along with this program.  If not, see <http://www.gnu.org/licenses/>.
  * 
  */
-package com.cloud.api.commands;
-
+package com.cloud.api.commands;
+
 import java.util.ArrayList;
 import java.util.List;
 
@@ -35,12 +35,12 @@
 import com.cloud.storage.VolumeVO;
 import com.cloud.user.Account;
 
-@Implementation(method="listSnapshots", description="Lists all available snapshots for the account.")
-public class ListSnapshotsCmd extends BaseListCmd {
-	public static final Logger s_logger = Logger.getLogger(ListSnapshotsCmd.class.getName());
-
-    private static final String s_name = "listsnapshotsresponse";
-
+@Implementation(method="listSnapshots", description="Lists all available snapshots for the account.")
+public class ListSnapshotsCmd extends BaseListCmd {
+	public static final Logger s_logger = Logger.getLogger(ListSnapshotsCmd.class.getName());
+
+    private static final String s_name = "listsnapshotsresponse";
+
     /////////////////////////////////////////////////////
     //////////////// API parameters /////////////////////
     /////////////////////////////////////////////////////
@@ -103,10 +103,9 @@
     /////////////////////////////////////////////////////
 
     @Override
-    public String getName() {
-        return s_name;
+    public String getName() {
+        return s_name;
     }
-<<<<<<< HEAD
 
     @Override @SuppressWarnings("unchecked")
     public ListResponse<SnapshotResponse> getResponse() {
@@ -138,89 +137,6 @@
             if (asyncJob != null) {
                 snapshotResponse.setJobId(asyncJob.getId());
                 snapshotResponse.setJobStatus(asyncJob.getStatus());
-=======
-    public List<Pair<Enum, Boolean>> getProperties() {
-        return s_properties;
-    }
-
-    @Override
-    public List<Pair<String, Object>> execute(Map<String, Object> params) {
-        Long volumeId = (Long)params.get(BaseCmd.Properties.VOLUME_ID.getName());
-        String name   = (String)params.get(BaseCmd.Properties.NAME.getName());
-        Long id     = (Long)params.get(BaseCmd.Properties.ID.getName());
-        String interval = (String)params.get(BaseCmd.Properties.INTERVAL_TYPE.getName());
-        String snapshotType = (String)params.get(BaseCmd.Properties.SNAPSHOT_TYPE.getName());
-        Account account = (Account)params.get(BaseCmd.Properties.ACCOUNT_OBJ.getName());
-        String accountName = (String)params.get(BaseCmd.Properties.ACCOUNT.getName());
-        Long domainId = (Long)params.get(BaseCmd.Properties.DOMAIN_ID.getName());
-        String keyword = (String)params.get(BaseCmd.Properties.KEYWORD.getName());
-        Integer page = (Integer)params.get(BaseCmd.Properties.PAGE.getName());
-        Integer pageSize = (Integer)params.get(BaseCmd.Properties.PAGESIZE.getName());
-
-        //Verify parameters
-        if(volumeId != null){
-        	VolumeVO volume = getManagementServer().findAnyVolumeById(volumeId);
-        	if (volume == null) {
-        		throw new ServerApiException (BaseCmd.SNAPSHOT_INVALID_PARAM_ERROR, "unable to find a volume with id " + volumeId);
-        	}
-        	checkAccountPermissions(params, volume.getAccountId(), volume.getDomainId(), "volume", volumeId);
-        }
-        
-        Long accountId = null;
-        if (account == null) {
-            if (domainId != null && accountName != null) {
-                account = getManagementServer().findAccountByName(accountName, domainId);
-            }
-        }
-        
-        if( account != null && !isAdmin(account.getType())) {
-            accountId = account.getId();
-        }
-            
-        Long startIndex = Long.valueOf(0);
-        int pageSizeNum = 50;
-    	if (pageSize != null) {
-    		pageSizeNum = pageSize.intValue();
-    	}
-        if (page != null) {
-            int pageNum = page.intValue();
-            if (pageNum > 0) {
-                startIndex = Long.valueOf(pageSizeNum * (pageNum-1));
-            }
-        }
-        Criteria c = new Criteria("created", Boolean.FALSE, startIndex, Long.valueOf(pageSizeNum));
-
-        c.addCriteria(Criteria.VOLUMEID, volumeId);
-        c.addCriteria(Criteria.TYPE, snapshotType); // I don't want to create a new Criteria called SNAPSHOT_TYPE
-        c.addCriteria(Criteria.NAME, name);
-        c.addCriteria(Criteria.ID, id);
-        c.addCriteria(Criteria.KEYWORD, keyword);
-        c.addCriteria(Criteria.ACCOUNTID, accountId);
-
-        List<SnapshotVO> snapshots = null;
-		try {
-			snapshots = getManagementServer().listSnapshots(c);
-		} catch (InvalidParameterValueException e) {
-			throw new ServerApiException(SNAPSHOT_INVALID_PARAM_ERROR, e.getMessage());
-		}
-
-        if (snapshots == null) {
-            throw new ServerApiException(BaseCmd.SNAPSHOT_LIST_ERROR, "unable to find snapshots for volume with id " + volumeId);
-        }
-
-        Object[] snapshotTag = new Object[snapshots.size()];
-        int i = 0;
-
-        for (Snapshot snapshot : snapshots) {
-            List<Pair<String, Object>> snapshotData = new ArrayList<Pair<String, Object>>();
-            snapshotData.add(new Pair<String, Object>(BaseCmd.Properties.ID.getName(), snapshot.getId().toString()));
-
-            Account acct = getManagementServer().findAccountById(Long.valueOf(snapshot.getAccountId()));
-            if (acct != null) {
-                snapshotData.add(new Pair<String, Object>(BaseCmd.Properties.ACCOUNT.getName(), acct.getAccountName()));
-                snapshotData.add(new Pair<String, Object>(BaseCmd.Properties.DOMAIN_ID.getName(), Long.toString(acct.getDomainId())));
-                snapshotData.add(new Pair<String, Object>(BaseCmd.Properties.DOMAIN.getName(), getManagementServer().findDomainIdById(acct.getDomainId()).getName()));
->>>>>>> cde98c9b
             }
             snapshotResponse.setIntervalType(ApiDBUtils.getSnapshotIntervalTypes(snapshot.getId()));
 
@@ -229,7 +145,7 @@
         }
 
         response.setResponses(snapshotResponses);
-        response.setResponseName(getName());
+        response.setResponseName(getName());
         return response;
-    }
-}
+    }
+}