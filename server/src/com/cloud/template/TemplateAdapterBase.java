--- conflicted
+++ resolved
@@ -21,20 +21,17 @@
 
 import javax.inject.Inject;
 
+import org.apache.log4j.Logger;
+
 import org.apache.cloudstack.api.ApiConstants;
 import org.apache.cloudstack.api.command.user.iso.DeleteIsoCmd;
 import org.apache.cloudstack.api.command.user.iso.RegisterIsoCmd;
 import org.apache.cloudstack.api.command.user.template.DeleteTemplateCmd;
 import org.apache.cloudstack.api.command.user.template.ExtractTemplateCmd;
-<<<<<<< HEAD
+import org.apache.cloudstack.api.command.user.template.RegisterTemplateCmd;
 import org.apache.cloudstack.context.CallContext;
-=======
-import org.apache.cloudstack.api.command.user.template.RegisterTemplateCmd;
->>>>>>> 43ab9506
-import org.apache.cloudstack.engine.subsystem.api.storage.DataStore;
 import org.apache.cloudstack.engine.subsystem.api.storage.DataStoreManager;
 import org.apache.cloudstack.storage.datastore.db.TemplateDataStoreDao;
-import org.apache.log4j.Logger;
 
 import com.cloud.api.ApiDBUtils;
 import com.cloud.configuration.Config;
@@ -91,10 +88,7 @@
 	protected @Inject DataStoreManager storeMgr;
 	@Inject TemplateManager templateMgr;
     @Inject ConfigurationServer _configServer;
-<<<<<<< HEAD
-=======
     @Inject ProjectManager _projectMgr;
->>>>>>> 43ab9506
 	
 	@Override
 	public boolean stop() {
@@ -304,8 +298,8 @@
 	                        throw new PermissionDeniedException(msg + ". Permission denied. The caller can't access project's template");
 				        }
 		            } else {
-		                throw new PermissionDeniedException(msg + ". Permission denied.");
-		            }
+					throw new PermissionDeniedException(msg + ". Permission denied.");
+				}
 				}
 			} else {
 				if ((vmInstanceCheck != null) && !_domainDao.isChildDomain(account.getDomainId(), vmInstanceCheck.getDomainId())) {
@@ -352,7 +346,8 @@
 		return new TemplateProfile(userId, template, zoneId);
 	}
 
-	public TemplateProfile prepareExtractTemplate(ExtractTemplateCmd cmd) {
+	@Override
+    public TemplateProfile prepareExtractTemplate(ExtractTemplateCmd cmd) {
 		Long templateId = cmd.getId();
 		Long userId = CallContext.current().getCallingUserId();
 	        Long zoneId = cmd.getZoneId();
@@ -364,7 +359,8 @@
 		return new TemplateProfile(userId, template, zoneId);
 	}
 
-	public TemplateProfile prepareDelete(DeleteIsoCmd cmd) {
+	@Override
+    public TemplateProfile prepareDelete(DeleteIsoCmd cmd) {
 		Long templateId = cmd.getId();
         Long userId = CallContext.current().getCallingUserId();
         Account account = CallContext.current().getCallingAccount();
