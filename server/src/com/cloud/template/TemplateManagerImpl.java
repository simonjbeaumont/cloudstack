// Licensed to the Apache Software Foundation (ASF) under one
// or more contributor license agreements.  See the NOTICE file
// distributed with this work for additional information
// regarding copyright ownership.  The ASF licenses this file
// to you under the Apache License, Version 2.0 (the
// "License"); you may not use this file except in compliance
// with the License.  You may obtain a copy of the License at
//
//   http://www.apache.org/licenses/LICENSE-2.0
//
// Unless required by applicable law or agreed to in writing,
// software distributed under the License is distributed on an
// "AS IS" BASIS, WITHOUT WARRANTIES OR CONDITIONS OF ANY
// KIND, either express or implied.  See the License for the
// specific language governing permissions and limitations
// under the License.
package com.cloud.template;

import java.net.URISyntaxException;
import java.util.ArrayList;
import java.util.Date;
import java.util.List;
import java.util.Map;
import java.util.UUID;
import java.util.concurrent.ExecutionException;
import java.util.concurrent.ExecutorService;
import java.util.concurrent.Executors;

import javax.ejb.Local;
import javax.inject.Inject;
import javax.naming.ConfigurationException;

import org.apache.log4j.Logger;
import org.springframework.stereotype.Component;

import org.apache.cloudstack.acl.SecurityChecker.AccessType;
import org.apache.cloudstack.api.BaseListTemplateOrIsoPermissionsCmd;
import org.apache.cloudstack.api.BaseUpdateTemplateOrIsoCmd;
import org.apache.cloudstack.api.BaseUpdateTemplateOrIsoPermissionsCmd;
import org.apache.cloudstack.api.command.user.iso.DeleteIsoCmd;
import org.apache.cloudstack.api.command.user.iso.ExtractIsoCmd;
import org.apache.cloudstack.api.command.user.iso.ListIsoPermissionsCmd;
import org.apache.cloudstack.api.command.user.iso.RegisterIsoCmd;
import org.apache.cloudstack.api.command.user.iso.UpdateIsoCmd;
import org.apache.cloudstack.api.command.user.iso.UpdateIsoPermissionsCmd;
import org.apache.cloudstack.api.command.user.template.CopyTemplateCmd;
import org.apache.cloudstack.api.command.user.template.CreateTemplateCmd;
import org.apache.cloudstack.api.command.user.template.DeleteTemplateCmd;
import org.apache.cloudstack.api.command.user.template.ExtractTemplateCmd;
import org.apache.cloudstack.api.command.user.template.ListTemplatePermissionsCmd;
import org.apache.cloudstack.api.command.user.template.RegisterTemplateCmd;
import org.apache.cloudstack.api.command.user.template.UpdateTemplateCmd;
import org.apache.cloudstack.api.command.user.template.UpdateTemplatePermissionsCmd;
import org.apache.cloudstack.context.CallContext;
import org.apache.cloudstack.engine.subsystem.api.storage.DataStore;
import org.apache.cloudstack.engine.subsystem.api.storage.DataStoreManager;
import org.apache.cloudstack.engine.subsystem.api.storage.EndPoint;
import org.apache.cloudstack.engine.subsystem.api.storage.EndPointSelector;
import org.apache.cloudstack.engine.subsystem.api.storage.Scope;
import org.apache.cloudstack.engine.subsystem.api.storage.SnapshotDataFactory;
import org.apache.cloudstack.engine.subsystem.api.storage.SnapshotInfo;
import org.apache.cloudstack.engine.subsystem.api.storage.StorageCacheManager;
import org.apache.cloudstack.engine.subsystem.api.storage.TemplateDataFactory;
import org.apache.cloudstack.engine.subsystem.api.storage.TemplateInfo;
import org.apache.cloudstack.engine.subsystem.api.storage.TemplateService;
import org.apache.cloudstack.engine.subsystem.api.storage.TemplateService.TemplateApiResult;
import org.apache.cloudstack.engine.subsystem.api.storage.VolumeDataFactory;
import org.apache.cloudstack.engine.subsystem.api.storage.VolumeInfo;
import org.apache.cloudstack.engine.subsystem.api.storage.ZoneScope;
import org.apache.cloudstack.framework.async.AsyncCallFuture;
import org.apache.cloudstack.framework.jobs.AsyncJobManager;
import org.apache.cloudstack.storage.command.AttachCommand;
import org.apache.cloudstack.storage.command.CommandResult;
import org.apache.cloudstack.storage.command.DettachCommand;
import org.apache.cloudstack.storage.datastore.db.ImageStoreDao;
import org.apache.cloudstack.storage.datastore.db.PrimaryDataStoreDao;
import org.apache.cloudstack.storage.datastore.db.StoragePoolVO;
import org.apache.cloudstack.storage.datastore.db.TemplateDataStoreDao;
import org.apache.cloudstack.storage.datastore.db.TemplateDataStoreVO;
import org.apache.cloudstack.storage.image.datastore.ImageStoreEntity;

import com.cloud.agent.AgentManager;
import com.cloud.agent.api.Answer;
import com.cloud.agent.api.Command;
import com.cloud.agent.api.ComputeChecksumCommand;
import com.cloud.agent.api.storage.DestroyCommand;
import com.cloud.agent.api.to.DataTO;
import com.cloud.agent.api.to.DiskTO;
import com.cloud.agent.api.to.NfsTO;
import com.cloud.api.ApiDBUtils;
import com.cloud.api.query.dao.UserVmJoinDao;
import com.cloud.api.query.vo.UserVmJoinVO;
<<<<<<< HEAD
=======
import com.cloud.async.AsyncJobManager;
>>>>>>> ab5f5809
import com.cloud.configuration.Config;
import com.cloud.configuration.Resource.ResourceType;
import com.cloud.configuration.dao.ConfigurationDao;
import com.cloud.dc.DataCenter;
import com.cloud.dc.DataCenterVO;
import com.cloud.dc.dao.ClusterDao;
import com.cloud.dc.dao.DataCenterDao;
import com.cloud.domain.dao.DomainDao;
import com.cloud.event.ActionEvent;
import com.cloud.event.EventTypes;
import com.cloud.event.UsageEventUtils;
import com.cloud.event.UsageEventVO;
import com.cloud.event.dao.EventDao;
import com.cloud.event.dao.UsageEventDao;
import com.cloud.exception.InvalidParameterValueException;
import com.cloud.exception.PermissionDeniedException;
import com.cloud.exception.ResourceAllocationException;
import com.cloud.exception.StorageUnavailableException;
import com.cloud.host.HostVO;
import com.cloud.host.dao.HostDao;
import com.cloud.hypervisor.Hypervisor;
import com.cloud.hypervisor.Hypervisor.HypervisorType;
import com.cloud.hypervisor.HypervisorGuruManager;
import com.cloud.projects.Project;
import com.cloud.projects.ProjectManager;
import com.cloud.resource.ResourceManager;
import com.cloud.server.ConfigurationServer;
import com.cloud.storage.DataStoreRole;
import com.cloud.storage.GuestOSVO;
import com.cloud.storage.LaunchPermissionVO;
import com.cloud.storage.ScopeType;
import com.cloud.storage.Snapshot;
import com.cloud.storage.SnapshotVO;
import com.cloud.storage.Storage;
import com.cloud.storage.Storage.ImageFormat;
import com.cloud.storage.Storage.TemplateType;
import com.cloud.storage.StorageManager;
import com.cloud.storage.StoragePool;
import com.cloud.storage.StoragePoolHostVO;
import com.cloud.storage.StoragePoolStatus;
import com.cloud.storage.TemplateProfile;
import com.cloud.storage.Upload;
<<<<<<< HEAD
=======
import com.cloud.storage.VMTemplateZoneVO;

>>>>>>> ab5f5809
import com.cloud.storage.VMTemplateHostVO;
import com.cloud.storage.VMTemplateStoragePoolVO;
import com.cloud.storage.VMTemplateStorageResourceAssoc;
import com.cloud.storage.VMTemplateStorageResourceAssoc.Status;
import com.cloud.storage.VMTemplateVO;
import com.cloud.storage.VMTemplateZoneVO;
import com.cloud.storage.Volume;
import com.cloud.storage.VolumeManager;
import com.cloud.storage.VolumeVO;
import com.cloud.storage.dao.GuestOSDao;
import com.cloud.storage.dao.LaunchPermissionDao;
import com.cloud.storage.dao.SnapshotDao;
import com.cloud.storage.dao.StoragePoolHostDao;
import com.cloud.storage.dao.UploadDao;
import com.cloud.storage.dao.VMTemplateDao;
import com.cloud.storage.dao.VMTemplateDetailsDao;
import com.cloud.storage.dao.VMTemplatePoolDao;
import com.cloud.storage.dao.VMTemplateS3Dao;
import com.cloud.storage.dao.VMTemplateSwiftDao;
import com.cloud.storage.dao.VMTemplateZoneDao;
import com.cloud.storage.dao.VolumeDao;
import com.cloud.storage.download.DownloadMonitor;
import com.cloud.storage.secondary.SecondaryStorageVmManager;
import com.cloud.storage.upload.UploadMonitor;
import com.cloud.template.TemplateAdapter.TemplateAdapterType;
import com.cloud.user.Account;
import com.cloud.user.AccountManager;
import com.cloud.user.AccountService;
import com.cloud.user.AccountVO;
import com.cloud.user.ResourceLimitService;
import com.cloud.user.User;
import com.cloud.user.dao.AccountDao;
import com.cloud.user.dao.UserAccountDao;
import com.cloud.user.dao.UserDao;
import com.cloud.uservm.UserVm;
import com.cloud.utils.EnumUtils;
import com.cloud.utils.NumbersUtil;
import com.cloud.utils.Pair;
import com.cloud.utils.component.AdapterBase;
import com.cloud.utils.component.ManagerBase;
import com.cloud.utils.concurrency.NamedThreadFactory;
import com.cloud.utils.db.DB;
import com.cloud.utils.db.Transaction;
import com.cloud.utils.exception.CloudRuntimeException;
import com.cloud.vm.UserVmManager;
import com.cloud.vm.UserVmVO;
import com.cloud.vm.VMInstanceVO;
import com.cloud.vm.VirtualMachine.State;
import com.cloud.vm.dao.UserVmDao;
import com.cloud.vm.dao.VMInstanceDao;

@Component
@Local(value = { TemplateManager.class, TemplateApiService.class })
public class TemplateManagerImpl extends ManagerBase implements TemplateManager, TemplateApiService {
    private final static Logger s_logger = Logger.getLogger(TemplateManagerImpl.class);
    @Inject
    VMTemplateDao _tmpltDao;
    @Inject
    TemplateDataStoreDao _tmplStoreDao;
    @Inject
    VMTemplatePoolDao _tmpltPoolDao;
    @Inject
    VMTemplateZoneDao _tmpltZoneDao;
    @Inject
    protected VMTemplateDetailsDao _templateDetailsDao;
    @Inject
    VMInstanceDao _vmInstanceDao;
    @Inject
    PrimaryDataStoreDao _poolDao;
    @Inject
    StoragePoolHostDao _poolHostDao;
    @Inject
    EventDao _eventDao;
    @Inject
    DownloadMonitor _downloadMonitor;
    @Inject
    UploadMonitor _uploadMonitor;
    @Inject
    UserAccountDao _userAccountDao;
    @Inject
    AccountDao _accountDao;
    @Inject
    UserDao _userDao;
    @Inject
    AgentManager _agentMgr;
    @Inject
    AccountManager _accountMgr;
    @Inject
    HostDao _hostDao;
    @Inject
    DataCenterDao _dcDao;
    @Inject
    UserVmDao _userVmDao;
    @Inject
    VolumeDao _volumeDao;
    @Inject
    SnapshotDao _snapshotDao;
    @Inject
    VMTemplateSwiftDao _tmpltSwiftDao;
    @Inject
    VMTemplateS3Dao _vmS3TemplateDao;
    @Inject
    ConfigurationDao _configDao;
    @Inject
    ClusterDao _clusterDao;
    @Inject
    DomainDao _domainDao;
    @Inject
    UploadDao _uploadDao;
    @Inject
    protected GuestOSDao _guestOSDao;
    @Inject
    StorageManager _storageMgr;
    @Inject
    AsyncJobManager _asyncMgr;
    @Inject
    UserVmManager _vmMgr;
    @Inject
    UsageEventDao _usageEventDao;
    @Inject
    HypervisorGuruManager _hvGuruMgr;
    @Inject
    AccountService _accountService;
    @Inject
    ResourceLimitService _resourceLimitMgr;
    @Inject
    SecondaryStorageVmManager _ssvmMgr;
    @Inject
    LaunchPermissionDao _launchPermissionDao;
    @Inject
    ProjectManager _projectMgr;
    @Inject
    VolumeDataFactory _volFactory;
    @Inject
    TemplateDataFactory _tmplFactory;
    @Inject
    SnapshotDataFactory _snapshotFactory;
    @Inject
    TemplateService _tmpltSvr;
    @Inject
    DataStoreManager _dataStoreMgr;
    @Inject
    protected ResourceManager _resourceMgr;
    @Inject
    VolumeManager _volumeMgr;
    @Inject
    ImageStoreDao _imageStoreDao;
    @Inject
    EndPointSelector _epSelector;
    @Inject
    UserVmJoinDao _userVmJoinDao;

    @Inject
    ConfigurationServer _configServer;
    
    int _primaryStorageDownloadWait;
    int _storagePoolMaxWaitSeconds = 3600;
    boolean _disableExtraction = false;
    ExecutorService _preloadExecutor;

    @Inject
    protected List<TemplateAdapter> _adapters;
    
    @Inject
    StorageCacheManager cacheMgr;
    @Inject
    EndPointSelector selector;

    private TemplateAdapter getAdapter(HypervisorType type) {
    	TemplateAdapter adapter = null;
    	if (type == HypervisorType.BareMetal) {
    		adapter = AdapterBase.getAdapterByName(_adapters, TemplateAdapterType.BareMetal.getName());
    	} else {
    		// see HypervisorTemplateAdapter
    		adapter =  AdapterBase.getAdapterByName(_adapters, TemplateAdapterType.Hypervisor.getName());
    	}
    	
    	if (adapter == null) {
    		throw new CloudRuntimeException("Cannot find template adapter for " + type.toString());
    	}
    	
    	return adapter;
    }
    
    @Override
    @ActionEvent(eventType = EventTypes.EVENT_ISO_CREATE, eventDescription = "creating iso")
    public VirtualMachineTemplate registerIso(RegisterIsoCmd cmd) throws ResourceAllocationException {
    	TemplateAdapter adapter = getAdapter(HypervisorType.None);
    	TemplateProfile profile = adapter.prepare(cmd);
    	VMTemplateVO template = adapter.create(profile);
    	
        if (template != null) {
        	return template;
        } else {
        	throw new CloudRuntimeException("Failed to create ISO");
        }
    }

    @Override
    @ActionEvent(eventType = EventTypes.EVENT_TEMPLATE_CREATE, eventDescription = "creating template")
    public VirtualMachineTemplate registerTemplate(RegisterTemplateCmd cmd) throws URISyntaxException, ResourceAllocationException {
        Account account = CallContext.current().getCallingAccount();
        if (cmd.getTemplateTag() != null) {
            if (!_accountService.isRootAdmin(account.getType())) {
                throw new PermissionDeniedException("Parameter templatetag can only be specified by a Root Admin, permission denied");
            }
        }
        if(cmd.isRoutingType() != null){
            if(!_accountService.isRootAdmin(account.getType())){
                throw new PermissionDeniedException("Parameter isrouting can only be specified by a Root Admin, permission denied");
            }
        }
        
    	TemplateAdapter adapter = getAdapter(HypervisorType.getType(cmd.getHypervisor()));
    	TemplateProfile profile = adapter.prepare(cmd);
    	VMTemplateVO template = adapter.create(profile);
    	
        if (template != null) {
        	return template;
        } else {
        	throw new CloudRuntimeException("Failed to create a template");
        }
    }
    
    @Override
    public DataStore getImageStore(String storeUuid, Long zoneId) {
        DataStore imageStore = null;
        if (storeUuid != null) {
            imageStore = _dataStoreMgr.getDataStore(storeUuid, DataStoreRole.Image);
        } else {
            List<DataStore> stores = _dataStoreMgr.getImageStoresByScope(new ZoneScope(zoneId));
            if (stores.size() > 1) {
                throw new CloudRuntimeException("multiple image stores, don't know which one to use");
            }
            imageStore = stores.get(0);
        }
        
        return imageStore;
    }

    @Override
    @ActionEvent(eventType = EventTypes.EVENT_ISO_EXTRACT, eventDescription = "extracting ISO", async = true)
    public String extract(ExtractIsoCmd cmd) {
    Account account = CallContext.current().getCallingAccount();
        Long templateId = cmd.getId();
        Long zoneId = cmd.getZoneId();
        String url = cmd.getUrl();
        String mode = cmd.getMode();
        Long eventId = cmd.getStartEventId();
        
        return extract(account, templateId, url, zoneId, mode, eventId, true);
    }

    @Override
    @ActionEvent(eventType = EventTypes.EVENT_TEMPLATE_EXTRACT, eventDescription = "extracting template", async = true)
    public String extract(ExtractTemplateCmd cmd) {
    Account caller = CallContext.current().getCallingAccount();
        Long templateId = cmd.getId();
        Long zoneId = cmd.getZoneId();
        String url = cmd.getUrl();
        String mode = cmd.getMode();
        Long eventId = cmd.getStartEventId();

        VirtualMachineTemplate template = getTemplate(templateId);
        if (template == null) {
            throw new InvalidParameterValueException("unable to find template with id " + templateId);
        }
        TemplateAdapter adapter = getAdapter(template.getHypervisorType());
        TemplateProfile profile = adapter.prepareExtractTemplate(cmd);

        return extract(caller, templateId, url, zoneId, mode, eventId, false);
    }
    
    @Override
    public VirtualMachineTemplate prepareTemplate(long templateId, long zoneId) {
<<<<<<< HEAD
    	
    	VMTemplateVO vmTemplate = _tmpltDao.findById(templateId);
        if (vmTemplate == null)
    		throw new InvalidParameterValueException("Unable to find template id=" + templateId);
    	
    	_accountMgr.checkAccess(CallContext.current().getCallingAccount(), AccessType.ModifyEntry, true, vmTemplate);
    	
    	prepareTemplateInAllStoragePools(vmTemplate, zoneId);
    	return vmTemplate;
=======

        VMTemplateVO vmTemplate = _tmpltDao.findById(templateId);
        if (vmTemplate == null) {
            throw new InvalidParameterValueException("Unable to find template id=" + templateId);
        }

        _accountMgr.checkAccess(UserContext.current().getCaller(), AccessType.ModifyEntry, true, vmTemplate);

        prepareTemplateInAllStoragePools(vmTemplate, zoneId);
        return vmTemplate;
>>>>>>> ab5f5809
    }

    private String extract(Account caller, Long templateId, String url, Long zoneId, String mode, Long eventId, boolean isISO) {
        String desc = Upload.Type.TEMPLATE.toString();
        if (isISO) {
            desc = Upload.Type.ISO.toString();
        }
        eventId = eventId == null ? 0 : eventId;
        
        if (!_accountMgr.isRootAdmin(caller.getType()) && _disableExtraction) {
            throw new PermissionDeniedException("Extraction has been disabled by admin");
        }
        
        VMTemplateVO template = _tmpltDao.findById(templateId);
        if (template == null || template.getRemoved() != null) {
            throw new InvalidParameterValueException("Unable to find " + desc + " with id " + templateId);
        }
        
        if (template.getTemplateType() == Storage.TemplateType.SYSTEM) {
            throw new InvalidParameterValueException("Unable to extract the " + desc + " " + template.getName()
                    + " as it is a default System template");
        } else if (template.getTemplateType() == Storage.TemplateType.PERHOST) {
            throw new InvalidParameterValueException("Unable to extract the " + desc + " " + template.getName()
                    + " as it resides on host and not on SSVM");
        }
        
        if (isISO) {
            if (template.getFormat() != ImageFormat.ISO) {
                throw new InvalidParameterValueException("Unsupported format, could not extract the ISO");
            }
        } else {
            if (template.getFormat() == ImageFormat.ISO) {
                throw new InvalidParameterValueException("Unsupported format, could not extract the template");
            }
        }
        
        if (zoneId != null && _dcDao.findById(zoneId) == null) {
            throw new IllegalArgumentException("Please specify a valid zone.");
        }
        
        if (!_accountMgr.isRootAdmin(caller.getType()) && !template.isExtractable()) {
            throw new InvalidParameterValueException("Unable to extract template id=" + templateId + " as it's not extractable");
        }
        
        _accountMgr.checkAccess(caller, AccessType.ModifyEntry, true, template);
        
        List<DataStore> ssStores = _dataStoreMgr.getImageStoresByScope(new ZoneScope(zoneId));

        TemplateDataStoreVO tmpltStoreRef = null;
        ImageStoreEntity tmpltStore = null;
        if (ssStores != null) {
            for (DataStore store : ssStores) {
                tmpltStoreRef = _tmplStoreDao.findByStoreTemplate(store.getId(), templateId);
                if (tmpltStoreRef != null) {
                    if (tmpltStoreRef.getDownloadState() == com.cloud.storage.VMTemplateStorageResourceAssoc.Status.DOWNLOADED) {
                        tmpltStore = (ImageStoreEntity) store;
                        break;
                    }
                }
            }
        }
        
        if (tmpltStoreRef == null) {
            throw new InvalidParameterValueException("The " + desc + " has not been downloaded ");
        }
        
        return tmpltStore.createEntityExtractUrl(tmpltStoreRef.getInstallPath(), template.getFormat());
    }
    
    public void prepareTemplateInAllStoragePools(final VMTemplateVO template, long zoneId) {
    	List<StoragePoolVO> pools = _poolDao.listByStatus(StoragePoolStatus.Up);
        for (final StoragePoolVO pool : pools) {
            if (pool.getDataCenterId() == zoneId) {
    			s_logger.info("Schedule to preload template " + template.getId() + " into primary storage " + pool.getId());
	    		_preloadExecutor.execute(new Runnable() {
                    @Override
	    			public void run() {
	    				try {
	    					reallyRun();
                        } catch (Throwable e) {
	    					s_logger.warn("Unexpected exception ", e);
	    				}
	    			}
	    			
	    			private void reallyRun() {
	        			s_logger.info("Start to preload template " + template.getId() + " into primary storage " + pool.getId());
                        StoragePool pol = (StoragePool) _dataStoreMgr.getPrimaryDataStore(pool.getId());
	        			prepareTemplateForCreate(template, pol);
	        			s_logger.info("End of preloading template " + template.getId() + " into primary storage " + pool.getId());
	    			}
	    		});
    		} else {
                s_logger.info("Skip loading template " + template.getId() + " into primary storage " + pool.getId() + " as pool zone "
                        + pool.getDataCenterId() + " is ");
                }
        }
    }

    @Override
    @DB
    public VMTemplateStoragePoolVO prepareTemplateForCreate(VMTemplateVO templ, StoragePool pool) {
    	VMTemplateVO template = _tmpltDao.findById(templ.getId(), true);
    	
        long poolId = pool.getId();
        long templateId = template.getId();
        VMTemplateStoragePoolVO templateStoragePoolRef = null;
        TemplateDataStoreVO templateStoreRef = null;
        
        templateStoragePoolRef = _tmpltPoolDao.findByPoolTemplate(poolId, templateId);
        if (templateStoragePoolRef != null) {
        	templateStoragePoolRef.setMarkedForGC(false);
            _tmpltPoolDao.update(templateStoragePoolRef.getId(), templateStoragePoolRef);
            
            if (templateStoragePoolRef.getDownloadState() == Status.DOWNLOADED) {
	            if (s_logger.isDebugEnabled()) {
	                s_logger.debug("Template " + templateId + " has already been downloaded to pool " + poolId);
	            }
	            
	            return templateStoragePoolRef;
	        }
        }
        
        templateStoreRef = _tmplStoreDao.findByTemplateZoneDownloadStatus(templateId, pool.getDataCenterId(),
                VMTemplateStorageResourceAssoc.Status.DOWNLOADED);
        if (templateStoreRef == null) {
                s_logger.error("Unable to find a secondary storage host who has completely downloaded the template.");
                return null;
            }
        
        List<StoragePoolHostVO> vos = _poolHostDao.listByHostStatus(poolId, com.cloud.host.Status.Up);
        if (vos == null || vos.isEmpty()) {
            throw new CloudRuntimeException("Cannot download " + templateId + " to poolId " + poolId
                    + " since there is no host in the Up state connected to this pool");
        }
        
        if (templateStoragePoolRef == null) {
            if (s_logger.isDebugEnabled()) {
                s_logger.debug("Downloading template " + templateId + " to pool " + poolId);
            }
            DataStore srcSecStore = _dataStoreMgr.getDataStore(templateStoreRef.getDataStoreId(), DataStoreRole.Image);
            TemplateInfo srcTemplate = _tmplFactory.getTemplate(templateId, srcSecStore);

            AsyncCallFuture<TemplateApiResult> future = _tmpltSvr.prepareTemplateOnPrimary(srcTemplate, pool);
        try {
                TemplateApiResult result = future.get();
                if (result.isFailed()) {
                    s_logger.debug("prepare template failed:" + result.getResult());
        return null;
    }
    
                return _tmpltPoolDao.findByPoolTemplate(poolId, templateId);
            } catch (Exception ex) {
                s_logger.debug("failed to copy template from image store:" + srcSecStore.getName() + " to primary storage");
        }
        }

        return null;
    }
    
    @Override
    public String getChecksum(DataStore store, String templatePath) {
        EndPoint ep = _epSelector.select(store);
        ComputeChecksumCommand cmd = new ComputeChecksumCommand(store.getTO(), templatePath);
        Answer answer = ep.sendMessage(cmd);
        if (answer != null && answer.getResult()) {
            return answer.getDetails();
        }
        return null;
    }
    
    @Override
    @DB
    public boolean resetTemplateDownloadStateOnPool(long templateStoragePoolRefId) {
        // have to use the same lock that prepareTemplateForCreate use to
        // maintain state consistency
    	VMTemplateStoragePoolVO templateStoragePoolRef = _tmpltPoolDao.acquireInLockTable(templateStoragePoolRefId, 1200);
    	
        if (templateStoragePoolRef == null) {
        	s_logger.warn("resetTemplateDownloadStateOnPool failed - unable to lock TemplateStorgePoolRef " + templateStoragePoolRefId);
            return false;
        }
        
        try {
        	templateStoragePoolRef.setDownloadState(VMTemplateStorageResourceAssoc.Status.NOT_DOWNLOADED);
        	_tmpltPoolDao.update(templateStoragePoolRefId, templateStoragePoolRef);
        } finally {
            _tmpltPoolDao.releaseFromLockTable(templateStoragePoolRefId);
        }
        
        return true;
    }
    
    @Override
    @DB
    public boolean copy(long userId, VMTemplateVO template, DataStore srcSecStore, DataCenterVO dstZone) throws StorageUnavailableException,
            ResourceAllocationException {
        long tmpltId = template.getId();
        long dstZoneId = dstZone.getId();
        // find all eligible image stores for the destination zone
        List<DataStore> dstSecStores = _dataStoreMgr.getImageStoresByScope(new ZoneScope(dstZoneId));
        if (dstSecStores == null || dstSecStores.isEmpty()) {
            throw new StorageUnavailableException("Destination zone is not ready, no image store associated", DataCenter.class, dstZone.getId());
        }
        AccountVO account = _accountDao.findById(template.getAccountId());
        // find the size of the template to be copied
        TemplateDataStoreVO srcTmpltStore = _tmplStoreDao.findByStoreTemplate(srcSecStore.getId(), tmpltId);

        _resourceLimitMgr.checkResourceLimit(account, ResourceType.template);
        _resourceLimitMgr.checkResourceLimit(account, ResourceType.secondary_storage, new Long(srcTmpltStore.getSize()));

        // Event details
        String copyEventType;
        String createEventType;
        if (template.getFormat().equals(ImageFormat.ISO)) {
            copyEventType = EventTypes.EVENT_ISO_COPY;
            createEventType = EventTypes.EVENT_ISO_CREATE;
        } else {
            copyEventType = EventTypes.EVENT_TEMPLATE_COPY;
            createEventType = EventTypes.EVENT_TEMPLATE_CREATE;
        }

        Transaction txn = Transaction.currentTxn();
        txn.start();

        TemplateInfo srcTemplate = _tmplFactory.getTemplate(template.getId(), srcSecStore);
        // Copy will just find one eligible image store for the destination zone
        // and copy template there, not propagate to all image stores
        // for that zone
        for (DataStore dstSecStore : dstSecStores) {
            TemplateDataStoreVO dstTmpltStore = _tmplStoreDao.findByStoreTemplate(dstSecStore.getId(), tmpltId);
            if (dstTmpltStore != null && dstTmpltStore.getDownloadState() == Status.DOWNLOADED) {
                return true; // already downloaded on this image store
            			}

            AsyncCallFuture<TemplateApiResult> future = _tmpltSvr.copyTemplate(srcTemplate, dstSecStore);
            try {
                TemplateApiResult result = future.get();
                if (result.isFailed()) {
                    s_logger.debug("copy template failed for image store " + dstSecStore.getName() + ":" + result.getResult());
                    continue; // try next image store
            }

                _tmpltDao.addTemplateToZone(template, dstZoneId);
            	
                if (account.getId() != Account.ACCOUNT_ID_SYSTEM) {
                    UsageEventUtils.publishUsageEvent(copyEventType, account.getId(), dstZoneId, tmpltId, null, null, null, srcTmpltStore.getSize(),
                            template.getClass().getName(), template.getUuid());
            	}
            	return true;
            } catch (Exception ex) {
                s_logger.debug("failed to copy template to image store:" + dstSecStore.getName() + " ,will try next one");
            }
        }
        return false;
  
    }
    
    @Override
    @ActionEvent(eventType = EventTypes.EVENT_TEMPLATE_COPY, eventDescription = "copying template", async = true)
    public VirtualMachineTemplate copyTemplate(CopyTemplateCmd cmd) throws StorageUnavailableException, ResourceAllocationException {
    	Long templateId = cmd.getId();
    	Long userId = CallContext.current().getCallingUserId();
    	Long sourceZoneId = cmd.getSourceZoneId();
    	Long destZoneId = cmd.getDestinationZoneId();
    	Account caller = CallContext.current().getCallingAccount();
        
        // Verify parameters
        if (sourceZoneId.equals(destZoneId)) {
            throw new InvalidParameterValueException("Please specify different source and destination zones.");
        }
        
        DataCenterVO sourceZone = _dcDao.findById(sourceZoneId);
        if (sourceZone == null) {
            throw new InvalidParameterValueException("Please specify a valid source zone.");
        }
        
        DataCenterVO dstZone = _dcDao.findById(destZoneId);
        if (dstZone == null) {
            throw new InvalidParameterValueException("Please specify a valid destination zone.");
        }
    	
        VMTemplateVO template = _tmpltDao.findById(templateId);
        if (template == null || template.getRemoved() != null) {
            throw new InvalidParameterValueException("Unable to find template with id");
        }
      
        DataStore dstSecStore = getImageStore(destZoneId, templateId);
        if (dstSecStore != null) {
            s_logger.debug("There is template " + templateId + " in secondary storage " + dstSecStore.getName() + " in zone " + destZoneId
                    + " , don't need to copy");
            return template;
        }
        
        DataStore srcSecStore = getImageStore(sourceZoneId, templateId);
        if (srcSecStore == null) {
            throw new InvalidParameterValueException("There is no template " + templateId + " in zone " + sourceZoneId);
        }
        if (srcSecStore.getScope().getScopeType() == ScopeType.REGION) {
            s_logger.debug("Template " + templateId + " is in region-wide secondary storage " + dstSecStore.getName() + " , don't need to copy");
            return template;
        }
       
        _accountMgr.checkAccess(caller, AccessType.ModifyEntry, true, template);
        
        boolean success = copy(userId, template, srcSecStore, dstZone);
        
        if (success) {
<<<<<<< HEAD
        	return template;
=======
            // increase resource count
            long accountId = template.getAccountId();
            if (template.getSize() != null) {
                _resourceLimitMgr.incrementResourceCount(accountId, ResourceType.secondary_storage, template.getSize());
            }
            return template;
>>>>>>> ab5f5809
        } else {
        	throw new CloudRuntimeException("Failed to copy template");
        }
    }

    @Override
    public boolean delete(long userId, long templateId, Long zoneId) {
    	VMTemplateVO template = _tmpltDao.findById(templateId);
    	if (template == null || template.getRemoved() != null) {
    		throw new InvalidParameterValueException("Please specify a valid template.");
    	}
    	
    	TemplateAdapter adapter = getAdapter(template.getHypervisorType());
    	return adapter.delete(new TemplateProfile(userId, template, zoneId));
    }
    
    @Override
    public List<VMTemplateStoragePoolVO> getUnusedTemplatesInPool(StoragePoolVO pool) {
		List<VMTemplateStoragePoolVO> unusedTemplatesInPool = new ArrayList<VMTemplateStoragePoolVO>();
		List<VMTemplateStoragePoolVO> allTemplatesInPool = _tmpltPoolDao.listByPoolId(pool.getId());
		
		for (VMTemplateStoragePoolVO templatePoolVO : allTemplatesInPool) {
			VMTemplateVO template = _tmpltDao.findByIdIncludingRemoved(templatePoolVO.getTemplateId());
		
			// If this is a routing template, consider it in use
			if (template.getTemplateType() == TemplateType.SYSTEM) {
				continue;
			}
			
            // If the template is not yet downloaded to the pool, consider it in
            // use
			if (templatePoolVO.getDownloadState() != Status.DOWNLOADED) {
				continue;
			}

			if (template.getFormat() != ImageFormat.ISO && !_volumeDao.isAnyVolumeActivelyUsingTemplateOnPool(template.getId(), pool.getId())) {
                unusedTemplatesInPool.add(templatePoolVO);
			}
		}
		
		return unusedTemplatesInPool;
	}
    
    @Override
    public void evictTemplateFromStoragePool(VMTemplateStoragePoolVO templatePoolVO) {
        StoragePool pool = (StoragePool) _dataStoreMgr.getPrimaryDataStore(templatePoolVO.getPoolId());
		VMTemplateVO template = _tmpltDao.findByIdIncludingRemoved(templatePoolVO.getTemplateId());
		
		if (s_logger.isDebugEnabled()) {
		    s_logger.debug("Evicting " + templatePoolVO);
		}
		DestroyCommand cmd = new DestroyCommand(pool, templatePoolVO);
		
        try {
            Answer answer = _storageMgr.sendToPool(pool, cmd);
		
            if (answer != null && answer.getResult()) {
                // Remove the templatePoolVO
                if (_tmpltPoolDao.remove(templatePoolVO.getId())) {
                    s_logger.debug("Successfully evicted template: " + template.getName() + " from storage pool: " + pool.getName());
                }
            } else {
                s_logger.info("Will retry evicte template: " + template.getName() + " from storage pool: " + pool.getName());
            }
        } catch (StorageUnavailableException e) {
            s_logger.info("Storage is unavailable currently.  Will retry evicte template: " + template.getName() + " from storage pool: "
                    + pool.getName());
        }

	}
    
    @Override
    public boolean start() {
        return true;
    }

    @Override
    public boolean stop() {
        return true;
    }

    @Override
    public boolean configure(String name, Map<String, Object> params) throws ConfigurationException {
        
        final Map<String, String> configs = _configDao.getConfiguration("AgentManager", params);

        String value = _configDao.getValue(Config.PrimaryStorageDownloadWait.toString());
        _primaryStorageDownloadWait = NumbersUtil.parseInt(value, Integer.parseInt(Config.PrimaryStorageDownloadWait.getDefaultValue()));

        String disableExtraction =  _configDao.getValue(Config.DisableExtraction.toString());
        _disableExtraction  = (disableExtraction == null) ? false : Boolean.parseBoolean(disableExtraction);

        _storagePoolMaxWaitSeconds = NumbersUtil.parseInt(_configDao.getValue(Config.StoragePoolMaxWaitSeconds.key()), 3600);
        _preloadExecutor = Executors.newFixedThreadPool(8, new NamedThreadFactory("Template-Preloader"));

        return true;
    }
    
    protected TemplateManagerImpl() {
    }

	@Override
	public boolean templateIsDeleteable(VMTemplateHostVO templateHostRef) {
	    VMTemplateVO template = _tmpltDao.findByIdIncludingRemoved(templateHostRef.getTemplateId());
	    long templateId = template.getId();
	    HostVO secondaryStorageHost = _hostDao.findById(templateHostRef.getHostId());
	    long zoneId = secondaryStorageHost.getDataCenterId();
	    DataCenterVO zone = _dcDao.findById(zoneId);

        // Check if there are VMs running in the template host ref's zone that
        // use the template
	    List<VMInstanceVO> nonExpungedVms = _vmInstanceDao.listNonExpungedByZoneAndTemplate(zoneId, templateId);

	    if (!nonExpungedVms.isEmpty()) {
            s_logger.debug("Template " + template.getName() + " in zone " + zone.getName()
                    + " is not deleteable because there are non-expunged VMs deployed from this template.");
	        return false;
	    }
	    List<UserVmVO> userVmUsingIso = _userVmDao.listByIsoId(templateId);
        // check if there is any VM using this ISO.
	    if (!userVmUsingIso.isEmpty()) {
            s_logger.debug("ISO " + template.getName() + " in zone " + zone.getName() + " is not deleteable because it is attached to "
                    + userVmUsingIso.size() + " VMs");
	        return false;
	    }
        // Check if there are any snapshots for the template in the template
        // host ref's zone
	    List<VolumeVO> volumes = _volumeDao.findByTemplateAndZone(templateId, zoneId);
	    for (VolumeVO volume : volumes) {
	        List<SnapshotVO> snapshots = _snapshotDao.listByVolumeIdVersion(volume.getId(), "2.1");
	        if (!snapshots.isEmpty()) {
                s_logger.debug("Template " + template.getName() + " in zone " + zone.getName()
                        + " is not deleteable because there are 2.1 snapshots using this template.");
	            return false;
	        }
	    }

	    return true;
	}

	@Override
    public boolean templateIsDeleteable(long templateId) {
        List<UserVmJoinVO> userVmUsingIso = _userVmJoinDao.listActiveByIsoId(templateId);
        // check if there is any Vm using this ISO. We only need to check the
        // case where templateId is an ISO since
        // VM can be launched from ISO in secondary storage, while template will
        // always be copied to
        // primary storage before deploying VM.
        if (!userVmUsingIso.isEmpty()) {
            s_logger.debug("ISO " + templateId + " is not deleteable because it is attached to " + userVmUsingIso.size() + " VMs");
            return false;
        }

        return true;
    }

    @Override
    @ActionEvent(eventType = EventTypes.EVENT_ISO_DETACH, eventDescription = "detaching ISO", async = true)
	public boolean detachIso(long vmId)  {
        Account caller = CallContext.current().getCallingAccount();
        Long userId = CallContext.current().getCallingUserId();
        
        // Verify input parameters
        UserVmVO vmInstanceCheck = _userVmDao.findById(vmId);
        if (vmInstanceCheck == null) {
            throw new InvalidParameterValueException("Unable to find a virtual machine with id " + vmId);
        }
        
        UserVm userVM = _userVmDao.findById(vmId);
        if (userVM == null) {
            throw new InvalidParameterValueException("Please specify a valid VM.");
        }
        
        _accountMgr.checkAccess(caller, null, true, userVM);

        Long isoId = userVM.getIsoId();
        if (isoId == null) {
            throw new InvalidParameterValueException("The specified VM has no ISO attached to it.");
        }
    	CallContext.current().setEventDetails("Vm Id: " +vmId+ " ISO Id: "+isoId);
        
        State vmState = userVM.getState();
        if (vmState != State.Running && vmState != State.Stopped) {
        	throw new InvalidParameterValueException("Please specify a VM that is either Stopped or Running.");
        }

        boolean result = attachISOToVM(vmId, userId, isoId, false); // attach=false
                                                                    // => detach
        if (result) {
        	return result;
        } else {
        	throw new CloudRuntimeException("Failed to detach iso");
        }
	}
	
	@Override
    @ActionEvent(eventType = EventTypes.EVENT_ISO_ATTACH, eventDescription = "attaching ISO", async = true)
	public boolean attachIso(long isoId, long vmId) {
        Account caller = CallContext.current().getCallingAccount();
        Long userId = CallContext.current().getCallingUserId();
        
    	// Verify input parameters
    	UserVmVO vm = _userVmDao.findById(vmId);
    	if (vm == null) {
            throw new InvalidParameterValueException("Unable to find a virtual machine with id " + vmId);
        }
    	
    	VMTemplateVO iso = _tmpltDao.findById(isoId);
    	if (iso == null || iso.getRemoved() != null) {
            throw new InvalidParameterValueException("Unable to find an ISO with id " + isoId);
    	}
    	
        // check permissions
        // check if caller has access to VM and ISO
        // and also check if the VM's owner has access to the ISO.
    	
    	_accountMgr.checkAccess(caller, null, false, iso, vm);
    	
    	Account vmOwner = _accountDao.findById(vm.getAccountId());
    	_accountMgr.checkAccess(vmOwner, null, false, iso, vm);
    	
        State vmState = vm.getState();
        if (vmState != State.Running && vmState != State.Stopped) {
        	throw new InvalidParameterValueException("Please specify a VM that is either Stopped or Running.");
        }
        
        if ("xen-pv-drv-iso".equals(iso.getDisplayText()) && vm.getHypervisorType() != Hypervisor.HypervisorType.XenServer) {
        	throw new InvalidParameterValueException("Cannot attach Xenserver PV drivers to incompatible hypervisor " + vm.getHypervisorType());
        }
        
        if ("vmware-tools.iso".equals(iso.getName()) && vm.getHypervisorType() != Hypervisor.HypervisorType.VMware) {
        	throw new InvalidParameterValueException("Cannot attach VMware tools drivers to incompatible hypervisor " + vm.getHypervisorType());
        }
        boolean result = attachISOToVM(vmId, userId, isoId, true);
        if (result) {
        	return result;
        } else {
        	throw new CloudRuntimeException("Failed to attach iso");
        }
	}
	
    // for ISO, we need to consider whether to copy to cache storage or not if it is not on NFS, since our hypervisor resource always assumes that they are in NFS
    @Override
    public TemplateInfo prepareIso(long isoId, long dcId){
        TemplateInfo tmplt = _tmplFactory.getTemplate(isoId, DataStoreRole.Image, dcId);
        if (tmplt == null || tmplt.getFormat() != ImageFormat.ISO ) {
            s_logger.warn("ISO: " + isoId + " does not exist in vm_template table");
            return null;
        }

        if (tmplt.getDataStore() != null && !(tmplt.getDataStore().getTO() instanceof NfsTO)) {
            // if it is s3, need to download into cache storage first
            Scope destScope = new ZoneScope(dcId);
            TemplateInfo cacheData = (TemplateInfo) cacheMgr.createCacheObject(tmplt, destScope);
            if (cacheData == null) {
                s_logger.error("Failed in copy iso from S3 to cache storage");
                return null;
            }
            return cacheData;
        } else{
            return tmplt;
        }
    }

    private boolean attachISOToVM(long vmId, long isoId, boolean attach) {
        UserVmVO vm = _userVmDao.findById(vmId);

        if (vm == null) {
            return false;
        } else if (vm.getState() != State.Running) {
            return true;
        }

        // prepare ISO ready to mount on hypervisor resource level
        TemplateInfo tmplt = prepareIso(isoId, vm.getDataCenterId());

        String vmName = vm.getInstanceName();

        HostVO host = _hostDao.findById(vm.getHostId());
        if (host == null) {
            s_logger.warn("Host: " + vm.getHostId() + " does not exist");
            return false;
        }

        DataTO isoTO = tmplt.getTO();
        DiskTO disk = new DiskTO(isoTO, null, null, Volume.Type.ISO);
        Command cmd = null;
        if (attach) {
            cmd = new AttachCommand(disk, vmName);
        } else {
            cmd = new DettachCommand(disk, vmName);
        }
        Answer a = _agentMgr.easySend(vm.getHostId(), cmd);
        return (a != null && a.getResult());
    }

    private boolean attachISOToVM(long vmId, long userId, long isoId, boolean attach) {
    	UserVmVO vm = _userVmDao.findById(vmId);
    	VMTemplateVO iso = _tmpltDao.findById(isoId);

        boolean success = attachISOToVM(vmId, isoId, attach);
        if (success && attach) {
             vm.setIsoId(iso.getId());
            _userVmDao.update(vmId, vm);
        }
        if (success && !attach) {
            vm.setIsoId(null);
            _userVmDao.update(vmId, vm);
        }
        return success;
    }
	
	@Override
    @ActionEvent(eventType = EventTypes.EVENT_TEMPLATE_DELETE, eventDescription = "deleting template", async = true)
    public boolean deleteTemplate(DeleteTemplateCmd cmd) {
        Long templateId = cmd.getId();
        Account caller = CallContext.current().getCallingAccount();
        
        VirtualMachineTemplate template = getTemplate(templateId);
        if (template == null) {
            throw new InvalidParameterValueException("unable to find template with id " + templateId);
        }
        
        _accountMgr.checkAccess(caller, AccessType.ModifyEntry, true, template);
    	
    	if (template.getFormat() == ImageFormat.ISO) {
    		throw new InvalidParameterValueException("Please specify a valid template.");
    	}

    	TemplateAdapter adapter = getAdapter(template.getHypervisorType());
    	TemplateProfile profile = adapter.prepareDelete(cmd);
        return adapter.delete(profile);
	}
	
	@Override
    @ActionEvent(eventType = EventTypes.EVENT_ISO_DELETE, eventDescription = "deleting iso", async = true)
    public boolean deleteIso(DeleteIsoCmd cmd) {
        Long templateId = cmd.getId();
        Account caller = CallContext.current().getCallingAccount();
        Long zoneId = cmd.getZoneId();
        
        VirtualMachineTemplate template = getTemplate(templateId);
        ;
        if (template == null) {
            throw new InvalidParameterValueException("unable to find iso with id " + templateId);
        }
        
        _accountMgr.checkAccess(caller, AccessType.ModifyEntry, true, template);
         	
    	if (template.getFormat() != ImageFormat.ISO) {
    		throw new InvalidParameterValueException("Please specify a valid iso.");
    	}

        // check if there is any VM using this ISO.
        if (!templateIsDeleteable(templateId)) {
            throw new InvalidParameterValueException("Unable to delete iso, as it's used by other vms");
        }

        if (zoneId != null && (_dataStoreMgr.getImageStore(zoneId) == null)) {
            throw new InvalidParameterValueException("Failed to find a secondary storage store in the specified zone.");
    	}
    	TemplateAdapter adapter = getAdapter(template.getHypervisorType());
    	TemplateProfile profile = adapter.prepareDelete(cmd);
        boolean result = adapter.delete(profile);
        if (result) {
            return true;
        } else {
    		throw new CloudRuntimeException("Failed to delete ISO");
    	}
	}
	
	@Override
	public VirtualMachineTemplate getTemplate(long templateId) {
	    VMTemplateVO template = _tmpltDao.findById(templateId);
	    if (template != null && template.getRemoved() == null) {
	        return template;
	    }
	    
	    return null;
	}
	
    @Override
    public List<String> listTemplatePermissions(BaseListTemplateOrIsoPermissionsCmd cmd) {
        Account caller = CallContext.current().getCallingAccount();
        Long id = cmd.getId();

        if (id.equals(Long.valueOf(1))) {
            throw new PermissionDeniedException("unable to list permissions for " + cmd.getMediaType() + " with id " + id);
        }

        VirtualMachineTemplate template = getTemplate(id);
        if (template == null) {
            throw new InvalidParameterValueException("unable to find " + cmd.getMediaType() + " with id " + id);
        }
        
        if (cmd instanceof ListTemplatePermissionsCmd) {
            if (template.getFormat().equals(ImageFormat.ISO)) {
                throw new InvalidParameterValueException("Please provide a valid template");
            }
        } else if (cmd instanceof ListIsoPermissionsCmd) {
            if (!template.getFormat().equals(ImageFormat.ISO)) {
                throw new InvalidParameterValueException("Please provide a valid iso");
            }
        }

        if (!template.isPublicTemplate()) {
            _accountMgr.checkAccess(caller, null, true, template);
        }

        List<String> accountNames = new ArrayList<String>();
        List<LaunchPermissionVO> permissions = _launchPermissionDao.findByTemplate(id);
        if ((permissions != null) && !permissions.isEmpty()) {
            for (LaunchPermissionVO permission : permissions) {
                Account acct = _accountDao.findById(permission.getAccountId());
                accountNames.add(acct.getAccountName());
            }
        }

        // also add the owner if not public
        if (!template.isPublicTemplate()) {
            Account templateOwner = _accountDao.findById(template.getAccountId());
            accountNames.add(templateOwner.getAccountName());
        }

        return accountNames;
    }
    
    @DB
    @Override
    public boolean updateTemplateOrIsoPermissions(BaseUpdateTemplateOrIsoPermissionsCmd cmd) {
        Transaction txn = Transaction.currentTxn();

        // Input validation
        Long id = cmd.getId();
        Account caller = CallContext.current().getCallingAccount();
        List<String> accountNames = cmd.getAccountNames();
        List<Long> projectIds = cmd.getProjectIds();
        Boolean isFeatured = cmd.isFeatured();
        Boolean isPublic = cmd.isPublic();
        Boolean isExtractable = cmd.isExtractable();
        String operation = cmd.getOperation();
        String mediaType = "";

        VMTemplateVO template = _tmpltDao.findById(id);

        if (template == null) {
            throw new InvalidParameterValueException("unable to find " + mediaType + " with id " + id);
        }

        if (cmd instanceof UpdateTemplatePermissionsCmd) {
            mediaType = "template";
            if (template.getFormat().equals(ImageFormat.ISO)) {
                throw new InvalidParameterValueException("Please provide a valid template");
            }
        }
        if (cmd instanceof UpdateIsoPermissionsCmd) {
            mediaType = "iso";
            if (!template.getFormat().equals(ImageFormat.ISO)) {
                throw new InvalidParameterValueException("Please provide a valid iso");
            }
        }
        
        // convert projectIds to accountNames
        if (projectIds != null) {
            // CS-17842, initialize accountNames list
            if (accountNames == null ){
                accountNames = new ArrayList<String>();
            }
            for (Long projectId : projectIds) {
                Project project = _projectMgr.getProject(projectId);
                if (project == null) {
                    throw new InvalidParameterValueException("Unable to find project by id " + projectId);
                }
                
                if (!_projectMgr.canAccessProjectAccount(caller, project.getProjectAccountId())) {
                    throw new InvalidParameterValueException("Account " + caller + " can't access project id=" + projectId);
                }
                accountNames.add(_accountMgr.getAccount(project.getProjectAccountId()).getAccountName());
            }
        }

        _accountMgr.checkAccess(caller, AccessType.ModifyEntry, true, template);

        // If the template is removed throw an error.
        if (template.getRemoved() != null) {
            s_logger.error("unable to update permissions for " + mediaType + " with id " + id + " as it is removed  ");
            throw new InvalidParameterValueException("unable to update permissions for " + mediaType + " with id " + id + " as it is removed ");
        }

        if (id.equals(Long.valueOf(1))) {
            throw new InvalidParameterValueException("unable to update permissions for " + mediaType + " with id " + id);
        }

        boolean isAdmin = _accountMgr.isAdmin(caller.getType());
        // check configuration parameter(allow.public.user.templates) value for
        // the template owner
        boolean allowPublicUserTemplates = Boolean.valueOf(_configServer.getConfigValue(Config.AllowPublicUserTemplates.key(),
                Config.ConfigurationParameterScope.account.toString(), template.getAccountId()));
        if (!isAdmin && !allowPublicUserTemplates && isPublic != null && isPublic) {
            throw new InvalidParameterValueException("Only private " + mediaType + "s can be created.");
        }

        if (accountNames != null) {
            if ((operation == null)
                    || (!operation.equalsIgnoreCase("add") && !operation.equalsIgnoreCase("remove") && !operation.equalsIgnoreCase("reset"))) {
                throw new InvalidParameterValueException(
                        "Invalid operation on accounts, the operation must be either 'add' or 'remove' in order to modify launch permissions."
                        + "  Given operation is: '" + operation + "'");
            }
        }

        Long accountId = template.getAccountId();
        if (accountId == null) {
            // if there is no owner of the template then it's probably already a
            // public template (or domain private template) so
            // publishing to individual users is irrelevant
            throw new InvalidParameterValueException("Update template permissions is an invalid operation on template " + template.getName());
        }

        VMTemplateVO updatedTemplate = _tmpltDao.createForUpdate();

        if (isPublic != null) {
            updatedTemplate.setPublicTemplate(isPublic.booleanValue());
        }

        if (isFeatured != null) {
            updatedTemplate.setFeatured(isFeatured.booleanValue());
        }
        
        if (isExtractable != null && caller.getType() == Account.ACCOUNT_TYPE_ADMIN) {// Only
                                                                                      // ROOT
                                                                                      // admins
                                                                                      // allowed
                                                                                      // to
                                                                                      // change
                                                                                      // this
                                                                                      // powerful
                                                                                      // attribute
           updatedTemplate.setExtractable(isExtractable.booleanValue());
        } else if (isExtractable != null && caller.getType() != Account.ACCOUNT_TYPE_ADMIN) {
           throw new InvalidParameterValueException("Only ROOT admins are allowed to modify this attribute.");
       }

       _tmpltDao.update(template.getId(), updatedTemplate);

        Long domainId = caller.getDomainId();
        if ("add".equalsIgnoreCase(operation)) {
            txn.start();
            for (String accountName : accountNames) {
                Account permittedAccount = _accountDao.findActiveAccount(accountName, domainId);
                if (permittedAccount != null) {
                    if (permittedAccount.getId() == caller.getId()) {
                        continue; // don't grant permission to the template
                                  // owner, they implicitly have permission
                    }
                    LaunchPermissionVO existingPermission = _launchPermissionDao.findByTemplateAndAccount(id, permittedAccount.getId());
                    if (existingPermission == null) {
                        LaunchPermissionVO launchPermission = new LaunchPermissionVO(id, permittedAccount.getId());
                        _launchPermissionDao.persist(launchPermission);
                    }
                } else {
                    txn.rollback();
                    throw new InvalidParameterValueException("Unable to grant a launch permission to account " + accountName
                            + ", account not found.  " + "No permissions updated, please verify the account names and retry.");
                }
            }
            txn.commit();
        } else if ("remove".equalsIgnoreCase(operation)) {
            List<Long> accountIds = new ArrayList<Long>();
            for (String accountName : accountNames) {
                Account permittedAccount = _accountDao.findActiveAccount(accountName, domainId);
                if (permittedAccount != null) {
                    accountIds.add(permittedAccount.getId());
                }
            }
            _launchPermissionDao.removePermissions(id, accountIds);
        } else if ("reset".equalsIgnoreCase(operation)) {
            // do we care whether the owning account is an admin? if the
            // owner is an admin, will we still set public to false?
            updatedTemplate = _tmpltDao.createForUpdate();
            updatedTemplate.setPublicTemplate(false);
            updatedTemplate.setFeatured(false);
            _tmpltDao.update(template.getId(), updatedTemplate);
            _launchPermissionDao.removeAllPermissions(id);
        }
        return true;
    }
    
    private String getRandomPrivateTemplateName() {
        return UUID.randomUUID().toString();
    }
    
    @Override
    @DB
    @ActionEvent(eventType = EventTypes.EVENT_TEMPLATE_CREATE, eventDescription = "creating template", async = true)
    public VirtualMachineTemplate createPrivateTemplate(CreateTemplateCmd command) {
        Long userId = CallContext.current().getCallingUserId();
        if (userId == null) {
            userId = User.UID_SYSTEM;
        }
        long templateId = command.getEntityId();
        Long volumeId = command.getVolumeId();
        Long snapshotId = command.getSnapshotId();
        VMTemplateVO privateTemplate = null;
        Long accountId = null;
        SnapshotVO snapshot = null;
        VolumeVO volume = null;

        try {
            TemplateInfo tmplInfo = _tmplFactory.getTemplate(templateId, DataStoreRole.Image);
            Long zoneId = null;
            if (snapshotId != null) {
                snapshot = _snapshotDao.findById(snapshotId);
                zoneId = snapshot.getDataCenterId();
            } else if (volumeId != null) {
                volume = _volumeDao.findById(volumeId);
                zoneId = volume.getDataCenterId();
            }
            ZoneScope scope = new ZoneScope(zoneId);
            List<DataStore> store = _dataStoreMgr.getImageStoresByScope(scope);
            if (store.size() > 1) {
                throw new CloudRuntimeException("muliple image data store, don't know which one to use");
            }
            AsyncCallFuture<TemplateApiResult> future = null;
            if (snapshotId != null) {
                SnapshotInfo snapInfo = _snapshotFactory.getSnapshot(snapshotId, DataStoreRole.Image);
                future = _tmpltSvr.createTemplateFromSnapshotAsync(snapInfo, tmplInfo, store.get(0));
            } else if (volumeId != null) {
                VolumeInfo volInfo = _volFactory.getVolume(volumeId);
                future = _tmpltSvr.createTemplateFromVolumeAsync(volInfo, tmplInfo, store.get(0));
            } else {
                throw new CloudRuntimeException("Creating private Template need to specify snapshotId or volumeId");
            }
            
            CommandResult result = null;
            try {
                result = future.get();
                if (result.isFailed()) {
                    privateTemplate = null;
                    s_logger.debug("Failed to create template" + result.getResult());
                    throw new CloudRuntimeException("Failed to create template" + result.getResult());
                }
                
                VMTemplateZoneVO templateZone = new VMTemplateZoneVO(zoneId, templateId, new Date());
                _tmpltZoneDao.persist(templateZone);

                privateTemplate = _tmpltDao.findById(templateId);
                UsageEventVO usageEvent = new UsageEventVO(EventTypes.EVENT_TEMPLATE_CREATE, privateTemplate.getAccountId(), zoneId,
                        privateTemplate.getId(), privateTemplate.getName(), null, privateTemplate.getSourceTemplateId(), privateTemplate.getSize());
                _usageEventDao.persist(usageEvent);
            } catch (InterruptedException e) {
                s_logger.debug("Failed to create template", e);
                throw new CloudRuntimeException("Failed to create template", e);
            } catch (ExecutionException e) {
                s_logger.debug("Failed to create template", e);
                throw new CloudRuntimeException("Failed to create template", e);
            }

        } finally {
            /*if (snapshot != null && snapshot.getSwiftId() != null
                    && secondaryStorageURL != null && zoneId != null
                    && accountId != null && volumeId != null) {
                _snapshotMgr.deleteSnapshotsForVolume(secondaryStorageURL,
                        zoneId, accountId, volumeId);
            }*/
            if (privateTemplate == null) {
                Transaction txn = Transaction.currentTxn();
                txn.start();
                // template_store_ref entries should have been removed using our
                // DataObject.processEvent command in case of failure, but clean
                // it up here to avoid
                // some leftovers which will cause removing template from
                // vm_template table fail.
                _tmplStoreDao.deletePrimaryRecordsForTemplate(templateId);
                // Remove the template_zone_ref record
                _tmpltZoneDao.deletePrimaryRecordsForTemplate(templateId);
                // Remove the template record
                _tmpltDao.expunge(templateId);

                // decrement resource count
                if (accountId != null) {
                    _resourceLimitMgr.decrementResourceCount(accountId, ResourceType.template);
                    _resourceLimitMgr.decrementResourceCount(accountId, ResourceType.secondary_storage, new Long(volume != null ? volume.getSize()
                            : snapshot.getSize()));
                }
                txn.commit();
            }
        }

        if (privateTemplate != null) {
            return privateTemplate;
        } else {
            throw new CloudRuntimeException("Failed to create a template");
        }
    }

    private static boolean isAdmin(short accountType) {
        return ((accountType == Account.ACCOUNT_TYPE_ADMIN) || (accountType == Account.ACCOUNT_TYPE_RESOURCE_DOMAIN_ADMIN)
                || (accountType == Account.ACCOUNT_TYPE_DOMAIN_ADMIN) || (accountType == Account.ACCOUNT_TYPE_READ_ONLY_ADMIN));
    }

    @Override
    @ActionEvent(eventType = EventTypes.EVENT_TEMPLATE_CREATE, eventDescription = "creating template", create = true)
    public VMTemplateVO createPrivateTemplateRecord(CreateTemplateCmd cmd, Account templateOwner) throws ResourceAllocationException {
        Long userId = CallContext.current().getCallingUserId();

        Account caller = CallContext.current().getCallingAccount();
        boolean isAdmin = (isAdmin(caller.getType()));

        _accountMgr.checkAccess(caller, null, true, templateOwner);

        String name = cmd.getTemplateName();
        if ((name == null) || (name.length() > 32)) {
            throw new InvalidParameterValueException("Template name cannot be null and should be less than 32 characters");
        }

        if (cmd.getTemplateTag() != null) {
            if (!_accountService.isRootAdmin(caller.getType())) {
                throw new PermissionDeniedException("Parameter templatetag can only be specified by a Root Admin, permission denied");
            }
        }

        // do some parameter defaulting
        Integer bits = cmd.getBits();
        Boolean requiresHvm = cmd.getRequiresHvm();
        Boolean passwordEnabled = cmd.isPasswordEnabled();
        Boolean isPublic = cmd.isPublic();
        Boolean featured = cmd.isFeatured();
        int bitsValue = ((bits == null) ? 64 : bits.intValue());
        boolean requiresHvmValue = ((requiresHvm == null) ? true : requiresHvm.booleanValue());
        boolean passwordEnabledValue = ((passwordEnabled == null) ? false : passwordEnabled.booleanValue());
        if (isPublic == null) {
            isPublic = Boolean.FALSE;
        }
        // check whether template owner can create public templates
        boolean allowPublicUserTemplates = Boolean.parseBoolean(_configServer.getConfigValue(Config.AllowPublicUserTemplates.key(),
                Config.ConfigurationParameterScope.account.toString(), templateOwner.getId()));
        if (!isAdmin && !allowPublicUserTemplates && isPublic) {
            throw new PermissionDeniedException("Failed to create template " + name + ", only private templates can be created.");
        }

        Long volumeId = cmd.getVolumeId();
        Long snapshotId = cmd.getSnapshotId();
        if ((volumeId == null) && (snapshotId == null)) {
            throw new InvalidParameterValueException("Failed to create private template record, neither volume ID nor snapshot ID were specified.");
        }
        if ((volumeId != null) && (snapshotId != null)) {
            throw new InvalidParameterValueException("Failed to create private template record, please specify only one of volume ID (" + volumeId
                    + ") and snapshot ID (" + snapshotId + ")");
        }

        HypervisorType hyperType;
        VolumeVO volume = null;
        SnapshotVO snapshot = null;
        VMTemplateVO privateTemplate = null;
        if (volumeId != null) { // create template from volume
            volume = _volumeDao.findById(volumeId);
            if (volume == null) {
                throw new InvalidParameterValueException("Failed to create private template record, unable to find volume " + volumeId);
            }
            // check permissions
            _accountMgr.checkAccess(caller, null, true, volume);

            // If private template is created from Volume, check that the volume
            // will not be active when the private template is
            // created
            if (!_volumeMgr.volumeInactive(volume)) {
                String msg = "Unable to create private template for volume: " + volume.getName()
                        + "; volume is attached to a non-stopped VM, please stop the VM first";
                if (s_logger.isInfoEnabled()) {
                    s_logger.info(msg);
                }
                throw new CloudRuntimeException(msg);
            }
            hyperType = _volumeDao.getHypervisorType(volumeId);
        } else { // create template from snapshot
            snapshot = _snapshotDao.findById(snapshotId);
            if (snapshot == null) {
                throw new InvalidParameterValueException("Failed to create private template record, unable to find snapshot " + snapshotId);
            }

            volume = _volumeDao.findById(snapshot.getVolumeId());
            VolumeVO snapshotVolume = _volumeDao.findByIdIncludingRemoved(snapshot.getVolumeId());

            // check permissions
            _accountMgr.checkAccess(caller, null, true, snapshot);

            if (snapshot.getState() != Snapshot.State.BackedUp) {
                throw new InvalidParameterValueException("Snapshot id=" + snapshotId + " is not in " + Snapshot.State.BackedUp
                        + " state yet and can't be used for template creation");
            }

            /*
             * // bug #11428. Operation not supported if vmware and snapshots
             * parent volume = ROOT if(snapshot.getHypervisorType() ==
             * HypervisorType.VMware && snapshotVolume.getVolumeType() ==
             * Type.DATADISK){ throw new UnsupportedServiceException(
             * "operation not supported, snapshot with id " + snapshotId +
             * " is created from Data Disk"); }
             */

            hyperType = snapshot.getHypervisorType();
        }

        _resourceLimitMgr.checkResourceLimit(templateOwner, ResourceType.template);
        _resourceLimitMgr.checkResourceLimit(templateOwner, ResourceType.secondary_storage,
                new Long(volume != null ? volume.getSize() : snapshot.getSize()));

        if (!isAdmin || featured == null) {
            featured = Boolean.FALSE;
        }
        Long guestOSId = cmd.getOsTypeId();
        GuestOSVO guestOS = _guestOSDao.findById(guestOSId);
        if (guestOS == null) {
            throw new InvalidParameterValueException("GuestOS with ID: " + guestOSId + " does not exist.");
        }

        String uniqueName = Long.valueOf((userId == null) ? 1 : userId).toString() + UUID.nameUUIDFromBytes(name.getBytes()).toString();
        Long nextTemplateId = _tmpltDao.getNextInSequence(Long.class, "id");
        String description = cmd.getDisplayText();
        boolean isExtractable = false;
        Long sourceTemplateId = null;
        if (volume != null) {
            VMTemplateVO template = ApiDBUtils.findTemplateById(volume.getTemplateId());
            isExtractable = template != null && template.isExtractable() && template.getTemplateType() != Storage.TemplateType.SYSTEM;
            if (template != null) {
                sourceTemplateId = template.getId();
            } else if (volume.getVolumeType() == Volume.Type.ROOT) { // vm
                                                                     // created
                                                                     // out
                // of blank
                // template
                UserVm userVm = ApiDBUtils.findUserVmById(volume.getInstanceId());
                sourceTemplateId = userVm.getIsoId();
            }
        }
        String templateTag = cmd.getTemplateTag();
        if (templateTag != null) {
            if (s_logger.isDebugEnabled()) {
                s_logger.debug("Adding template tag: " + templateTag);
            }
        }
        privateTemplate = new VMTemplateVO(nextTemplateId, uniqueName, name, ImageFormat.RAW, isPublic, featured, isExtractable, TemplateType.USER,
                null, null, requiresHvmValue, bitsValue, templateOwner.getId(), null, description, passwordEnabledValue, guestOS.getId(), true,
                hyperType, templateTag, cmd.getDetails());
        if (sourceTemplateId != null) {
            if (s_logger.isDebugEnabled()) {
                s_logger.debug("This template is getting created from other template, setting source template Id to: " + sourceTemplateId);
            }
        }
        privateTemplate.setSourceTemplateId(sourceTemplateId);

        VMTemplateVO template = _tmpltDao.persist(privateTemplate);
        // Increment the number of templates
        if (template != null) {
            if (cmd.getDetails() != null) {
                _templateDetailsDao.persist(template.getId(), cmd.getDetails());
            }

            _resourceLimitMgr.incrementResourceCount(templateOwner.getId(), ResourceType.template);
            _resourceLimitMgr.incrementResourceCount(templateOwner.getId(), ResourceType.secondary_storage,
                    new Long(volume != null ? volume.getSize() : snapshot.getSize()));
        }

        if (template != null) {
            return template;
        } else {
            throw new CloudRuntimeException("Failed to create a template");
        }

    }
    
    @Override
    public Pair<String, String> getAbsoluteIsoPath(long templateId, long dataCenterId) {
        TemplateDataStoreVO templateStoreRef = _tmplStoreDao.findByTemplateZoneDownloadStatus(templateId, dataCenterId,
                                VMTemplateStorageResourceAssoc.Status.DOWNLOADED);
        if (templateStoreRef == null) {
            throw new CloudRuntimeException("Template " + templateId + " has not been completely downloaded to zone " + dataCenterId);
        }
        DataStore store = _dataStoreMgr.getDataStore(templateStoreRef.getDataStoreId(), DataStoreRole.Image);
        String isoPath = store.getUri() + "/" + templateStoreRef.getInstallPath();
        return new Pair<String, String>(isoPath, store.getUri());
    }

    @Override
    public String getSecondaryStorageURL(long zoneId) {
        DataStore secStore = _dataStoreMgr.getImageStore(zoneId);
        if (secStore == null) {
            return null;
        }

        return secStore.getUri();
    }

    // get the image store where a template in a given zone is downloaded to,
    // just pick one is enough.
    @Override
    public DataStore getImageStore(long zoneId, long tmpltId) {
        TemplateDataStoreVO tmpltStore = _tmplStoreDao.findByTemplateZoneDownloadStatus(tmpltId, zoneId,
                VMTemplateStorageResourceAssoc.Status.DOWNLOADED);
        if (tmpltStore != null) {
            return _dataStoreMgr.getDataStore(tmpltStore.getDataStoreId(), DataStoreRole.Image);
        }

        return null;
            }

    @Override
    public Long getTemplateSize(long templateId, long zoneId) {
        TemplateDataStoreVO templateStoreRef = _tmplStoreDao.findByTemplateZoneDownloadStatus(templateId, zoneId,
                VMTemplateStorageResourceAssoc.Status.DOWNLOADED);
        if (templateStoreRef == null) {
            throw new CloudRuntimeException("Template " + templateId + " has not been completely downloaded to zone " + zoneId);
        }
        return templateStoreRef.getSize();

    }

    // find image store where this template is located
    @Override
    public List<DataStore> getImageStoreByTemplate(long templateId, Long zoneId) {
        // find all eligible image stores for this zone scope
        List<DataStore> imageStores = _dataStoreMgr.getImageStoresByScope(new ZoneScope(zoneId));
        if (imageStores == null || imageStores.size() == 0) {
            return null;
        }
        List<DataStore> stores = new ArrayList<DataStore>();
        for (DataStore store : imageStores) {
            // check if the template is stored there
            List<TemplateDataStoreVO> storeTmpl = _tmplStoreDao.listByTemplateStore(templateId, store.getId());
            if (storeTmpl != null && storeTmpl.size() > 0) {
                stores.add(store);
            }
        }
        return stores;
        }

    @Override
    public VMTemplateVO updateTemplate(UpdateIsoCmd cmd) {
        return updateTemplateOrIso(cmd);
    }

    @Override
    public VMTemplateVO updateTemplate(UpdateTemplateCmd cmd) {
        return updateTemplateOrIso(cmd);
            }

    private VMTemplateVO updateTemplateOrIso(BaseUpdateTemplateOrIsoCmd cmd) {
        Long id = cmd.getId();
        String name = cmd.getTemplateName();
        String displayText = cmd.getDisplayText();
        String format = cmd.getFormat();
        Long guestOSId = cmd.getOsTypeId();
        Boolean passwordEnabled = cmd.isPasswordEnabled();
        Boolean bootable = cmd.isBootable();
        Integer sortKey = cmd.getSortKey();
        Account account = CallContext.current().getCallingAccount();

        // verify that template exists
        VMTemplateVO template = _tmpltDao.findById(id);
        if (template == null || template.getRemoved() != null) {
            InvalidParameterValueException ex = new InvalidParameterValueException("unable to find template/iso with specified id");
            ex.addProxyObject(String.valueOf(id), "templateId");
            throw ex;
        }

        // Don't allow to modify system template
        if (id == Long.valueOf(1)) {
            InvalidParameterValueException ex = new InvalidParameterValueException("Unable to update template/iso of specified id");
            ex.addProxyObject(String.valueOf(id), "templateId");
            throw ex;
    }

        // do a permission check
        _accountMgr.checkAccess(account, AccessType.ModifyEntry, true, template);

        boolean updateNeeded = !(name == null && displayText == null && format == null && guestOSId == null && passwordEnabled == null
                && bootable == null && sortKey == null);
        if (!updateNeeded) {
            return template;
            }

        template = _tmpltDao.createForUpdate(id);

        if (name != null) {
            template.setName(name);
        }

        if (displayText != null) {
            template.setDisplayText(displayText);
    }
    
        if (sortKey != null) {
            template.setSortKey(sortKey);
        }

        ImageFormat imageFormat = null;
        if (format != null) {
            try {
                imageFormat = ImageFormat.valueOf(format.toUpperCase());
            } catch (IllegalArgumentException e) {
                throw new InvalidParameterValueException("Image format: " + format + " is incorrect. Supported formats are "
                        + EnumUtils.listValues(ImageFormat.values()));
            }

            template.setFormat(imageFormat);
        }

        if (guestOSId != null) {
            GuestOSVO guestOS = _guestOSDao.findById(guestOSId);

            if (guestOS == null) {
                throw new InvalidParameterValueException("Please specify a valid guest OS ID.");
            } else {
                template.setGuestOSId(guestOSId);
            }
        }

        if (passwordEnabled != null) {
            template.setEnablePassword(passwordEnabled);
        }

        if (bootable != null) {
            template.setBootable(bootable);
    }

        _tmpltDao.update(id, template);

        return _tmpltDao.findById(id);
    }
}<|MERGE_RESOLUTION|>--- conflicted
+++ resolved
@@ -90,10 +90,6 @@
 import com.cloud.api.ApiDBUtils;
 import com.cloud.api.query.dao.UserVmJoinDao;
 import com.cloud.api.query.vo.UserVmJoinVO;
-<<<<<<< HEAD
-=======
-import com.cloud.async.AsyncJobManager;
->>>>>>> ab5f5809
 import com.cloud.configuration.Config;
 import com.cloud.configuration.Resource.ResourceType;
 import com.cloud.configuration.dao.ConfigurationDao;
@@ -136,11 +132,6 @@
 import com.cloud.storage.StoragePoolStatus;
 import com.cloud.storage.TemplateProfile;
 import com.cloud.storage.Upload;
-<<<<<<< HEAD
-=======
-import com.cloud.storage.VMTemplateZoneVO;
-
->>>>>>> ab5f5809
 import com.cloud.storage.VMTemplateHostVO;
 import com.cloud.storage.VMTemplateStoragePoolVO;
 import com.cloud.storage.VMTemplateStorageResourceAssoc;
@@ -416,28 +407,16 @@
     
     @Override
     public VirtualMachineTemplate prepareTemplate(long templateId, long zoneId) {
-<<<<<<< HEAD
     	
     	VMTemplateVO vmTemplate = _tmpltDao.findById(templateId);
-        if (vmTemplate == null)
+        if (vmTemplate == null) {
     		throw new InvalidParameterValueException("Unable to find template id=" + templateId);
+        }
     	
     	_accountMgr.checkAccess(CallContext.current().getCallingAccount(), AccessType.ModifyEntry, true, vmTemplate);
     	
     	prepareTemplateInAllStoragePools(vmTemplate, zoneId);
     	return vmTemplate;
-=======
-
-        VMTemplateVO vmTemplate = _tmpltDao.findById(templateId);
-        if (vmTemplate == null) {
-            throw new InvalidParameterValueException("Unable to find template id=" + templateId);
-        }
-
-        _accountMgr.checkAccess(UserContext.current().getCaller(), AccessType.ModifyEntry, true, vmTemplate);
-
-        prepareTemplateInAllStoragePools(vmTemplate, zoneId);
-        return vmTemplate;
->>>>>>> ab5f5809
     }
 
     private String extract(Account caller, Long templateId, String url, Long zoneId, String mode, Long eventId, boolean isISO) {
@@ -745,16 +724,12 @@
         boolean success = copy(userId, template, srcSecStore, dstZone);
         
         if (success) {
-<<<<<<< HEAD
-        	return template;
-=======
             // increase resource count
             long accountId = template.getAccountId();
             if (template.getSize() != null) {
                 _resourceLimitMgr.incrementResourceCount(accountId, ResourceType.secondary_storage, template.getSize());
             }
-            return template;
->>>>>>> ab5f5809
+        	return template;
         } else {
         	throw new CloudRuntimeException("Failed to copy template");
         }
