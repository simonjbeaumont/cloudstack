--- conflicted
+++ resolved
@@ -80,11 +80,7 @@
 import com.cloud.agent.api.Answer;
 import com.cloud.agent.api.AttachIsoCommand;
 import com.cloud.agent.api.ComputeChecksumCommand;
-<<<<<<< HEAD
-=======
-import com.cloud.agent.api.DownloadTemplateFromSwiftToSecondaryStorageCommand;
-import com.cloud.agent.api.UploadTemplateToSwiftFromSecondaryStorageCommand;
->>>>>>> 3c597476
+
 import com.cloud.agent.api.storage.DestroyCommand;
 import com.cloud.api.ApiDBUtils;
 import com.cloud.async.AsyncJobManager;
@@ -249,17 +245,12 @@
     DataStoreManager _dataStoreMgr;
     @Inject
     protected ResourceManager _resourceMgr;
-<<<<<<< HEAD
     @Inject VolumeManager _volumeMgr;
     @Inject ImageStoreDao _imageStoreDao;
     @Inject EndPointSelector _epSelector;
 
-=======
-    @Inject VolumeManager volumeMgr;
-    @Inject VMTemplateHostDao templateHostDao;
     @Inject
     ConfigurationServer _configServer;
->>>>>>> 3c597476
 
     int _primaryStorageDownloadWait;
     int _storagePoolMaxWaitSeconds = 3600;
@@ -537,113 +528,7 @@
     		}
     	}
     }
-<<<<<<< HEAD
-
-=======
-    
-    String downloadTemplateFromSwiftToSecondaryStorage(long dcId, long templateId){
-        VMTemplateVO template = _tmpltDao.findById(templateId);
-        if ( template == null ) {
-            String errMsg = " Can not find template " + templateId;
-            s_logger.warn(errMsg);
-            return errMsg;
-        }
-        VMTemplateSwiftVO tmpltSwift = _swiftMgr.findByTmpltId(templateId);
-        if ( tmpltSwift == null ) {
-            String errMsg = " Template " + templateId + " doesn't exist in swift";
-            s_logger.warn(errMsg);
-            return errMsg;
-        }
-        SwiftTO swift = _swiftMgr.getSwiftTO(tmpltSwift.getSwiftId());
-        if ( swift == null ) {
-            String errMsg = " Swift " + tmpltSwift.getSwiftId() + " doesn't exit ?";
-            s_logger.warn(errMsg);
-            return errMsg;
-        }
-
-        HostVO secHost = _ssvmMgr.findSecondaryStorageHost(dcId);
-        if ( secHost == null ) {
-            String errMsg = "Can not find secondary storage in data center " + dcId;
-            s_logger.warn(errMsg);
-            return errMsg;
-        }
-
-        DownloadTemplateFromSwiftToSecondaryStorageCommand cmd = new DownloadTemplateFromSwiftToSecondaryStorageCommand(swift, secHost.getName(), dcId, template.getAccountId(), templateId,
-                tmpltSwift.getPath(), _primaryStorageDownloadWait);
-        try {
-            Answer answer = _agentMgr.sendToSSVM(dcId, cmd);
-            if (answer == null || !answer.getResult()) {
-                String errMsg = "Failed to download template from Swift to secondary storage due to " + (answer == null ? "answer is null" : answer.getDetails());
-                s_logger.warn(errMsg);
-                throw new CloudRuntimeException(errMsg);
-            }
-            String installPath = "template/tmpl/" + template.getAccountId() + "/" + template.getId() + "/" + tmpltSwift.getPath();
-            VMTemplateHostVO tmpltHost = new VMTemplateHostVO(secHost.getId(), templateId, new Date(), 100, Status.DOWNLOADED, null, null, null, installPath, template.getUrl());
-            tmpltHost.setSize(tmpltSwift.getSize());
-            tmpltHost.setPhysicalSize(tmpltSwift.getPhysicalSize());
-            _tmpltHostDao.persist(tmpltHost);
-        } catch (Exception e) {
-            String errMsg = "Failed to download template from Swift to secondary storage due to " + e.toString();
-            s_logger.warn(errMsg);
-            throw new CloudRuntimeException(errMsg);
-        }
-        return null;
-    }
-
-    String uploadTemplateToSwiftFromSecondaryStorage(VMTemplateHostVO templateHostRef) {
-        Long templateId = templateHostRef.getTemplateId();
-        VMTemplateVO template = _tmpltDao.findById(templateId);
-        if (template == null) {
-            String errMsg = " Can not find template " + templateId;
-            s_logger.warn(errMsg);
-            return errMsg;
-        }
-
-        if (template.getTemplateType() == TemplateType.PERHOST) {
-            return null;
-        }
-
-        SwiftTO swift = _swiftMgr.getSwiftTO();
-        if (swift == null) {
-            String errMsg = " There is no Swift in this setup ";
-            s_logger.warn(errMsg);
-            return errMsg;
-        }
-
-        HostVO secHost = _hostDao.findById(templateHostRef.getHostId());
-        if (secHost == null) {
-            String errMsg = "Can not find secondary storage " + templateHostRef.getHostId();
-            s_logger.warn(errMsg);
-            return errMsg;
-        }
-
-        UploadTemplateToSwiftFromSecondaryStorageCommand cmd = new UploadTemplateToSwiftFromSecondaryStorageCommand(swift, secHost.getName(), secHost.getDataCenterId(), template.getAccountId(),
-                templateId, _primaryStorageDownloadWait);
-        Answer answer = null;
-        try {
-            answer = _agentMgr.sendToSSVM(secHost.getDataCenterId(), cmd);
-            if (answer == null || !answer.getResult()) {
-                if (template.getTemplateType() != TemplateType.SYSTEM) {
-                    String errMsg = "Failed to upload template " + templateId + " to Swift from secondary storage due to " + ((answer == null) ? "null" : answer.getDetails());
-                    s_logger.warn(errMsg);
-                    throw new CloudRuntimeException(errMsg);
-                }
-                return null;
-            }
-            String path = templateHostRef.getInstallPath();
-            int index = path.lastIndexOf('/');
-            path = path.substring(index + 1);
-            VMTemplateSwiftVO tmpltSwift = new VMTemplateSwiftVO(swift.getId(), templateHostRef.getTemplateId(), new Date(), path, templateHostRef.getSize(), templateHostRef.getPhysicalSize());
-            _tmpltSwiftDao.persist(tmpltSwift);
-            _swiftMgr.propagateTemplateOnAllZones(templateHostRef.getTemplateId());
-        } catch (Exception e) {
-            String errMsg = "Failed to upload template " + templateId + " to Swift from secondary storage due to " + e.toString();
-            s_logger.warn(errMsg);
-            throw new CloudRuntimeException(errMsg);
-        }
-        return null;
-    }
->>>>>>> 3c597476
+
 
     @Override @DB
     public VMTemplateStoragePoolVO prepareTemplateForCreate(VMTemplateVO templ, StoragePool pool) {
@@ -1475,32 +1360,17 @@
         VolumeVO volume = null;
 
         try {
-<<<<<<< HEAD
             TemplateInfo tmplInfo = this._tmplFactory.getTemplate(templateId, DataStoreRole.Image);
-=======
-            TemplateInfo tmplInfo = this.tmplFactory.getTemplate(templateId);
-            ZoneScope scope = null;
->>>>>>> 3c597476
             Long zoneId = null;
             if (snapshotId != null) {
                 snapshot = _snapshotDao.findById(snapshotId);
                 zoneId = snapshot.getDataCenterId();
-<<<<<<< HEAD
-
-=======
-                
->>>>>>> 3c597476
             } else if (volumeId != null) {
                 volume = _volumeDao.findById(volumeId);
                 zoneId = volume.getDataCenterId();
             }
-<<<<<<< HEAD
             ZoneScope scope = new ZoneScope(zoneId);
             List<DataStore> store = this._dataStoreMgr.getImageStoresByScope(scope);
-=======
-            scope = new ZoneScope(zoneId);
-            List<DataStore> store = this.dataStoreMgr.getImageStores(scope);
->>>>>>> 3c597476
             if (store.size() > 1) {
                 throw new CloudRuntimeException("muliple image data store, don't know which one to use");
             }
@@ -1509,14 +1379,8 @@
                 SnapshotInfo snapInfo = this._snapshotFactory.getSnapshot(snapshotId, DataStoreRole.Image);
                 future = this._tmpltSvr.createTemplateFromSnapshotAsync(snapInfo, tmplInfo, store.get(0));
             } else if (volumeId != null) {
-<<<<<<< HEAD
-               volume = _volumeDao.findById(volumeId);
                VolumeInfo volInfo = this._volFactory.getVolume(volumeId);
                future = this._tmpltSvr.createTemplateFromVolumeAsync(volInfo, tmplInfo, store.get(0));
-=======
-               VolumeInfo volInfo = this.volFactory.getVolume(volumeId);
-               future = this.imageSvr.createTemplateFromVolumeAsync(volInfo, tmplInfo, store.get(0));
->>>>>>> 3c597476
             } else {
                 throw new CloudRuntimeException(
                         "Creating private Template need to specify snapshotId or volumeId");
@@ -1761,7 +1625,6 @@
             }
         }
         privateTemplate.setSourceTemplateId(sourceTemplateId);
-        privateTemplate.setImageDataStoreId(1);
 
         VMTemplateVO template = this._tmpltDao.persist(privateTemplate);
         // Increment the number of templates
