// Licensed to the Apache Software Foundation (ASF) under one
// or more contributor license agreements.  See the NOTICE file
// distributed with this work for additional information
// regarding copyright ownership.  The ASF licenses this file
// to you under the Apache License, Version 2.0 (the
// "License"); you may not use this file except in compliance
// with the License.  You may obtain a copy of the License at
//
//   http://www.apache.org/licenses/LICENSE-2.0
//
// Unless required by applicable law or agreed to in writing,
// software distributed under the License is distributed on an
// "AS IS" BASIS, WITHOUT WARRANTIES OR CONDITIONS OF ANY
// KIND, either express or implied.  See the License for the
// specific language governing permissions and limitations
// under the License.
package com.cloud.template;

import java.net.URISyntaxException;
import java.util.ArrayList;
import java.util.Date;
import java.util.List;
import java.util.Map;
import java.util.UUID;
import java.util.concurrent.ExecutionException;
import java.util.concurrent.ExecutorService;
import java.util.concurrent.Executors;

import javax.ejb.Local;
import javax.inject.Inject;
import javax.naming.ConfigurationException;

import org.apache.log4j.Logger;
import org.springframework.stereotype.Component;

import org.apache.cloudstack.acl.SecurityChecker.AccessType;
import org.apache.cloudstack.api.BaseListTemplateOrIsoPermissionsCmd;
import org.apache.cloudstack.api.BaseUpdateTemplateOrIsoCmd;
import org.apache.cloudstack.api.BaseUpdateTemplateOrIsoPermissionsCmd;
import org.apache.cloudstack.api.command.user.iso.DeleteIsoCmd;
import org.apache.cloudstack.api.command.user.iso.ExtractIsoCmd;
import org.apache.cloudstack.api.command.user.iso.ListIsoPermissionsCmd;
import org.apache.cloudstack.api.command.user.iso.RegisterIsoCmd;
import org.apache.cloudstack.api.command.user.iso.UpdateIsoCmd;
import org.apache.cloudstack.api.command.user.iso.UpdateIsoPermissionsCmd;
import org.apache.cloudstack.api.command.user.template.CopyTemplateCmd;
import org.apache.cloudstack.api.command.user.template.CreateTemplateCmd;
import org.apache.cloudstack.api.command.user.template.DeleteTemplateCmd;
import org.apache.cloudstack.api.command.user.template.ExtractTemplateCmd;
import org.apache.cloudstack.api.command.user.template.ListTemplatePermissionsCmd;
import org.apache.cloudstack.api.command.user.template.RegisterTemplateCmd;
import org.apache.cloudstack.api.command.user.template.UpdateTemplateCmd;
import org.apache.cloudstack.api.command.user.template.UpdateTemplatePermissionsCmd;
import org.apache.cloudstack.context.CallContext;
import org.apache.cloudstack.engine.subsystem.api.storage.DataStore;
import org.apache.cloudstack.engine.subsystem.api.storage.DataStoreManager;
import org.apache.cloudstack.engine.subsystem.api.storage.EndPoint;
import org.apache.cloudstack.engine.subsystem.api.storage.EndPointSelector;
import org.apache.cloudstack.engine.subsystem.api.storage.Scope;
import org.apache.cloudstack.engine.subsystem.api.storage.SnapshotDataFactory;
import org.apache.cloudstack.engine.subsystem.api.storage.SnapshotInfo;
import org.apache.cloudstack.engine.subsystem.api.storage.StorageCacheManager;
import org.apache.cloudstack.engine.subsystem.api.storage.TemplateDataFactory;
import org.apache.cloudstack.engine.subsystem.api.storage.TemplateInfo;
import org.apache.cloudstack.engine.subsystem.api.storage.TemplateService;
import org.apache.cloudstack.engine.subsystem.api.storage.TemplateService.TemplateApiResult;
import org.apache.cloudstack.engine.subsystem.api.storage.VolumeDataFactory;
import org.apache.cloudstack.engine.subsystem.api.storage.VolumeInfo;
import org.apache.cloudstack.engine.subsystem.api.storage.ZoneScope;
import org.apache.cloudstack.framework.async.AsyncCallFuture;
import org.apache.cloudstack.framework.jobs.AsyncJobManager;
import org.apache.cloudstack.storage.command.AttachCommand;
import org.apache.cloudstack.storage.command.CommandResult;
import org.apache.cloudstack.storage.command.DettachCommand;
import org.apache.cloudstack.storage.datastore.db.ImageStoreDao;
import org.apache.cloudstack.storage.datastore.db.PrimaryDataStoreDao;
import org.apache.cloudstack.storage.datastore.db.StoragePoolVO;
import org.apache.cloudstack.storage.datastore.db.TemplateDataStoreDao;
import org.apache.cloudstack.storage.datastore.db.TemplateDataStoreVO;
import org.apache.cloudstack.storage.image.datastore.ImageStoreEntity;

import com.cloud.agent.AgentManager;
import com.cloud.agent.api.Answer;
import com.cloud.agent.api.Command;
import com.cloud.agent.api.ComputeChecksumCommand;
import com.cloud.agent.api.storage.DestroyCommand;
import com.cloud.agent.api.to.DataTO;
import com.cloud.agent.api.to.DiskTO;
import com.cloud.agent.api.to.NfsTO;
import com.cloud.api.ApiDBUtils;
import com.cloud.api.query.dao.UserVmJoinDao;
import com.cloud.api.query.vo.UserVmJoinVO;
import com.cloud.configuration.Config;
import com.cloud.configuration.Resource.ResourceType;
import com.cloud.configuration.dao.ConfigurationDao;
import com.cloud.dc.DataCenter;
import com.cloud.dc.DataCenterVO;
import com.cloud.dc.dao.ClusterDao;
import com.cloud.dc.dao.DataCenterDao;
import com.cloud.domain.dao.DomainDao;
import com.cloud.event.ActionEvent;
import com.cloud.event.EventTypes;
import com.cloud.event.UsageEventUtils;
import com.cloud.event.UsageEventVO;
import com.cloud.event.dao.EventDao;
import com.cloud.event.dao.UsageEventDao;
import com.cloud.exception.InvalidParameterValueException;
import com.cloud.exception.PermissionDeniedException;
import com.cloud.exception.ResourceAllocationException;
import com.cloud.exception.StorageUnavailableException;
import com.cloud.host.HostVO;
import com.cloud.host.dao.HostDao;
import com.cloud.hypervisor.Hypervisor;
import com.cloud.hypervisor.Hypervisor.HypervisorType;
import com.cloud.hypervisor.HypervisorGuruManager;
import com.cloud.projects.Project;
import com.cloud.projects.ProjectManager;
import com.cloud.resource.ResourceManager;
import com.cloud.server.ConfigurationServer;
import com.cloud.storage.DataStoreRole;
import com.cloud.storage.GuestOSVO;
import com.cloud.storage.LaunchPermissionVO;
import com.cloud.storage.ScopeType;
import com.cloud.storage.Snapshot;
import com.cloud.storage.SnapshotVO;
import com.cloud.storage.Storage;
import com.cloud.storage.Storage.ImageFormat;
import com.cloud.storage.Storage.TemplateType;
import com.cloud.storage.StorageManager;
import com.cloud.storage.StoragePool;
import com.cloud.storage.StoragePoolHostVO;
import com.cloud.storage.StoragePoolStatus;
import com.cloud.storage.TemplateProfile;
import com.cloud.storage.Upload;
import com.cloud.storage.VMTemplateHostVO;
import com.cloud.storage.VMTemplateStoragePoolVO;
import com.cloud.storage.VMTemplateStorageResourceAssoc;
import com.cloud.storage.VMTemplateStorageResourceAssoc.Status;
import com.cloud.storage.VMTemplateVO;
import com.cloud.storage.VMTemplateZoneVO;
import com.cloud.storage.Volume;
import com.cloud.storage.VolumeManager;
import com.cloud.storage.VolumeVO;
import com.cloud.storage.dao.GuestOSDao;
import com.cloud.storage.dao.LaunchPermissionDao;
import com.cloud.storage.dao.SnapshotDao;
import com.cloud.storage.dao.StoragePoolHostDao;
import com.cloud.storage.dao.UploadDao;
import com.cloud.storage.dao.VMTemplateDao;
import com.cloud.storage.dao.VMTemplateDetailsDao;
import com.cloud.storage.dao.VMTemplatePoolDao;
import com.cloud.storage.dao.VMTemplateS3Dao;
import com.cloud.storage.dao.VMTemplateSwiftDao;
import com.cloud.storage.dao.VMTemplateZoneDao;
import com.cloud.storage.dao.VolumeDao;
import com.cloud.storage.download.DownloadMonitor;
import com.cloud.storage.secondary.SecondaryStorageVmManager;
import com.cloud.storage.upload.UploadMonitor;
import com.cloud.template.TemplateAdapter.TemplateAdapterType;
import com.cloud.user.Account;
import com.cloud.user.AccountManager;
import com.cloud.user.AccountService;
import com.cloud.user.AccountVO;
import com.cloud.user.ResourceLimitService;
import com.cloud.user.User;
import com.cloud.user.dao.AccountDao;
import com.cloud.user.dao.UserAccountDao;
import com.cloud.user.dao.UserDao;
import com.cloud.uservm.UserVm;
import com.cloud.utils.EnumUtils;
import com.cloud.utils.NumbersUtil;
import com.cloud.utils.Pair;
import com.cloud.utils.component.AdapterBase;
import com.cloud.utils.component.ManagerBase;
import com.cloud.utils.concurrency.NamedThreadFactory;
import com.cloud.utils.db.DB;
import com.cloud.utils.db.Transaction;
import com.cloud.utils.exception.CloudRuntimeException;
import com.cloud.vm.UserVmManager;
import com.cloud.vm.UserVmVO;
import com.cloud.vm.VMInstanceVO;
import com.cloud.vm.VirtualMachine.State;
import com.cloud.vm.dao.UserVmDao;
import com.cloud.vm.dao.VMInstanceDao;

@Component
@Local(value = { TemplateManager.class, TemplateApiService.class })
public class TemplateManagerImpl extends ManagerBase implements TemplateManager, TemplateApiService {
    private final static Logger s_logger = Logger.getLogger(TemplateManagerImpl.class);
    @Inject
    VMTemplateDao _tmpltDao;
    @Inject
    TemplateDataStoreDao _tmplStoreDao;
    @Inject
    VMTemplatePoolDao _tmpltPoolDao;
    @Inject
    VMTemplateZoneDao _tmpltZoneDao;
    @Inject
    protected VMTemplateDetailsDao _templateDetailsDao;
    @Inject
    VMInstanceDao _vmInstanceDao;
    @Inject
    PrimaryDataStoreDao _poolDao;
    @Inject
    StoragePoolHostDao _poolHostDao;
    @Inject
    EventDao _eventDao;
    @Inject
    DownloadMonitor _downloadMonitor;
    @Inject
    UploadMonitor _uploadMonitor;
    @Inject
    UserAccountDao _userAccountDao;
    @Inject
    AccountDao _accountDao;
    @Inject
    UserDao _userDao;
    @Inject
    AgentManager _agentMgr;
    @Inject
    AccountManager _accountMgr;
    @Inject
    HostDao _hostDao;
    @Inject
    DataCenterDao _dcDao;
    @Inject
    UserVmDao _userVmDao;
    @Inject
    VolumeDao _volumeDao;
    @Inject
    SnapshotDao _snapshotDao;
    @Inject
    VMTemplateSwiftDao _tmpltSwiftDao;
    @Inject
    VMTemplateS3Dao _vmS3TemplateDao;
    @Inject
    ConfigurationDao _configDao;
    @Inject
    ClusterDao _clusterDao;
    @Inject
    DomainDao _domainDao;
    @Inject
    UploadDao _uploadDao;
    @Inject
    protected GuestOSDao _guestOSDao;
    @Inject
    StorageManager _storageMgr;
    @Inject
    AsyncJobManager _asyncMgr;
    @Inject
    UserVmManager _vmMgr;
    @Inject
    UsageEventDao _usageEventDao;
    @Inject
    HypervisorGuruManager _hvGuruMgr;
    @Inject
    AccountService _accountService;
    @Inject
    ResourceLimitService _resourceLimitMgr;
    @Inject
    SecondaryStorageVmManager _ssvmMgr;
    @Inject
    LaunchPermissionDao _launchPermissionDao;
    @Inject
    ProjectManager _projectMgr;
    @Inject
    VolumeDataFactory _volFactory;
    @Inject
    TemplateDataFactory _tmplFactory;
    @Inject
    SnapshotDataFactory _snapshotFactory;
    @Inject
    TemplateService _tmpltSvr;
    @Inject
    DataStoreManager _dataStoreMgr;
    @Inject
    protected ResourceManager _resourceMgr;
    @Inject
    VolumeManager _volumeMgr;
    @Inject
    ImageStoreDao _imageStoreDao;
    @Inject
    EndPointSelector _epSelector;
    @Inject
    UserVmJoinDao _userVmJoinDao;

    @Inject
    ConfigurationServer _configServer;
    
    int _primaryStorageDownloadWait;
    int _storagePoolMaxWaitSeconds = 3600;
    boolean _disableExtraction = false;
    ExecutorService _preloadExecutor;

    @Inject
    protected List<TemplateAdapter> _adapters;
    
    @Inject
    StorageCacheManager cacheMgr;
    @Inject
    EndPointSelector selector;

    private TemplateAdapter getAdapter(HypervisorType type) {
    	TemplateAdapter adapter = null;
    	if (type == HypervisorType.BareMetal) {
    		adapter = AdapterBase.getAdapterByName(_adapters, TemplateAdapterType.BareMetal.getName());
    	} else {
    		// see HypervisorTemplateAdapter
    		adapter =  AdapterBase.getAdapterByName(_adapters, TemplateAdapterType.Hypervisor.getName());
    	}
    	
    	if (adapter == null) {
    		throw new CloudRuntimeException("Cannot find template adapter for " + type.toString());
    	}
    	
    	return adapter;
    }
    
    @Override
    @ActionEvent(eventType = EventTypes.EVENT_ISO_CREATE, eventDescription = "creating iso")
    public VirtualMachineTemplate registerIso(RegisterIsoCmd cmd) throws ResourceAllocationException {
    	TemplateAdapter adapter = getAdapter(HypervisorType.None);
    	TemplateProfile profile = adapter.prepare(cmd);
    	VMTemplateVO template = adapter.create(profile);
    	
        if (template != null) {
        	return template;
        } else {
        	throw new CloudRuntimeException("Failed to create ISO");
        }
    }

    @Override
    @ActionEvent(eventType = EventTypes.EVENT_TEMPLATE_CREATE, eventDescription = "creating template")
    public VirtualMachineTemplate registerTemplate(RegisterTemplateCmd cmd) throws URISyntaxException, ResourceAllocationException {
        Account account = UserContext.current().getCaller();
        if (cmd.getTemplateTag() != null) {
<<<<<<< HEAD
            Account account = CallContext.current().getCallingAccount();
=======
>>>>>>> 6ea38bff
            if (!_accountService.isRootAdmin(account.getType())) {
                throw new PermissionDeniedException("Parameter templatetag can only be specified by a Root Admin, permission denied");
            }
        }
<<<<<<< HEAD
        
    	TemplateAdapter adapter = getAdapter(HypervisorType.getType(cmd.getHypervisor()));
    	TemplateProfile profile = adapter.prepare(cmd);
    	VMTemplateVO template = adapter.create(profile);
    	
=======
        if(cmd.isRoutingType() != null){
            if(!_accountService.isRootAdmin(account.getType())){
                throw new PermissionDeniedException("Parameter isrouting can only be specified by a Root Admin, permission denied");
            }
        }

        TemplateAdapter adapter = getAdapter(HypervisorType.getType(cmd.getHypervisor()));
        TemplateProfile profile = adapter.prepare(cmd);
        VMTemplateVO template = adapter.create(profile);

>>>>>>> 6ea38bff
        if (template != null) {
        	return template;
        } else {
        	throw new CloudRuntimeException("Failed to create a template");
        }
    }
    
    @Override
    public DataStore getImageStore(String storeUuid, Long zoneId) {
        DataStore imageStore = null;
        if (storeUuid != null) {
            imageStore = _dataStoreMgr.getDataStore(storeUuid, DataStoreRole.Image);
        } else {
            List<DataStore> stores = _dataStoreMgr.getImageStoresByScope(new ZoneScope(zoneId));
            if (stores.size() > 1) {
                throw new CloudRuntimeException("multiple image stores, don't know which one to use");
            }
            imageStore = stores.get(0);
        }
        
        return imageStore;
    }

    @Override
    @ActionEvent(eventType = EventTypes.EVENT_ISO_EXTRACT, eventDescription = "extracting ISO", async = true)
    public String extract(ExtractIsoCmd cmd) {
    Account account = CallContext.current().getCallingAccount();
        Long templateId = cmd.getId();
        Long zoneId = cmd.getZoneId();
        String url = cmd.getUrl();
        String mode = cmd.getMode();
        Long eventId = cmd.getStartEventId();
        
        return extract(account, templateId, url, zoneId, mode, eventId, true);
    }

    @Override
    @ActionEvent(eventType = EventTypes.EVENT_TEMPLATE_EXTRACT, eventDescription = "extracting template", async = true)
    public String extract(ExtractTemplateCmd cmd) {
    Account caller = CallContext.current().getCallingAccount();
        Long templateId = cmd.getId();
        Long zoneId = cmd.getZoneId();
        String url = cmd.getUrl();
        String mode = cmd.getMode();
        Long eventId = cmd.getStartEventId();

        VirtualMachineTemplate template = getTemplate(templateId);
        if (template == null) {
            throw new InvalidParameterValueException("unable to find template with id " + templateId);
        }
        TemplateAdapter adapter = getAdapter(template.getHypervisorType());
        TemplateProfile profile = adapter.prepareExtractTemplate(cmd);

        return extract(caller, templateId, url, zoneId, mode, eventId, false);
    }
    
    @Override
    public VirtualMachineTemplate prepareTemplate(long templateId, long zoneId) {
    	
    	VMTemplateVO vmTemplate = _tmpltDao.findById(templateId);
        if (vmTemplate == null)
    		throw new InvalidParameterValueException("Unable to find template id=" + templateId);
    	
    	_accountMgr.checkAccess(CallContext.current().getCallingAccount(), AccessType.ModifyEntry, true, vmTemplate);
    	
    	prepareTemplateInAllStoragePools(vmTemplate, zoneId);
    	return vmTemplate;
    }

    private String extract(Account caller, Long templateId, String url, Long zoneId, String mode, Long eventId, boolean isISO) {
        String desc = Upload.Type.TEMPLATE.toString();
        if (isISO) {
            desc = Upload.Type.ISO.toString();
        }
        eventId = eventId == null ? 0 : eventId;
        
        if (!_accountMgr.isRootAdmin(caller.getType()) && _disableExtraction) {
            throw new PermissionDeniedException("Extraction has been disabled by admin");
        }
        
        VMTemplateVO template = _tmpltDao.findById(templateId);
        if (template == null || template.getRemoved() != null) {
            throw new InvalidParameterValueException("Unable to find " + desc + " with id " + templateId);
        }
        
        if (template.getTemplateType() == Storage.TemplateType.SYSTEM) {
            throw new InvalidParameterValueException("Unable to extract the " + desc + " " + template.getName()
                    + " as it is a default System template");
        } else if (template.getTemplateType() == Storage.TemplateType.PERHOST) {
            throw new InvalidParameterValueException("Unable to extract the " + desc + " " + template.getName()
                    + " as it resides on host and not on SSVM");
        }
        
        if (isISO) {
            if (template.getFormat() != ImageFormat.ISO) {
                throw new InvalidParameterValueException("Unsupported format, could not extract the ISO");
            }
        } else {
            if (template.getFormat() == ImageFormat.ISO) {
                throw new InvalidParameterValueException("Unsupported format, could not extract the template");
            }
        }
        
        if (zoneId != null && _dcDao.findById(zoneId) == null) {
            throw new IllegalArgumentException("Please specify a valid zone.");
        }
        
        if (!_accountMgr.isRootAdmin(caller.getType()) && !template.isExtractable()) {
            throw new InvalidParameterValueException("Unable to extract template id=" + templateId + " as it's not extractable");
        }
        
        _accountMgr.checkAccess(caller, AccessType.ModifyEntry, true, template);
        
        List<DataStore> ssStores = _dataStoreMgr.getImageStoresByScope(new ZoneScope(zoneId));

        TemplateDataStoreVO tmpltStoreRef = null;
        ImageStoreEntity tmpltStore = null;
        if (ssStores != null) {
            for (DataStore store : ssStores) {
                tmpltStoreRef = _tmplStoreDao.findByStoreTemplate(store.getId(), templateId);
                if (tmpltStoreRef != null) {
                    if (tmpltStoreRef.getDownloadState() == com.cloud.storage.VMTemplateStorageResourceAssoc.Status.DOWNLOADED) {
                        tmpltStore = (ImageStoreEntity) store;
                        break;
                    }
                }
            }
        }
        
        if (tmpltStoreRef == null) {
            throw new InvalidParameterValueException("The " + desc + " has not been downloaded ");
        }
        
        return tmpltStore.createEntityExtractUrl(tmpltStoreRef.getInstallPath(), template.getFormat());
    }
    
    public void prepareTemplateInAllStoragePools(final VMTemplateVO template, long zoneId) {
    	List<StoragePoolVO> pools = _poolDao.listByStatus(StoragePoolStatus.Up);
        for (final StoragePoolVO pool : pools) {
            if (pool.getDataCenterId() == zoneId) {
    			s_logger.info("Schedule to preload template " + template.getId() + " into primary storage " + pool.getId());
	    		_preloadExecutor.execute(new Runnable() {
                    @Override
	    			public void run() {
	    				try {
	    					reallyRun();
                        } catch (Throwable e) {
	    					s_logger.warn("Unexpected exception ", e);
	    				}
	    			}
	    			
	    			private void reallyRun() {
	        			s_logger.info("Start to preload template " + template.getId() + " into primary storage " + pool.getId());
                        StoragePool pol = (StoragePool) _dataStoreMgr.getPrimaryDataStore(pool.getId());
	        			prepareTemplateForCreate(template, pol);
	        			s_logger.info("End of preloading template " + template.getId() + " into primary storage " + pool.getId());
	    			}
	    		});
    		} else {
                s_logger.info("Skip loading template " + template.getId() + " into primary storage " + pool.getId() + " as pool zone "
                        + pool.getDataCenterId() + " is ");
                }
        }
    }

    @Override
    @DB
    public VMTemplateStoragePoolVO prepareTemplateForCreate(VMTemplateVO templ, StoragePool pool) {
    	VMTemplateVO template = _tmpltDao.findById(templ.getId(), true);
    	
        long poolId = pool.getId();
        long templateId = template.getId();
        VMTemplateStoragePoolVO templateStoragePoolRef = null;
        TemplateDataStoreVO templateStoreRef = null;
        
        templateStoragePoolRef = _tmpltPoolDao.findByPoolTemplate(poolId, templateId);
        if (templateStoragePoolRef != null) {
        	templateStoragePoolRef.setMarkedForGC(false);
            _tmpltPoolDao.update(templateStoragePoolRef.getId(), templateStoragePoolRef);
            
            if (templateStoragePoolRef.getDownloadState() == Status.DOWNLOADED) {
	            if (s_logger.isDebugEnabled()) {
	                s_logger.debug("Template " + templateId + " has already been downloaded to pool " + poolId);
	            }
	            
	            return templateStoragePoolRef;
	        }
        }
        
        templateStoreRef = _tmplStoreDao.findByTemplateZoneDownloadStatus(templateId, pool.getDataCenterId(),
                VMTemplateStorageResourceAssoc.Status.DOWNLOADED);
        if (templateStoreRef == null) {
                s_logger.error("Unable to find a secondary storage host who has completely downloaded the template.");
                return null;
            }
        
        List<StoragePoolHostVO> vos = _poolHostDao.listByHostStatus(poolId, com.cloud.host.Status.Up);
        if (vos == null || vos.isEmpty()) {
            throw new CloudRuntimeException("Cannot download " + templateId + " to poolId " + poolId
                    + " since there is no host in the Up state connected to this pool");
        }
        
        if (templateStoragePoolRef == null) {
            if (s_logger.isDebugEnabled()) {
                s_logger.debug("Downloading template " + templateId + " to pool " + poolId);
            }
            DataStore srcSecStore = _dataStoreMgr.getDataStore(templateStoreRef.getDataStoreId(), DataStoreRole.Image);
            TemplateInfo srcTemplate = _tmplFactory.getTemplate(templateId, srcSecStore);

            AsyncCallFuture<TemplateApiResult> future = _tmpltSvr.prepareTemplateOnPrimary(srcTemplate, pool);
        try {
                TemplateApiResult result = future.get();
                if (result.isFailed()) {
                    s_logger.debug("prepare template failed:" + result.getResult());
        return null;
    }
    
                return _tmpltPoolDao.findByPoolTemplate(poolId, templateId);
            } catch (Exception ex) {
                s_logger.debug("failed to copy template from image store:" + srcSecStore.getName() + " to primary storage");
        }
        }

        return null;
    }
    
    @Override
    public String getChecksum(DataStore store, String templatePath) {
        EndPoint ep = _epSelector.select(store);
        ComputeChecksumCommand cmd = new ComputeChecksumCommand(store.getTO(), templatePath);
        Answer answer = ep.sendMessage(cmd);
        if (answer != null && answer.getResult()) {
            return answer.getDetails();
        }
        return null;
    }
    
    @Override
    @DB
    public boolean resetTemplateDownloadStateOnPool(long templateStoragePoolRefId) {
        // have to use the same lock that prepareTemplateForCreate use to
        // maintain state consistency
    	VMTemplateStoragePoolVO templateStoragePoolRef = _tmpltPoolDao.acquireInLockTable(templateStoragePoolRefId, 1200);
    	
        if (templateStoragePoolRef == null) {
        	s_logger.warn("resetTemplateDownloadStateOnPool failed - unable to lock TemplateStorgePoolRef " + templateStoragePoolRefId);
            return false;
        }
        
        try {
        	templateStoragePoolRef.setDownloadState(VMTemplateStorageResourceAssoc.Status.NOT_DOWNLOADED);
        	_tmpltPoolDao.update(templateStoragePoolRefId, templateStoragePoolRef);
        } finally {
            _tmpltPoolDao.releaseFromLockTable(templateStoragePoolRefId);
        }
        
        return true;
    }
    
    @Override
    @DB
    public boolean copy(long userId, VMTemplateVO template, DataStore srcSecStore, DataCenterVO dstZone) throws StorageUnavailableException,
            ResourceAllocationException {
        long tmpltId = template.getId();
        long dstZoneId = dstZone.getId();
        // find all eligible image stores for the destination zone
        List<DataStore> dstSecStores = _dataStoreMgr.getImageStoresByScope(new ZoneScope(dstZoneId));
        if (dstSecStores == null || dstSecStores.isEmpty()) {
            throw new StorageUnavailableException("Destination zone is not ready, no image store associated", DataCenter.class, dstZone.getId());
        }
        AccountVO account = _accountDao.findById(template.getAccountId());
        // find the size of the template to be copied
        TemplateDataStoreVO srcTmpltStore = _tmplStoreDao.findByStoreTemplate(srcSecStore.getId(), tmpltId);

        _resourceLimitMgr.checkResourceLimit(account, ResourceType.template);
        _resourceLimitMgr.checkResourceLimit(account, ResourceType.secondary_storage, new Long(srcTmpltStore.getSize()));

        // Event details
        String copyEventType;
        String createEventType;
        if (template.getFormat().equals(ImageFormat.ISO)) {
            copyEventType = EventTypes.EVENT_ISO_COPY;
            createEventType = EventTypes.EVENT_ISO_CREATE;
        } else {
            copyEventType = EventTypes.EVENT_TEMPLATE_COPY;
            createEventType = EventTypes.EVENT_TEMPLATE_CREATE;
        }

        Transaction txn = Transaction.currentTxn();
        txn.start();

        TemplateInfo srcTemplate = _tmplFactory.getTemplate(template.getId(), srcSecStore);
        // Copy will just find one eligible image store for the destination zone
        // and copy template there, not propagate to all image stores
        // for that zone
        for (DataStore dstSecStore : dstSecStores) {
            TemplateDataStoreVO dstTmpltStore = _tmplStoreDao.findByStoreTemplate(dstSecStore.getId(), tmpltId);
            if (dstTmpltStore != null && dstTmpltStore.getDownloadState() == Status.DOWNLOADED) {
                return true; // already downloaded on this image store
            			}

            AsyncCallFuture<TemplateApiResult> future = _tmpltSvr.copyTemplate(srcTemplate, dstSecStore);
            try {
                TemplateApiResult result = future.get();
                if (result.isFailed()) {
                    s_logger.debug("copy template failed for image store " + dstSecStore.getName() + ":" + result.getResult());
                    continue; // try next image store
            }

                _tmpltDao.addTemplateToZone(template, dstZoneId);
            	
                if (account.getId() != Account.ACCOUNT_ID_SYSTEM) {
                    UsageEventUtils.publishUsageEvent(copyEventType, account.getId(), dstZoneId, tmpltId, null, null, null, srcTmpltStore.getSize(),
                            template.getClass().getName(), template.getUuid());
            	}
            	return true;
            } catch (Exception ex) {
                s_logger.debug("failed to copy template to image store:" + dstSecStore.getName() + " ,will try next one");
            }
        }
        return false;
  
    }
    
    @Override
    @ActionEvent(eventType = EventTypes.EVENT_TEMPLATE_COPY, eventDescription = "copying template", async = true)
    public VirtualMachineTemplate copyTemplate(CopyTemplateCmd cmd) throws StorageUnavailableException, ResourceAllocationException {
    	Long templateId = cmd.getId();
    	Long userId = CallContext.current().getCallingUserId();
    	Long sourceZoneId = cmd.getSourceZoneId();
    	Long destZoneId = cmd.getDestinationZoneId();
    	Account caller = CallContext.current().getCallingAccount();
        
        // Verify parameters
        if (sourceZoneId.equals(destZoneId)) {
            throw new InvalidParameterValueException("Please specify different source and destination zones.");
        }
        
        DataCenterVO sourceZone = _dcDao.findById(sourceZoneId);
        if (sourceZone == null) {
            throw new InvalidParameterValueException("Please specify a valid source zone.");
        }
        
        DataCenterVO dstZone = _dcDao.findById(destZoneId);
        if (dstZone == null) {
            throw new InvalidParameterValueException("Please specify a valid destination zone.");
        }
    	
        VMTemplateVO template = _tmpltDao.findById(templateId);
        if (template == null || template.getRemoved() != null) {
            throw new InvalidParameterValueException("Unable to find template with id");
        }
      
        DataStore dstSecStore = getImageStore(destZoneId, templateId);
        if (dstSecStore != null) {
            s_logger.debug("There is template " + templateId + " in secondary storage " + dstSecStore.getName() + " in zone " + destZoneId
                    + " , don't need to copy");
            return template;
        }
        
        DataStore srcSecStore = getImageStore(sourceZoneId, templateId);
        if (srcSecStore == null) {
            throw new InvalidParameterValueException("There is no template " + templateId + " in zone " + sourceZoneId);
        }
        if (srcSecStore.getScope().getScopeType() == ScopeType.REGION) {
            s_logger.debug("Template " + templateId + " is in region-wide secondary storage " + dstSecStore.getName() + " , don't need to copy");
            return template;
        }
       
        _accountMgr.checkAccess(caller, AccessType.ModifyEntry, true, template);
        
        boolean success = copy(userId, template, srcSecStore, dstZone);
        
        if (success) {
        	return template;
        } else {
        	throw new CloudRuntimeException("Failed to copy template");
        }
    }

    @Override
    public boolean delete(long userId, long templateId, Long zoneId) {
    	VMTemplateVO template = _tmpltDao.findById(templateId);
    	if (template == null || template.getRemoved() != null) {
    		throw new InvalidParameterValueException("Please specify a valid template.");
    	}
    	
    	TemplateAdapter adapter = getAdapter(template.getHypervisorType());
    	return adapter.delete(new TemplateProfile(userId, template, zoneId));
    }
    
    @Override
    public List<VMTemplateStoragePoolVO> getUnusedTemplatesInPool(StoragePoolVO pool) {
		List<VMTemplateStoragePoolVO> unusedTemplatesInPool = new ArrayList<VMTemplateStoragePoolVO>();
		List<VMTemplateStoragePoolVO> allTemplatesInPool = _tmpltPoolDao.listByPoolId(pool.getId());
		
		for (VMTemplateStoragePoolVO templatePoolVO : allTemplatesInPool) {
			VMTemplateVO template = _tmpltDao.findByIdIncludingRemoved(templatePoolVO.getTemplateId());
		
			// If this is a routing template, consider it in use
			if (template.getTemplateType() == TemplateType.SYSTEM) {
				continue;
			}
			
            // If the template is not yet downloaded to the pool, consider it in
            // use
			if (templatePoolVO.getDownloadState() != Status.DOWNLOADED) {
				continue;
			}

			if (template.getFormat() != ImageFormat.ISO && !_volumeDao.isAnyVolumeActivelyUsingTemplateOnPool(template.getId(), pool.getId())) {
                unusedTemplatesInPool.add(templatePoolVO);
			}
		}
		
		return unusedTemplatesInPool;
	}
    
    @Override
    public void evictTemplateFromStoragePool(VMTemplateStoragePoolVO templatePoolVO) {
        StoragePool pool = (StoragePool) _dataStoreMgr.getPrimaryDataStore(templatePoolVO.getPoolId());
		VMTemplateVO template = _tmpltDao.findByIdIncludingRemoved(templatePoolVO.getTemplateId());
		
		if (s_logger.isDebugEnabled()) {
		    s_logger.debug("Evicting " + templatePoolVO);
		}
		DestroyCommand cmd = new DestroyCommand(pool, templatePoolVO);
		
        try {
            Answer answer = _storageMgr.sendToPool(pool, cmd);
		
            if (answer != null && answer.getResult()) {
                // Remove the templatePoolVO
                if (_tmpltPoolDao.remove(templatePoolVO.getId())) {
                    s_logger.debug("Successfully evicted template: " + template.getName() + " from storage pool: " + pool.getName());
                }
            } else {
                s_logger.info("Will retry evicte template: " + template.getName() + " from storage pool: " + pool.getName());
            }
        } catch (StorageUnavailableException e) {
            s_logger.info("Storage is unavailable currently.  Will retry evicte template: " + template.getName() + " from storage pool: "
                    + pool.getName());
        }

	}
    
    @Override
    public boolean start() {
        return true;
    }

    @Override
    public boolean stop() {
        return true;
    }

    @Override
    public boolean configure(String name, Map<String, Object> params) throws ConfigurationException {
        
        final Map<String, String> configs = _configDao.getConfiguration("AgentManager", params);

        String value = _configDao.getValue(Config.PrimaryStorageDownloadWait.toString());
        _primaryStorageDownloadWait = NumbersUtil.parseInt(value, Integer.parseInt(Config.PrimaryStorageDownloadWait.getDefaultValue()));

        String disableExtraction =  _configDao.getValue(Config.DisableExtraction.toString());
        _disableExtraction  = (disableExtraction == null) ? false : Boolean.parseBoolean(disableExtraction);

        _storagePoolMaxWaitSeconds = NumbersUtil.parseInt(_configDao.getValue(Config.StoragePoolMaxWaitSeconds.key()), 3600);
        _preloadExecutor = Executors.newFixedThreadPool(8, new NamedThreadFactory("Template-Preloader"));

        return true;
    }
    
    protected TemplateManagerImpl() {
    }

	@Override
	public boolean templateIsDeleteable(VMTemplateHostVO templateHostRef) {
	    VMTemplateVO template = _tmpltDao.findByIdIncludingRemoved(templateHostRef.getTemplateId());
	    long templateId = template.getId();
	    HostVO secondaryStorageHost = _hostDao.findById(templateHostRef.getHostId());
	    long zoneId = secondaryStorageHost.getDataCenterId();
	    DataCenterVO zone = _dcDao.findById(zoneId);

        // Check if there are VMs running in the template host ref's zone that
        // use the template
	    List<VMInstanceVO> nonExpungedVms = _vmInstanceDao.listNonExpungedByZoneAndTemplate(zoneId, templateId);

	    if (!nonExpungedVms.isEmpty()) {
            s_logger.debug("Template " + template.getName() + " in zone " + zone.getName()
                    + " is not deleteable because there are non-expunged VMs deployed from this template.");
	        return false;
	    }
	    List<UserVmVO> userVmUsingIso = _userVmDao.listByIsoId(templateId);
        // check if there is any VM using this ISO.
	    if (!userVmUsingIso.isEmpty()) {
            s_logger.debug("ISO " + template.getName() + " in zone " + zone.getName() + " is not deleteable because it is attached to "
                    + userVmUsingIso.size() + " VMs");
	        return false;
	    }
        // Check if there are any snapshots for the template in the template
        // host ref's zone
	    List<VolumeVO> volumes = _volumeDao.findByTemplateAndZone(templateId, zoneId);
	    for (VolumeVO volume : volumes) {
	        List<SnapshotVO> snapshots = _snapshotDao.listByVolumeIdVersion(volume.getId(), "2.1");
	        if (!snapshots.isEmpty()) {
                s_logger.debug("Template " + template.getName() + " in zone " + zone.getName()
                        + " is not deleteable because there are 2.1 snapshots using this template.");
	            return false;
	        }
	    }

	    return true;
	}

	@Override
    public boolean templateIsDeleteable(long templateId) {
        List<UserVmJoinVO> userVmUsingIso = _userVmJoinDao.listActiveByIsoId(templateId);
        // check if there is any Vm using this ISO. We only need to check the
        // case where templateId is an ISO since
        // VM can be launched from ISO in secondary storage, while template will
        // always be copied to
        // primary storage before deploying VM.
        if (!userVmUsingIso.isEmpty()) {
            s_logger.debug("ISO " + templateId + " is not deleteable because it is attached to " + userVmUsingIso.size() + " VMs");
            return false;
        }

        return true;
    }

    @Override
    @ActionEvent(eventType = EventTypes.EVENT_ISO_DETACH, eventDescription = "detaching ISO", async = true)
	public boolean detachIso(long vmId)  {
        Account caller = CallContext.current().getCallingAccount();
        Long userId = CallContext.current().getCallingUserId();
        
        // Verify input parameters
        UserVmVO vmInstanceCheck = _userVmDao.findById(vmId);
        if (vmInstanceCheck == null) {
            throw new InvalidParameterValueException("Unable to find a virtual machine with id " + vmId);
        }
        
        UserVm userVM = _userVmDao.findById(vmId);
        if (userVM == null) {
            throw new InvalidParameterValueException("Please specify a valid VM.");
        }
        
        _accountMgr.checkAccess(caller, null, true, userVM);

        Long isoId = userVM.getIsoId();
        if (isoId == null) {
            throw new InvalidParameterValueException("The specified VM has no ISO attached to it.");
        }
    	CallContext.current().setEventDetails("Vm Id: " +vmId+ " ISO Id: "+isoId);
        
        State vmState = userVM.getState();
        if (vmState != State.Running && vmState != State.Stopped) {
        	throw new InvalidParameterValueException("Please specify a VM that is either Stopped or Running.");
        }

        boolean result = attachISOToVM(vmId, userId, isoId, false); // attach=false
                                                                    // => detach
        if (result) {
        	return result;
        } else {
        	throw new CloudRuntimeException("Failed to detach iso");
        }
	}
	
	@Override
    @ActionEvent(eventType = EventTypes.EVENT_ISO_ATTACH, eventDescription = "attaching ISO", async = true)
	public boolean attachIso(long isoId, long vmId) {
        Account caller = CallContext.current().getCallingAccount();
        Long userId = CallContext.current().getCallingUserId();
        
    	// Verify input parameters
    	UserVmVO vm = _userVmDao.findById(vmId);
    	if (vm == null) {
            throw new InvalidParameterValueException("Unable to find a virtual machine with id " + vmId);
        }
    	
    	VMTemplateVO iso = _tmpltDao.findById(isoId);
    	if (iso == null || iso.getRemoved() != null) {
            throw new InvalidParameterValueException("Unable to find an ISO with id " + isoId);
    	}
    	
        // check permissions
        // check if caller has access to VM and ISO
        // and also check if the VM's owner has access to the ISO.
    	
    	_accountMgr.checkAccess(caller, null, false, iso, vm);
    	
    	Account vmOwner = _accountDao.findById(vm.getAccountId());
    	_accountMgr.checkAccess(vmOwner, null, false, iso, vm);
    	
        State vmState = vm.getState();
        if (vmState != State.Running && vmState != State.Stopped) {
        	throw new InvalidParameterValueException("Please specify a VM that is either Stopped or Running.");
        }
        
        if ("xen-pv-drv-iso".equals(iso.getDisplayText()) && vm.getHypervisorType() != Hypervisor.HypervisorType.XenServer) {
        	throw new InvalidParameterValueException("Cannot attach Xenserver PV drivers to incompatible hypervisor " + vm.getHypervisorType());
        }
        
        if ("vmware-tools.iso".equals(iso.getName()) && vm.getHypervisorType() != Hypervisor.HypervisorType.VMware) {
        	throw new InvalidParameterValueException("Cannot attach VMware tools drivers to incompatible hypervisor " + vm.getHypervisorType());
        }
        boolean result = attachISOToVM(vmId, userId, isoId, true);
        if (result) {
        	return result;
        } else {
        	throw new CloudRuntimeException("Failed to attach iso");
        }
	}
	
    // for ISO, we need to consider whether to copy to cache storage or not if it is not on NFS, since our hypervisor resource always assumes that they are in NFS
    @Override
    public TemplateInfo prepareIso(long isoId, long dcId){
        TemplateInfo tmplt = _tmplFactory.getTemplate(isoId, DataStoreRole.Image, dcId);
        if (tmplt == null || tmplt.getFormat() != ImageFormat.ISO ) {
            s_logger.warn("ISO: " + isoId + " does not exist in vm_template table");
            return null;
        }

        if (tmplt.getDataStore() != null && !(tmplt.getDataStore().getTO() instanceof NfsTO)) {
            // if it is s3, need to download into cache storage first
            Scope destScope = new ZoneScope(dcId);
            TemplateInfo cacheData = (TemplateInfo) cacheMgr.createCacheObject(tmplt, destScope);
            if (cacheData == null) {
                s_logger.error("Failed in copy iso from S3 to cache storage");
                return null;
            }
            return cacheData;
        } else{
            return tmplt;
        }
    }

    private boolean attachISOToVM(long vmId, long isoId, boolean attach) {
        UserVmVO vm = _userVmDao.findById(vmId);

        if (vm == null) {
            return false;
        } else if (vm.getState() != State.Running) {
            return true;
        }

        // prepare ISO ready to mount on hypervisor resource level
        TemplateInfo tmplt = prepareIso(isoId, vm.getDataCenterId());

        String vmName = vm.getInstanceName();

        HostVO host = _hostDao.findById(vm.getHostId());
        if (host == null) {
            s_logger.warn("Host: " + vm.getHostId() + " does not exist");
            return false;
        }

        DataTO isoTO = tmplt.getTO();
        DiskTO disk = new DiskTO(isoTO, null, Volume.Type.ISO);
        Command cmd = null;
        if (attach) {
            cmd = new AttachCommand(disk, vmName);
        } else {
            cmd = new DettachCommand(disk, vmName);
        }
        Answer a = _agentMgr.easySend(vm.getHostId(), cmd);
        return (a != null && a.getResult());
    }

    private boolean attachISOToVM(long vmId, long userId, long isoId, boolean attach) {
    	UserVmVO vm = _userVmDao.findById(vmId);
    	VMTemplateVO iso = _tmpltDao.findById(isoId);

        boolean success = attachISOToVM(vmId, isoId, attach);
        if (success && attach) {
             vm.setIsoId(iso.getId());
            _userVmDao.update(vmId, vm);
        }
        if (success && !attach) {
            vm.setIsoId(null);
            _userVmDao.update(vmId, vm);
        }
        return success;
    }
	
	@Override
    @ActionEvent(eventType = EventTypes.EVENT_TEMPLATE_DELETE, eventDescription = "deleting template", async = true)
    public boolean deleteTemplate(DeleteTemplateCmd cmd) {
        Long templateId = cmd.getId();
        Account caller = CallContext.current().getCallingAccount();
        
        VirtualMachineTemplate template = getTemplate(templateId);
        if (template == null) {
            throw new InvalidParameterValueException("unable to find template with id " + templateId);
        }
        
        _accountMgr.checkAccess(caller, AccessType.ModifyEntry, true, template);
    	
    	if (template.getFormat() == ImageFormat.ISO) {
    		throw new InvalidParameterValueException("Please specify a valid template.");
    	}

    	TemplateAdapter adapter = getAdapter(template.getHypervisorType());
    	TemplateProfile profile = adapter.prepareDelete(cmd);
        return adapter.delete(profile);
	}
	
	@Override
    @ActionEvent(eventType = EventTypes.EVENT_ISO_DELETE, eventDescription = "deleting iso", async = true)
    public boolean deleteIso(DeleteIsoCmd cmd) {
        Long templateId = cmd.getId();
        Account caller = CallContext.current().getCallingAccount();
        Long zoneId = cmd.getZoneId();
        
        VirtualMachineTemplate template = getTemplate(templateId);
        ;
        if (template == null) {
            throw new InvalidParameterValueException("unable to find iso with id " + templateId);
        }
        
        _accountMgr.checkAccess(caller, AccessType.ModifyEntry, true, template);
         	
    	if (template.getFormat() != ImageFormat.ISO) {
    		throw new InvalidParameterValueException("Please specify a valid iso.");
    	}

        // check if there is any VM using this ISO.
        if (!templateIsDeleteable(templateId)) {
            throw new InvalidParameterValueException("Unable to delete iso, as it's used by other vms");
        }

        if (zoneId != null && (_dataStoreMgr.getImageStore(zoneId) == null)) {
            throw new InvalidParameterValueException("Failed to find a secondary storage store in the specified zone.");
    	}
    	TemplateAdapter adapter = getAdapter(template.getHypervisorType());
    	TemplateProfile profile = adapter.prepareDelete(cmd);
        boolean result = adapter.delete(profile);
        if (result) {
            return true;
        } else {
    		throw new CloudRuntimeException("Failed to delete ISO");
    	}
	}
	
	@Override
	public VirtualMachineTemplate getTemplate(long templateId) {
	    VMTemplateVO template = _tmpltDao.findById(templateId);
	    if (template != null && template.getRemoved() == null) {
	        return template;
	    }
	    
	    return null;
	}
	
    @Override
    public List<String> listTemplatePermissions(BaseListTemplateOrIsoPermissionsCmd cmd) {
        Account caller = CallContext.current().getCallingAccount();
        Long id = cmd.getId();

        if (id.equals(Long.valueOf(1))) {
            throw new PermissionDeniedException("unable to list permissions for " + cmd.getMediaType() + " with id " + id);
        }

        VirtualMachineTemplate template = getTemplate(id);
        if (template == null) {
            throw new InvalidParameterValueException("unable to find " + cmd.getMediaType() + " with id " + id);
        }
        
        if (cmd instanceof ListTemplatePermissionsCmd) {
            if (template.getFormat().equals(ImageFormat.ISO)) {
                throw new InvalidParameterValueException("Please provide a valid template");
            }
        } else if (cmd instanceof ListIsoPermissionsCmd) {
            if (!template.getFormat().equals(ImageFormat.ISO)) {
                throw new InvalidParameterValueException("Please provide a valid iso");
            }
        }

        if (!template.isPublicTemplate()) {
            _accountMgr.checkAccess(caller, null, true, template);
        }

        List<String> accountNames = new ArrayList<String>();
        List<LaunchPermissionVO> permissions = _launchPermissionDao.findByTemplate(id);
        if ((permissions != null) && !permissions.isEmpty()) {
            for (LaunchPermissionVO permission : permissions) {
                Account acct = _accountDao.findById(permission.getAccountId());
                accountNames.add(acct.getAccountName());
            }
        }

        // also add the owner if not public
        if (!template.isPublicTemplate()) {
            Account templateOwner = _accountDao.findById(template.getAccountId());
            accountNames.add(templateOwner.getAccountName());
        }

        return accountNames;
    }
    
    @DB
    @Override
    public boolean updateTemplateOrIsoPermissions(BaseUpdateTemplateOrIsoPermissionsCmd cmd) {
        Transaction txn = Transaction.currentTxn();

        // Input validation
        Long id = cmd.getId();
        Account caller = CallContext.current().getCallingAccount();
        List<String> accountNames = cmd.getAccountNames();
        List<Long> projectIds = cmd.getProjectIds();
        Boolean isFeatured = cmd.isFeatured();
        Boolean isPublic = cmd.isPublic();
        Boolean isExtractable = cmd.isExtractable();
        String operation = cmd.getOperation();
        String mediaType = "";

        VMTemplateVO template = _tmpltDao.findById(id);

        if (template == null) {
            throw new InvalidParameterValueException("unable to find " + mediaType + " with id " + id);
        }

        if (cmd instanceof UpdateTemplatePermissionsCmd) {
            mediaType = "template";
            if (template.getFormat().equals(ImageFormat.ISO)) {
                throw new InvalidParameterValueException("Please provide a valid template");
            }
        }
        if (cmd instanceof UpdateIsoPermissionsCmd) {
            mediaType = "iso";
            if (!template.getFormat().equals(ImageFormat.ISO)) {
                throw new InvalidParameterValueException("Please provide a valid iso");
            }
        }
        
        // convert projectIds to accountNames
        if (projectIds != null) {
            // CS-17842, initialize accountNames list
            if (accountNames == null ){
                accountNames = new ArrayList<String>();
            }
            for (Long projectId : projectIds) {
                Project project = _projectMgr.getProject(projectId);
                if (project == null) {
                    throw new InvalidParameterValueException("Unable to find project by id " + projectId);
                }
                
                if (!_projectMgr.canAccessProjectAccount(caller, project.getProjectAccountId())) {
                    throw new InvalidParameterValueException("Account " + caller + " can't access project id=" + projectId);
                }
                accountNames.add(_accountMgr.getAccount(project.getProjectAccountId()).getAccountName());
            }
        }

        _accountMgr.checkAccess(caller, AccessType.ModifyEntry, true, template);

        // If the template is removed throw an error.
        if (template.getRemoved() != null) {
            s_logger.error("unable to update permissions for " + mediaType + " with id " + id + " as it is removed  ");
            throw new InvalidParameterValueException("unable to update permissions for " + mediaType + " with id " + id + " as it is removed ");
        }

        if (id.equals(Long.valueOf(1))) {
            throw new InvalidParameterValueException("unable to update permissions for " + mediaType + " with id " + id);
        }

        boolean isAdmin = _accountMgr.isAdmin(caller.getType());
        // check configuration parameter(allow.public.user.templates) value for
        // the template owner
        boolean allowPublicUserTemplates = Boolean.valueOf(_configServer.getConfigValue(Config.AllowPublicUserTemplates.key(),
                Config.ConfigurationParameterScope.account.toString(), template.getAccountId()));
        if (!isAdmin && !allowPublicUserTemplates && isPublic != null && isPublic) {
            throw new InvalidParameterValueException("Only private " + mediaType + "s can be created.");
        }

        if (accountNames != null) {
            if ((operation == null)
                    || (!operation.equalsIgnoreCase("add") && !operation.equalsIgnoreCase("remove") && !operation.equalsIgnoreCase("reset"))) {
                throw new InvalidParameterValueException(
                        "Invalid operation on accounts, the operation must be either 'add' or 'remove' in order to modify launch permissions."
                        + "  Given operation is: '" + operation + "'");
            }
        }

        Long accountId = template.getAccountId();
        if (accountId == null) {
            // if there is no owner of the template then it's probably already a
            // public template (or domain private template) so
            // publishing to individual users is irrelevant
            throw new InvalidParameterValueException("Update template permissions is an invalid operation on template " + template.getName());
        }

        VMTemplateVO updatedTemplate = _tmpltDao.createForUpdate();

        if (isPublic != null) {
            updatedTemplate.setPublicTemplate(isPublic.booleanValue());
        }

        if (isFeatured != null) {
            updatedTemplate.setFeatured(isFeatured.booleanValue());
        }
        
        if (isExtractable != null && caller.getType() == Account.ACCOUNT_TYPE_ADMIN) {// Only
                                                                                      // ROOT
                                                                                      // admins
                                                                                      // allowed
                                                                                      // to
                                                                                      // change
                                                                                      // this
                                                                                      // powerful
                                                                                      // attribute
           updatedTemplate.setExtractable(isExtractable.booleanValue());
        } else if (isExtractable != null && caller.getType() != Account.ACCOUNT_TYPE_ADMIN) {
           throw new InvalidParameterValueException("Only ROOT admins are allowed to modify this attribute.");
       }

       _tmpltDao.update(template.getId(), updatedTemplate);

        Long domainId = caller.getDomainId();
        if ("add".equalsIgnoreCase(operation)) {
            txn.start();
            for (String accountName : accountNames) {
                Account permittedAccount = _accountDao.findActiveAccount(accountName, domainId);
                if (permittedAccount != null) {
                    if (permittedAccount.getId() == caller.getId()) {
                        continue; // don't grant permission to the template
                                  // owner, they implicitly have permission
                    }
                    LaunchPermissionVO existingPermission = _launchPermissionDao.findByTemplateAndAccount(id, permittedAccount.getId());
                    if (existingPermission == null) {
                        LaunchPermissionVO launchPermission = new LaunchPermissionVO(id, permittedAccount.getId());
                        _launchPermissionDao.persist(launchPermission);
                    }
                } else {
                    txn.rollback();
                    throw new InvalidParameterValueException("Unable to grant a launch permission to account " + accountName
                            + ", account not found.  " + "No permissions updated, please verify the account names and retry.");
                }
            }
            txn.commit();
        } else if ("remove".equalsIgnoreCase(operation)) {
            List<Long> accountIds = new ArrayList<Long>();
            for (String accountName : accountNames) {
                Account permittedAccount = _accountDao.findActiveAccount(accountName, domainId);
                if (permittedAccount != null) {
                    accountIds.add(permittedAccount.getId());
                }
            }
            _launchPermissionDao.removePermissions(id, accountIds);
        } else if ("reset".equalsIgnoreCase(operation)) {
            // do we care whether the owning account is an admin? if the
            // owner is an admin, will we still set public to false?
            updatedTemplate = _tmpltDao.createForUpdate();
            updatedTemplate.setPublicTemplate(false);
            updatedTemplate.setFeatured(false);
            _tmpltDao.update(template.getId(), updatedTemplate);
            _launchPermissionDao.removeAllPermissions(id);
        }
        return true;
    }
    
    private String getRandomPrivateTemplateName() {
        return UUID.randomUUID().toString();
    }
    
    @Override
    @DB
    @ActionEvent(eventType = EventTypes.EVENT_TEMPLATE_CREATE, eventDescription = "creating template", async = true)
    public VirtualMachineTemplate createPrivateTemplate(CreateTemplateCmd command) {
        Long userId = CallContext.current().getCallingUserId();
        if (userId == null) {
            userId = User.UID_SYSTEM;
        }
        long templateId = command.getEntityId();
        Long volumeId = command.getVolumeId();
        Long snapshotId = command.getSnapshotId();
        VMTemplateVO privateTemplate = null;
        Long accountId = null;
        SnapshotVO snapshot = null;
        VolumeVO volume = null;

        try {
            TemplateInfo tmplInfo = _tmplFactory.getTemplate(templateId, DataStoreRole.Image);
            Long zoneId = null;
            if (snapshotId != null) {
                snapshot = _snapshotDao.findById(snapshotId);
                zoneId = snapshot.getDataCenterId();
            } else if (volumeId != null) {
                volume = _volumeDao.findById(volumeId);
                zoneId = volume.getDataCenterId();
            }
            ZoneScope scope = new ZoneScope(zoneId);
            List<DataStore> store = _dataStoreMgr.getImageStoresByScope(scope);
            if (store.size() > 1) {
                throw new CloudRuntimeException("muliple image data store, don't know which one to use");
            }
            AsyncCallFuture<TemplateApiResult> future = null;
            if (snapshotId != null) {
                SnapshotInfo snapInfo = _snapshotFactory.getSnapshot(snapshotId, DataStoreRole.Image);
                future = _tmpltSvr.createTemplateFromSnapshotAsync(snapInfo, tmplInfo, store.get(0));
            } else if (volumeId != null) {
                VolumeInfo volInfo = _volFactory.getVolume(volumeId);
                future = _tmpltSvr.createTemplateFromVolumeAsync(volInfo, tmplInfo, store.get(0));
            } else {
                throw new CloudRuntimeException("Creating private Template need to specify snapshotId or volumeId");
            }
            
            CommandResult result = null;
            try {
                result = future.get();
                if (result.isFailed()) {
                    privateTemplate = null;
                    s_logger.debug("Failed to create template" + result.getResult());
                    throw new CloudRuntimeException("Failed to create template" + result.getResult());
                }
                
                VMTemplateZoneVO templateZone = new VMTemplateZoneVO(zoneId, templateId, new Date());
                _tmpltZoneDao.persist(templateZone);

                privateTemplate = _tmpltDao.findById(templateId);
                UsageEventVO usageEvent = new UsageEventVO(EventTypes.EVENT_TEMPLATE_CREATE, privateTemplate.getAccountId(), zoneId,
                        privateTemplate.getId(), privateTemplate.getName(), null, privateTemplate.getSourceTemplateId(), privateTemplate.getSize());
                _usageEventDao.persist(usageEvent);
            } catch (InterruptedException e) {
                s_logger.debug("Failed to create template", e);
                throw new CloudRuntimeException("Failed to create template", e);
            } catch (ExecutionException e) {
                s_logger.debug("Failed to create template", e);
                throw new CloudRuntimeException("Failed to create template", e);
            }

        } finally {
            /*if (snapshot != null && snapshot.getSwiftId() != null
                    && secondaryStorageURL != null && zoneId != null
                    && accountId != null && volumeId != null) {
                _snapshotMgr.deleteSnapshotsForVolume(secondaryStorageURL,
                        zoneId, accountId, volumeId);
            }*/
            if (privateTemplate == null) {
                Transaction txn = Transaction.currentTxn();
                txn.start();
                // template_store_ref entries should have been removed using our
                // DataObject.processEvent command in case of failure, but clean
                // it up here to avoid
                // some leftovers which will cause removing template from
                // vm_template table fail.
                _tmplStoreDao.deletePrimaryRecordsForTemplate(templateId);
                // Remove the template_zone_ref record
                _tmpltZoneDao.deletePrimaryRecordsForTemplate(templateId);
                // Remove the template record
                _tmpltDao.expunge(templateId);

                // decrement resource count
                if (accountId != null) {
                    _resourceLimitMgr.decrementResourceCount(accountId, ResourceType.template);
                    _resourceLimitMgr.decrementResourceCount(accountId, ResourceType.secondary_storage, new Long(volume != null ? volume.getSize()
                            : snapshot.getSize()));
                }
                txn.commit();
            }
        }

        if (privateTemplate != null) {
            return privateTemplate;
        } else {
            throw new CloudRuntimeException("Failed to create a template");
        }
    }

    private static boolean isAdmin(short accountType) {
        return ((accountType == Account.ACCOUNT_TYPE_ADMIN) || (accountType == Account.ACCOUNT_TYPE_RESOURCE_DOMAIN_ADMIN)
                || (accountType == Account.ACCOUNT_TYPE_DOMAIN_ADMIN) || (accountType == Account.ACCOUNT_TYPE_READ_ONLY_ADMIN));
    }

    @Override
    @ActionEvent(eventType = EventTypes.EVENT_TEMPLATE_CREATE, eventDescription = "creating template", create = true)
    public VMTemplateVO createPrivateTemplateRecord(CreateTemplateCmd cmd, Account templateOwner) throws ResourceAllocationException {
        Long userId = CallContext.current().getCallingUserId();

        Account caller = CallContext.current().getCallingAccount();
        boolean isAdmin = (isAdmin(caller.getType()));

        _accountMgr.checkAccess(caller, null, true, templateOwner);

        String name = cmd.getTemplateName();
        if ((name == null) || (name.length() > 32)) {
            throw new InvalidParameterValueException("Template name cannot be null and should be less than 32 characters");
        }

        if (cmd.getTemplateTag() != null) {
            if (!_accountService.isRootAdmin(caller.getType())) {
                throw new PermissionDeniedException("Parameter templatetag can only be specified by a Root Admin, permission denied");
            }
        }

        // do some parameter defaulting
        Integer bits = cmd.getBits();
        Boolean requiresHvm = cmd.getRequiresHvm();
        Boolean passwordEnabled = cmd.isPasswordEnabled();
        Boolean isPublic = cmd.isPublic();
        Boolean featured = cmd.isFeatured();
        int bitsValue = ((bits == null) ? 64 : bits.intValue());
        boolean requiresHvmValue = ((requiresHvm == null) ? true : requiresHvm.booleanValue());
        boolean passwordEnabledValue = ((passwordEnabled == null) ? false : passwordEnabled.booleanValue());
        if (isPublic == null) {
            isPublic = Boolean.FALSE;
        }
        // check whether template owner can create public templates
        boolean allowPublicUserTemplates = Boolean.parseBoolean(_configServer.getConfigValue(Config.AllowPublicUserTemplates.key(),
                Config.ConfigurationParameterScope.account.toString(), templateOwner.getId()));
        if (!isAdmin && !allowPublicUserTemplates && isPublic) {
            throw new PermissionDeniedException("Failed to create template " + name + ", only private templates can be created.");
        }

        Long volumeId = cmd.getVolumeId();
        Long snapshotId = cmd.getSnapshotId();
        if ((volumeId == null) && (snapshotId == null)) {
            throw new InvalidParameterValueException("Failed to create private template record, neither volume ID nor snapshot ID were specified.");
        }
        if ((volumeId != null) && (snapshotId != null)) {
            throw new InvalidParameterValueException("Failed to create private template record, please specify only one of volume ID (" + volumeId
                    + ") and snapshot ID (" + snapshotId + ")");
        }

        HypervisorType hyperType;
        VolumeVO volume = null;
        SnapshotVO snapshot = null;
        VMTemplateVO privateTemplate = null;
        if (volumeId != null) { // create template from volume
            volume = _volumeDao.findById(volumeId);
            if (volume == null) {
                throw new InvalidParameterValueException("Failed to create private template record, unable to find volume " + volumeId);
            }
            // check permissions
            _accountMgr.checkAccess(caller, null, true, volume);

            // If private template is created from Volume, check that the volume
            // will not be active when the private template is
            // created
            if (!_volumeMgr.volumeInactive(volume)) {
                String msg = "Unable to create private template for volume: " + volume.getName()
                        + "; volume is attached to a non-stopped VM, please stop the VM first";
                if (s_logger.isInfoEnabled()) {
                    s_logger.info(msg);
                }
                throw new CloudRuntimeException(msg);
            }
            hyperType = _volumeDao.getHypervisorType(volumeId);
        } else { // create template from snapshot
            snapshot = _snapshotDao.findById(snapshotId);
            if (snapshot == null) {
                throw new InvalidParameterValueException("Failed to create private template record, unable to find snapshot " + snapshotId);
            }

            volume = _volumeDao.findById(snapshot.getVolumeId());
            VolumeVO snapshotVolume = _volumeDao.findByIdIncludingRemoved(snapshot.getVolumeId());

            // check permissions
            _accountMgr.checkAccess(caller, null, true, snapshot);

            if (snapshot.getState() != Snapshot.State.BackedUp) {
                throw new InvalidParameterValueException("Snapshot id=" + snapshotId + " is not in " + Snapshot.State.BackedUp
                        + " state yet and can't be used for template creation");
            }

            /*
             * // bug #11428. Operation not supported if vmware and snapshots
             * parent volume = ROOT if(snapshot.getHypervisorType() ==
             * HypervisorType.VMware && snapshotVolume.getVolumeType() ==
             * Type.DATADISK){ throw new UnsupportedServiceException(
             * "operation not supported, snapshot with id " + snapshotId +
             * " is created from Data Disk"); }
             */

            hyperType = snapshot.getHypervisorType();
        }

        _resourceLimitMgr.checkResourceLimit(templateOwner, ResourceType.template);
        _resourceLimitMgr.checkResourceLimit(templateOwner, ResourceType.secondary_storage,
                new Long(volume != null ? volume.getSize() : snapshot.getSize()));

        if (!isAdmin || featured == null) {
            featured = Boolean.FALSE;
        }
        Long guestOSId = cmd.getOsTypeId();
        GuestOSVO guestOS = _guestOSDao.findById(guestOSId);
        if (guestOS == null) {
            throw new InvalidParameterValueException("GuestOS with ID: " + guestOSId + " does not exist.");
        }

        String uniqueName = Long.valueOf((userId == null) ? 1 : userId).toString() + UUID.nameUUIDFromBytes(name.getBytes()).toString();
        Long nextTemplateId = _tmpltDao.getNextInSequence(Long.class, "id");
        String description = cmd.getDisplayText();
        boolean isExtractable = false;
        Long sourceTemplateId = null;
        if (volume != null) {
            VMTemplateVO template = ApiDBUtils.findTemplateById(volume.getTemplateId());
            isExtractable = template != null && template.isExtractable() && template.getTemplateType() != Storage.TemplateType.SYSTEM;
            if (template != null) {
                sourceTemplateId = template.getId();
            } else if (volume.getVolumeType() == Volume.Type.ROOT) { // vm
                                                                     // created
                                                                     // out
                // of blank
                // template
                UserVm userVm = ApiDBUtils.findUserVmById(volume.getInstanceId());
                sourceTemplateId = userVm.getIsoId();
            }
        }
        String templateTag = cmd.getTemplateTag();
        if (templateTag != null) {
            if (s_logger.isDebugEnabled()) {
                s_logger.debug("Adding template tag: " + templateTag);
            }
        }
        privateTemplate = new VMTemplateVO(nextTemplateId, uniqueName, name, ImageFormat.RAW, isPublic, featured, isExtractable, TemplateType.USER,
                null, null, requiresHvmValue, bitsValue, templateOwner.getId(), null, description, passwordEnabledValue, guestOS.getId(), true,
                hyperType, templateTag, cmd.getDetails());
        if (sourceTemplateId != null) {
            if (s_logger.isDebugEnabled()) {
                s_logger.debug("This template is getting created from other template, setting source template Id to: " + sourceTemplateId);
            }
        }
        privateTemplate.setSourceTemplateId(sourceTemplateId);

        VMTemplateVO template = _tmpltDao.persist(privateTemplate);
        // Increment the number of templates
        if (template != null) {
            if (cmd.getDetails() != null) {
                _templateDetailsDao.persist(template.getId(), cmd.getDetails());
            }

            _resourceLimitMgr.incrementResourceCount(templateOwner.getId(), ResourceType.template);
            _resourceLimitMgr.incrementResourceCount(templateOwner.getId(), ResourceType.secondary_storage,
                    new Long(volume != null ? volume.getSize() : snapshot.getSize()));
        }

        if (template != null) {
            return template;
        } else {
            throw new CloudRuntimeException("Failed to create a template");
        }

    }
    
    @Override
    public Pair<String, String> getAbsoluteIsoPath(long templateId, long dataCenterId) {
        TemplateDataStoreVO templateStoreRef = _tmplStoreDao.findByTemplateZoneDownloadStatus(templateId, dataCenterId,
                                VMTemplateStorageResourceAssoc.Status.DOWNLOADED);
        if (templateStoreRef == null) {
            throw new CloudRuntimeException("Template " + templateId + " has not been completely downloaded to zone " + dataCenterId);
        }
        DataStore store = _dataStoreMgr.getDataStore(templateStoreRef.getDataStoreId(), DataStoreRole.Image);
        String isoPath = store.getUri() + "/" + templateStoreRef.getInstallPath();
        return new Pair<String, String>(isoPath, store.getUri());
    }

    @Override
    public String getSecondaryStorageURL(long zoneId) {
        DataStore secStore = _dataStoreMgr.getImageStore(zoneId);
        if (secStore == null) {
            return null;
        }

        return secStore.getUri();
    }

    // get the image store where a template in a given zone is downloaded to,
    // just pick one is enough.
    @Override
    public DataStore getImageStore(long zoneId, long tmpltId) {
        TemplateDataStoreVO tmpltStore = _tmplStoreDao.findByTemplateZoneDownloadStatus(tmpltId, zoneId,
                VMTemplateStorageResourceAssoc.Status.DOWNLOADED);
        if (tmpltStore != null) {
            return _dataStoreMgr.getDataStore(tmpltStore.getDataStoreId(), DataStoreRole.Image);
        }

        return null;
            }

    @Override
    public Long getTemplateSize(long templateId, long zoneId) {
        TemplateDataStoreVO templateStoreRef = _tmplStoreDao.findByTemplateZoneDownloadStatus(templateId, zoneId,
                VMTemplateStorageResourceAssoc.Status.DOWNLOADED);
        if (templateStoreRef == null) {
            throw new CloudRuntimeException("Template " + templateId + " has not been completely downloaded to zone " + zoneId);
        }
        return templateStoreRef.getSize();

    }

    // find image store where this template is located
    @Override
    public List<DataStore> getImageStoreByTemplate(long templateId, Long zoneId) {
        // find all eligible image stores for this zone scope
        List<DataStore> imageStores = _dataStoreMgr.getImageStoresByScope(new ZoneScope(zoneId));
        if (imageStores == null || imageStores.size() == 0) {
            return null;
        }
        List<DataStore> stores = new ArrayList<DataStore>();
        for (DataStore store : imageStores) {
            // check if the template is stored there
            List<TemplateDataStoreVO> storeTmpl = _tmplStoreDao.listByTemplateStore(templateId, store.getId());
            if (storeTmpl != null && storeTmpl.size() > 0) {
                stores.add(store);
            }
        }
        return stores;
        }

    @Override
    public VMTemplateVO updateTemplate(UpdateIsoCmd cmd) {
        return updateTemplateOrIso(cmd);
    }

    @Override
    public VMTemplateVO updateTemplate(UpdateTemplateCmd cmd) {
        return updateTemplateOrIso(cmd);
            }

    private VMTemplateVO updateTemplateOrIso(BaseUpdateTemplateOrIsoCmd cmd) {
        Long id = cmd.getId();
        String name = cmd.getTemplateName();
        String displayText = cmd.getDisplayText();
        String format = cmd.getFormat();
        Long guestOSId = cmd.getOsTypeId();
        Boolean passwordEnabled = cmd.isPasswordEnabled();
        Boolean bootable = cmd.isBootable();
        Integer sortKey = cmd.getSortKey();
        Account account = CallContext.current().getCallingAccount();

        // verify that template exists
        VMTemplateVO template = _tmpltDao.findById(id);
        if (template == null || template.getRemoved() != null) {
            InvalidParameterValueException ex = new InvalidParameterValueException("unable to find template/iso with specified id");
            ex.addProxyObject(String.valueOf(id), "templateId");
            throw ex;
        }

        // Don't allow to modify system template
        if (id == Long.valueOf(1)) {
            InvalidParameterValueException ex = new InvalidParameterValueException("Unable to update template/iso of specified id");
            ex.addProxyObject(String.valueOf(id), "templateId");
            throw ex;
    }

        // do a permission check
        _accountMgr.checkAccess(account, AccessType.ModifyEntry, true, template);

        boolean updateNeeded = !(name == null && displayText == null && format == null && guestOSId == null && passwordEnabled == null
                && bootable == null && sortKey == null);
        if (!updateNeeded) {
            return template;
            }

        template = _tmpltDao.createForUpdate(id);

        if (name != null) {
            template.setName(name);
        }

        if (displayText != null) {
            template.setDisplayText(displayText);
    }
    
        if (sortKey != null) {
            template.setSortKey(sortKey);
        }

        ImageFormat imageFormat = null;
        if (format != null) {
            try {
                imageFormat = ImageFormat.valueOf(format.toUpperCase());
            } catch (IllegalArgumentException e) {
                throw new InvalidParameterValueException("Image format: " + format + " is incorrect. Supported formats are "
                        + EnumUtils.listValues(ImageFormat.values()));
            }

            template.setFormat(imageFormat);
        }

        if (guestOSId != null) {
            GuestOSVO guestOS = _guestOSDao.findById(guestOSId);

            if (guestOS == null) {
                throw new InvalidParameterValueException("Please specify a valid guest OS ID.");
            } else {
                template.setGuestOSId(guestOSId);
            }
        }

        if (passwordEnabled != null) {
            template.setEnablePassword(passwordEnabled);
        }

        if (bootable != null) {
            template.setBootable(bootable);
    }

        _tmpltDao.update(id, template);

        return _tmpltDao.findById(id);
    }
}<|MERGE_RESOLUTION|>--- conflicted
+++ resolved
@@ -333,34 +333,22 @@
     @Override
     @ActionEvent(eventType = EventTypes.EVENT_TEMPLATE_CREATE, eventDescription = "creating template")
     public VirtualMachineTemplate registerTemplate(RegisterTemplateCmd cmd) throws URISyntaxException, ResourceAllocationException {
-        Account account = UserContext.current().getCaller();
+        Account account = CallContext.current().getCallingAccount();
         if (cmd.getTemplateTag() != null) {
-<<<<<<< HEAD
-            Account account = CallContext.current().getCallingAccount();
-=======
->>>>>>> 6ea38bff
             if (!_accountService.isRootAdmin(account.getType())) {
                 throw new PermissionDeniedException("Parameter templatetag can only be specified by a Root Admin, permission denied");
             }
         }
-<<<<<<< HEAD
+        if(cmd.isRoutingType() != null){
+            if(!_accountService.isRootAdmin(account.getType())){
+                throw new PermissionDeniedException("Parameter isrouting can only be specified by a Root Admin, permission denied");
+            }
+        }
         
     	TemplateAdapter adapter = getAdapter(HypervisorType.getType(cmd.getHypervisor()));
     	TemplateProfile profile = adapter.prepare(cmd);
     	VMTemplateVO template = adapter.create(profile);
     	
-=======
-        if(cmd.isRoutingType() != null){
-            if(!_accountService.isRootAdmin(account.getType())){
-                throw new PermissionDeniedException("Parameter isrouting can only be specified by a Root Admin, permission denied");
-            }
-        }
-
-        TemplateAdapter adapter = getAdapter(HypervisorType.getType(cmd.getHypervisor()));
-        TemplateProfile profile = adapter.prepare(cmd);
-        VMTemplateVO template = adapter.create(profile);
-
->>>>>>> 6ea38bff
         if (template != null) {
         	return template;
         } else {
