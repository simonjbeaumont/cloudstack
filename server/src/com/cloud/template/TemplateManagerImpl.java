// Licensed to the Apache Software Foundation (ASF) under one
// or more contributor license agreements.  See the NOTICE file
// distributed with this work for additional information
// regarding copyright ownership.  The ASF licenses this file
// to you under the Apache License, Version 2.0 (the
// "License"); you may not use this file except in compliance
// with the License.  You may obtain a copy of the License at
//
//   http://www.apache.org/licenses/LICENSE-2.0
//
// Unless required by applicable law or agreed to in writing,
// software distributed under the License is distributed on an
// "AS IS" BASIS, WITHOUT WARRANTIES OR CONDITIONS OF ANY
// KIND, either express or implied.  See the License for the
// specific language governing permissions and limitations
// under the License.
package com.cloud.template;

import java.net.URISyntaxException;
import java.util.ArrayList;
import java.util.Date;
import java.util.HashMap;
import java.util.List;
import java.util.Map;
import java.util.UUID;
import java.util.concurrent.ExecutionException;
import java.util.concurrent.ExecutorService;
import java.util.concurrent.Executors;

import javax.ejb.Local;
import javax.inject.Inject;
import javax.naming.ConfigurationException;

import org.apache.log4j.Logger;

import org.apache.cloudstack.acl.SecurityChecker.AccessType;
import org.apache.cloudstack.api.BaseListTemplateOrIsoPermissionsCmd;
import org.apache.cloudstack.api.BaseUpdateTemplateOrIsoCmd;
import org.apache.cloudstack.api.BaseUpdateTemplateOrIsoPermissionsCmd;
import org.apache.cloudstack.api.command.user.iso.DeleteIsoCmd;
import org.apache.cloudstack.api.command.user.iso.ExtractIsoCmd;
import org.apache.cloudstack.api.command.user.iso.ListIsoPermissionsCmd;
import org.apache.cloudstack.api.command.user.iso.RegisterIsoCmd;
import org.apache.cloudstack.api.command.user.iso.UpdateIsoCmd;
import org.apache.cloudstack.api.command.user.iso.UpdateIsoPermissionsCmd;
import org.apache.cloudstack.api.command.user.template.CopyTemplateCmd;
import org.apache.cloudstack.api.command.user.template.CreateTemplateCmd;
import org.apache.cloudstack.api.command.user.template.DeleteTemplateCmd;
import org.apache.cloudstack.api.command.user.template.ExtractTemplateCmd;
import org.apache.cloudstack.api.command.user.template.ListTemplatePermissionsCmd;
import org.apache.cloudstack.api.command.user.template.RegisterTemplateCmd;
import org.apache.cloudstack.api.command.user.template.UpdateTemplateCmd;
import org.apache.cloudstack.api.command.user.template.UpdateTemplatePermissionsCmd;
import org.apache.cloudstack.context.CallContext;
import org.apache.cloudstack.engine.orchestration.service.VolumeOrchestrationService;
import org.apache.cloudstack.engine.subsystem.api.storage.DataStore;
import org.apache.cloudstack.engine.subsystem.api.storage.DataStoreManager;
import org.apache.cloudstack.engine.subsystem.api.storage.EndPoint;
import org.apache.cloudstack.engine.subsystem.api.storage.EndPointSelector;
import org.apache.cloudstack.engine.subsystem.api.storage.Scope;
import org.apache.cloudstack.engine.subsystem.api.storage.SnapshotDataFactory;
import org.apache.cloudstack.engine.subsystem.api.storage.SnapshotInfo;
import org.apache.cloudstack.engine.subsystem.api.storage.StorageCacheManager;
import org.apache.cloudstack.engine.subsystem.api.storage.TemplateDataFactory;
import org.apache.cloudstack.engine.subsystem.api.storage.TemplateInfo;
import org.apache.cloudstack.engine.subsystem.api.storage.TemplateService;
import org.apache.cloudstack.engine.subsystem.api.storage.TemplateService.TemplateApiResult;
import org.apache.cloudstack.engine.subsystem.api.storage.VolumeDataFactory;
import org.apache.cloudstack.engine.subsystem.api.storage.VolumeInfo;
import org.apache.cloudstack.engine.subsystem.api.storage.ZoneScope;
import org.apache.cloudstack.framework.async.AsyncCallFuture;
import org.apache.cloudstack.framework.config.ConfigKey;
import org.apache.cloudstack.framework.config.Configurable;
import org.apache.cloudstack.framework.config.dao.ConfigurationDao;
import org.apache.cloudstack.framework.jobs.AsyncJobManager;
import org.apache.cloudstack.managed.context.ManagedContextRunnable;
import org.apache.cloudstack.storage.command.AttachCommand;
import org.apache.cloudstack.storage.command.CommandResult;
import org.apache.cloudstack.storage.command.DettachCommand;
import org.apache.cloudstack.storage.datastore.db.ImageStoreDao;
import org.apache.cloudstack.storage.datastore.db.PrimaryDataStoreDao;
import org.apache.cloudstack.storage.datastore.db.StoragePoolVO;
import org.apache.cloudstack.storage.datastore.db.TemplateDataStoreDao;
import org.apache.cloudstack.storage.datastore.db.TemplateDataStoreVO;
import org.apache.cloudstack.storage.image.datastore.ImageStoreEntity;

import com.cloud.agent.AgentManager;
import com.cloud.agent.api.Answer;
import com.cloud.agent.api.Command;
import com.cloud.agent.api.ComputeChecksumCommand;
import com.cloud.agent.api.storage.DestroyCommand;
import com.cloud.agent.api.to.DataTO;
import com.cloud.agent.api.to.DiskTO;
import com.cloud.agent.api.to.NfsTO;
import com.cloud.api.ApiDBUtils;
import com.cloud.api.query.dao.UserVmJoinDao;
import com.cloud.api.query.vo.UserVmJoinVO;
import com.cloud.configuration.Config;
import com.cloud.configuration.Resource.ResourceType;
import com.cloud.dc.DataCenter;
import com.cloud.dc.DataCenterVO;
import com.cloud.dc.dao.ClusterDao;
import com.cloud.dc.dao.DataCenterDao;
import com.cloud.domain.Domain;
import com.cloud.domain.dao.DomainDao;
import com.cloud.event.ActionEvent;
import com.cloud.event.EventTypes;
import com.cloud.event.UsageEventUtils;
import com.cloud.event.UsageEventVO;
import com.cloud.event.dao.EventDao;
import com.cloud.event.dao.UsageEventDao;
import com.cloud.exception.InvalidParameterValueException;
import com.cloud.exception.PermissionDeniedException;
import com.cloud.exception.ResourceAllocationException;
import com.cloud.exception.StorageUnavailableException;
import com.cloud.host.HostVO;
import com.cloud.host.dao.HostDao;
import com.cloud.hypervisor.Hypervisor;
import com.cloud.hypervisor.Hypervisor.HypervisorType;
import com.cloud.hypervisor.HypervisorGuruManager;
import com.cloud.projects.Project;
import com.cloud.projects.ProjectManager;
import com.cloud.resource.ResourceManager;
import com.cloud.server.ConfigurationServer;
import com.cloud.storage.DataStoreRole;
import com.cloud.storage.GuestOSVO;
import com.cloud.storage.LaunchPermissionVO;
import com.cloud.storage.Snapshot;
import com.cloud.storage.SnapshotVO;
import com.cloud.storage.Storage;
import com.cloud.storage.Storage.ImageFormat;
import com.cloud.storage.Storage.TemplateType;
import com.cloud.storage.StorageManager;
import com.cloud.storage.StoragePool;
import com.cloud.storage.StoragePoolHostVO;
import com.cloud.storage.StoragePoolStatus;
import com.cloud.storage.TemplateProfile;
import com.cloud.storage.Upload;
import com.cloud.storage.VMTemplateHostVO;
import com.cloud.storage.VMTemplateStoragePoolVO;
import com.cloud.storage.VMTemplateStorageResourceAssoc;
import com.cloud.storage.VMTemplateStorageResourceAssoc.Status;
import com.cloud.storage.VMTemplateVO;
import com.cloud.storage.VMTemplateZoneVO;
import com.cloud.storage.Volume;
import com.cloud.storage.VolumeVO;
import com.cloud.storage.dao.GuestOSDao;
import com.cloud.storage.dao.LaunchPermissionDao;
import com.cloud.storage.dao.SnapshotDao;
import com.cloud.storage.dao.StoragePoolHostDao;
import com.cloud.storage.dao.UploadDao;
import com.cloud.storage.dao.VMTemplateDao;
import com.cloud.storage.dao.VMTemplateDetailsDao;
import com.cloud.storage.dao.VMTemplateHostDao;
import com.cloud.storage.dao.VMTemplatePoolDao;
import com.cloud.storage.dao.VMTemplateZoneDao;
import com.cloud.storage.dao.VolumeDao;
import com.cloud.storage.download.DownloadMonitor;
import com.cloud.storage.secondary.SecondaryStorageVmManager;
import com.cloud.storage.upload.UploadMonitor;
import com.cloud.template.TemplateAdapter.TemplateAdapterType;
import com.cloud.user.Account;
import com.cloud.user.AccountManager;
import com.cloud.user.AccountService;
import com.cloud.user.AccountVO;
import com.cloud.user.ResourceLimitService;
import com.cloud.user.User;
import com.cloud.user.dao.AccountDao;
import com.cloud.user.dao.UserAccountDao;
import com.cloud.user.dao.UserDao;
import com.cloud.uservm.UserVm;
import com.cloud.utils.EnumUtils;
import com.cloud.utils.NumbersUtil;
import com.cloud.utils.Pair;
import com.cloud.utils.component.AdapterBase;
import com.cloud.utils.component.ManagerBase;
import com.cloud.utils.concurrency.NamedThreadFactory;
import com.cloud.utils.db.DB;
import com.cloud.utils.db.Transaction;
import com.cloud.utils.db.TransactionCallbackNoReturn;
import com.cloud.utils.db.TransactionStatus;
import com.cloud.utils.exception.CloudRuntimeException;
import com.cloud.vm.UserVmManager;
import com.cloud.vm.UserVmVO;
import com.cloud.vm.VMInstanceVO;
import com.cloud.vm.VirtualMachine.State;
import com.cloud.vm.dao.UserVmDao;
import com.cloud.vm.dao.UserVmDetailsDao;
import com.cloud.vm.dao.VMInstanceDao;

@Local(value = {TemplateManager.class, TemplateApiService.class})
public class TemplateManagerImpl extends ManagerBase implements TemplateManager, TemplateApiService, Configurable {
    private final static Logger s_logger = Logger.getLogger(TemplateManagerImpl.class);

    @Inject
    VMTemplateDao _tmpltDao;
    @Inject
    TemplateDataStoreDao _tmplStoreDao;
    @Inject
    VMTemplatePoolDao _tmpltPoolDao;
    @Inject
    VMTemplateZoneDao _tmpltZoneDao;
    @Inject
    protected UserVmDetailsDao _vmDetailsDao;
    @Inject
    protected VMTemplateDetailsDao _templateDetailsDao;
    @Inject
    VMInstanceDao _vmInstanceDao;
    @Inject
    PrimaryDataStoreDao _poolDao;
    @Inject
    StoragePoolHostDao _poolHostDao;
    @Inject
    EventDao _eventDao;
    @Inject
    DownloadMonitor _downloadMonitor;
    @Inject
    UploadMonitor _uploadMonitor;
    @Inject
    UserAccountDao _userAccountDao;
    @Inject
    AccountDao _accountDao;
    @Inject
    UserDao _userDao;
    @Inject
    AgentManager _agentMgr;
    @Inject
    AccountManager _accountMgr;
    @Inject
    HostDao _hostDao;
    @Inject
    DataCenterDao _dcDao;
    @Inject
    UserVmDao _userVmDao;
    @Inject
    VolumeDao _volumeDao;
    @Inject
    SnapshotDao _snapshotDao;
    @Inject
    ConfigurationDao _configDao;
    @Inject
    ClusterDao _clusterDao;
    @Inject
    DomainDao _domainDao;
    @Inject
    UploadDao _uploadDao;
    @Inject
    protected GuestOSDao _guestOSDao;
    @Inject
    StorageManager _storageMgr;
    @Inject
    AsyncJobManager _asyncMgr;
    @Inject
    UserVmManager _vmMgr;
    @Inject
    UsageEventDao _usageEventDao;
    @Inject
    HypervisorGuruManager _hvGuruMgr;
    @Inject
    AccountService _accountService;
    @Inject
    ResourceLimitService _resourceLimitMgr;
    @Inject
    SecondaryStorageVmManager _ssvmMgr;
    @Inject
    LaunchPermissionDao _launchPermissionDao;
    @Inject
    ProjectManager _projectMgr;
    @Inject
    VolumeDataFactory _volFactory;
    @Inject
    TemplateDataFactory _tmplFactory;
    @Inject
    SnapshotDataFactory _snapshotFactory;
    @Inject
    TemplateService _tmpltSvr;
    @Inject
    DataStoreManager _dataStoreMgr;
    @Inject
    protected ResourceManager _resourceMgr;
    @Inject
    VolumeOrchestrationService _volumeMgr;
    @Inject
    ImageStoreDao _imageStoreDao;
    @Inject
    EndPointSelector _epSelector;
    @Inject
    UserVmJoinDao _userVmJoinDao;
    @Inject
    VMTemplateHostDao _vmTemplateHostDao;

    @Inject
    ConfigurationServer _configServer;

    int _primaryStorageDownloadWait;
    int _storagePoolMaxWaitSeconds = 3600;
    boolean _disableExtraction = false;
    ExecutorService _preloadExecutor;

    protected List<TemplateAdapter> _adapters;

    @Inject
    StorageCacheManager cacheMgr;
    @Inject
    EndPointSelector selector;

    private TemplateAdapter getAdapter(HypervisorType type) {
        TemplateAdapter adapter = null;
        if (type == HypervisorType.BareMetal) {
            adapter = AdapterBase.getAdapterByName(_adapters, TemplateAdapterType.BareMetal.getName());
        } else {
            // see HypervisorTemplateAdapter
            adapter = AdapterBase.getAdapterByName(_adapters, TemplateAdapterType.Hypervisor.getName());
        }

        if (adapter == null) {
            throw new CloudRuntimeException("Cannot find template adapter for " + type.toString());
        }

        return adapter;
    }

    @Override
    @ActionEvent(eventType = EventTypes.EVENT_ISO_CREATE, eventDescription = "creating iso")
    public VirtualMachineTemplate registerIso(RegisterIsoCmd cmd) throws ResourceAllocationException {
        TemplateAdapter adapter = getAdapter(HypervisorType.None);
        TemplateProfile profile = adapter.prepare(cmd);
        VMTemplateVO template = adapter.create(profile);

        if (template != null) {
            return template;
        } else {
            throw new CloudRuntimeException("Failed to create ISO");
        }
    }

    @Override
    @ActionEvent(eventType = EventTypes.EVENT_TEMPLATE_CREATE, eventDescription = "creating template")
    public VirtualMachineTemplate registerTemplate(RegisterTemplateCmd cmd) throws URISyntaxException, ResourceAllocationException {
        Account account = CallContext.current().getCallingAccount();
        if (cmd.getTemplateTag() != null) {
            if (!_accountService.isRootAdmin(account.getId())) {
                throw new PermissionDeniedException("Parameter templatetag can only be specified by a Root Admin, permission denied");
            }
        }
<<<<<<< HEAD
        if(cmd.isRoutingType() != null){
            if (!_accountService.isRootAdmin(account.getId())) {
=======
        if (cmd.isRoutingType() != null) {
            if (!_accountService.isRootAdmin(account.getType())) {
>>>>>>> da8ee45a
                throw new PermissionDeniedException("Parameter isrouting can only be specified by a Root Admin, permission denied");
            }
        }

        TemplateAdapter adapter = getAdapter(HypervisorType.getType(cmd.getHypervisor()));
        TemplateProfile profile = adapter.prepare(cmd);
        VMTemplateVO template = adapter.create(profile);

        if (template != null) {
            return template;
        } else {
            throw new CloudRuntimeException("Failed to create a template");
        }
    }

    @Override
    public DataStore getImageStore(String storeUuid, Long zoneId) {
        DataStore imageStore = null;
        if (storeUuid != null) {
            imageStore = _dataStoreMgr.getDataStore(storeUuid, DataStoreRole.Image);
        } else {
            imageStore = _dataStoreMgr.getImageStore(zoneId);
            if (imageStore == null) {
                throw new CloudRuntimeException("cannot find an image store for zone " + zoneId);
            }
        }

        return imageStore;
    }

    @Override
    @ActionEvent(eventType = EventTypes.EVENT_ISO_EXTRACT, eventDescription = "extracting ISO", async = true)
    public String extract(ExtractIsoCmd cmd) {
        Account account = CallContext.current().getCallingAccount();
        Long templateId = cmd.getId();
        Long zoneId = cmd.getZoneId();
        String url = cmd.getUrl();
        String mode = cmd.getMode();
        Long eventId = cmd.getStartEventId();

        return extract(account, templateId, url, zoneId, mode, eventId, true);
    }

    @Override
    @ActionEvent(eventType = EventTypes.EVENT_TEMPLATE_EXTRACT, eventDescription = "extracting template", async = true)
    public String extract(ExtractTemplateCmd cmd) {
        Account caller = CallContext.current().getCallingAccount();
        Long templateId = cmd.getId();
        Long zoneId = cmd.getZoneId();
        String url = cmd.getUrl();
        String mode = cmd.getMode();
        Long eventId = cmd.getStartEventId();

        VirtualMachineTemplate template = _tmpltDao.findById(templateId);
        if (template == null) {
            throw new InvalidParameterValueException("unable to find template with id " + templateId);
        }

        return extract(caller, templateId, url, zoneId, mode, eventId, false);
    }

    @Override
    public VirtualMachineTemplate prepareTemplate(long templateId, long zoneId) {

        VMTemplateVO vmTemplate = _tmpltDao.findById(templateId);
        if (vmTemplate == null) {
            throw new InvalidParameterValueException("Unable to find template id=" + templateId);
        }

        _accountMgr.checkAccess(CallContext.current().getCallingAccount(), AccessType.ModifyEntry, true, vmTemplate);

        prepareTemplateInAllStoragePools(vmTemplate, zoneId);
        return vmTemplate;
    }

    private String extract(Account caller, Long templateId, String url, Long zoneId, String mode, Long eventId, boolean isISO) {
        String desc = Upload.Type.TEMPLATE.toString();
        if (isISO) {
            desc = Upload.Type.ISO.toString();
        }
        eventId = eventId == null ? 0 : eventId;

        if (!_accountMgr.isRootAdmin(caller.getId()) && _disableExtraction) {
            throw new PermissionDeniedException("Extraction has been disabled by admin");
        }

        VMTemplateVO template = _tmpltDao.findById(templateId);
        if (template == null || template.getRemoved() != null) {
            throw new InvalidParameterValueException("Unable to find " + desc + " with id " + templateId);
        }

        if (template.getTemplateType() == Storage.TemplateType.SYSTEM) {
            throw new InvalidParameterValueException("Unable to extract the " + desc + " " + template.getName() + " as it is a default System template");
        } else if (template.getTemplateType() == Storage.TemplateType.PERHOST) {
            throw new InvalidParameterValueException("Unable to extract the " + desc + " " + template.getName() + " as it resides on host and not on SSVM");
        }

        if (isISO) {
            if (template.getFormat() != ImageFormat.ISO) {
                throw new InvalidParameterValueException("Unsupported format, could not extract the ISO");
            }
        } else {
            if (template.getFormat() == ImageFormat.ISO) {
                throw new InvalidParameterValueException("Unsupported format, could not extract the template");
            }
        }

        if (zoneId != null && _dcDao.findById(zoneId) == null) {
            throw new IllegalArgumentException("Please specify a valid zone.");
        }

        if (!_accountMgr.isRootAdmin(caller.getId()) && !template.isExtractable()) {
            throw new InvalidParameterValueException("Unable to extract template id=" + templateId + " as it's not extractable");
        }

        _accountMgr.checkAccess(caller, AccessType.ModifyEntry, true, template);

        List<DataStore> ssStores = _dataStoreMgr.getImageStoresByScope(new ZoneScope(zoneId));

        TemplateDataStoreVO tmpltStoreRef = null;
        ImageStoreEntity tmpltStore = null;
        if (ssStores != null) {
            for (DataStore store : ssStores) {
                tmpltStoreRef = _tmplStoreDao.findByStoreTemplate(store.getId(), templateId);
                if (tmpltStoreRef != null) {
                    if (tmpltStoreRef.getDownloadState() == com.cloud.storage.VMTemplateStorageResourceAssoc.Status.DOWNLOADED) {
                        tmpltStore = (ImageStoreEntity)store;
                        break;
                    }
                }
            }
        }

        if (tmpltStore == null) {
            throw new InvalidParameterValueException("The " + desc + " has not been downloaded ");
        }

        // Handle NFS to S3 object store migration case, we trigger template sync from NFS to S3 during extract template or copy template
        _tmpltSvr.syncTemplateToRegionStore(templateId, tmpltStore);

        TemplateInfo templateObject = _tmplFactory.getTemplate(templateId, tmpltStore);

        return tmpltStore.createEntityExtractUrl(templateObject.getInstallPath(), template.getFormat(), templateObject);
    }

    public void prepareTemplateInAllStoragePools(final VMTemplateVO template, long zoneId) {
        List<StoragePoolVO> pools = _poolDao.listByStatus(StoragePoolStatus.Up);
        for (final StoragePoolVO pool : pools) {
            if (pool.getDataCenterId() == zoneId) {
                s_logger.info("Schedule to preload template " + template.getId() + " into primary storage " + pool.getId());
                _preloadExecutor.execute(new ManagedContextRunnable() {
                    @Override
                    protected void runInContext() {
                        try {
                            reallyRun();
                        } catch (Throwable e) {
                            s_logger.warn("Unexpected exception ", e);
                        }
                    }

                    private void reallyRun() {
                        s_logger.info("Start to preload template " + template.getId() + " into primary storage " + pool.getId());
                        StoragePool pol = (StoragePool)_dataStoreMgr.getPrimaryDataStore(pool.getId());
                        prepareTemplateForCreate(template, pol);
                        s_logger.info("End of preloading template " + template.getId() + " into primary storage " + pool.getId());
                    }
                });
            } else {
                s_logger.info("Skip loading template " + template.getId() + " into primary storage " + pool.getId() + " as pool zone " + pool.getDataCenterId() +
                    " is different from the requested zone " + zoneId);
            }
        }
    }

    @Override
    @DB
    public VMTemplateStoragePoolVO prepareTemplateForCreate(VMTemplateVO templ, StoragePool pool) {
        VMTemplateVO template = _tmpltDao.findById(templ.getId(), true);

        long poolId = pool.getId();
        long templateId = template.getId();
        VMTemplateStoragePoolVO templateStoragePoolRef = null;
        TemplateDataStoreVO templateStoreRef = null;

        templateStoragePoolRef = _tmpltPoolDao.findByPoolTemplate(poolId, templateId);
        if (templateStoragePoolRef != null) {
            templateStoragePoolRef.setMarkedForGC(false);
            _tmpltPoolDao.update(templateStoragePoolRef.getId(), templateStoragePoolRef);

            if (templateStoragePoolRef.getDownloadState() == Status.DOWNLOADED) {
                if (s_logger.isDebugEnabled()) {
                    s_logger.debug("Template " + templateId + " has already been downloaded to pool " + poolId);
                }

                return templateStoragePoolRef;
            }
        }

        templateStoreRef = _tmplStoreDao.findByTemplateZoneDownloadStatus(templateId, pool.getDataCenterId(), VMTemplateStorageResourceAssoc.Status.DOWNLOADED);
        if (templateStoreRef == null) {
            s_logger.error("Unable to find a secondary storage host who has completely downloaded the template.");
            return null;
        }

        List<StoragePoolHostVO> vos = _poolHostDao.listByHostStatus(poolId, com.cloud.host.Status.Up);
        if (vos == null || vos.isEmpty()) {
            throw new CloudRuntimeException("Cannot download " + templateId + " to poolId " + poolId + " since there is no host in the Up state connected to this pool");
        }

        if (templateStoragePoolRef == null) {
            if (s_logger.isDebugEnabled()) {
                s_logger.debug("Downloading template " + templateId + " to pool " + poolId);
            }
            DataStore srcSecStore = _dataStoreMgr.getDataStore(templateStoreRef.getDataStoreId(), DataStoreRole.Image);
            TemplateInfo srcTemplate = _tmplFactory.getTemplate(templateId, srcSecStore);

            AsyncCallFuture<TemplateApiResult> future = _tmpltSvr.prepareTemplateOnPrimary(srcTemplate, pool);
            try {
                TemplateApiResult result = future.get();
                if (result.isFailed()) {
                    s_logger.debug("prepare template failed:" + result.getResult());
                    return null;
                }

                return _tmpltPoolDao.findByPoolTemplate(poolId, templateId);
            } catch (Exception ex) {
                s_logger.debug("failed to copy template from image store:" + srcSecStore.getName() + " to primary storage");
            }
        }

        return null;
    }

    @Override
    public String getChecksum(DataStore store, String templatePath) {
        EndPoint ep = _epSelector.select(store);
        ComputeChecksumCommand cmd = new ComputeChecksumCommand(store.getTO(), templatePath);
        Answer answer = null;
        if (ep == null) {
            String errMsg = "No remote endpoint to send command, check if host or ssvm is down?";
            s_logger.error(errMsg);
            answer = new Answer(cmd, false, errMsg);
        } else {
            answer = ep.sendMessage(cmd);
        }
        if (answer != null && answer.getResult()) {
            return answer.getDetails();
        }
        return null;
    }

    @Override
    @DB
    public boolean resetTemplateDownloadStateOnPool(long templateStoragePoolRefId) {
        // have to use the same lock that prepareTemplateForCreate use to
        // maintain state consistency
        VMTemplateStoragePoolVO templateStoragePoolRef = _tmpltPoolDao.acquireInLockTable(templateStoragePoolRefId, 1200);

        if (templateStoragePoolRef == null) {
            s_logger.warn("resetTemplateDownloadStateOnPool failed - unable to lock TemplateStorgePoolRef " + templateStoragePoolRefId);
            return false;
        }

        try {
            templateStoragePoolRef.setDownloadState(VMTemplateStorageResourceAssoc.Status.NOT_DOWNLOADED);
            _tmpltPoolDao.update(templateStoragePoolRefId, templateStoragePoolRef);
        } finally {
            _tmpltPoolDao.releaseFromLockTable(templateStoragePoolRefId);
        }

        return true;
    }

    @Override
    @DB
    public boolean copy(long userId, VMTemplateVO template, DataStore srcSecStore, DataCenterVO dstZone) throws StorageUnavailableException, ResourceAllocationException {
        long tmpltId = template.getId();
        long dstZoneId = dstZone.getId();
        // find all eligible image stores for the destination zone
        List<DataStore> dstSecStores = _dataStoreMgr.getImageStoresByScope(new ZoneScope(dstZoneId));
        if (dstSecStores == null || dstSecStores.isEmpty()) {
            throw new StorageUnavailableException("Destination zone is not ready, no image store associated", DataCenter.class, dstZone.getId());
        }
        AccountVO account = _accountDao.findById(template.getAccountId());
        // find the size of the template to be copied
        TemplateDataStoreVO srcTmpltStore = _tmplStoreDao.findByStoreTemplate(srcSecStore.getId(), tmpltId);

        _resourceLimitMgr.checkResourceLimit(account, ResourceType.template);
        _resourceLimitMgr.checkResourceLimit(account, ResourceType.secondary_storage, new Long(srcTmpltStore.getSize()));

        // Event details
        String copyEventType;
        String createEventType;
        if (template.getFormat().equals(ImageFormat.ISO)) {
            copyEventType = EventTypes.EVENT_ISO_COPY;
            createEventType = EventTypes.EVENT_ISO_CREATE;
        } else {
            copyEventType = EventTypes.EVENT_TEMPLATE_COPY;
            createEventType = EventTypes.EVENT_TEMPLATE_CREATE;
        }

        TemplateInfo srcTemplate = _tmplFactory.getTemplate(template.getId(), srcSecStore);
        // Copy will just find one eligible image store for the destination zone
        // and copy template there, not propagate to all image stores
        // for that zone
        for (DataStore dstSecStore : dstSecStores) {
            TemplateDataStoreVO dstTmpltStore = _tmplStoreDao.findByStoreTemplate(dstSecStore.getId(), tmpltId);
            if (dstTmpltStore != null && dstTmpltStore.getDownloadState() == Status.DOWNLOADED) {
                return true; // already downloaded on this image store
            }

            AsyncCallFuture<TemplateApiResult> future = _tmpltSvr.copyTemplate(srcTemplate, dstSecStore);
            try {
                TemplateApiResult result = future.get();
                if (result.isFailed()) {
                    s_logger.debug("copy template failed for image store " + dstSecStore.getName() + ":" + result.getResult());
                    continue; // try next image store
                }

                _tmpltDao.addTemplateToZone(template, dstZoneId);

                if (account.getId() != Account.ACCOUNT_ID_SYSTEM) {
                    UsageEventUtils.publishUsageEvent(copyEventType, account.getId(), dstZoneId, tmpltId, null, null, null, srcTmpltStore.getPhysicalSize(),
                        srcTmpltStore.getSize(), template.getClass().getName(), template.getUuid());
                }
                return true;
            } catch (Exception ex) {
                s_logger.debug("failed to copy template to image store:" + dstSecStore.getName() + " ,will try next one");
            }
        }
        return false;

    }

    @Override
    @ActionEvent(eventType = EventTypes.EVENT_TEMPLATE_COPY, eventDescription = "copying template", async = true)
    public VirtualMachineTemplate copyTemplate(CopyTemplateCmd cmd) throws StorageUnavailableException, ResourceAllocationException {
        Long templateId = cmd.getId();
        Long userId = CallContext.current().getCallingUserId();
        Long sourceZoneId = cmd.getSourceZoneId();
        Long destZoneId = cmd.getDestinationZoneId();
        Account caller = CallContext.current().getCallingAccount();

        // Verify parameters
        VMTemplateVO template = _tmpltDao.findById(templateId);
        if (template == null || template.getRemoved() != null) {
            throw new InvalidParameterValueException("Unable to find template with id");
        }

        DataStore srcSecStore = null;
        if (sourceZoneId != null) {
            // template is on zone-wide secondary storage
            srcSecStore = getImageStore(sourceZoneId, templateId);
        } else {
            // template is on region store
            srcSecStore = getImageStore(templateId);
        }

        if (srcSecStore == null) {
            throw new InvalidParameterValueException("There is no template " + templateId + " ready on image store.");
        }

        if (template.isCrossZones()) {
            // sync template from cache store to region store if it is not there, for cases where we are going to migrate existing NFS to S3.
            _tmpltSvr.syncTemplateToRegionStore(templateId, srcSecStore);
            s_logger.debug("Template " + templateId + " is cross-zone, don't need to copy");
            return template;
        }

        if (sourceZoneId != null) {
            if (sourceZoneId.equals(destZoneId)) {
                throw new InvalidParameterValueException("Please specify different source and destination zones.");
            }

            DataCenterVO sourceZone = _dcDao.findById(sourceZoneId);
            if (sourceZone == null) {
                throw new InvalidParameterValueException("Please specify a valid source zone.");
            }
        }

        DataCenterVO dstZone = _dcDao.findById(destZoneId);
        if (dstZone == null) {
            throw new InvalidParameterValueException("Please specify a valid destination zone.");
        }

        DataStore dstSecStore = getImageStore(destZoneId, templateId);
        if (dstSecStore != null) {
            s_logger.debug("There is template " + templateId + " in secondary storage " + dstSecStore.getName() + " in zone " + destZoneId + " , don't need to copy");
            return template;
        }

        _accountMgr.checkAccess(caller, AccessType.ModifyEntry, true, template);

        boolean success = copy(userId, template, srcSecStore, dstZone);

        if (success) {
            // increase resource count
            long accountId = template.getAccountId();
            if (template.getSize() != null) {
                _resourceLimitMgr.incrementResourceCount(accountId, ResourceType.secondary_storage, template.getSize());
            }
            return template;
        } else {
            throw new CloudRuntimeException("Failed to copy template");
        }
    }

    @Override
    public boolean delete(long userId, long templateId, Long zoneId) {
        VMTemplateVO template = _tmpltDao.findById(templateId);
        if (template == null || template.getRemoved() != null) {
            throw new InvalidParameterValueException("Please specify a valid template.");
        }

        TemplateAdapter adapter = getAdapter(template.getHypervisorType());
        return adapter.delete(new TemplateProfile(userId, template, zoneId));
    }

    @Override
    public List<VMTemplateStoragePoolVO> getUnusedTemplatesInPool(StoragePoolVO pool) {
        List<VMTemplateStoragePoolVO> unusedTemplatesInPool = new ArrayList<VMTemplateStoragePoolVO>();
        List<VMTemplateStoragePoolVO> allTemplatesInPool = _tmpltPoolDao.listByPoolId(pool.getId());

        for (VMTemplateStoragePoolVO templatePoolVO : allTemplatesInPool) {
            VMTemplateVO template = _tmpltDao.findByIdIncludingRemoved(templatePoolVO.getTemplateId());

            // If this is a routing template, consider it in use
            if (template.getTemplateType() == TemplateType.SYSTEM) {
                continue;
            }

            // If the template is not yet downloaded to the pool, consider it in
            // use
            if (templatePoolVO.getDownloadState() != Status.DOWNLOADED) {
                continue;
            }

            if (template.getFormat() != ImageFormat.ISO && !_volumeDao.isAnyVolumeActivelyUsingTemplateOnPool(template.getId(), pool.getId())) {
                unusedTemplatesInPool.add(templatePoolVO);
            }
        }

        return unusedTemplatesInPool;
    }

    @Override
    @DB
    public void evictTemplateFromStoragePool(VMTemplateStoragePoolVO templatePoolVO) {
        //Need to hold the lock, otherwise, another thread may create a volume from the template at the same time.
        //Assumption here is that, we will hold the same lock during create volume from template
        VMTemplateStoragePoolVO templatePoolRef = _tmpltPoolDao.acquireInLockTable(templatePoolVO.getId());
        if (templatePoolRef == null) {
            s_logger.debug("can't aquire the lock for template pool ref:" + templatePoolVO.getId());
            return;
        }

        try {
<<<<<<< HEAD
        StoragePool pool = (StoragePool) _dataStoreMgr.getPrimaryDataStore(templatePoolVO.getPoolId());
        VMTemplateVO template = _tmpltDao.findByIdIncludingRemoved(templatePoolVO.getTemplateId());
=======
            StoragePool pool = (StoragePool)_dataStoreMgr.getPrimaryDataStore(templatePoolVO.getPoolId());
            VMTemplateVO template = _tmpltDao.findByIdIncludingRemoved(templatePoolVO.getTemplateId());
>>>>>>> da8ee45a

        if (s_logger.isDebugEnabled()) {
            s_logger.debug("Evicting " + templatePoolVO);
        }
        DestroyCommand cmd = new DestroyCommand(pool, templatePoolVO);

        try {
            Answer answer = _storageMgr.sendToPool(pool, cmd);

            if (answer != null && answer.getResult()) {
                // Remove the templatePoolVO
                if (_tmpltPoolDao.remove(templatePoolVO.getId())) {
                    s_logger.debug("Successfully evicted template: " + template.getName() + " from storage pool: " + pool.getName());
                }
<<<<<<< HEAD
            } else {
                s_logger.info("Will retry evicte template: " + template.getName() + " from storage pool: " + pool.getName());
=======
            } catch (StorageUnavailableException e) {
                s_logger.info("Storage is unavailable currently.  Will retry evicte template: " + template.getName() + " from storage pool: " + pool.getName());
>>>>>>> da8ee45a
            }
        } catch (StorageUnavailableException e) {
            s_logger.info("Storage is unavailable currently.  Will retry evicte template: " + template.getName() + " from storage pool: "
                    + pool.getName());
        }
        } finally {
            _tmpltPoolDao.releaseFromLockTable(templatePoolRef.getId());
        }

    }

    @Override
    public boolean start() {
        return true;
    }

    @Override
    public boolean stop() {
        return true;
    }

    @Override
    public boolean configure(String name, Map<String, Object> params) throws ConfigurationException {
        String value = _configDao.getValue(Config.PrimaryStorageDownloadWait.toString());
        _primaryStorageDownloadWait = NumbersUtil.parseInt(value, Integer.parseInt(Config.PrimaryStorageDownloadWait.getDefaultValue()));

        String disableExtraction = _configDao.getValue(Config.DisableExtraction.toString());
        _disableExtraction = (disableExtraction == null) ? false : Boolean.parseBoolean(disableExtraction);

        _storagePoolMaxWaitSeconds = NumbersUtil.parseInt(_configDao.getValue(Config.StoragePoolMaxWaitSeconds.key()), 3600);
        _preloadExecutor = Executors.newFixedThreadPool(8, new NamedThreadFactory("Template-Preloader"));

        return true;
    }

    protected TemplateManagerImpl() {
    }

    @Override
    public boolean templateIsDeleteable(VMTemplateHostVO templateHostRef) {
        VMTemplateVO template = _tmpltDao.findByIdIncludingRemoved(templateHostRef.getTemplateId());
        long templateId = template.getId();
        HostVO secondaryStorageHost = _hostDao.findById(templateHostRef.getHostId());
        long zoneId = secondaryStorageHost.getDataCenterId();
        DataCenterVO zone = _dcDao.findById(zoneId);

        // Check if there are VMs running in the template host ref's zone that
        // use the template
        List<VMInstanceVO> nonExpungedVms = _vmInstanceDao.listNonExpungedByZoneAndTemplate(zoneId, templateId);

        if (!nonExpungedVms.isEmpty()) {
            s_logger.debug("Template " + template.getName() + " in zone " + zone.getName() +
                " is not deleteable because there are non-expunged VMs deployed from this template.");
            return false;
        }
        List<UserVmVO> userVmUsingIso = _userVmDao.listByIsoId(templateId);
        // check if there is any VM using this ISO.
        if (!userVmUsingIso.isEmpty()) {
            s_logger.debug("ISO " + template.getName() + " in zone " + zone.getName() + " is not deleteable because it is attached to " + userVmUsingIso.size() + " VMs");
            return false;
        }
        // Check if there are any snapshots for the template in the template
        // host ref's zone
        List<VolumeVO> volumes = _volumeDao.findByTemplateAndZone(templateId, zoneId);
        for (VolumeVO volume : volumes) {
            List<SnapshotVO> snapshots = _snapshotDao.listByVolumeIdVersion(volume.getId(), "2.1");
            if (!snapshots.isEmpty()) {
                s_logger.debug("Template " + template.getName() + " in zone " + zone.getName() +
                    " is not deleteable because there are 2.1 snapshots using this template.");
                return false;
            }
        }

        return true;
    }

    @Override
    public boolean templateIsDeleteable(long templateId) {
        List<UserVmJoinVO> userVmUsingIso = _userVmJoinDao.listActiveByIsoId(templateId);
        // check if there is any Vm using this ISO. We only need to check the
        // case where templateId is an ISO since
        // VM can be launched from ISO in secondary storage, while template will
        // always be copied to
        // primary storage before deploying VM.
        if (!userVmUsingIso.isEmpty()) {
            s_logger.debug("ISO " + templateId + " is not deleteable because it is attached to " + userVmUsingIso.size() + " VMs");
            return false;
        }

        return true;
    }

    @Override
    @ActionEvent(eventType = EventTypes.EVENT_ISO_DETACH, eventDescription = "detaching ISO", async = true)
    public boolean detachIso(long vmId) {
        Account caller = CallContext.current().getCallingAccount();
        Long userId = CallContext.current().getCallingUserId();

        // Verify input parameters
        UserVmVO vmInstanceCheck = _userVmDao.findById(vmId);
        if (vmInstanceCheck == null) {
            throw new InvalidParameterValueException("Unable to find a virtual machine with id " + vmId);
        }

        UserVm userVM = _userVmDao.findById(vmId);
        if (userVM == null) {
            throw new InvalidParameterValueException("Please specify a valid VM.");
        }

        _accountMgr.checkAccess(caller, null, true, userVM);

        Long isoId = userVM.getIsoId();
        if (isoId == null) {
            throw new InvalidParameterValueException("The specified VM has no ISO attached to it.");
        }
        CallContext.current().setEventDetails("Vm Id: " + vmId + " ISO Id: " + isoId);

        State vmState = userVM.getState();
        if (vmState != State.Running && vmState != State.Stopped) {
            throw new InvalidParameterValueException("Please specify a VM that is either Stopped or Running.");
        }

        boolean result = attachISOToVM(vmId, userId, isoId, false); // attach=false
        // => detach
        if (result) {
            return result;
        } else {
            throw new CloudRuntimeException("Failed to detach iso");
        }
    }

    @Override
    @ActionEvent(eventType = EventTypes.EVENT_ISO_ATTACH, eventDescription = "attaching ISO", async = true)
    public boolean attachIso(long isoId, long vmId) {
        Account caller = CallContext.current().getCallingAccount();
        Long userId = CallContext.current().getCallingUserId();

        // Verify input parameters
        UserVmVO vm = _userVmDao.findById(vmId);
        if (vm == null) {
            throw new InvalidParameterValueException("Unable to find a virtual machine with id " + vmId);
        }

        VMTemplateVO iso = _tmpltDao.findById(isoId);
        if (iso == null || iso.getRemoved() != null) {
            throw new InvalidParameterValueException("Unable to find an ISO with id " + isoId);
        }

        // check permissions
        // check if caller has access to VM and ISO
        // and also check if the VM's owner has access to the ISO.

        _accountMgr.checkAccess(caller, null, false, iso, vm);

        Account vmOwner = _accountDao.findById(vm.getAccountId());
        _accountMgr.checkAccess(vmOwner, null, false, iso, vm);

        State vmState = vm.getState();
        if (vmState != State.Running && vmState != State.Stopped) {
            throw new InvalidParameterValueException("Please specify a VM that is either Stopped or Running.");
        }

        if ("xen-pv-drv-iso".equals(iso.getDisplayText()) && vm.getHypervisorType() != Hypervisor.HypervisorType.XenServer) {
            throw new InvalidParameterValueException("Cannot attach Xenserver PV drivers to incompatible hypervisor " + vm.getHypervisorType());
        }

        if ("vmware-tools.iso".equals(iso.getName()) && vm.getHypervisorType() != Hypervisor.HypervisorType.VMware) {
            throw new InvalidParameterValueException("Cannot attach VMware tools drivers to incompatible hypervisor " + vm.getHypervisorType());
        }
        boolean result = attachISOToVM(vmId, userId, isoId, true);
        if (result) {
            return result;
        } else {
            throw new CloudRuntimeException("Failed to attach iso");
        }
    }

    // for ISO, we need to consider whether to copy to cache storage or not if it is not on NFS, since our hypervisor resource always assumes that they are in NFS
    @Override
    public TemplateInfo prepareIso(long isoId, long dcId) {
        TemplateInfo tmplt = _tmplFactory.getTemplate(isoId, DataStoreRole.Image, dcId);
        if (tmplt == null || tmplt.getFormat() != ImageFormat.ISO) {
            s_logger.warn("ISO: " + isoId + " does not exist in vm_template table");
            return null;
        }

        if (tmplt.getDataStore() != null && !(tmplt.getDataStore().getTO() instanceof NfsTO)) {
            // if it is s3, need to download into cache storage first
            Scope destScope = new ZoneScope(dcId);
            TemplateInfo cacheData = (TemplateInfo)cacheMgr.createCacheObject(tmplt, destScope);
            if (cacheData == null) {
                s_logger.error("Failed in copy iso from S3 to cache storage");
                return null;
            }
            return cacheData;
        } else {
            return tmplt;
        }
    }

    private boolean attachISOToVM(long vmId, long isoId, boolean attach) {
        UserVmVO vm = _userVmDao.findById(vmId);

        if (vm == null) {
            return false;
        } else if (vm.getState() != State.Running) {
            return true;
        }

        // prepare ISO ready to mount on hypervisor resource level
        TemplateInfo tmplt = prepareIso(isoId, vm.getDataCenterId());

        String vmName = vm.getInstanceName();

        HostVO host = _hostDao.findById(vm.getHostId());
        if (host == null) {
            s_logger.warn("Host: " + vm.getHostId() + " does not exist");
            return false;
        }

        DataTO isoTO = tmplt.getTO();
        DiskTO disk = new DiskTO(isoTO, null, null, Volume.Type.ISO);
        Command cmd = null;
        if (attach) {
            cmd = new AttachCommand(disk, vmName);
        } else {
            cmd = new DettachCommand(disk, vmName);
        }
        Answer a = _agentMgr.easySend(vm.getHostId(), cmd);
        return (a != null && a.getResult());
    }

    private boolean attachISOToVM(long vmId, long userId, long isoId, boolean attach) {
        UserVmVO vm = _userVmDao.findById(vmId);
        VMTemplateVO iso = _tmpltDao.findById(isoId);

        boolean success = attachISOToVM(vmId, isoId, attach);
        if (success && attach) {
            vm.setIsoId(iso.getId());
            _userVmDao.update(vmId, vm);
        }
        if (success && !attach) {
            vm.setIsoId(null);
            _userVmDao.update(vmId, vm);
        }
        return success;
    }

    @Override
    @ActionEvent(eventType = EventTypes.EVENT_TEMPLATE_DELETE, eventDescription = "deleting template", async = true)
    public boolean deleteTemplate(DeleteTemplateCmd cmd) {
        Long templateId = cmd.getId();
        Account caller = CallContext.current().getCallingAccount();

        VMTemplateVO template = _tmpltDao.findById(templateId);
        if (template == null) {
            throw new InvalidParameterValueException("unable to find template with id " + templateId);
        }

        _accountMgr.checkAccess(caller, AccessType.ModifyEntry, true, template);

        if (template.getFormat() == ImageFormat.ISO) {
            throw new InvalidParameterValueException("Please specify a valid template.");
        }

        template.setState(VirtualMachineTemplate.State.Inactive);
        _tmpltDao.update(template.getId(), template);

        TemplateAdapter adapter = getAdapter(template.getHypervisorType());
        TemplateProfile profile = adapter.prepareDelete(cmd);
        return adapter.delete(profile);
    }

    @Override
    @ActionEvent(eventType = EventTypes.EVENT_ISO_DELETE, eventDescription = "deleting iso", async = true)
    public boolean deleteIso(DeleteIsoCmd cmd) {
        Long templateId = cmd.getId();
        Account caller = CallContext.current().getCallingAccount();
        Long zoneId = cmd.getZoneId();

        VMTemplateVO template = _tmpltDao.findById(templateId);
        if (template == null) {
            throw new InvalidParameterValueException("unable to find iso with id " + templateId);
        }

        _accountMgr.checkAccess(caller, AccessType.ModifyEntry, true, template);

        if (template.getFormat() != ImageFormat.ISO) {
            throw new InvalidParameterValueException("Please specify a valid iso.");
        }

        // check if there is any VM using this ISO.
        if (!templateIsDeleteable(templateId)) {
            throw new InvalidParameterValueException("Unable to delete iso, as it's used by other vms");
        }

        if (zoneId != null && (_dataStoreMgr.getImageStore(zoneId) == null)) {
            throw new InvalidParameterValueException("Failed to find a secondary storage store in the specified zone.");
        }

        template.setState(VirtualMachineTemplate.State.Inactive);
        _tmpltDao.update(template.getId(), template);

        TemplateAdapter adapter = getAdapter(template.getHypervisorType());
        TemplateProfile profile = adapter.prepareDelete(cmd);
        boolean result = adapter.delete(profile);
        if (result) {
            return true;
        } else {
            throw new CloudRuntimeException("Failed to delete ISO");
        }
    }

    @Override
    public List<String> listTemplatePermissions(BaseListTemplateOrIsoPermissionsCmd cmd) {
        Account caller = CallContext.current().getCallingAccount();
        Long id = cmd.getId();

        if (id.equals(Long.valueOf(1))) {
            throw new PermissionDeniedException("unable to list permissions for " + cmd.getMediaType() + " with id " + id);
        }

        VirtualMachineTemplate template = _tmpltDao.findById(id);
        if (template == null) {
            throw new InvalidParameterValueException("unable to find " + cmd.getMediaType() + " with id " + id);
        }

        if (cmd instanceof ListTemplatePermissionsCmd) {
            if (template.getFormat().equals(ImageFormat.ISO)) {
                throw new InvalidParameterValueException("Please provide a valid template");
            }
        } else if (cmd instanceof ListIsoPermissionsCmd) {
            if (!template.getFormat().equals(ImageFormat.ISO)) {
                throw new InvalidParameterValueException("Please provide a valid iso");
            }
        }

        if (!template.isPublicTemplate()) {
            _accountMgr.checkAccess(caller, null, true, template);
        }

        List<String> accountNames = new ArrayList<String>();
        List<LaunchPermissionVO> permissions = _launchPermissionDao.findByTemplate(id);
        if ((permissions != null) && !permissions.isEmpty()) {
            for (LaunchPermissionVO permission : permissions) {
                Account acct = _accountDao.findById(permission.getAccountId());
                accountNames.add(acct.getAccountName());
            }
        }

        // also add the owner if not public
        if (!template.isPublicTemplate()) {
            Account templateOwner = _accountDao.findById(template.getAccountId());
            accountNames.add(templateOwner.getAccountName());
        }

        return accountNames;
    }

    @DB
    @Override
    public boolean updateTemplateOrIsoPermissions(BaseUpdateTemplateOrIsoPermissionsCmd cmd) {
        // Input validation
        final Long id = cmd.getId();
        final Account caller = CallContext.current().getCallingAccount();
        List<String> accountNames = cmd.getAccountNames();
        List<Long> projectIds = cmd.getProjectIds();
        Boolean isFeatured = cmd.isFeatured();
        Boolean isPublic = cmd.isPublic();
        Boolean isExtractable = cmd.isExtractable();
        String operation = cmd.getOperation();
        String mediaType = "";

        VMTemplateVO template = _tmpltDao.findById(id);

        if (template == null) {
            throw new InvalidParameterValueException("unable to find " + mediaType + " with id " + id);
        }

        if (cmd instanceof UpdateTemplatePermissionsCmd) {
            mediaType = "template";
            if (template.getFormat().equals(ImageFormat.ISO)) {
                throw new InvalidParameterValueException("Please provide a valid template");
            }
        }
        if (cmd instanceof UpdateIsoPermissionsCmd) {
            mediaType = "iso";
            if (!template.getFormat().equals(ImageFormat.ISO)) {
                throw new InvalidParameterValueException("Please provide a valid iso");
            }
        }

        // convert projectIds to accountNames
        if (projectIds != null) {
            // CS-17842, initialize accountNames list
            if (accountNames == null) {
                accountNames = new ArrayList<String>();
            }
            for (Long projectId : projectIds) {
                Project project = _projectMgr.getProject(projectId);
                if (project == null) {
                    throw new InvalidParameterValueException("Unable to find project by id " + projectId);
                }

                if (!_projectMgr.canAccessProjectAccount(caller, project.getProjectAccountId())) {
                    throw new InvalidParameterValueException("Account " + caller + " can't access project id=" + projectId);
                }
                accountNames.add(_accountMgr.getAccount(project.getProjectAccountId()).getAccountName());
            }
        }

        _accountMgr.checkAccess(caller, AccessType.ModifyEntry, true, template);

        // If the template is removed throw an error.
        if (template.getRemoved() != null) {
            s_logger.error("unable to update permissions for " + mediaType + " with id " + id + " as it is removed  ");
            throw new InvalidParameterValueException("unable to update permissions for " + mediaType + " with id " + id + " as it is removed ");
        }

        if (id.equals(Long.valueOf(1))) {
            throw new InvalidParameterValueException("unable to update permissions for " + mediaType + " with id " + id);
        }

        boolean isAdmin = _accountMgr.isAdmin(caller.getType());
        // check configuration parameter(allow.public.user.templates) value for
        // the template owner
        boolean allowPublicUserTemplates = AllowPublicUserTemplates.valueIn(template.getAccountId());
        if (!isAdmin && !allowPublicUserTemplates && isPublic != null && isPublic) {
            throw new InvalidParameterValueException("Only private " + mediaType + "s can be created.");
        }

        if (accountNames != null) {
            if ((operation == null) || (!operation.equalsIgnoreCase("add") && !operation.equalsIgnoreCase("remove") && !operation.equalsIgnoreCase("reset"))) {
                throw new InvalidParameterValueException(
                    "Invalid operation on accounts, the operation must be either 'add' or 'remove' in order to modify launch permissions." + "  Given operation is: '" +
                        operation + "'");
            }
        }

        Long ownerId = template.getAccountId();
        if (ownerId == null) {
            // if there is no owner of the template then it's probably already a
            // public template (or domain private template) so
            // publishing to individual users is irrelevant
            throw new InvalidParameterValueException("Update template permissions is an invalid operation on template " + template.getName());
        }

        VMTemplateVO updatedTemplate = _tmpltDao.createForUpdate();

        if (isPublic != null) {
            updatedTemplate.setPublicTemplate(isPublic.booleanValue());
        }

        if (isFeatured != null) {
            updatedTemplate.setFeatured(isFeatured.booleanValue());
        }

<<<<<<< HEAD
        if (isExtractable != null && _accountMgr.isRootAdmin(caller.getId())) {// Only
            // ROOT
            // admins
            // allowed
            // to
            // change
            // this
            // powerful
            // attribute
            updatedTemplate.setExtractable(isExtractable.booleanValue());
        } else if (isExtractable != null && !_accountMgr.isRootAdmin(caller.getId())) {
            throw new InvalidParameterValueException("Only ROOT admins are allowed to modify this attribute.");
=======
        if (isExtractable != null) {
            // Only Root admins allowed to change it for templates
            if (!template.getFormat().equals(ImageFormat.ISO) && caller.getType() != Account.ACCOUNT_TYPE_ADMIN) {
                throw new InvalidParameterValueException("Only ROOT admins are allowed to modify this attribute.");
            } else {
                // For Isos normal user can change it, as their are no derivatives.
                updatedTemplate.setExtractable(isExtractable.booleanValue());
            }
>>>>>>> da8ee45a
        }

        _tmpltDao.update(template.getId(), updatedTemplate);

        //when operation is add/remove, accountNames can not be null
        if (("add".equalsIgnoreCase(operation) || "remove".equalsIgnoreCase(operation)) && accountNames == null) {
            throw new InvalidParameterValueException("Operation " + operation + " requires accounts or projectIds to be passed in");
        }

        //Derive the domain id from the template owner as updateTemplatePermissions is not cross domain operation
        Account owner = _accountMgr.getAccount(ownerId);
        final Domain domain = _domainDao.findById(owner.getDomainId());
        if ("add".equalsIgnoreCase(operation)) {
            final List<String> accountNamesFinal = accountNames;
            Transaction.execute(new TransactionCallbackNoReturn() {
                @Override
                public void doInTransactionWithoutResult(TransactionStatus status) {
                    for (String accountName : accountNamesFinal) {
                        Account permittedAccount = _accountDao.findActiveAccount(accountName, domain.getId());
                        if (permittedAccount != null) {
                            if (permittedAccount.getId() == caller.getId()) {
                                continue; // don't grant permission to the template
                                // owner, they implicitly have permission
                            }
                            LaunchPermissionVO existingPermission = _launchPermissionDao.findByTemplateAndAccount(id, permittedAccount.getId());
                            if (existingPermission == null) {
                                LaunchPermissionVO launchPermission = new LaunchPermissionVO(id, permittedAccount.getId());
                                _launchPermissionDao.persist(launchPermission);
                            }
                        } else {
                            throw new InvalidParameterValueException("Unable to grant a launch permission to account " + accountName + " in domain id=" +
                                domain.getUuid() + ", account not found.  " + "No permissions updated, please verify the account names and retry.");
                        }
                    }
                }
            });
        } else if ("remove".equalsIgnoreCase(operation)) {
            List<Long> accountIds = new ArrayList<Long>();
            for (String accountName : accountNames) {
                Account permittedAccount = _accountDao.findActiveAccount(accountName, domain.getId());
                if (permittedAccount != null) {
                    accountIds.add(permittedAccount.getId());
                }
            }
            _launchPermissionDao.removePermissions(id, accountIds);
        } else if ("reset".equalsIgnoreCase(operation)) {
            // do we care whether the owning account is an admin? if the
            // owner is an admin, will we still set public to false?
            updatedTemplate = _tmpltDao.createForUpdate();
            updatedTemplate.setPublicTemplate(false);
            updatedTemplate.setFeatured(false);
            _tmpltDao.update(template.getId(), updatedTemplate);
            _launchPermissionDao.removeAllPermissions(id);
        }
        return true;
    }

    @Override
    @DB
    @ActionEvent(eventType = EventTypes.EVENT_TEMPLATE_CREATE, eventDescription = "creating template", async = true)
    public VirtualMachineTemplate createPrivateTemplate(CreateTemplateCmd command) throws CloudRuntimeException {
        Long userId = CallContext.current().getCallingUserId();
        if (userId == null) {
            userId = User.UID_SYSTEM;
        }
        final long templateId = command.getEntityId();
        Long volumeId = command.getVolumeId();
        Long snapshotId = command.getSnapshotId();
        VMTemplateVO privateTemplate = null;
        final Long accountId = null;
        SnapshotVO snapshot = null;
        VolumeVO volume = null;

        try {
            TemplateInfo tmplInfo = _tmplFactory.getTemplate(templateId, DataStoreRole.Image);
            long zoneId = 0;
            if (snapshotId != null) {
                snapshot = _snapshotDao.findById(snapshotId);
                zoneId = snapshot.getDataCenterId();
            } else if (volumeId != null) {
                volume = _volumeDao.findById(volumeId);
                zoneId = volume.getDataCenterId();
            }
            DataStore store = _dataStoreMgr.getImageStore(zoneId);
            if (store == null) {
                throw new CloudRuntimeException("cannot find an image store for zone " + zoneId);
            }
            AsyncCallFuture<TemplateApiResult> future = null;
            if (snapshotId != null) {
                SnapshotInfo snapInfo = _snapshotFactory.getSnapshot(snapshotId, DataStoreRole.Image);
                DataStore snapStore = snapInfo.getDataStore();
                if (snapStore != null) {
                    store = snapStore; // pick snapshot image store to create template
                }
                future = _tmpltSvr.createTemplateFromSnapshotAsync(snapInfo, tmplInfo, store);
            } else if (volumeId != null) {
                VolumeInfo volInfo = _volFactory.getVolume(volumeId);
                future = _tmpltSvr.createTemplateFromVolumeAsync(volInfo, tmplInfo, store);
            } else {
                throw new CloudRuntimeException("Creating private Template need to specify snapshotId or volumeId");
            }

            CommandResult result = null;
            try {
                result = future.get();
                if (result.isFailed()) {
                    privateTemplate = null;
                    s_logger.debug("Failed to create template" + result.getResult());
                    throw new CloudRuntimeException("Failed to create template" + result.getResult());
                }

                // create entries in template_zone_ref table
                if (_dataStoreMgr.isRegionStore(store)) {
                    // template created on region store
                    _tmpltSvr.associateTemplateToZone(templateId, null);
                } else {
                    VMTemplateZoneVO templateZone = new VMTemplateZoneVO(zoneId, templateId, new Date());
                    _tmpltZoneDao.persist(templateZone);
                }

                privateTemplate = _tmpltDao.findById(templateId);
                if (snapshotId != null) {
                    //getting the prent volume
                    long parentVolumeId = _snapshotDao.findById(snapshotId).getVolumeId();
                    VolumeVO parentVolume = _volumeDao.findById(parentVolumeId);

                    if (parentVolume != null && parentVolume.getIsoId() != null && parentVolume.getIsoId() != 0) {
                        privateTemplate.setSourceTemplateId(parentVolume.getIsoId());
                        _tmpltDao.update(privateTemplate.getId(), privateTemplate);
                    } else if (parentVolume != null && parentVolume.getTemplateId() != null) {
                        privateTemplate.setSourceTemplateId(parentVolume.getTemplateId());
                        _tmpltDao.update(privateTemplate.getId(), privateTemplate);
                    }
                } else if (volumeId != null) {
                    VolumeVO parentVolume = _volumeDao.findById(volumeId);
                    if (parentVolume.getIsoId() != null && parentVolume.getIsoId() != 0) {
                        privateTemplate.setSourceTemplateId(parentVolume.getIsoId());
                        _tmpltDao.update(privateTemplate.getId(), privateTemplate);
                    } else if (parentVolume.getTemplateId() != null) {
                        privateTemplate.setSourceTemplateId(parentVolume.getTemplateId());
                        _tmpltDao.update(privateTemplate.getId(), privateTemplate);
                    }
                }
                TemplateDataStoreVO srcTmpltStore = _tmplStoreDao.findByStoreTemplate(store.getId(), templateId);
                UsageEventVO usageEvent =
                    new UsageEventVO(EventTypes.EVENT_TEMPLATE_CREATE, privateTemplate.getAccountId(), zoneId, privateTemplate.getId(), privateTemplate.getName(), null,
                        privateTemplate.getSourceTemplateId(), srcTmpltStore.getPhysicalSize(), privateTemplate.getSize());
                _usageEventDao.persist(usageEvent);
            } catch (InterruptedException e) {
                s_logger.debug("Failed to create template", e);
                throw new CloudRuntimeException("Failed to create template", e);
            } catch (ExecutionException e) {
                s_logger.debug("Failed to create template", e);
                throw new CloudRuntimeException("Failed to create template", e);
            }

        } finally {
            /*if (snapshot != null && snapshot.getSwiftId() != null
                    && secondaryStorageURL != null && zoneId != null
                    && accountId != null && volumeId != null) {
                _snapshotMgr.deleteSnapshotsForVolume(secondaryStorageURL,
                        zoneId, accountId, volumeId);
            }*/
            if (privateTemplate == null) {
                final VolumeVO volumeFinal = volume;
                final SnapshotVO snapshotFinal = snapshot;
                Transaction.execute(new TransactionCallbackNoReturn() {
                    @Override
                    public void doInTransactionWithoutResult(TransactionStatus status) {
                        // template_store_ref entries should have been removed using our
                        // DataObject.processEvent command in case of failure, but clean
                        // it up here to avoid
                        // some leftovers which will cause removing template from
                        // vm_template table fail.
                        _tmplStoreDao.deletePrimaryRecordsForTemplate(templateId);
                        // Remove the template_zone_ref record
                        _tmpltZoneDao.deletePrimaryRecordsForTemplate(templateId);
                        // Remove the template record
                        _tmpltDao.expunge(templateId);

                        // decrement resource count
                        if (accountId != null) {
                            _resourceLimitMgr.decrementResourceCount(accountId, ResourceType.template);
                            _resourceLimitMgr.decrementResourceCount(accountId, ResourceType.secondary_storage, new Long(volumeFinal != null ? volumeFinal.getSize()
                                : snapshotFinal.getSize()));
                        }
                    }
                });

            }
        }

        if (privateTemplate != null) {
            return privateTemplate;
        } else {
            throw new CloudRuntimeException("Failed to create a template");
        }
    }

<<<<<<< HEAD
=======
    private static boolean isAdmin(short accountType) {
        return ((accountType == Account.ACCOUNT_TYPE_ADMIN) || (accountType == Account.ACCOUNT_TYPE_RESOURCE_DOMAIN_ADMIN) ||
            (accountType == Account.ACCOUNT_TYPE_DOMAIN_ADMIN) || (accountType == Account.ACCOUNT_TYPE_READ_ONLY_ADMIN));
    }

>>>>>>> da8ee45a
    @Override
    @ActionEvent(eventType = EventTypes.EVENT_TEMPLATE_CREATE, eventDescription = "creating template", create = true)
    public VMTemplateVO createPrivateTemplateRecord(CreateTemplateCmd cmd, Account templateOwner) throws ResourceAllocationException {
        Long userId = CallContext.current().getCallingUserId();

        Account caller = CallContext.current().getCallingAccount();
        boolean isAdmin = (_accountMgr.isAdmin(caller.getType()));

        _accountMgr.checkAccess(caller, null, true, templateOwner);

        String name = cmd.getTemplateName();
        if ((name == null) || (name.length() > 32)) {
            throw new InvalidParameterValueException("Template name cannot be null and should be less than 32 characters");
        }

        if (cmd.getTemplateTag() != null) {
            if (!_accountService.isRootAdmin(caller.getId())) {
                throw new PermissionDeniedException("Parameter templatetag can only be specified by a Root Admin, permission denied");
            }
        }

        // do some parameter defaulting
        Integer bits = cmd.getBits();
        Boolean requiresHvm = cmd.getRequiresHvm();
        Boolean passwordEnabled = cmd.isPasswordEnabled();
        Boolean isPublic = cmd.isPublic();
        Boolean featured = cmd.isFeatured();
        int bitsValue = ((bits == null) ? 64 : bits.intValue());
        boolean requiresHvmValue = ((requiresHvm == null) ? true : requiresHvm.booleanValue());
        boolean passwordEnabledValue = ((passwordEnabled == null) ? false : passwordEnabled.booleanValue());
        if (isPublic == null) {
            isPublic = Boolean.FALSE;
        }
        boolean isDynamicScalingEnabled = cmd.isDynamicallyScalable();
        // check whether template owner can create public templates
        boolean allowPublicUserTemplates = AllowPublicUserTemplates.valueIn(templateOwner.getId());
        if (!isAdmin && !allowPublicUserTemplates && isPublic) {
            throw new PermissionDeniedException("Failed to create template " + name + ", only private templates can be created.");
        }

        Long volumeId = cmd.getVolumeId();
        Long snapshotId = cmd.getSnapshotId();
        if ((volumeId == null) && (snapshotId == null)) {
            throw new InvalidParameterValueException("Failed to create private template record, neither volume ID nor snapshot ID were specified.");
        }
        if ((volumeId != null) && (snapshotId != null)) {
            throw new InvalidParameterValueException("Failed to create private template record, please specify only one of volume ID (" + volumeId +
                ") and snapshot ID (" + snapshotId + ")");
        }

        HypervisorType hyperType;
        VolumeVO volume = null;
        SnapshotVO snapshot = null;
        VMTemplateVO privateTemplate = null;
        if (volumeId != null) { // create template from volume
            volume = _volumeDao.findById(volumeId);
            if (volume == null) {
                throw new InvalidParameterValueException("Failed to create private template record, unable to find volume " + volumeId);
            }
            // check permissions
            _accountMgr.checkAccess(caller, null, true, volume);

            // If private template is created from Volume, check that the volume
            // will not be active when the private template is
            // created
            if (!_volumeMgr.volumeInactive(volume)) {
                String msg = "Unable to create private template for volume: " + volume.getName() + "; volume is attached to a non-stopped VM, please stop the VM first";
                if (s_logger.isInfoEnabled()) {
                    s_logger.info(msg);
                }
                throw new CloudRuntimeException(msg);
            }

            hyperType = _volumeDao.getHypervisorType(volumeId);
        } else { // create template from snapshot
            snapshot = _snapshotDao.findById(snapshotId);
            if (snapshot == null) {
                throw new InvalidParameterValueException("Failed to create private template record, unable to find snapshot " + snapshotId);
            }

            volume = _volumeDao.findById(snapshot.getVolumeId());

            // check permissions
            _accountMgr.checkAccess(caller, null, true, snapshot);

            if (snapshot.getState() != Snapshot.State.BackedUp) {
                throw new InvalidParameterValueException("Snapshot id=" + snapshotId + " is not in " + Snapshot.State.BackedUp +
                    " state yet and can't be used for template creation");
            }

            /*
             * // bug #11428. Operation not supported if vmware and snapshots
             * parent volume = ROOT if(snapshot.getHypervisorType() ==
             * HypervisorType.VMware && snapshotVolume.getVolumeType() ==
             * Type.DATADISK){ throw new UnsupportedServiceException(
             * "operation not supported, snapshot with id " + snapshotId +
             * " is created from Data Disk"); }
             */

            hyperType = snapshot.getHypervisorType();
        }

        _resourceLimitMgr.checkResourceLimit(templateOwner, ResourceType.template);
        _resourceLimitMgr.checkResourceLimit(templateOwner, ResourceType.secondary_storage, new Long(volume != null ? volume.getSize() : snapshot.getSize()));

        if (!isAdmin || featured == null) {
            featured = Boolean.FALSE;
        }
        Long guestOSId = cmd.getOsTypeId();
        GuestOSVO guestOS = _guestOSDao.findById(guestOSId);
        if (guestOS == null) {
            throw new InvalidParameterValueException("GuestOS with ID: " + guestOSId + " does not exist.");
        }

        String uniqueName = Long.valueOf((userId == null) ? 1 : userId).toString() + UUID.nameUUIDFromBytes(name.getBytes()).toString();
        Long nextTemplateId = _tmpltDao.getNextInSequence(Long.class, "id");
        String description = cmd.getDisplayText();
        boolean isExtractable = false;
        Long sourceTemplateId = null;
        if (volume != null) {
            VMTemplateVO template = ApiDBUtils.findTemplateById(volume.getTemplateId());
            isExtractable = template != null && template.isExtractable() && template.getTemplateType() != Storage.TemplateType.SYSTEM;
            if (template != null) {
                sourceTemplateId = template.getId();
            } else if (volume.getVolumeType() == Volume.Type.ROOT) { // vm
                // created
                // out
                // of blank
                // template
                UserVm userVm = ApiDBUtils.findUserVmById(volume.getInstanceId());
                sourceTemplateId = userVm.getIsoId();
            }
        }
        String templateTag = cmd.getTemplateTag();
        if (templateTag != null) {
            if (s_logger.isDebugEnabled()) {
                s_logger.debug("Adding template tag: " + templateTag);
            }
        }
        privateTemplate =
            new VMTemplateVO(nextTemplateId, uniqueName, name, ImageFormat.RAW, isPublic, featured, isExtractable, TemplateType.USER, null, null, requiresHvmValue,
                bitsValue, templateOwner.getId(), null, description, passwordEnabledValue, guestOS.getId(), true, hyperType, templateTag, cmd.getDetails());
        privateTemplate.setDynamicallyScalable(isDynamicScalingEnabled);

        if (sourceTemplateId != null) {
            if (s_logger.isDebugEnabled()) {
                s_logger.debug("This template is getting created from other template, setting source template Id to: " + sourceTemplateId);
            }
        }
        privateTemplate.setSourceTemplateId(sourceTemplateId);

        VMTemplateVO template = _tmpltDao.persist(privateTemplate);
        // Increment the number of templates
        if (template != null) {
            Map<String, String> details = new HashMap<String, String>();
            if (volume != null) {
                Long vmId = volume.getInstanceId();
                if (vmId != null) {
                    UserVmVO userVm = _userVmDao.findById(vmId);
                    if (userVm != null) {
                        _userVmDao.loadDetails(userVm);
                        details.putAll(userVm.getDetails());
                    }
                }
            }
            if (cmd.getDetails() != null) {
                details.putAll(cmd.getDetails());
            }
            if (!details.isEmpty()) {
                privateTemplate.setDetails(details);
                _tmpltDao.saveDetails(privateTemplate);
            }

            _resourceLimitMgr.incrementResourceCount(templateOwner.getId(), ResourceType.template);
            _resourceLimitMgr.incrementResourceCount(templateOwner.getId(), ResourceType.secondary_storage,
                new Long(volume != null ? volume.getSize() : snapshot.getSize()));
        }

        if (template != null) {
            return template;
        } else {
            throw new CloudRuntimeException("Failed to create a template");
        }

    }

    @Override
    public Pair<String, String> getAbsoluteIsoPath(long templateId, long dataCenterId) {
        TemplateDataStoreVO templateStoreRef = _tmplStoreDao.findByTemplateZoneDownloadStatus(templateId, dataCenterId, VMTemplateStorageResourceAssoc.Status.DOWNLOADED);
        if (templateStoreRef == null) {
            throw new CloudRuntimeException("Template " + templateId + " has not been completely downloaded to zone " + dataCenterId);
        }
        DataStore store = _dataStoreMgr.getDataStore(templateStoreRef.getDataStoreId(), DataStoreRole.Image);
        String isoPath = store.getUri() + "/" + templateStoreRef.getInstallPath();
        return new Pair<String, String>(isoPath, store.getUri());
    }

    @Override
    public String getSecondaryStorageURL(long zoneId) {
        DataStore secStore = _dataStoreMgr.getImageStore(zoneId);
        if (secStore == null) {
            return null;
        }

        return secStore.getUri();
    }

    // get the image store where a template in a given zone is downloaded to,
    // just pick one is enough.
    @Override
    public DataStore getImageStore(long zoneId, long tmpltId) {
        TemplateDataStoreVO tmpltStore = _tmplStoreDao.findByTemplateZoneDownloadStatus(tmpltId, zoneId, VMTemplateStorageResourceAssoc.Status.DOWNLOADED);
        if (tmpltStore != null) {
            return _dataStoreMgr.getDataStore(tmpltStore.getDataStoreId(), DataStoreRole.Image);
        }

        return null;
    }

    // get the region wide image store where a template is READY on,
    // just pick one is enough.
    @Override
    public DataStore getImageStore(long tmpltId) {
        TemplateDataStoreVO tmpltStore = _tmplStoreDao.findReadyByTemplate(tmpltId, DataStoreRole.Image);
        if (tmpltStore != null) {
            return _dataStoreMgr.getDataStore(tmpltStore.getDataStoreId(), DataStoreRole.Image);
        }

        return null;
    }

    @Override
    public Long getTemplateSize(long templateId, long zoneId) {
        TemplateDataStoreVO templateStoreRef = _tmplStoreDao.findByTemplateZoneDownloadStatus(templateId, zoneId, VMTemplateStorageResourceAssoc.Status.DOWNLOADED);
        if (templateStoreRef == null) {
            // check if it is ready on image cache stores
            templateStoreRef = _tmplStoreDao.findByTemplateZoneStagingDownloadStatus(templateId, zoneId,
                    VMTemplateStorageResourceAssoc.Status.DOWNLOADED);
            if (templateStoreRef == null) {
                throw new CloudRuntimeException("Template " + templateId + " has not been completely downloaded to zone " + zoneId);
            }
        }
        return templateStoreRef.getSize();

    }

    // find image store where this template is located
    @Override
    public List<DataStore> getImageStoreByTemplate(long templateId, Long zoneId) {
        // find all eligible image stores for this zone scope
        List<DataStore> imageStores = _dataStoreMgr.getImageStoresByScope(new ZoneScope(zoneId));
        if (imageStores == null || imageStores.size() == 0) {
            return null;
        }
        List<DataStore> stores = new ArrayList<DataStore>();
        for (DataStore store : imageStores) {
            // check if the template is stored there
            List<TemplateDataStoreVO> storeTmpl = _tmplStoreDao.listByTemplateStore(templateId, store.getId());
            if (storeTmpl != null && storeTmpl.size() > 0) {
                stores.add(store);
            }
        }
        return stores;
    }

    @Override
    public VMTemplateVO updateTemplate(UpdateIsoCmd cmd) {
        return updateTemplateOrIso(cmd);
    }

    @Override
    public VMTemplateVO updateTemplate(UpdateTemplateCmd cmd) {
        return updateTemplateOrIso(cmd);
    }

    private VMTemplateVO updateTemplateOrIso(BaseUpdateTemplateOrIsoCmd cmd) {
        Long id = cmd.getId();
        String name = cmd.getTemplateName();
        String displayText = cmd.getDisplayText();
        String format = cmd.getFormat();
        Long guestOSId = cmd.getOsTypeId();
        Boolean passwordEnabled = cmd.isPasswordEnabled();
        Boolean isDynamicallyScalable = cmd.isDynamicallyScalable();
        Boolean isRoutingTemplate = cmd.isRoutingType();
        Boolean bootable = cmd.isBootable();
        Integer sortKey = cmd.getSortKey();
        Account account = CallContext.current().getCallingAccount();

        // verify that template exists
        VMTemplateVO template = _tmpltDao.findById(id);
        if (template == null || template.getRemoved() != null) {
            InvalidParameterValueException ex = new InvalidParameterValueException("unable to find template/iso with specified id");
            ex.addProxyObject(String.valueOf(id), "templateId");
            throw ex;
        }

        // Don't allow to modify system template
        if (id == Long.valueOf(1)) {
            InvalidParameterValueException ex = new InvalidParameterValueException("Unable to update template/iso of specified id");
            ex.addProxyObject(String.valueOf(id), "templateId");
            throw ex;
        }

        // do a permission check
        _accountMgr.checkAccess(account, AccessType.ModifyEntry, true, template);
<<<<<<< HEAD
        if(cmd.isRoutingType() != null){
            if (!_accountService.isRootAdmin(account.getId())) {
=======
        if (cmd.isRoutingType() != null) {
            if (!_accountService.isRootAdmin(account.getType())) {
>>>>>>> da8ee45a
                throw new PermissionDeniedException("Parameter isrouting can only be specified by a Root Admin, permission denied");
            }
        }

        boolean updateNeeded =
            !(name == null && displayText == null && format == null && guestOSId == null && passwordEnabled == null && bootable == null && sortKey == null &&
                isDynamicallyScalable == null && isRoutingTemplate == null);
        if (!updateNeeded) {
            return template;
        }

        template = _tmpltDao.createForUpdate(id);

        if (name != null) {
            template.setName(name);
        }

        if (displayText != null) {
            template.setDisplayText(displayText);
        }

        if (sortKey != null) {
            template.setSortKey(sortKey);
        }

        ImageFormat imageFormat = null;
        if (format != null) {
            try {
                imageFormat = ImageFormat.valueOf(format.toUpperCase());
            } catch (IllegalArgumentException e) {
                throw new InvalidParameterValueException("Image format: " + format + " is incorrect. Supported formats are " + EnumUtils.listValues(ImageFormat.values()));
            }

            template.setFormat(imageFormat);
        }

        if (guestOSId != null) {
            GuestOSVO guestOS = _guestOSDao.findById(guestOSId);

            if (guestOS == null) {
                throw new InvalidParameterValueException("Please specify a valid guest OS ID.");
            } else {
                template.setGuestOSId(guestOSId);
            }
        }

        if (passwordEnabled != null) {
            template.setEnablePassword(passwordEnabled);
        }

        if (bootable != null) {
            template.setBootable(bootable);
        }

        if (isDynamicallyScalable != null) {
            template.setDynamicallyScalable(isDynamicallyScalable);
        }

        if (isRoutingTemplate != null) {
            if (isRoutingTemplate) {
                template.setTemplateType(TemplateType.ROUTING);
            } else {
                template.setTemplateType(TemplateType.USER);
            }
        }

        _tmpltDao.update(id, template);

        return _tmpltDao.findById(id);
    }

    @Override
    public String getConfigComponentName() {
        return TemplateManager.class.getSimpleName();
    }

    @Override
    public ConfigKey<?>[] getConfigKeys() {
        return new ConfigKey<?>[] {AllowPublicUserTemplates};
    }

    public List<TemplateAdapter> getTemplateAdapters() {
        return _adapters;
    }

    @Inject
    public void setTemplateAdapters(List<TemplateAdapter> adapters) {
        _adapters = adapters;
    }
}<|MERGE_RESOLUTION|>--- conflicted
+++ resolved
@@ -343,13 +343,8 @@
                 throw new PermissionDeniedException("Parameter templatetag can only be specified by a Root Admin, permission denied");
             }
         }
-<<<<<<< HEAD
         if(cmd.isRoutingType() != null){
             if (!_accountService.isRootAdmin(account.getId())) {
-=======
-        if (cmd.isRoutingType() != null) {
-            if (!_accountService.isRootAdmin(account.getType())) {
->>>>>>> da8ee45a
                 throw new PermissionDeniedException("Parameter isrouting can only be specified by a Root Admin, permission denied");
             }
         }
@@ -802,18 +797,13 @@
         //Assumption here is that, we will hold the same lock during create volume from template
         VMTemplateStoragePoolVO templatePoolRef = _tmpltPoolDao.acquireInLockTable(templatePoolVO.getId());
         if (templatePoolRef == null) {
-            s_logger.debug("can't aquire the lock for template pool ref:" + templatePoolVO.getId());
-            return;
+           s_logger.debug("can't aquire the lock for template pool ref:" + templatePoolVO.getId());
+           return;
         }
 
         try {
-<<<<<<< HEAD
-        StoragePool pool = (StoragePool) _dataStoreMgr.getPrimaryDataStore(templatePoolVO.getPoolId());
+            StoragePool pool = (StoragePool)_dataStoreMgr.getPrimaryDataStore(templatePoolVO.getPoolId());
         VMTemplateVO template = _tmpltDao.findByIdIncludingRemoved(templatePoolVO.getTemplateId());
-=======
-            StoragePool pool = (StoragePool)_dataStoreMgr.getPrimaryDataStore(templatePoolVO.getPoolId());
-            VMTemplateVO template = _tmpltDao.findByIdIncludingRemoved(templatePoolVO.getTemplateId());
->>>>>>> da8ee45a
 
         if (s_logger.isDebugEnabled()) {
             s_logger.debug("Evicting " + templatePoolVO);
@@ -828,17 +818,11 @@
                 if (_tmpltPoolDao.remove(templatePoolVO.getId())) {
                     s_logger.debug("Successfully evicted template: " + template.getName() + " from storage pool: " + pool.getName());
                 }
-<<<<<<< HEAD
             } else {
                 s_logger.info("Will retry evicte template: " + template.getName() + " from storage pool: " + pool.getName());
-=======
-            } catch (StorageUnavailableException e) {
+            }
+        } catch (StorageUnavailableException e) {
                 s_logger.info("Storage is unavailable currently.  Will retry evicte template: " + template.getName() + " from storage pool: " + pool.getName());
->>>>>>> da8ee45a
-            }
-        } catch (StorageUnavailableException e) {
-            s_logger.info("Storage is unavailable currently.  Will retry evicte template: " + template.getName() + " from storage pool: "
-                    + pool.getName());
         }
         } finally {
             _tmpltPoolDao.releaseFromLockTable(templatePoolRef.getId());
@@ -1292,29 +1276,14 @@
             updatedTemplate.setFeatured(isFeatured.booleanValue());
         }
 
-<<<<<<< HEAD
-        if (isExtractable != null && _accountMgr.isRootAdmin(caller.getId())) {// Only
-            // ROOT
-            // admins
-            // allowed
-            // to
-            // change
-            // this
-            // powerful
-            // attribute
-            updatedTemplate.setExtractable(isExtractable.booleanValue());
-        } else if (isExtractable != null && !_accountMgr.isRootAdmin(caller.getId())) {
-            throw new InvalidParameterValueException("Only ROOT admins are allowed to modify this attribute.");
-=======
         if (isExtractable != null) {
             // Only Root admins allowed to change it for templates
-            if (!template.getFormat().equals(ImageFormat.ISO) && caller.getType() != Account.ACCOUNT_TYPE_ADMIN) {
-                throw new InvalidParameterValueException("Only ROOT admins are allowed to modify this attribute.");
+            if (!template.getFormat().equals(ImageFormat.ISO) && _accountMgr.isRootAdmin(caller.getId())) {
+             throw new InvalidParameterValueException("Only ROOT admins are allowed to modify this attribute.");
             } else {
                 // For Isos normal user can change it, as their are no derivatives.
                 updatedTemplate.setExtractable(isExtractable.booleanValue());
             }
->>>>>>> da8ee45a
         }
 
         _tmpltDao.update(template.getId(), updatedTemplate);
@@ -1333,22 +1302,22 @@
                 @Override
                 public void doInTransactionWithoutResult(TransactionStatus status) {
                     for (String accountName : accountNamesFinal) {
-                        Account permittedAccount = _accountDao.findActiveAccount(accountName, domain.getId());
-                        if (permittedAccount != null) {
-                            if (permittedAccount.getId() == caller.getId()) {
-                                continue; // don't grant permission to the template
-                                // owner, they implicitly have permission
-                            }
-                            LaunchPermissionVO existingPermission = _launchPermissionDao.findByTemplateAndAccount(id, permittedAccount.getId());
-                            if (existingPermission == null) {
-                                LaunchPermissionVO launchPermission = new LaunchPermissionVO(id, permittedAccount.getId());
-                                _launchPermissionDao.persist(launchPermission);
-                            }
-                        } else {
+                Account permittedAccount = _accountDao.findActiveAccount(accountName, domain.getId());
+                if (permittedAccount != null) {
+                    if (permittedAccount.getId() == caller.getId()) {
+                        continue; // don't grant permission to the template
+                        // owner, they implicitly have permission
+                    }
+                    LaunchPermissionVO existingPermission = _launchPermissionDao.findByTemplateAndAccount(id, permittedAccount.getId());
+                    if (existingPermission == null) {
+                        LaunchPermissionVO launchPermission = new LaunchPermissionVO(id, permittedAccount.getId());
+                        _launchPermissionDao.persist(launchPermission);
+                    }
+                } else {
                             throw new InvalidParameterValueException("Unable to grant a launch permission to account " + accountName + " in domain id=" +
                                 domain.getUuid() + ", account not found.  " + "No permissions updated, please verify the account names and retry.");
-                        }
-                    }
+                }
+            }
                 }
             });
         } else if ("remove".equalsIgnoreCase(operation)) {
@@ -1431,8 +1400,8 @@
                     // template created on region store
                     _tmpltSvr.associateTemplateToZone(templateId, null);
                 } else {
-                    VMTemplateZoneVO templateZone = new VMTemplateZoneVO(zoneId, templateId, new Date());
-                    _tmpltZoneDao.persist(templateZone);
+                VMTemplateZoneVO templateZone = new VMTemplateZoneVO(zoneId, templateId, new Date());
+                _tmpltZoneDao.persist(templateZone);
                 }
 
                 privateTemplate = _tmpltDao.findById(templateId);
@@ -1484,23 +1453,23 @@
                 Transaction.execute(new TransactionCallbackNoReturn() {
                     @Override
                     public void doInTransactionWithoutResult(TransactionStatus status) {
-                        // template_store_ref entries should have been removed using our
-                        // DataObject.processEvent command in case of failure, but clean
-                        // it up here to avoid
-                        // some leftovers which will cause removing template from
-                        // vm_template table fail.
-                        _tmplStoreDao.deletePrimaryRecordsForTemplate(templateId);
-                        // Remove the template_zone_ref record
-                        _tmpltZoneDao.deletePrimaryRecordsForTemplate(templateId);
-                        // Remove the template record
-                        _tmpltDao.expunge(templateId);
-
-                        // decrement resource count
-                        if (accountId != null) {
-                            _resourceLimitMgr.decrementResourceCount(accountId, ResourceType.template);
+                // template_store_ref entries should have been removed using our
+                // DataObject.processEvent command in case of failure, but clean
+                // it up here to avoid
+                // some leftovers which will cause removing template from
+                // vm_template table fail.
+                _tmplStoreDao.deletePrimaryRecordsForTemplate(templateId);
+                // Remove the template_zone_ref record
+                _tmpltZoneDao.deletePrimaryRecordsForTemplate(templateId);
+                // Remove the template record
+                _tmpltDao.expunge(templateId);
+
+                // decrement resource count
+                if (accountId != null) {
+                    _resourceLimitMgr.decrementResourceCount(accountId, ResourceType.template);
                             _resourceLimitMgr.decrementResourceCount(accountId, ResourceType.secondary_storage, new Long(volumeFinal != null ? volumeFinal.getSize()
-                                : snapshotFinal.getSize()));
-                        }
+                                    : snapshotFinal.getSize()));
+                }
                     }
                 });
 
@@ -1514,14 +1483,6 @@
         }
     }
 
-<<<<<<< HEAD
-=======
-    private static boolean isAdmin(short accountType) {
-        return ((accountType == Account.ACCOUNT_TYPE_ADMIN) || (accountType == Account.ACCOUNT_TYPE_RESOURCE_DOMAIN_ADMIN) ||
-            (accountType == Account.ACCOUNT_TYPE_DOMAIN_ADMIN) || (accountType == Account.ACCOUNT_TYPE_READ_ONLY_ADMIN));
-    }
-
->>>>>>> da8ee45a
     @Override
     @ActionEvent(eventType = EventTypes.EVENT_TEMPLATE_CREATE, eventDescription = "creating template", create = true)
     public VMTemplateVO createPrivateTemplateRecord(CreateTemplateCmd cmd, Account templateOwner) throws ResourceAllocationException {
@@ -1555,7 +1516,7 @@
         if (isPublic == null) {
             isPublic = Boolean.FALSE;
         }
-        boolean isDynamicScalingEnabled = cmd.isDynamicallyScalable();
+        boolean  isDynamicScalingEnabled = cmd.isDynamicallyScalable();
         // check whether template owner can create public templates
         boolean allowPublicUserTemplates = AllowPublicUserTemplates.valueIn(templateOwner.getId());
         if (!isAdmin && !allowPublicUserTemplates && isPublic) {
@@ -1686,7 +1647,7 @@
                         details.putAll(userVm.getDetails());
                     }
                 }
-            }
+                }
             if (cmd.getDetails() != null) {
                 details.putAll(cmd.getDetails());
             }
@@ -1697,7 +1658,7 @@
 
             _resourceLimitMgr.incrementResourceCount(templateOwner.getId(), ResourceType.template);
             _resourceLimitMgr.incrementResourceCount(templateOwner.getId(), ResourceType.secondary_storage,
-                new Long(volume != null ? volume.getSize() : snapshot.getSize()));
+                    new Long(volume != null ? volume.getSize() : snapshot.getSize()));
         }
 
         if (template != null) {
@@ -1759,10 +1720,10 @@
         if (templateStoreRef == null) {
             // check if it is ready on image cache stores
             templateStoreRef = _tmplStoreDao.findByTemplateZoneStagingDownloadStatus(templateId, zoneId,
-                    VMTemplateStorageResourceAssoc.Status.DOWNLOADED);
-            if (templateStoreRef == null) {
-                throw new CloudRuntimeException("Template " + templateId + " has not been completely downloaded to zone " + zoneId);
-            }
+                VMTemplateStorageResourceAssoc.Status.DOWNLOADED);
+        if (templateStoreRef == null) {
+            throw new CloudRuntimeException("Template " + templateId + " has not been completely downloaded to zone " + zoneId);
+        }
         }
         return templateStoreRef.getSize();
 
@@ -1827,13 +1788,8 @@
 
         // do a permission check
         _accountMgr.checkAccess(account, AccessType.ModifyEntry, true, template);
-<<<<<<< HEAD
         if(cmd.isRoutingType() != null){
             if (!_accountService.isRootAdmin(account.getId())) {
-=======
-        if (cmd.isRoutingType() != null) {
-            if (!_accountService.isRootAdmin(account.getType())) {
->>>>>>> da8ee45a
                 throw new PermissionDeniedException("Parameter isrouting can only be specified by a Root Admin, permission denied");
             }
         }
