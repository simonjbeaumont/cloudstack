// Licensed to the Apache Software Foundation (ASF) under one
// or more contributor license agreements.  See the NOTICE file
// distributed with this work for additional information
// regarding copyright ownership.  The ASF licenses this file
// to you under the Apache License, Version 2.0 (the
// "License"); you may not use this file except in compliance
// with the License.  You may obtain a copy of the License at
//
//   http://www.apache.org/licenses/LICENSE-2.0
//
// Unless required by applicable law or agreed to in writing,
// software distributed under the License is distributed on an
// "AS IS" BASIS, WITHOUT WARRANTIES OR CONDITIONS OF ANY
// KIND, either express or implied.  See the License for the
// specific language governing permissions and limitations
// under the License.
package com.cloud.template;

import java.net.URISyntaxException;
import java.util.ArrayList;
import java.util.Date;
import java.util.List;
import java.util.Map;
import java.util.UUID;
import java.util.concurrent.ExecutionException;
import java.util.concurrent.ExecutorService;
import java.util.concurrent.Executors;

import javax.ejb.Local;
import javax.inject.Inject;
import javax.naming.ConfigurationException;

import org.apache.cloudstack.acl.SecurityChecker.AccessType;
import org.apache.cloudstack.api.BaseListTemplateOrIsoPermissionsCmd;
import org.apache.cloudstack.api.BaseUpdateTemplateOrIsoCmd;
import org.apache.cloudstack.api.BaseUpdateTemplateOrIsoPermissionsCmd;
import org.apache.cloudstack.api.command.user.iso.DeleteIsoCmd;
import org.apache.cloudstack.api.command.user.iso.ExtractIsoCmd;
import org.apache.cloudstack.api.command.user.iso.ListIsoPermissionsCmd;
import org.apache.cloudstack.api.command.user.iso.RegisterIsoCmd;
import org.apache.cloudstack.api.command.user.iso.UpdateIsoCmd;
import org.apache.cloudstack.api.command.user.iso.UpdateIsoPermissionsCmd;
import org.apache.cloudstack.api.command.user.template.CopyTemplateCmd;
import org.apache.cloudstack.api.command.user.template.CreateTemplateCmd;
import org.apache.cloudstack.api.command.user.template.DeleteTemplateCmd;
import org.apache.cloudstack.api.command.user.template.ExtractTemplateCmd;
import org.apache.cloudstack.api.command.user.template.ListTemplatePermissionsCmd;
import org.apache.cloudstack.api.command.user.template.RegisterTemplateCmd;
import org.apache.cloudstack.api.command.user.template.UpdateTemplateCmd;
import org.apache.cloudstack.api.command.user.template.UpdateTemplatePermissionsCmd;
import org.apache.cloudstack.engine.subsystem.api.storage.DataObject;
import org.apache.cloudstack.engine.subsystem.api.storage.DataStore;
import org.apache.cloudstack.engine.subsystem.api.storage.DataStoreManager;
import org.apache.cloudstack.engine.subsystem.api.storage.EndPoint;
import org.apache.cloudstack.engine.subsystem.api.storage.EndPointSelector;
import org.apache.cloudstack.engine.subsystem.api.storage.Scope;
import org.apache.cloudstack.engine.subsystem.api.storage.SnapshotDataFactory;
import org.apache.cloudstack.engine.subsystem.api.storage.SnapshotInfo;
import org.apache.cloudstack.engine.subsystem.api.storage.StorageCacheManager;
import org.apache.cloudstack.engine.subsystem.api.storage.TemplateDataFactory;
import org.apache.cloudstack.engine.subsystem.api.storage.TemplateInfo;
import org.apache.cloudstack.engine.subsystem.api.storage.TemplateService;
import org.apache.cloudstack.engine.subsystem.api.storage.TemplateService.TemplateApiResult;
import org.apache.cloudstack.engine.subsystem.api.storage.VolumeDataFactory;
import org.apache.cloudstack.engine.subsystem.api.storage.VolumeInfo;
import org.apache.cloudstack.engine.subsystem.api.storage.ZoneScope;
import org.apache.cloudstack.framework.async.AsyncCallFuture;
import org.apache.cloudstack.storage.command.AttachCommand;
import org.apache.cloudstack.storage.command.CommandResult;
import org.apache.cloudstack.storage.command.DettachCommand;
import org.apache.cloudstack.storage.datastore.db.ImageStoreDao;
import org.apache.cloudstack.storage.datastore.db.PrimaryDataStoreDao;
import org.apache.cloudstack.storage.datastore.db.StoragePoolVO;
import org.apache.cloudstack.storage.datastore.db.TemplateDataStoreDao;
import org.apache.cloudstack.storage.datastore.db.TemplateDataStoreVO;
import org.apache.cloudstack.storage.image.datastore.ImageStoreEntity;
import org.apache.log4j.Logger;
import org.springframework.stereotype.Component;

import com.cloud.agent.AgentManager;
import com.cloud.agent.api.Answer;
import com.cloud.agent.api.Command;
import com.cloud.agent.api.ComputeChecksumCommand;
import com.cloud.agent.api.storage.DestroyCommand;
import com.cloud.agent.api.to.DataTO;
import com.cloud.agent.api.to.DiskTO;
import com.cloud.agent.api.to.NfsTO;
import com.cloud.api.ApiDBUtils;
import com.cloud.api.query.dao.UserVmJoinDao;
import com.cloud.api.query.vo.UserVmJoinVO;
import com.cloud.async.AsyncJobManager;
import com.cloud.configuration.Config;
import com.cloud.configuration.Resource.ResourceType;
import com.cloud.configuration.dao.ConfigurationDao;
import com.cloud.dc.DataCenter;
import com.cloud.dc.DataCenterVO;
import com.cloud.dc.dao.ClusterDao;
import com.cloud.dc.dao.DataCenterDao;
import com.cloud.domain.Domain;
import com.cloud.domain.dao.DomainDao;
import com.cloud.event.ActionEvent;
import com.cloud.event.EventTypes;
import com.cloud.event.UsageEventUtils;
import com.cloud.event.UsageEventVO;
import com.cloud.event.dao.EventDao;
import com.cloud.event.dao.UsageEventDao;
import com.cloud.exception.InvalidParameterValueException;
import com.cloud.exception.PermissionDeniedException;
import com.cloud.exception.ResourceAllocationException;
import com.cloud.exception.StorageUnavailableException;
import com.cloud.host.HostVO;
import com.cloud.host.dao.HostDao;
import com.cloud.hypervisor.Hypervisor;
import com.cloud.hypervisor.Hypervisor.HypervisorType;
import com.cloud.hypervisor.HypervisorGuruManager;
import com.cloud.projects.Project;
import com.cloud.projects.ProjectManager;
import com.cloud.resource.ResourceManager;
import com.cloud.server.ConfigurationServer;
import com.cloud.storage.DataStoreRole;
import com.cloud.storage.GuestOSVO;
import com.cloud.storage.LaunchPermissionVO;
import com.cloud.storage.Snapshot;
import com.cloud.storage.SnapshotVO;
import com.cloud.storage.Storage;
import com.cloud.storage.Storage.ImageFormat;
import com.cloud.storage.Storage.TemplateType;
import com.cloud.storage.StorageManager;
import com.cloud.storage.StoragePool;
import com.cloud.storage.StoragePoolHostVO;
import com.cloud.storage.StoragePoolStatus;
import com.cloud.storage.TemplateProfile;
import com.cloud.storage.Upload;
import com.cloud.storage.VMTemplateHostVO;
import com.cloud.storage.VMTemplateStoragePoolVO;
import com.cloud.storage.VMTemplateStorageResourceAssoc;
import com.cloud.storage.VMTemplateStorageResourceAssoc.Status;
import com.cloud.storage.VMTemplateVO;
import com.cloud.storage.VMTemplateZoneVO;
import com.cloud.storage.Volume;
import com.cloud.storage.VolumeManager;
import com.cloud.storage.VolumeVO;
import com.cloud.storage.dao.GuestOSDao;
import com.cloud.storage.dao.LaunchPermissionDao;
import com.cloud.storage.dao.SnapshotDao;
import com.cloud.storage.dao.StoragePoolHostDao;
import com.cloud.storage.dao.UploadDao;
import com.cloud.storage.dao.VMTemplateDao;
import com.cloud.storage.dao.VMTemplateDetailsDao;
import com.cloud.storage.dao.VMTemplateHostDao;
import com.cloud.storage.dao.VMTemplatePoolDao;
import com.cloud.storage.dao.VMTemplateZoneDao;
import com.cloud.storage.dao.VolumeDao;
import com.cloud.storage.download.DownloadMonitor;
import com.cloud.storage.secondary.SecondaryStorageVmManager;
import com.cloud.storage.upload.UploadMonitor;
import com.cloud.template.TemplateAdapter.TemplateAdapterType;
import com.cloud.user.Account;
import com.cloud.user.AccountManager;
import com.cloud.user.AccountService;
import com.cloud.user.AccountVO;
import com.cloud.user.ResourceLimitService;
import com.cloud.user.User;
import com.cloud.user.UserContext;
import com.cloud.user.dao.AccountDao;
import com.cloud.user.dao.UserAccountDao;
import com.cloud.user.dao.UserDao;
import com.cloud.uservm.UserVm;
import com.cloud.utils.DateUtil;
import com.cloud.utils.EnumUtils;
import com.cloud.utils.NumbersUtil;
import com.cloud.utils.Pair;
import com.cloud.utils.component.AdapterBase;
import com.cloud.utils.component.ManagerBase;
import com.cloud.utils.concurrency.NamedThreadFactory;
import com.cloud.utils.db.DB;
import com.cloud.utils.db.Transaction;
import com.cloud.utils.exception.CloudRuntimeException;
import com.cloud.vm.UserVmManager;
import com.cloud.vm.UserVmVO;
import com.cloud.vm.VMInstanceVO;
import com.cloud.vm.VirtualMachine.State;
import com.cloud.vm.dao.UserVmDao;
import com.cloud.vm.dao.VMInstanceDao;

@Component
@Local(value = { TemplateManager.class, TemplateApiService.class })
public class TemplateManagerImpl extends ManagerBase implements TemplateManager, TemplateApiService {
    private final static Logger s_logger = Logger.getLogger(TemplateManagerImpl.class);
    @Inject
    VMTemplateDao _tmpltDao;
    @Inject
    TemplateDataStoreDao _tmplStoreDao;
    @Inject
    VMTemplatePoolDao _tmpltPoolDao;
    @Inject
    VMTemplateZoneDao _tmpltZoneDao;
    @Inject
    protected VMTemplateDetailsDao _templateDetailsDao;
    @Inject
    VMInstanceDao _vmInstanceDao;
    @Inject
    PrimaryDataStoreDao _poolDao;
    @Inject
    StoragePoolHostDao _poolHostDao;
    @Inject
    EventDao _eventDao;
    @Inject
    DownloadMonitor _downloadMonitor;
    @Inject
    UploadMonitor _uploadMonitor;
    @Inject
    UserAccountDao _userAccountDao;
    @Inject
    AccountDao _accountDao;
    @Inject
    UserDao _userDao;
    @Inject
    AgentManager _agentMgr;
    @Inject
    AccountManager _accountMgr;
    @Inject
    HostDao _hostDao;
    @Inject
    DataCenterDao _dcDao;
    @Inject
    UserVmDao _userVmDao;
    @Inject
    VolumeDao _volumeDao;
    @Inject
    SnapshotDao _snapshotDao;
    @Inject
    ConfigurationDao _configDao;
    @Inject
    ClusterDao _clusterDao;
    @Inject
    DomainDao _domainDao;
    @Inject
    UploadDao _uploadDao;
    @Inject
    protected GuestOSDao _guestOSDao;
    @Inject
    StorageManager _storageMgr;
    @Inject
    AsyncJobManager _asyncMgr;
    @Inject
    UserVmManager _vmMgr;
    @Inject
    UsageEventDao _usageEventDao;
    @Inject
    HypervisorGuruManager _hvGuruMgr;
    @Inject
    AccountService _accountService;
    @Inject
    ResourceLimitService _resourceLimitMgr;
    @Inject
    SecondaryStorageVmManager _ssvmMgr;
    @Inject
    LaunchPermissionDao _launchPermissionDao;
    @Inject
    ProjectManager _projectMgr;
    @Inject
    VolumeDataFactory _volFactory;
    @Inject
    TemplateDataFactory _tmplFactory;
    @Inject
    SnapshotDataFactory _snapshotFactory;
    @Inject
    TemplateService _tmpltSvr;
    @Inject
    DataStoreManager _dataStoreMgr;
    @Inject
    protected ResourceManager _resourceMgr;
    @Inject
    VolumeManager _volumeMgr;
    @Inject
    ImageStoreDao _imageStoreDao;
    @Inject
    EndPointSelector _epSelector;
    @Inject
    UserVmJoinDao _userVmJoinDao;
    @Inject
    VMTemplateHostDao _vmTemplateHostDao;

    @Inject
    ConfigurationServer _configServer;

    int _primaryStorageDownloadWait;
    int _storagePoolMaxWaitSeconds = 3600;
    boolean _disableExtraction = false;
    ExecutorService _preloadExecutor;

    @Inject
    protected List<TemplateAdapter> _adapters;

    @Inject
    StorageCacheManager cacheMgr;
    @Inject
    EndPointSelector selector;

    private TemplateAdapter getAdapter(HypervisorType type) {
        TemplateAdapter adapter = null;
        if (type == HypervisorType.BareMetal) {
            adapter = AdapterBase.getAdapterByName(_adapters, TemplateAdapterType.BareMetal.getName());
        } else {
            // see HypervisorTemplateAdapter
            adapter = AdapterBase.getAdapterByName(_adapters, TemplateAdapterType.Hypervisor.getName());
        }

        if (adapter == null) {
            throw new CloudRuntimeException("Cannot find template adapter for " + type.toString());
        }

        return adapter;
    }

    @Override
    @ActionEvent(eventType = EventTypes.EVENT_ISO_CREATE, eventDescription = "creating iso")
    public VirtualMachineTemplate registerIso(RegisterIsoCmd cmd) throws ResourceAllocationException {
        TemplateAdapter adapter = getAdapter(HypervisorType.None);
        TemplateProfile profile = adapter.prepare(cmd);
        VMTemplateVO template = adapter.create(profile);

        if (template != null) {
            return template;
        } else {
            throw new CloudRuntimeException("Failed to create ISO");
        }
    }

    @Override
    @ActionEvent(eventType = EventTypes.EVENT_TEMPLATE_CREATE, eventDescription = "creating template")
    public VirtualMachineTemplate registerTemplate(RegisterTemplateCmd cmd) throws URISyntaxException, ResourceAllocationException {
        Account account = UserContext.current().getCaller();
        if (cmd.getTemplateTag() != null) {
            if (!_accountService.isRootAdmin(account.getType())) {
                throw new PermissionDeniedException("Parameter templatetag can only be specified by a Root Admin, permission denied");
            }
        }
        if(cmd.isRoutingType() != null){
            if(!_accountService.isRootAdmin(account.getType())){
                throw new PermissionDeniedException("Parameter isrouting can only be specified by a Root Admin, permission denied");
            }
        }

        TemplateAdapter adapter = getAdapter(HypervisorType.getType(cmd.getHypervisor()));
        TemplateProfile profile = adapter.prepare(cmd);
        VMTemplateVO template = adapter.create(profile);

        if (template != null) {
            return template;
        } else {
            throw new CloudRuntimeException("Failed to create a template");
        }
    }

    @Override
    public DataStore getImageStore(String storeUuid, Long zoneId) {
        DataStore imageStore = null;
        if (storeUuid != null) {
            imageStore = this._dataStoreMgr.getDataStore(storeUuid, DataStoreRole.Image);
        } else {
            imageStore = this._dataStoreMgr.getImageStore(zoneId);
            if (imageStore == null) {
                throw new CloudRuntimeException("cannot find an image store for zone " + zoneId);
            }
        }

        return imageStore;
    }

    @Override
    @ActionEvent(eventType = EventTypes.EVENT_ISO_EXTRACT, eventDescription = "extracting ISO", async = true)
    public String extract(ExtractIsoCmd cmd) {
        Account account = UserContext.current().getCaller();
        Long templateId = cmd.getId();
        Long zoneId = cmd.getZoneId();
        String url = cmd.getUrl();
        String mode = cmd.getMode();
        Long eventId = cmd.getStartEventId();

        return extract(account, templateId, url, zoneId, mode, eventId, true);
    }

    @Override
    @ActionEvent(eventType = EventTypes.EVENT_TEMPLATE_EXTRACT, eventDescription = "extracting template", async = true)
    public String extract(ExtractTemplateCmd cmd) {
        Account caller = UserContext.current().getCaller();
        Long templateId = cmd.getId();
        Long zoneId = cmd.getZoneId();
        String url = cmd.getUrl();
        String mode = cmd.getMode();
        Long eventId = cmd.getStartEventId();

        VirtualMachineTemplate template = getTemplate(templateId);
        if (template == null) {
            throw new InvalidParameterValueException("unable to find template with id " + templateId);
        }

        return extract(caller, templateId, url, zoneId, mode, eventId, false);
    }

    @Override
    public VirtualMachineTemplate prepareTemplate(long templateId, long zoneId) {

        VMTemplateVO vmTemplate = _tmpltDao.findById(templateId);
        if (vmTemplate == null) {
            throw new InvalidParameterValueException("Unable to find template id=" + templateId);
        }

        _accountMgr.checkAccess(UserContext.current().getCaller(), AccessType.ModifyEntry, true, vmTemplate);

        prepareTemplateInAllStoragePools(vmTemplate, zoneId);
        return vmTemplate;
    }

    private String extract(Account caller, Long templateId, String url, Long zoneId, String mode, Long eventId, boolean isISO) {
        String desc = Upload.Type.TEMPLATE.toString();
        if (isISO) {
            desc = Upload.Type.ISO.toString();
        }
        eventId = eventId == null ? 0 : eventId;

        if (!_accountMgr.isRootAdmin(caller.getType()) && _disableExtraction) {
            throw new PermissionDeniedException("Extraction has been disabled by admin");
        }

        VMTemplateVO template = _tmpltDao.findById(templateId);
        if (template == null || template.getRemoved() != null) {
            throw new InvalidParameterValueException("Unable to find " + desc + " with id " + templateId);
        }

        if (template.getTemplateType() == Storage.TemplateType.SYSTEM) {
            throw new InvalidParameterValueException("Unable to extract the " + desc + " " + template.getName()
                    + " as it is a default System template");
        } else if (template.getTemplateType() == Storage.TemplateType.PERHOST) {
            throw new InvalidParameterValueException("Unable to extract the " + desc + " " + template.getName()
                    + " as it resides on host and not on SSVM");
        }

        if (isISO) {
            if (template.getFormat() != ImageFormat.ISO) {
                throw new InvalidParameterValueException("Unsupported format, could not extract the ISO");
            }
        } else {
            if (template.getFormat() == ImageFormat.ISO) {
                throw new InvalidParameterValueException("Unsupported format, could not extract the template");
            }
        }

        if (zoneId != null && _dcDao.findById(zoneId) == null) {
            throw new IllegalArgumentException("Please specify a valid zone.");
        }

        if (!_accountMgr.isRootAdmin(caller.getType()) && !template.isExtractable()) {
            throw new InvalidParameterValueException("Unable to extract template id=" + templateId + " as it's not extractable");
        }

        _accountMgr.checkAccess(caller, AccessType.ModifyEntry, true, template);

        List<DataStore> ssStores = this._dataStoreMgr.getImageStoresByScope(new ZoneScope(zoneId));

        TemplateDataStoreVO tmpltStoreRef = null;
        ImageStoreEntity tmpltStore = null;
        if (ssStores != null) {
            for (DataStore store : ssStores) {
                tmpltStoreRef = this._tmplStoreDao.findByStoreTemplate(store.getId(), templateId);
                if (tmpltStoreRef != null) {
                    if (tmpltStoreRef.getDownloadState() == com.cloud.storage.VMTemplateStorageResourceAssoc.Status.DOWNLOADED) {
                        tmpltStore = (ImageStoreEntity) store;
                        break;
                    }
                }
            }
        }

        if (tmpltStore == null) {
            throw new InvalidParameterValueException("The " + desc + " has not been downloaded ");
        }

        DataObject templateObject = _tmplFactory.getTemplate(templateId, tmpltStore);

        /*
        +        String extractUrl = secStore.createEntityExtractUrl(vol.getPath(), vol.getFormat());
+        volumeStoreRef = _volumeStoreDao.findByVolume(volumeId);
+        volumeStoreRef.setExtractUrl(extractUrl);
+        _volumeStoreDao.update(volumeStoreRef.getId(), volumeStoreRef);
         */

        String extractUrl = tmpltStore.createEntityExtractUrl(tmpltStoreRef.getInstallPath(), template.getFormat(), templateObject);
        tmpltStoreRef.setExtractUrl(extractUrl);
        tmpltStoreRef.setExtractUrlCreated(DateUtil.now());
        _tmplStoreDao.update(tmpltStoreRef.getId(), tmpltStoreRef);
        return extractUrl;
    }

    public void prepareTemplateInAllStoragePools(final VMTemplateVO template, long zoneId) {
        List<StoragePoolVO> pools = _poolDao.listByStatus(StoragePoolStatus.Up);
        for (final StoragePoolVO pool : pools) {
            if (pool.getDataCenterId() == zoneId) {
                s_logger.info("Schedule to preload template " + template.getId() + " into primary storage " + pool.getId());
                this._preloadExecutor.execute(new Runnable() {
                    @Override
                    public void run() {
                        try {
                            reallyRun();
                        } catch (Throwable e) {
                            s_logger.warn("Unexpected exception ", e);
                        }
                    }

                    private void reallyRun() {
                        s_logger.info("Start to preload template " + template.getId() + " into primary storage " + pool.getId());
                        StoragePool pol = (StoragePool) _dataStoreMgr.getPrimaryDataStore(pool.getId());
                        prepareTemplateForCreate(template, pol);
                        s_logger.info("End of preloading template " + template.getId() + " into primary storage " + pool.getId());
                    }
                });
            } else {
                s_logger.info("Skip loading template " + template.getId() + " into primary storage " + pool.getId() + " as pool zone " + pool.getDataCenterId()
                        + " is different from the requested zone " + zoneId);
            }
        }
    }

    @Override
    @DB
    public VMTemplateStoragePoolVO prepareTemplateForCreate(VMTemplateVO templ, StoragePool pool) {
        VMTemplateVO template = _tmpltDao.findById(templ.getId(), true);

        long poolId = pool.getId();
        long templateId = template.getId();
        VMTemplateStoragePoolVO templateStoragePoolRef = null;
        TemplateDataStoreVO templateStoreRef = null;

        templateStoragePoolRef = _tmpltPoolDao.findByPoolTemplate(poolId, templateId);
        if (templateStoragePoolRef != null) {
            templateStoragePoolRef.setMarkedForGC(false);
            _tmpltPoolDao.update(templateStoragePoolRef.getId(), templateStoragePoolRef);

            if (templateStoragePoolRef.getDownloadState() == Status.DOWNLOADED) {
                if (s_logger.isDebugEnabled()) {
                    s_logger.debug("Template " + templateId + " has already been downloaded to pool " + poolId);
                }

                return templateStoragePoolRef;
            }
        }

        templateStoreRef = this._tmplStoreDao.findByTemplateZoneDownloadStatus(templateId, pool.getDataCenterId(),
                VMTemplateStorageResourceAssoc.Status.DOWNLOADED);
        if (templateStoreRef == null) {
            s_logger.error("Unable to find a secondary storage host who has completely downloaded the template.");
            return null;
        }

        List<StoragePoolHostVO> vos = _poolHostDao.listByHostStatus(poolId, com.cloud.host.Status.Up);
        if (vos == null || vos.isEmpty()) {
            throw new CloudRuntimeException("Cannot download " + templateId + " to poolId " + poolId
                    + " since there is no host in the Up state connected to this pool");
        }

        if (templateStoragePoolRef == null) {
            if (s_logger.isDebugEnabled()) {
                s_logger.debug("Downloading template " + templateId + " to pool " + poolId);
            }
            DataStore srcSecStore = this._dataStoreMgr.getDataStore(templateStoreRef.getDataStoreId(), DataStoreRole.Image);
            TemplateInfo srcTemplate = this._tmplFactory.getTemplate(templateId, srcSecStore);

            AsyncCallFuture<TemplateApiResult> future = this._tmpltSvr.prepareTemplateOnPrimary(srcTemplate, pool);
            try {
                TemplateApiResult result = future.get();
                if (result.isFailed()) {
                    s_logger.debug("prepare template failed:" + result.getResult());
                    return null;
                }

                return _tmpltPoolDao.findByPoolTemplate(poolId, templateId);
            } catch (Exception ex) {
                s_logger.debug("failed to copy template from image store:" + srcSecStore.getName() + " to primary storage");
            }
        }

        return null;
    }

    @Override
    public String getChecksum(DataStore store, String templatePath) {
        EndPoint ep = _epSelector.select(store);
        ComputeChecksumCommand cmd = new ComputeChecksumCommand(store.getTO(), templatePath);
        Answer answer = ep.sendMessage(cmd);
        if (answer != null && answer.getResult()) {
            return answer.getDetails();
        }
        return null;
    }

    @Override
    @DB
    public boolean resetTemplateDownloadStateOnPool(long templateStoragePoolRefId) {
        // have to use the same lock that prepareTemplateForCreate use to
        // maintain state consistency
        VMTemplateStoragePoolVO templateStoragePoolRef = _tmpltPoolDao.acquireInLockTable(templateStoragePoolRefId, 1200);

        if (templateStoragePoolRef == null) {
            s_logger.warn("resetTemplateDownloadStateOnPool failed - unable to lock TemplateStorgePoolRef " + templateStoragePoolRefId);
            return false;
        }

        try {
            templateStoragePoolRef.setDownloadState(VMTemplateStorageResourceAssoc.Status.NOT_DOWNLOADED);
            _tmpltPoolDao.update(templateStoragePoolRefId, templateStoragePoolRef);
        } finally {
            _tmpltPoolDao.releaseFromLockTable(templateStoragePoolRefId);
        }

        return true;
    }

    @Override
    @DB
    public boolean copy(long userId, VMTemplateVO template, DataStore srcSecStore, DataCenterVO dstZone) throws StorageUnavailableException,
    ResourceAllocationException {
        long tmpltId = template.getId();
        long dstZoneId = dstZone.getId();
        // find all eligible image stores for the destination zone
        List<DataStore> dstSecStores = this._dataStoreMgr.getImageStoresByScope(new ZoneScope(dstZoneId));
        if (dstSecStores == null || dstSecStores.isEmpty()) {
            throw new StorageUnavailableException("Destination zone is not ready, no image store associated", DataCenter.class, dstZone.getId());
        }
        AccountVO account = _accountDao.findById(template.getAccountId());
        // find the size of the template to be copied
        TemplateDataStoreVO srcTmpltStore = this._tmplStoreDao.findByStoreTemplate(srcSecStore.getId(), tmpltId);

        _resourceLimitMgr.checkResourceLimit(account, ResourceType.template);
        _resourceLimitMgr.checkResourceLimit(account, ResourceType.secondary_storage, new Long(srcTmpltStore.getSize()));

        // Event details
        String copyEventType;
        String createEventType;
        if (template.getFormat().equals(ImageFormat.ISO)) {
            copyEventType = EventTypes.EVENT_ISO_COPY;
            createEventType = EventTypes.EVENT_ISO_CREATE;
        } else {
            copyEventType = EventTypes.EVENT_TEMPLATE_COPY;
            createEventType = EventTypes.EVENT_TEMPLATE_CREATE;
        }

        TemplateInfo srcTemplate = this._tmplFactory.getTemplate(template.getId(), srcSecStore);
        // Copy will just find one eligible image store for the destination zone
        // and copy template there, not propagate to all image stores
        // for that zone
        for (DataStore dstSecStore : dstSecStores) {
            TemplateDataStoreVO dstTmpltStore = this._tmplStoreDao.findByStoreTemplate(dstSecStore.getId(), tmpltId);
            if (dstTmpltStore != null && dstTmpltStore.getDownloadState() == Status.DOWNLOADED) {
                return true; // already downloaded on this image store
            }

            AsyncCallFuture<TemplateApiResult> future = this._tmpltSvr.copyTemplate(srcTemplate, dstSecStore);
            try {
                TemplateApiResult result = future.get();
                if (result.isFailed()) {
                    s_logger.debug("copy template failed for image store " + dstSecStore.getName() + ":" + result.getResult());
                    continue; // try next image store
                }

                _tmpltDao.addTemplateToZone(template, dstZoneId);

                if (account.getId() != Account.ACCOUNT_ID_SYSTEM) {
                    UsageEventUtils.publishUsageEvent(copyEventType, account.getId(), dstZoneId, tmpltId, null, null, null, srcTmpltStore.getPhysicalSize(), srcTmpltStore.getSize(),
                            template.getClass().getName(), template.getUuid());
                }
                return true;
            } catch (Exception ex) {
                s_logger.debug("failed to copy template to image store:" + dstSecStore.getName() + " ,will try next one");
            }
        }
        return false;

    }

    @Override
    @ActionEvent(eventType = EventTypes.EVENT_TEMPLATE_COPY, eventDescription = "copying template", async = true)
    public VirtualMachineTemplate copyTemplate(CopyTemplateCmd cmd) throws StorageUnavailableException, ResourceAllocationException {
        Long templateId = cmd.getId();
        Long userId = UserContext.current().getCallerUserId();
        Long sourceZoneId = cmd.getSourceZoneId();
        Long destZoneId = cmd.getDestinationZoneId();
        Account caller = UserContext.current().getCaller();

        // Verify parameters
        if (sourceZoneId.equals(destZoneId)) {
            throw new InvalidParameterValueException("Please specify different source and destination zones.");
        }

        DataCenterVO sourceZone = _dcDao.findById(sourceZoneId);
        if (sourceZone == null) {
            throw new InvalidParameterValueException("Please specify a valid source zone.");
        }

        DataCenterVO dstZone = _dcDao.findById(destZoneId);
        if (dstZone == null) {
            throw new InvalidParameterValueException("Please specify a valid destination zone.");
        }

        VMTemplateVO template = _tmpltDao.findById(templateId);
        if (template == null || template.getRemoved() != null) {
            throw new InvalidParameterValueException("Unable to find template with id");
        }

        if (template.isCrossZones()){
            s_logger.debug("Template " + templateId + " is cross-zone, don't need to copy");
            return template;
        }

        DataStore dstSecStore = getImageStore(destZoneId, templateId);
        if (dstSecStore != null) {
            s_logger.debug("There is template " + templateId + " in secondary storage " + dstSecStore.getName() + " in zone " + destZoneId
                    + " , don't need to copy");
            return template;
        }

        DataStore srcSecStore = getImageStore(sourceZoneId, templateId);
        if (srcSecStore == null) {
            throw new InvalidParameterValueException("There is no template " + templateId + " in zone " + sourceZoneId);
        }

        _accountMgr.checkAccess(caller, AccessType.ModifyEntry, true, template);

        boolean success = copy(userId, template, srcSecStore, dstZone);

        if (success) {
            // increase resource count
            long accountId = template.getAccountId();
            if (template.getSize() != null) {
                _resourceLimitMgr.incrementResourceCount(accountId, ResourceType.secondary_storage, template.getSize());
            }
            return template;
        } else {
            throw new CloudRuntimeException("Failed to copy template");
        }
    }

    @Override
    public boolean delete(long userId, long templateId, Long zoneId) {
        VMTemplateVO template = _tmpltDao.findById(templateId);
        if (template == null || template.getRemoved() != null) {
            throw new InvalidParameterValueException("Please specify a valid template.");
        }

        TemplateAdapter adapter = getAdapter(template.getHypervisorType());
        return adapter.delete(new TemplateProfile(userId, template, zoneId));
    }

    @Override
    public List<VMTemplateStoragePoolVO> getUnusedTemplatesInPool(StoragePoolVO pool) {
        List<VMTemplateStoragePoolVO> unusedTemplatesInPool = new ArrayList<VMTemplateStoragePoolVO>();
        List<VMTemplateStoragePoolVO> allTemplatesInPool = _tmpltPoolDao.listByPoolId(pool.getId());

        for (VMTemplateStoragePoolVO templatePoolVO : allTemplatesInPool) {
            VMTemplateVO template = _tmpltDao.findByIdIncludingRemoved(templatePoolVO.getTemplateId());

            // If this is a routing template, consider it in use
            if (template.getTemplateType() == TemplateType.SYSTEM) {
                continue;
            }

            // If the template is not yet downloaded to the pool, consider it in
            // use
            if (templatePoolVO.getDownloadState() != Status.DOWNLOADED) {
                continue;
            }

            if (template.getFormat() != ImageFormat.ISO && !_volumeDao.isAnyVolumeActivelyUsingTemplateOnPool(template.getId(), pool.getId())) {
                unusedTemplatesInPool.add(templatePoolVO);
            }
        }

        return unusedTemplatesInPool;
    }

    @Override
    @DB
    public void evictTemplateFromStoragePool(VMTemplateStoragePoolVO templatePoolVO) {
        //Need to hold the lock, otherwise, another thread may create a volume from the template at the same time.
        //Assumption here is that, we will hold the same lock during create volume from template
        VMTemplateStoragePoolVO templatePoolRef = _tmpltPoolDao.acquireInLockTable(templatePoolVO.getId());
        if (templatePoolRef == null) {
           s_logger.debug("can't aquire the lock for template pool ref:" + templatePoolVO.getId());
           return;
        }

        try {
            StoragePool pool = (StoragePool) this._dataStoreMgr.getPrimaryDataStore(templatePoolVO.getPoolId());
            VMTemplateVO template = _tmpltDao.findByIdIncludingRemoved(templatePoolVO.getTemplateId());
<<<<<<< HEAD

            if (s_logger.isDebugEnabled()) {
                s_logger.debug("Evicting " + templatePoolVO);
            }
            DestroyCommand cmd = new DestroyCommand(pool, templatePoolVO);

            try {
                Answer answer = _storageMgr.sendToPool(pool, cmd);

=======

            if (s_logger.isDebugEnabled()) {
                s_logger.debug("Evicting " + templatePoolVO);
            }
            DestroyCommand cmd = new DestroyCommand(pool, templatePoolVO);

            try {
                Answer answer = _storageMgr.sendToPool(pool, cmd);

>>>>>>> 4533d2d8
                if (answer != null && answer.getResult()) {
                    // Remove the templatePoolVO
                    if (_tmpltPoolDao.remove(templatePoolVO.getId())) {
                        s_logger.debug("Successfully evicted template: " + template.getName() + " from storage pool: " + pool.getName());
                    }
                } else {
                    s_logger.info("Will retry evicte template: " + template.getName() + " from storage pool: " + pool.getName());
                }
            } catch (StorageUnavailableException e) {
                s_logger.info("Storage is unavailable currently.  Will retry evicte template: " + template.getName() + " from storage pool: "
                        + pool.getName());
            }
        } finally {
            _tmpltPoolDao.releaseFromLockTable(templatePoolRef.getId());
        }

    }

    @Override
    public boolean start() {
        return true;
    }

    @Override
    public boolean stop() {
        return true;
    }

    @Override
    public boolean configure(String name, Map<String, Object> params) throws ConfigurationException {
        String value = _configDao.getValue(Config.PrimaryStorageDownloadWait.toString());
        _primaryStorageDownloadWait = NumbersUtil.parseInt(value, Integer.parseInt(Config.PrimaryStorageDownloadWait.getDefaultValue()));

        String disableExtraction = _configDao.getValue(Config.DisableExtraction.toString());
        _disableExtraction = (disableExtraction == null) ? false : Boolean.parseBoolean(disableExtraction);

        _storagePoolMaxWaitSeconds = NumbersUtil.parseInt(_configDao.getValue(Config.StoragePoolMaxWaitSeconds.key()), 3600);
        _preloadExecutor = Executors.newFixedThreadPool(8, new NamedThreadFactory("Template-Preloader"));

        return true;
    }

    protected TemplateManagerImpl() {
    }

    @Override
    public boolean templateIsDeleteable(VMTemplateHostVO templateHostRef) {
        VMTemplateVO template = _tmpltDao.findByIdIncludingRemoved(templateHostRef.getTemplateId());
        long templateId = template.getId();
        HostVO secondaryStorageHost = _hostDao.findById(templateHostRef.getHostId());
        long zoneId = secondaryStorageHost.getDataCenterId();
        DataCenterVO zone = _dcDao.findById(zoneId);

        // Check if there are VMs running in the template host ref's zone that
        // use the template
        List<VMInstanceVO> nonExpungedVms = _vmInstanceDao.listNonExpungedByZoneAndTemplate(zoneId, templateId);

        if (!nonExpungedVms.isEmpty()) {
            s_logger.debug("Template " + template.getName() + " in zone " + zone.getName()
                    + " is not deleteable because there are non-expunged VMs deployed from this template.");
            return false;
        }
        List<UserVmVO> userVmUsingIso = _userVmDao.listByIsoId(templateId);
        // check if there is any VM using this ISO.
        if (!userVmUsingIso.isEmpty()) {
            s_logger.debug("ISO " + template.getName() + " in zone " + zone.getName() + " is not deleteable because it is attached to "
                    + userVmUsingIso.size() + " VMs");
            return false;
        }
        // Check if there are any snapshots for the template in the template
        // host ref's zone
        List<VolumeVO> volumes = _volumeDao.findByTemplateAndZone(templateId, zoneId);
        for (VolumeVO volume : volumes) {
            List<SnapshotVO> snapshots = _snapshotDao.listByVolumeIdVersion(volume.getId(), "2.1");
            if (!snapshots.isEmpty()) {
                s_logger.debug("Template " + template.getName() + " in zone " + zone.getName()
                        + " is not deleteable because there are 2.1 snapshots using this template.");
                return false;
            }
        }

        return true;
    }

    @Override
    public boolean templateIsDeleteable(long templateId) {
        List<UserVmJoinVO> userVmUsingIso = _userVmJoinDao.listActiveByIsoId(templateId);
        // check if there is any Vm using this ISO. We only need to check the
        // case where templateId is an ISO since
        // VM can be launched from ISO in secondary storage, while template will
        // always be copied to
        // primary storage before deploying VM.
        if (!userVmUsingIso.isEmpty()) {
            s_logger.debug("ISO " + templateId + " is not deleteable because it is attached to " + userVmUsingIso.size() + " VMs");
            return false;
        }

        return true;
    }

    @Override
    @ActionEvent(eventType = EventTypes.EVENT_ISO_DETACH, eventDescription = "detaching ISO", async = true)
    public boolean detachIso(long vmId) {
        Account caller = UserContext.current().getCaller();
        Long userId = UserContext.current().getCallerUserId();

        // Verify input parameters
        UserVmVO vmInstanceCheck = _userVmDao.findById(vmId);
        if (vmInstanceCheck == null) {
            throw new InvalidParameterValueException("Unable to find a virtual machine with id " + vmId);
        }

        UserVm userVM = _userVmDao.findById(vmId);
        if (userVM == null) {
            throw new InvalidParameterValueException("Please specify a valid VM.");
        }

        _accountMgr.checkAccess(caller, null, true, userVM);

        Long isoId = userVM.getIsoId();
        if (isoId == null) {
            throw new InvalidParameterValueException("The specified VM has no ISO attached to it.");
        }
        UserContext.current().setEventDetails("Vm Id: " + vmId + " ISO Id: " + isoId);

        State vmState = userVM.getState();
        if (vmState != State.Running && vmState != State.Stopped) {
            throw new InvalidParameterValueException("Please specify a VM that is either Stopped or Running.");
        }

        boolean result = attachISOToVM(vmId, userId, isoId, false); // attach=false
        // => detach
        if (result) {
            return result;
        } else {
            throw new CloudRuntimeException("Failed to detach iso");
        }
    }

    @Override
    @ActionEvent(eventType = EventTypes.EVENT_ISO_ATTACH, eventDescription = "attaching ISO", async = true)
    public boolean attachIso(long isoId, long vmId) {
        Account caller = UserContext.current().getCaller();
        Long userId = UserContext.current().getCallerUserId();

        // Verify input parameters
        UserVmVO vm = _userVmDao.findById(vmId);
        if (vm == null) {
            throw new InvalidParameterValueException("Unable to find a virtual machine with id " + vmId);
        }

        VMTemplateVO iso = _tmpltDao.findById(isoId);
        if (iso == null || iso.getRemoved() != null) {
            throw new InvalidParameterValueException("Unable to find an ISO with id " + isoId);
        }

        // check permissions
        // check if caller has access to VM and ISO
        // and also check if the VM's owner has access to the ISO.

        _accountMgr.checkAccess(caller, null, false, iso, vm);

        Account vmOwner = _accountDao.findById(vm.getAccountId());
        _accountMgr.checkAccess(vmOwner, null, false, iso, vm);

        State vmState = vm.getState();
        if (vmState != State.Running && vmState != State.Stopped) {
            throw new InvalidParameterValueException("Please specify a VM that is either Stopped or Running.");
        }

        if ("xen-pv-drv-iso".equals(iso.getDisplayText()) && vm.getHypervisorType() != Hypervisor.HypervisorType.XenServer) {
            throw new InvalidParameterValueException("Cannot attach Xenserver PV drivers to incompatible hypervisor " + vm.getHypervisorType());
        }

        if ("vmware-tools.iso".equals(iso.getName()) && vm.getHypervisorType() != Hypervisor.HypervisorType.VMware) {
            throw new InvalidParameterValueException("Cannot attach VMware tools drivers to incompatible hypervisor " + vm.getHypervisorType());
        }
        boolean result = attachISOToVM(vmId, userId, isoId, true);
        if (result) {
            return result;
        } else {
            throw new CloudRuntimeException("Failed to attach iso");
        }
    }

    // for ISO, we need to consider whether to copy to cache storage or not if it is not on NFS, since our hypervisor resource always assumes that they are in NFS
    @Override
    public TemplateInfo prepareIso(long isoId, long dcId){
        TemplateInfo tmplt = this._tmplFactory.getTemplate(isoId, DataStoreRole.Image, dcId);
        if (tmplt == null || tmplt.getFormat() != ImageFormat.ISO ) {
            s_logger.warn("ISO: " + isoId + " does not exist in vm_template table");
            return null;
        }

        if (tmplt.getDataStore() != null && !(tmplt.getDataStore().getTO() instanceof NfsTO)) {
            // if it is s3, need to download into cache storage first
            Scope destScope = new ZoneScope(dcId);
            TemplateInfo cacheData = (TemplateInfo) cacheMgr.createCacheObject(tmplt, destScope);
            if (cacheData == null) {
                s_logger.error("Failed in copy iso from S3 to cache storage");
                return null;
            }
            return cacheData;
        } else{
            return tmplt;
        }
    }

    private boolean attachISOToVM(long vmId, long isoId, boolean attach) {
        UserVmVO vm = this._userVmDao.findById(vmId);

        if (vm == null) {
            return false;
        } else if (vm.getState() != State.Running) {
            return true;
        }

        // prepare ISO ready to mount on hypervisor resource level
        TemplateInfo tmplt = prepareIso(isoId, vm.getDataCenterId());

        String vmName = vm.getInstanceName();

        HostVO host = _hostDao.findById(vm.getHostId());
        if (host == null) {
            s_logger.warn("Host: " + vm.getHostId() + " does not exist");
            return false;
        }

        DataTO isoTO = tmplt.getTO();
        DiskTO disk = new DiskTO(isoTO, null, null, Volume.Type.ISO);
        Command cmd = null;
        if (attach) {
            cmd = new AttachCommand(disk, vmName);
        } else {
            cmd = new DettachCommand(disk, vmName);
        }
        Answer a = _agentMgr.easySend(vm.getHostId(), cmd);
        return (a != null && a.getResult());
    }

    private boolean attachISOToVM(long vmId, long userId, long isoId, boolean attach) {
        UserVmVO vm = _userVmDao.findById(vmId);
        VMTemplateVO iso = _tmpltDao.findById(isoId);

        boolean success = attachISOToVM(vmId, isoId, attach);
        if (success && attach) {
            vm.setIsoId(iso.getId());
            _userVmDao.update(vmId, vm);
        }
        if (success && !attach) {
            vm.setIsoId(null);
            _userVmDao.update(vmId, vm);
        }
        return success;
    }

    @Override
    @ActionEvent(eventType = EventTypes.EVENT_TEMPLATE_DELETE, eventDescription = "deleting template", async = true)
    public boolean deleteTemplate(DeleteTemplateCmd cmd) {
        Long templateId = cmd.getId();
        Account caller = UserContext.current().getCaller();

        VirtualMachineTemplate template = getTemplate(templateId);
        if (template == null) {
            throw new InvalidParameterValueException("unable to find template with id " + templateId);
        }

        _accountMgr.checkAccess(caller, AccessType.ModifyEntry, true, template);

        if (template.getFormat() == ImageFormat.ISO) {
            throw new InvalidParameterValueException("Please specify a valid template.");
        }

        TemplateAdapter adapter = getAdapter(template.getHypervisorType());
        TemplateProfile profile = adapter.prepareDelete(cmd);
        return adapter.delete(profile);
    }

    @Override
    @ActionEvent(eventType = EventTypes.EVENT_ISO_DELETE, eventDescription = "deleting iso", async = true)
    public boolean deleteIso(DeleteIsoCmd cmd) {
        Long templateId = cmd.getId();
        Account caller = UserContext.current().getCaller();
        Long zoneId = cmd.getZoneId();

        VirtualMachineTemplate template = getTemplate(templateId);
        ;
        if (template == null) {
            throw new InvalidParameterValueException("unable to find iso with id " + templateId);
        }

        _accountMgr.checkAccess(caller, AccessType.ModifyEntry, true, template);

        if (template.getFormat() != ImageFormat.ISO) {
            throw new InvalidParameterValueException("Please specify a valid iso.");
        }

        // check if there is any VM using this ISO.
        if (!templateIsDeleteable(templateId)) {
            throw new InvalidParameterValueException("Unable to delete iso, as it's used by other vms");
        }

        if (zoneId != null && (this._dataStoreMgr.getImageStore(zoneId) == null)) {
            throw new InvalidParameterValueException("Failed to find a secondary storage store in the specified zone.");
        }
        TemplateAdapter adapter = getAdapter(template.getHypervisorType());
        TemplateProfile profile = adapter.prepareDelete(cmd);
        boolean result = adapter.delete(profile);
        if (result) {
            return true;
        } else {
            throw new CloudRuntimeException("Failed to delete ISO");
        }
    }

    @Override
    public VirtualMachineTemplate getTemplate(long templateId) {
        VMTemplateVO template = _tmpltDao.findById(templateId);
        if (template != null && template.getRemoved() == null) {
            return template;
        }

        return null;
    }

    @Override
    public List<String> listTemplatePermissions(BaseListTemplateOrIsoPermissionsCmd cmd) {
        Account caller = UserContext.current().getCaller();
        Long id = cmd.getId();

        if (id.equals(Long.valueOf(1))) {
            throw new PermissionDeniedException("unable to list permissions for " + cmd.getMediaType() + " with id " + id);
        }

        VirtualMachineTemplate template = getTemplate(id);
        if (template == null) {
            throw new InvalidParameterValueException("unable to find " + cmd.getMediaType() + " with id " + id);
        }

        if (cmd instanceof ListTemplatePermissionsCmd) {
            if (template.getFormat().equals(ImageFormat.ISO)) {
                throw new InvalidParameterValueException("Please provide a valid template");
            }
        } else if (cmd instanceof ListIsoPermissionsCmd) {
            if (!template.getFormat().equals(ImageFormat.ISO)) {
                throw new InvalidParameterValueException("Please provide a valid iso");
            }
        }

        if (!template.isPublicTemplate()) {
            _accountMgr.checkAccess(caller, null, true, template);
        }

        List<String> accountNames = new ArrayList<String>();
        List<LaunchPermissionVO> permissions = _launchPermissionDao.findByTemplate(id);
        if ((permissions != null) && !permissions.isEmpty()) {
            for (LaunchPermissionVO permission : permissions) {
                Account acct = _accountDao.findById(permission.getAccountId());
                accountNames.add(acct.getAccountName());
            }
        }

        // also add the owner if not public
        if (!template.isPublicTemplate()) {
            Account templateOwner = _accountDao.findById(template.getAccountId());
            accountNames.add(templateOwner.getAccountName());
        }

        return accountNames;
    }

    @DB
    @Override
    public boolean updateTemplateOrIsoPermissions(BaseUpdateTemplateOrIsoPermissionsCmd cmd) {
        Transaction txn = Transaction.currentTxn();

        // Input validation
        Long id = cmd.getId();
        Account caller = UserContext.current().getCaller();
        List<String> accountNames = cmd.getAccountNames();
        List<Long> projectIds = cmd.getProjectIds();
        Boolean isFeatured = cmd.isFeatured();
        Boolean isPublic = cmd.isPublic();
        Boolean isExtractable = cmd.isExtractable();
        String operation = cmd.getOperation();
        String mediaType = "";

        VMTemplateVO template = _tmpltDao.findById(id);

        if (template == null) {
            throw new InvalidParameterValueException("unable to find " + mediaType + " with id " + id);
        }

        if (cmd instanceof UpdateTemplatePermissionsCmd) {
            mediaType = "template";
            if (template.getFormat().equals(ImageFormat.ISO)) {
                throw new InvalidParameterValueException("Please provide a valid template");
            }
        }
        if (cmd instanceof UpdateIsoPermissionsCmd) {
            mediaType = "iso";
            if (!template.getFormat().equals(ImageFormat.ISO)) {
                throw new InvalidParameterValueException("Please provide a valid iso");
            }
        }

        // convert projectIds to accountNames
        if (projectIds != null) {
            // CS-17842, initialize accountNames list
            if (accountNames == null ){
                accountNames = new ArrayList<String>();
            }
            for (Long projectId : projectIds) {
                Project project = _projectMgr.getProject(projectId);
                if (project == null) {
                    throw new InvalidParameterValueException("Unable to find project by id " + projectId);
                }

                if (!_projectMgr.canAccessProjectAccount(caller, project.getProjectAccountId())) {
                    throw new InvalidParameterValueException("Account " + caller + " can't access project id=" + projectId);
                }
                accountNames.add(_accountMgr.getAccount(project.getProjectAccountId()).getAccountName());
            }
        }

        _accountMgr.checkAccess(caller, AccessType.ModifyEntry, true, template);

        // If the template is removed throw an error.
        if (template.getRemoved() != null) {
            s_logger.error("unable to update permissions for " + mediaType + " with id " + id + " as it is removed  ");
            throw new InvalidParameterValueException("unable to update permissions for " + mediaType + " with id " + id + " as it is removed ");
        }

        if (id.equals(Long.valueOf(1))) {
            throw new InvalidParameterValueException("unable to update permissions for " + mediaType + " with id " + id);
        }

        boolean isAdmin = _accountMgr.isAdmin(caller.getType());
        // check configuration parameter(allow.public.user.templates) value for
        // the template owner
        boolean allowPublicUserTemplates = Boolean.valueOf(_configServer.getConfigValue(Config.AllowPublicUserTemplates.key(),
                Config.ConfigurationParameterScope.account.toString(), template.getAccountId()));
        if (!isAdmin && !allowPublicUserTemplates && isPublic != null && isPublic) {
            throw new InvalidParameterValueException("Only private " + mediaType + "s can be created.");
        }

        if (accountNames != null) {
            if ((operation == null)
                    || (!operation.equalsIgnoreCase("add") && !operation.equalsIgnoreCase("remove") && !operation.equalsIgnoreCase("reset"))) {
                throw new InvalidParameterValueException(
                        "Invalid operation on accounts, the operation must be either 'add' or 'remove' in order to modify launch permissions."
                                + "  Given operation is: '" + operation + "'");
            }
        }

        Long ownerId = template.getAccountId();
        if (ownerId == null) {
            // if there is no owner of the template then it's probably already a
            // public template (or domain private template) so
            // publishing to individual users is irrelevant
            throw new InvalidParameterValueException("Update template permissions is an invalid operation on template " + template.getName());
        }

        VMTemplateVO updatedTemplate = _tmpltDao.createForUpdate();

        if (isPublic != null) {
            updatedTemplate.setPublicTemplate(isPublic.booleanValue());
        }

        if (isFeatured != null) {
            updatedTemplate.setFeatured(isFeatured.booleanValue());
        }

        if (isExtractable != null && caller.getType() == Account.ACCOUNT_TYPE_ADMIN) {// Only
            // ROOT
            // admins
            // allowed
            // to
            // change
            // this
            // powerful
            // attribute
            updatedTemplate.setExtractable(isExtractable.booleanValue());
        } else if (isExtractable != null && caller.getType() != Account.ACCOUNT_TYPE_ADMIN) {
            throw new InvalidParameterValueException("Only ROOT admins are allowed to modify this attribute.");
        }

        _tmpltDao.update(template.getId(), updatedTemplate);

        //when operation is add/remove, accountNames can not be null
        if (("add".equalsIgnoreCase(operation) || "remove".equalsIgnoreCase(operation)) && accountNames == null) {
            throw new InvalidParameterValueException("Operation " + operation + " requires accounts or projectIds to be passed in");
        }

        //Derive the domain id from the template owner as updateTemplatePermissions is not cross domain operation
        Account owner = _accountMgr.getAccount(ownerId);
        Domain domain = _domainDao.findById(owner.getDomainId());
        if ("add".equalsIgnoreCase(operation)) {
            txn.start();
            for (String accountName : accountNames) {
                Account permittedAccount = _accountDao.findActiveAccount(accountName, domain.getId());
                if (permittedAccount != null) {
                    if (permittedAccount.getId() == caller.getId()) {
                        continue; // don't grant permission to the template
                        // owner, they implicitly have permission
                    }
                    LaunchPermissionVO existingPermission = _launchPermissionDao.findByTemplateAndAccount(id, permittedAccount.getId());
                    if (existingPermission == null) {
                        LaunchPermissionVO launchPermission = new LaunchPermissionVO(id, permittedAccount.getId());
                        _launchPermissionDao.persist(launchPermission);
                    }
                } else {
                    txn.rollback();
                    throw new InvalidParameterValueException("Unable to grant a launch permission to account " + accountName + " in domain id=" + domain.getUuid()
                            + ", account not found.  " + "No permissions updated, please verify the account names and retry.");
                }
            }
            txn.commit();
        } else if ("remove".equalsIgnoreCase(operation)) {
            List<Long> accountIds = new ArrayList<Long>();
            for (String accountName : accountNames) {
                Account permittedAccount = _accountDao.findActiveAccount(accountName, domain.getId());
                if (permittedAccount != null) {
                    accountIds.add(permittedAccount.getId());
                }
            }
            _launchPermissionDao.removePermissions(id, accountIds);
        } else if ("reset".equalsIgnoreCase(operation)) {
            // do we care whether the owning account is an admin? if the
            // owner is an admin, will we still set public to false?
            updatedTemplate = _tmpltDao.createForUpdate();
            updatedTemplate.setPublicTemplate(false);
            updatedTemplate.setFeatured(false);
            _tmpltDao.update(template.getId(), updatedTemplate);
            _launchPermissionDao.removeAllPermissions(id);
        }
        return true;
    }

    @Override
    @DB
    @ActionEvent(eventType = EventTypes.EVENT_TEMPLATE_CREATE, eventDescription = "creating template", async = true)
    public VirtualMachineTemplate createPrivateTemplate(CreateTemplateCmd command) throws CloudRuntimeException {
        Long userId = UserContext.current().getCallerUserId();
        if (userId == null) {
            userId = User.UID_SYSTEM;
        }
        long templateId = command.getEntityId();
        Long volumeId = command.getVolumeId();
        Long snapshotId = command.getSnapshotId();
        VMTemplateVO privateTemplate = null;
        Long accountId = null;
        SnapshotVO snapshot = null;
        VolumeVO volume = null;

        try {
            TemplateInfo tmplInfo = this._tmplFactory.getTemplate(templateId, DataStoreRole.Image);
            long zoneId = 0;
            if (snapshotId != null) {
                snapshot = _snapshotDao.findById(snapshotId);
                zoneId = snapshot.getDataCenterId();
            } else if (volumeId != null) {
                volume = _volumeDao.findById(volumeId);
                zoneId = volume.getDataCenterId();
            }
            DataStore store = this._dataStoreMgr.getImageStore(zoneId);
            if (store == null) {
                throw new CloudRuntimeException("cannot find an image store for zone " + zoneId);
            }
            AsyncCallFuture<TemplateApiResult> future = null;
            if (snapshotId != null) {
                SnapshotInfo snapInfo = this._snapshotFactory.getSnapshot(snapshotId, DataStoreRole.Image);
                DataStore snapStore = snapInfo.getDataStore();
                if ( snapStore != null ){
                    store = snapStore; // pick snapshot image store to create template
                }
                future = this._tmpltSvr.createTemplateFromSnapshotAsync(snapInfo, tmplInfo, store);
            } else if (volumeId != null) {
                VolumeInfo volInfo = this._volFactory.getVolume(volumeId);
                future = this._tmpltSvr.createTemplateFromVolumeAsync(volInfo, tmplInfo, store);
            } else {
                throw new CloudRuntimeException("Creating private Template need to specify snapshotId or volumeId");
            }

            CommandResult result = null;
            try {
                result = future.get();
                if (result.isFailed()) {
                    privateTemplate = null;
                    s_logger.debug("Failed to create template" + result.getResult());
                    throw new CloudRuntimeException("Failed to create template" + result.getResult());
                }

                VMTemplateZoneVO templateZone = new VMTemplateZoneVO(zoneId, templateId, new Date());
                this._tmpltZoneDao.persist(templateZone);

                privateTemplate = this._tmpltDao.findById(templateId);
                if (snapshotId != null) {
                    //getting the prent volume
                    long parentVolumeId=_snapshotDao.findById(snapshotId).getVolumeId();
                    VolumeVO parentVolume = _volumeDao.findById(parentVolumeId);
                    if (parentVolume != null && parentVolume.getIsoId() != null && parentVolume.getIsoId() != 0) {
                        privateTemplate.setSourceTemplateId(parentVolume.getIsoId());
                        _tmpltDao.update(privateTemplate.getId(), privateTemplate);
                    } else if (parentVolume != null && parentVolume.getTemplateId() != null) {
                        privateTemplate.setSourceTemplateId(parentVolume.getTemplateId());
                        _tmpltDao.update(privateTemplate.getId(), privateTemplate);
                    }
                }
                else if (volumeId != null) {
                    VolumeVO parentVolume = _volumeDao.findById(volumeId);
                    if (parentVolume.getIsoId() != null && parentVolume.getIsoId() != 0) {
                        privateTemplate.setSourceTemplateId(parentVolume.getIsoId());
                        _tmpltDao.update(privateTemplate.getId(), privateTemplate);
                    } else if (parentVolume.getTemplateId() != null) {
                        privateTemplate.setSourceTemplateId(parentVolume.getTemplateId());
                        _tmpltDao.update(privateTemplate.getId(), privateTemplate);
                    }
                }
                TemplateDataStoreVO srcTmpltStore = this._tmplStoreDao.findByStoreTemplate(store.getId(), templateId);
                UsageEventVO usageEvent = new UsageEventVO(EventTypes.EVENT_TEMPLATE_CREATE, privateTemplate.getAccountId(), zoneId,
                        privateTemplate.getId(), privateTemplate.getName(), null, privateTemplate.getSourceTemplateId(), srcTmpltStore.getPhysicalSize(), privateTemplate.getSize());
                _usageEventDao.persist(usageEvent);
            } catch (InterruptedException e) {
                s_logger.debug("Failed to create template", e);
                throw new CloudRuntimeException("Failed to create template", e);
            } catch (ExecutionException e) {
                s_logger.debug("Failed to create template", e);
                throw new CloudRuntimeException("Failed to create template", e);
            }

        } finally {
            /*if (snapshot != null && snapshot.getSwiftId() != null
                    && secondaryStorageURL != null && zoneId != null
                    && accountId != null && volumeId != null) {
                _snapshotMgr.deleteSnapshotsForVolume(secondaryStorageURL,
                        zoneId, accountId, volumeId);
            }*/
            if (privateTemplate == null) {
                Transaction txn = Transaction.currentTxn();
                txn.start();
                // template_store_ref entries should have been removed using our
                // DataObject.processEvent command in case of failure, but clean
                // it up here to avoid
                // some leftovers which will cause removing template from
                // vm_template table fail.
                this._tmplStoreDao.deletePrimaryRecordsForTemplate(templateId);
                // Remove the template_zone_ref record
                this._tmpltZoneDao.deletePrimaryRecordsForTemplate(templateId);
                // Remove the template record
                this._tmpltDao.expunge(templateId);

                // decrement resource count
                if (accountId != null) {
                    _resourceLimitMgr.decrementResourceCount(accountId, ResourceType.template);
                    _resourceLimitMgr.decrementResourceCount(accountId, ResourceType.secondary_storage, new Long(volume != null ? volume.getSize()
                            : snapshot.getSize()));
                }
                txn.commit();
            }
        }

        if (privateTemplate != null) {
            return privateTemplate;
        } else {
            throw new CloudRuntimeException("Failed to create a template");
        }
    }

    private static boolean isAdmin(short accountType) {
        return ((accountType == Account.ACCOUNT_TYPE_ADMIN) || (accountType == Account.ACCOUNT_TYPE_RESOURCE_DOMAIN_ADMIN)
                || (accountType == Account.ACCOUNT_TYPE_DOMAIN_ADMIN) || (accountType == Account.ACCOUNT_TYPE_READ_ONLY_ADMIN));
    }

    @Override
    @ActionEvent(eventType = EventTypes.EVENT_TEMPLATE_CREATE, eventDescription = "creating template", create = true)
    public VMTemplateVO createPrivateTemplateRecord(CreateTemplateCmd cmd, Account templateOwner) throws ResourceAllocationException {
        Long userId = UserContext.current().getCallerUserId();

        Account caller = UserContext.current().getCaller();
        boolean isAdmin = (isAdmin(caller.getType()));

        _accountMgr.checkAccess(caller, null, true, templateOwner);

        String name = cmd.getTemplateName();
        if ((name == null) || (name.length() > 32)) {
            throw new InvalidParameterValueException("Template name cannot be null and should be less than 32 characters");
        }

        if (cmd.getTemplateTag() != null) {
            if (!_accountService.isRootAdmin(caller.getType())) {
                throw new PermissionDeniedException("Parameter templatetag can only be specified by a Root Admin, permission denied");
            }
        }

        // do some parameter defaulting
        Integer bits = cmd.getBits();
        Boolean requiresHvm = cmd.getRequiresHvm();
        Boolean passwordEnabled = cmd.isPasswordEnabled();
        Boolean isPublic = cmd.isPublic();
        Boolean featured = cmd.isFeatured();
        int bitsValue = ((bits == null) ? 64 : bits.intValue());
        boolean requiresHvmValue = ((requiresHvm == null) ? true : requiresHvm.booleanValue());
        boolean passwordEnabledValue = ((passwordEnabled == null) ? false : passwordEnabled.booleanValue());
        if (isPublic == null) {
            isPublic = Boolean.FALSE;
        }
        boolean  isDynamicScalingEnabled = cmd.isDynamicallyScalable();
        // check whether template owner can create public templates
        boolean allowPublicUserTemplates = Boolean.parseBoolean(_configServer.getConfigValue(Config.AllowPublicUserTemplates.key(),
                Config.ConfigurationParameterScope.account.toString(), templateOwner.getId()));
        if (!isAdmin && !allowPublicUserTemplates && isPublic) {
            throw new PermissionDeniedException("Failed to create template " + name + ", only private templates can be created.");
        }

        Long volumeId = cmd.getVolumeId();
        Long snapshotId = cmd.getSnapshotId();
        if ((volumeId == null) && (snapshotId == null)) {
            throw new InvalidParameterValueException("Failed to create private template record, neither volume ID nor snapshot ID were specified.");
        }
        if ((volumeId != null) && (snapshotId != null)) {
            throw new InvalidParameterValueException("Failed to create private template record, please specify only one of volume ID (" + volumeId
                    + ") and snapshot ID (" + snapshotId + ")");
        }

        HypervisorType hyperType;
        VolumeVO volume = null;
        SnapshotVO snapshot = null;
        VMTemplateVO privateTemplate = null;
        if (volumeId != null) { // create template from volume
            volume = this._volumeDao.findById(volumeId);
            if (volume == null) {
                throw new InvalidParameterValueException("Failed to create private template record, unable to find volume " + volumeId);
            }
            // check permissions
            _accountMgr.checkAccess(caller, null, true, volume);

            // If private template is created from Volume, check that the volume
            // will not be active when the private template is
            // created
            if (!this._volumeMgr.volumeInactive(volume)) {
                String msg = "Unable to create private template for volume: " + volume.getName()
                        + "; volume is attached to a non-stopped VM, please stop the VM first";
                if (s_logger.isInfoEnabled()) {
                    s_logger.info(msg);
                }
                throw new CloudRuntimeException(msg);
            }

            hyperType = this._volumeDao.getHypervisorType(volumeId);
        } else { // create template from snapshot
            snapshot = _snapshotDao.findById(snapshotId);
            if (snapshot == null) {
                throw new InvalidParameterValueException("Failed to create private template record, unable to find snapshot " + snapshotId);
            }

            volume = this._volumeDao.findById(snapshot.getVolumeId());

            // check permissions
            _accountMgr.checkAccess(caller, null, true, snapshot);

            if (snapshot.getState() != Snapshot.State.BackedUp) {
                throw new InvalidParameterValueException("Snapshot id=" + snapshotId + " is not in " + Snapshot.State.BackedUp
                        + " state yet and can't be used for template creation");
            }

            /*
             * // bug #11428. Operation not supported if vmware and snapshots
             * parent volume = ROOT if(snapshot.getHypervisorType() ==
             * HypervisorType.VMware && snapshotVolume.getVolumeType() ==
             * Type.DATADISK){ throw new UnsupportedServiceException(
             * "operation not supported, snapshot with id " + snapshotId +
             * " is created from Data Disk"); }
             */

            hyperType = snapshot.getHypervisorType();
        }

        _resourceLimitMgr.checkResourceLimit(templateOwner, ResourceType.template);
        _resourceLimitMgr.checkResourceLimit(templateOwner, ResourceType.secondary_storage,
                new Long(volume != null ? volume.getSize() : snapshot.getSize()));

        if (!isAdmin || featured == null) {
            featured = Boolean.FALSE;
        }
        Long guestOSId = cmd.getOsTypeId();
        GuestOSVO guestOS = this._guestOSDao.findById(guestOSId);
        if (guestOS == null) {
            throw new InvalidParameterValueException("GuestOS with ID: " + guestOSId + " does not exist.");
        }

        String uniqueName = Long.valueOf((userId == null) ? 1 : userId).toString() + UUID.nameUUIDFromBytes(name.getBytes()).toString();
        Long nextTemplateId = this._tmpltDao.getNextInSequence(Long.class, "id");
        String description = cmd.getDisplayText();
        boolean isExtractable = false;
        Long sourceTemplateId = null;
        if (volume != null) {
            VMTemplateVO template = ApiDBUtils.findTemplateById(volume.getTemplateId());
            isExtractable = template != null && template.isExtractable() && template.getTemplateType() != Storage.TemplateType.SYSTEM;
            if (template != null) {
                sourceTemplateId = template.getId();
            } else if (volume.getVolumeType() == Volume.Type.ROOT) { // vm
                // created
                // out
                // of blank
                // template
                UserVm userVm = ApiDBUtils.findUserVmById(volume.getInstanceId());
                sourceTemplateId = userVm.getIsoId();
            }
        }
        String templateTag = cmd.getTemplateTag();
        if (templateTag != null) {
            if (s_logger.isDebugEnabled()) {
                s_logger.debug("Adding template tag: " + templateTag);
            }
        }
        privateTemplate = new VMTemplateVO(nextTemplateId, uniqueName, name, ImageFormat.RAW, isPublic, featured, isExtractable, TemplateType.USER,
                null, null, requiresHvmValue, bitsValue, templateOwner.getId(), null, description, passwordEnabledValue, guestOS.getId(), true,
                hyperType, templateTag, cmd.getDetails());
        privateTemplate.setDynamicallyScalable(isDynamicScalingEnabled);

        if (sourceTemplateId != null) {
            if (s_logger.isDebugEnabled()) {
                s_logger.debug("This template is getting created from other template, setting source template Id to: " + sourceTemplateId);
            }
        }
        privateTemplate.setSourceTemplateId(sourceTemplateId);

        VMTemplateVO template = this._tmpltDao.persist(privateTemplate);
        // Increment the number of templates
        if (template != null) {
            if (cmd.getDetails() != null) {
                this._templateDetailsDao.persist(template.getId(), cmd.getDetails());
            }

            _resourceLimitMgr.incrementResourceCount(templateOwner.getId(), ResourceType.template);
            _resourceLimitMgr.incrementResourceCount(templateOwner.getId(), ResourceType.secondary_storage,
                    new Long(volume != null ? volume.getSize() : snapshot.getSize()));
        }

        if (template != null) {
            return template;
        } else {
            throw new CloudRuntimeException("Failed to create a template");
        }

    }

    @Override
    public Pair<String, String> getAbsoluteIsoPath(long templateId, long dataCenterId) {
        TemplateDataStoreVO templateStoreRef = this._tmplStoreDao.findByTemplateZoneDownloadStatus(templateId, dataCenterId,
                VMTemplateStorageResourceAssoc.Status.DOWNLOADED);
        if (templateStoreRef == null) {
            throw new CloudRuntimeException("Template " + templateId + " has not been completely downloaded to zone " + dataCenterId);
        }
        DataStore store = this._dataStoreMgr.getDataStore(templateStoreRef.getDataStoreId(), DataStoreRole.Image);
        String isoPath = store.getUri() + "/" + templateStoreRef.getInstallPath();
        return new Pair<String, String>(isoPath, store.getUri());
    }

    @Override
    public String getSecondaryStorageURL(long zoneId) {
        DataStore secStore = this._dataStoreMgr.getImageStore(zoneId);
        if (secStore == null) {
            return null;
        }

        return secStore.getUri();
    }

    // get the image store where a template in a given zone is downloaded to,
    // just pick one is enough.
    @Override
    public DataStore getImageStore(long zoneId, long tmpltId) {
        TemplateDataStoreVO tmpltStore = this._tmplStoreDao.findByTemplateZoneDownloadStatus(tmpltId, zoneId,
                VMTemplateStorageResourceAssoc.Status.DOWNLOADED);
        if (tmpltStore != null) {
            return this._dataStoreMgr.getDataStore(tmpltStore.getDataStoreId(), DataStoreRole.Image);
        }

        return null;
    }

    @Override
    public Long getTemplateSize(long templateId, long zoneId) {
        TemplateDataStoreVO templateStoreRef = this._tmplStoreDao.findByTemplateZoneDownloadStatus(templateId, zoneId,
                VMTemplateStorageResourceAssoc.Status.DOWNLOADED);
        if (templateStoreRef == null) {
            throw new CloudRuntimeException("Template " + templateId + " has not been completely downloaded to zone " + zoneId);
        }
        return templateStoreRef.getSize();

    }

    // find image store where this template is located
    @Override
    public List<DataStore> getImageStoreByTemplate(long templateId, Long zoneId) {
        // find all eligible image stores for this zone scope
        List<DataStore> imageStores = this._dataStoreMgr.getImageStoresByScope(new ZoneScope(zoneId));
        if (imageStores == null || imageStores.size() == 0) {
            return null;
        }
        List<DataStore> stores = new ArrayList<DataStore>();
        for (DataStore store : imageStores) {
            // check if the template is stored there
            List<TemplateDataStoreVO> storeTmpl = this._tmplStoreDao.listByTemplateStore(templateId, store.getId());
            if (storeTmpl != null && storeTmpl.size() > 0) {
                stores.add(store);
            }
        }
        return stores;
    }

    @Override
    public VMTemplateVO updateTemplate(UpdateIsoCmd cmd) {
        return updateTemplateOrIso(cmd);
    }

    @Override
    public VMTemplateVO updateTemplate(UpdateTemplateCmd cmd) {
        return updateTemplateOrIso(cmd);
    }

    private VMTemplateVO updateTemplateOrIso(BaseUpdateTemplateOrIsoCmd cmd) {
        Long id = cmd.getId();
        String name = cmd.getTemplateName();
        String displayText = cmd.getDisplayText();
        String format = cmd.getFormat();
        Long guestOSId = cmd.getOsTypeId();
        Boolean passwordEnabled = cmd.isPasswordEnabled();
        Boolean isDynamicallyScalable = cmd.isDynamicallyScalable();
        Boolean isRoutingTemplate = cmd.isRoutingType();
        Boolean bootable = cmd.isBootable();
        Integer sortKey = cmd.getSortKey();
        Account account = UserContext.current().getCaller();

        // verify that template exists
        VMTemplateVO template = _tmpltDao.findById(id);
        if (template == null || template.getRemoved() != null) {
            InvalidParameterValueException ex = new InvalidParameterValueException("unable to find template/iso with specified id");
            ex.addProxyObject(String.valueOf(id), "templateId");
            throw ex;
        }

        // Don't allow to modify system template
        if (id == Long.valueOf(1)) {
            InvalidParameterValueException ex = new InvalidParameterValueException("Unable to update template/iso of specified id");
            ex.addProxyObject(String.valueOf(id), "templateId");
            throw ex;
        }

        // do a permission check
        _accountMgr.checkAccess(account, AccessType.ModifyEntry, true, template);
        if(cmd.isRoutingType() != null){
            if(!_accountService.isRootAdmin(account.getType())){
                throw new PermissionDeniedException("Parameter isrouting can only be specified by a Root Admin, permission denied");
            }
        }

        boolean updateNeeded = !(name == null && displayText == null && format == null && guestOSId == null && passwordEnabled == null
                && bootable == null && sortKey == null && isDynamicallyScalable == null && isRoutingTemplate == null);
        if (!updateNeeded) {
            return template;
        }

        template = _tmpltDao.createForUpdate(id);

        if (name != null) {
            template.setName(name);
        }

        if (displayText != null) {
            template.setDisplayText(displayText);
        }

        if (sortKey != null) {
            template.setSortKey(sortKey);
        }

        ImageFormat imageFormat = null;
        if (format != null) {
            try {
                imageFormat = ImageFormat.valueOf(format.toUpperCase());
            } catch (IllegalArgumentException e) {
                throw new InvalidParameterValueException("Image format: " + format + " is incorrect. Supported formats are "
                        + EnumUtils.listValues(ImageFormat.values()));
            }

            template.setFormat(imageFormat);
        }

        if (guestOSId != null) {
            GuestOSVO guestOS = _guestOSDao.findById(guestOSId);

            if (guestOS == null) {
                throw new InvalidParameterValueException("Please specify a valid guest OS ID.");
            } else {
                template.setGuestOSId(guestOSId);
            }
        }

        if (passwordEnabled != null) {
            template.setEnablePassword(passwordEnabled);
        }

        if (bootable != null) {
            template.setBootable(bootable);
        }

        if (isDynamicallyScalable != null) {
            template.setDynamicallyScalable(isDynamicallyScalable);
        }

        if (isRoutingTemplate != null) {
            if (isRoutingTemplate) {
                template.setTemplateType(TemplateType.ROUTING);
            } else {
                template.setTemplateType(TemplateType.USER);
            }
        }

        _tmpltDao.update(id, template);

        return _tmpltDao.findById(id);
    }
}<|MERGE_RESOLUTION|>--- conflicted
+++ resolved
@@ -793,7 +793,6 @@
         try {
             StoragePool pool = (StoragePool) this._dataStoreMgr.getPrimaryDataStore(templatePoolVO.getPoolId());
             VMTemplateVO template = _tmpltDao.findByIdIncludingRemoved(templatePoolVO.getTemplateId());
-<<<<<<< HEAD
 
             if (s_logger.isDebugEnabled()) {
                 s_logger.debug("Evicting " + templatePoolVO);
@@ -803,17 +802,6 @@
             try {
                 Answer answer = _storageMgr.sendToPool(pool, cmd);
 
-=======
-
-            if (s_logger.isDebugEnabled()) {
-                s_logger.debug("Evicting " + templatePoolVO);
-            }
-            DestroyCommand cmd = new DestroyCommand(pool, templatePoolVO);
-
-            try {
-                Answer answer = _storageMgr.sendToPool(pool, cmd);
-
->>>>>>> 4533d2d8
                 if (answer != null && answer.getResult()) {
                     // Remove the templatePoolVO
                     if (_tmpltPoolDao.remove(templatePoolVO.getId())) {
