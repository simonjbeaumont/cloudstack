// Licensed to the Apache Software Foundation (ASF) under one
// or more contributor license agreements.  See the NOTICE file
// distributed with this work for additional information
// regarding copyright ownership.  The ASF licenses this file
// to you under the Apache License, Version 2.0 (the
// "License"); you may not use this file except in compliance
// with the License.  You may obtain a copy of the License at
// 
//   http://www.apache.org/licenses/LICENSE-2.0
//
// Unless required by applicable law or agreed to in writing,
// software distributed under the License is distributed on an
// "AS IS" BASIS, WITHOUT WARRANTIES OR CONDITIONS OF ANY
// KIND, either express or implied.  See the License for the
// specific language governing permissions and limitations
// under the License.
package com.cloud.network.firewall;

import java.util.ArrayList;
import java.util.Collection;
import java.util.HashSet;
import java.util.List;
import java.util.Map;
import java.util.Set;

import javax.ejb.Local;
import javax.inject.Inject;
import javax.naming.ConfigurationException;

import org.apache.cloudstack.api.command.user.firewall.ListFirewallRulesCmd;
import org.apache.log4j.Logger;
import org.springframework.stereotype.Component;

import com.cloud.configuration.Config;
import com.cloud.configuration.dao.ConfigurationDao;
import com.cloud.domain.dao.DomainDao;
import com.cloud.event.ActionEvent;
import com.cloud.event.EventTypes;
import com.cloud.event.UsageEventVO;
import com.cloud.event.dao.EventDao;
import com.cloud.event.dao.UsageEventDao;
import com.cloud.exception.InvalidParameterValueException;
import com.cloud.exception.NetworkRuleConflictException;
import com.cloud.exception.ResourceUnavailableException;
import com.cloud.network.IPAddressVO;
import com.cloud.network.IpAddress;
import com.cloud.network.Network;
import com.cloud.network.Network.Capability;
import com.cloud.network.Network.Service;
import com.cloud.network.NetworkManager;
import com.cloud.network.NetworkModel;
import com.cloud.network.NetworkRuleApplier;
import com.cloud.network.dao.FirewallRulesCidrsDao;
import com.cloud.network.dao.FirewallRulesDao;
import com.cloud.network.dao.IPAddressDao;
import com.cloud.network.element.FirewallServiceProvider;
import com.cloud.network.element.NetworkACLServiceProvider;
import com.cloud.network.element.NetworkElement;
import com.cloud.network.element.PortForwardingServiceProvider;
import com.cloud.network.element.StaticNatServiceProvider;
import com.cloud.network.rules.FirewallManager;
import com.cloud.network.rules.FirewallRule;
import com.cloud.network.rules.FirewallRule.FirewallRuleType;
import com.cloud.network.rules.FirewallRule.Purpose;
import com.cloud.network.rules.FirewallRule.State;
import com.cloud.network.rules.FirewallRuleVO;
import com.cloud.network.rules.PortForwardingRule;
import com.cloud.network.rules.PortForwardingRuleVO;
import com.cloud.network.rules.StaticNat;
import com.cloud.network.rules.dao.PortForwardingRulesDao;
import com.cloud.network.vpc.VpcManager;
import com.cloud.projects.Project.ListProjectResourcesCriteria;
import com.cloud.server.ResourceTag.TaggedResourceType;
import com.cloud.tags.ResourceTagVO;
import com.cloud.tags.dao.ResourceTagDao;
import com.cloud.user.Account;
import com.cloud.user.AccountManager;
import com.cloud.user.DomainManager;
import com.cloud.user.UserContext;
import com.cloud.utils.Pair;
import com.cloud.utils.Ternary;
<<<<<<< HEAD
=======
import com.cloud.utils.component.Adapters;
import com.cloud.utils.component.Inject;
>>>>>>> ce4b49d3
import com.cloud.utils.component.Manager;
import com.cloud.utils.db.DB;
import com.cloud.utils.db.Filter;
import com.cloud.utils.db.JoinBuilder;
import com.cloud.utils.db.SearchBuilder;
import com.cloud.utils.db.SearchCriteria;
import com.cloud.utils.db.SearchCriteria.Op;
import com.cloud.utils.db.Transaction;
import com.cloud.utils.exception.CloudRuntimeException;
import com.cloud.utils.net.NetUtils;
import com.cloud.vm.UserVmVO;
import com.cloud.vm.dao.UserVmDao;

@Component
@Local(value = { FirewallService.class, FirewallManager.class})
public class FirewallManagerImpl implements FirewallService, FirewallManager, NetworkRuleApplier, Manager {
    private static final Logger s_logger = Logger.getLogger(FirewallManagerImpl.class);
    String _name;

    @Inject
    FirewallRulesDao _firewallDao;
    @Inject
    IPAddressDao _ipAddressDao;
    @Inject
    EventDao _eventDao;
    @Inject
    DomainDao _domainDao;
    @Inject
    FirewallRulesCidrsDao _firewallCidrsDao;
    @Inject
    AccountManager _accountMgr;
    @Inject
    NetworkManager _networkMgr;
    @Inject
    NetworkModel _networkModel;
    @Inject
    UsageEventDao _usageEventDao;
    @Inject
    ConfigurationDao _configDao;
    @Inject
    DomainManager _domainMgr;
    @Inject
    PortForwardingRulesDao _pfRulesDao;
    @Inject
    UserVmDao _vmDao;
    @Inject
    ResourceTagDao _resourceTagDao;
    @Inject
    VpcManager _vpcMgr;
    @Inject(adapter = FirewallServiceProvider.class)
    Adapters<FirewallServiceProvider> _firewallElements;

    @Inject(adapter = PortForwardingServiceProvider.class)
    Adapters<PortForwardingServiceProvider> _pfElements;
    
    @Inject(adapter = StaticNatServiceProvider.class)
    Adapters<StaticNatServiceProvider> _staticNatElements;
    
    @Inject(adapter = NetworkACLServiceProvider.class)
    Adapters<NetworkACLServiceProvider> _networkAclElements;

    private boolean _elbEnabled = false;

    @Override
    public boolean start() {
        return true;
    }

    @Override
    public boolean stop() {
        return true;
    }

    @Override
    public String getName() {
        return _name;
    }

    @Override
    public boolean configure(String name, Map<String, Object> params) throws ConfigurationException {
        _name = name;
        String elbEnabledString = _configDao.getValue(Config.ElasticLoadBalancerEnabled.key());
        _elbEnabled = Boolean.parseBoolean(elbEnabledString);
        s_logger.info("Firewall provider list is " + _firewallElements.iterator().next());
        return true;
    }

    @Override
    public FirewallRule createFirewallRule(FirewallRule rule) throws NetworkRuleConflictException {
        Account caller = UserContext.current().getCaller();

        return createFirewallRule(rule.getSourceIpAddressId(), caller, rule.getXid(), rule.getSourcePortStart(), 
                rule.getSourcePortEnd(), rule.getProtocol(), rule.getSourceCidrList(), rule.getIcmpCode(),
                rule.getIcmpType(), null, rule.getType(), rule.getNetworkId());
    }

    @DB
    @Override
    @ActionEvent(eventType = EventTypes.EVENT_FIREWALL_OPEN, eventDescription = "creating firewall rule", create = true)
    public FirewallRule createFirewallRule(long ipAddrId, Account caller, String xId, Integer portStart, 
            Integer portEnd, String protocol, List<String> sourceCidrList, Integer icmpCode, Integer icmpType,
            Long relatedRuleId, FirewallRule.FirewallRuleType type, long networkId) throws NetworkRuleConflictException {
        
        IPAddressVO ipAddress = _ipAddressDao.findById(ipAddrId);
        // Validate ip address
        if (ipAddress == null && type == FirewallRule.FirewallRuleType.User) {
            throw new InvalidParameterValueException("Unable to create firewall rule; ip id=" + ipAddrId + 
                    " doesn't exist in the system");
        }

        _networkModel.checkIpForService(ipAddress, Service.Firewall, null);  

        validateFirewallRule(caller, ipAddress, portStart, portEnd, protocol, Purpose.Firewall, type);

        // icmp code and icmp type can't be passed in for any other protocol rather than icmp
        if (!protocol.equalsIgnoreCase(NetUtils.ICMP_PROTO) && (icmpCode != null || icmpType != null)) {
            throw new InvalidParameterValueException("Can specify icmpCode and icmpType for ICMP protocol only");
        }

        if (protocol.equalsIgnoreCase(NetUtils.ICMP_PROTO) && (portStart != null || portEnd != null)) {
            throw new InvalidParameterValueException("Can't specify start/end port when protocol is ICMP");
        }

        Long accountId = null;
        Long domainId = null;

        if (ipAddress != null) {
            accountId = ipAddress.getAllocatedToAccountId();
            domainId = ipAddress.getAllocatedInDomainId();
        }

        Transaction txn = Transaction.currentTxn();
        txn.start();

        FirewallRuleVO newRule = new FirewallRuleVO(xId, ipAddrId, portStart, portEnd, protocol.toLowerCase(), networkId,
                accountId, domainId, Purpose.Firewall, sourceCidrList, icmpCode, icmpType, relatedRuleId, null);
        newRule.setType(type);
        newRule = _firewallDao.persist(newRule);

        if (type == FirewallRuleType.User)
            detectRulesConflict(newRule);

        if (!_firewallDao.setStateToAdd(newRule)) {
            throw new CloudRuntimeException("Unable to update the state to add for " + newRule);
        }
        UserContext.current().setEventDetails("Rule Id: " + newRule.getId());

        txn.commit();

        return newRule;
    }

    @Override
    public Pair<List<? extends FirewallRule>, Integer> listFirewallRules(ListFirewallRulesCmd cmd) {
        Long ipId = cmd.getIpAddressId();
        Long id = cmd.getId();
        Map<String, String> tags = cmd.getTags();

        Account caller = UserContext.current().getCaller();
        List<Long> permittedAccounts = new ArrayList<Long>();

        if (ipId != null) {
            IPAddressVO ipAddressVO = _ipAddressDao.findById(ipId);
            if (ipAddressVO == null || !ipAddressVO.readyToUse()) {
                throw new InvalidParameterValueException("Ip address id=" + ipId + " not ready for firewall rules yet");
            }
            _accountMgr.checkAccess(caller, null, true, ipAddressVO);
        }

        Ternary<Long, Boolean, ListProjectResourcesCriteria> domainIdRecursiveListProject = new Ternary<Long, Boolean, ListProjectResourcesCriteria>(cmd.getDomainId(), cmd.isRecursive(), null);
        _accountMgr.buildACLSearchParameters(caller, id, cmd.getAccountName(), cmd.getProjectId(), permittedAccounts, domainIdRecursiveListProject, cmd.listAll(), false);
        Long domainId = domainIdRecursiveListProject.first();
        Boolean isRecursive = domainIdRecursiveListProject.second();
        ListProjectResourcesCriteria listProjectResourcesCriteria = domainIdRecursiveListProject.third();

        Filter filter = new Filter(FirewallRuleVO.class, "id", false, cmd.getStartIndex(), cmd.getPageSizeVal());
        SearchBuilder<FirewallRuleVO> sb = _firewallDao.createSearchBuilder();
        _accountMgr.buildACLSearchBuilder(sb, domainId, isRecursive, permittedAccounts, listProjectResourcesCriteria);

        sb.and("id", sb.entity().getId(), Op.EQ);
        sb.and("ip", sb.entity().getSourceIpAddressId(), Op.EQ);
        sb.and("purpose", sb.entity().getPurpose(), Op.EQ);


        if (tags != null && !tags.isEmpty()) {
        SearchBuilder<ResourceTagVO> tagSearch = _resourceTagDao.createSearchBuilder();
        for (int count=0; count < tags.size(); count++) {
            tagSearch.or().op("key" + String.valueOf(count), tagSearch.entity().getKey(), SearchCriteria.Op.EQ);
            tagSearch.and("value" + String.valueOf(count), tagSearch.entity().getValue(), SearchCriteria.Op.EQ);
            tagSearch.cp();
        }
        tagSearch.and("resourceType", tagSearch.entity().getResourceType(), SearchCriteria.Op.EQ);
        sb.groupBy(sb.entity().getId());
        sb.join("tagSearch", tagSearch, sb.entity().getId(), tagSearch.entity().getResourceId(), JoinBuilder.JoinType.INNER);
    }

        SearchCriteria<FirewallRuleVO> sc = sb.create();
        _accountMgr.buildACLSearchCriteria(sc, domainId, isRecursive, permittedAccounts, listProjectResourcesCriteria);

        if (id != null) {
            sc.setParameters("id", id);
        }

        if (tags != null && !tags.isEmpty()) {
            int count = 0;
            sc.setJoinParameters("tagSearch", "resourceType", TaggedResourceType.FirewallRule.toString());
            for (String key : tags.keySet()) {
                sc.setJoinParameters("tagSearch", "key" + String.valueOf(count), key);
                sc.setJoinParameters("tagSearch", "value" + String.valueOf(count), tags.get(key));
                count++;
            }
        }

        if (ipId != null) {
            sc.setParameters("ip", ipId);
        }

        sc.setParameters("purpose", Purpose.Firewall);

        Pair<List<FirewallRuleVO>, Integer> result = _firewallDao.searchAndCount(sc, filter);
        return new Pair<List<? extends FirewallRule>, Integer>(result.first(), result.second());
    }

    @Override
    public void detectRulesConflict(FirewallRule newRule) throws NetworkRuleConflictException {

        List<FirewallRuleVO> rules = _firewallDao.listByIpAndPurposeAndNotRevoked(newRule.getSourceIpAddressId(), null);
        assert (rules.size() >= 1) : "For network rules, we now always first persist the rule and then check for " +
        		"network conflicts so we should at least have one rule at this point.";

        for (FirewallRuleVO rule : rules) {
            if (rule.getId() == newRule.getId()) {
                continue; // Skips my own rule.
            }

            boolean oneOfRulesIsFirewall = ((rule.getPurpose() == Purpose.Firewall || newRule.getPurpose() == Purpose.Firewall)
                    && ((newRule.getPurpose() != rule.getPurpose()) || (!newRule.getProtocol()
                    .equalsIgnoreCase(rule.getProtocol()))));

            // if both rules are firewall and their cidrs are different, we can skip port ranges verification
            boolean bothRulesFirewall = (rule.getPurpose() == newRule.getPurpose() && rule.getPurpose() == Purpose.Firewall);
            boolean duplicatedCidrs = false;
            if (bothRulesFirewall) {
                // Verify that the rules have different cidrs
                List<String> ruleCidrList = rule.getSourceCidrList();
                List<String> newRuleCidrList = newRule.getSourceCidrList();

                if (ruleCidrList == null || newRuleCidrList == null) {
                    continue;
                }

                Collection<String> similar = new HashSet<String>(ruleCidrList);
                similar.retainAll(newRuleCidrList);

                if (similar.size() > 0) {
                    duplicatedCidrs = true;
                }
            }

            if (!oneOfRulesIsFirewall) {
                if (rule.getPurpose() == Purpose.StaticNat && newRule.getPurpose() != Purpose.StaticNat) {
                    throw new NetworkRuleConflictException("There is 1 to 1 Nat rule specified for the ip address id=" 
                            + newRule.getSourceIpAddressId());
                } else if (rule.getPurpose() != Purpose.StaticNat && newRule.getPurpose() == Purpose.StaticNat) {
                    throw new NetworkRuleConflictException("There is already firewall rule specified for the ip address id="
                            + newRule.getSourceIpAddressId());
                }
            }

            if (rule.getNetworkId() != newRule.getNetworkId() && rule.getState() != State.Revoke) {
                throw new NetworkRuleConflictException("New rule is for a different network than what's specified in rule "
                        + rule.getXid());
            }

            if (newRule.getProtocol().equalsIgnoreCase(NetUtils.ICMP_PROTO) && newRule.getProtocol().equalsIgnoreCase(rule.getProtocol())) {
                if (newRule.getIcmpCode().longValue() == rule.getIcmpCode().longValue() 
                        && newRule.getIcmpType().longValue() == rule.getIcmpType().longValue()
                        && newRule.getProtocol().equalsIgnoreCase(rule.getProtocol()) && duplicatedCidrs) {
                    throw new InvalidParameterValueException("New rule conflicts with existing rule id=" + rule.getId());
                }
            }

            boolean notNullPorts = (newRule.getSourcePortStart() != null && newRule.getSourcePortEnd() != null && 
                    rule.getSourcePortStart() != null && rule.getSourcePortEnd() != null);
            if (!notNullPorts) {
                continue;
            } else if (!oneOfRulesIsFirewall && !(bothRulesFirewall && !duplicatedCidrs)
                    && ((rule.getSourcePortStart().intValue() <= newRule.getSourcePortStart().intValue() 
                    && rule.getSourcePortEnd().intValue() >= newRule.getSourcePortStart().intValue())
                            || (rule.getSourcePortStart().intValue() <= newRule.getSourcePortEnd().intValue() 
                            && rule.getSourcePortEnd().intValue() >= newRule.getSourcePortEnd().intValue())
                            || (newRule.getSourcePortStart().intValue() <= rule.getSourcePortStart().intValue() 
                            && newRule.getSourcePortEnd().intValue() >= rule.getSourcePortStart().intValue())
                            || (newRule.getSourcePortStart().intValue() <= rule.getSourcePortEnd().intValue() 
                            && newRule.getSourcePortEnd().intValue() >= rule.getSourcePortEnd().intValue()))) {

                // we allow port forwarding rules with the same parameters but different protocols
                boolean allowPf = (rule.getPurpose() == Purpose.PortForwarding && newRule.getPurpose() == Purpose.PortForwarding
                        && !newRule.getProtocol().equalsIgnoreCase(rule.getProtocol()));
                boolean allowStaticNat = (rule.getPurpose() == Purpose.StaticNat && newRule.getPurpose() == Purpose.StaticNat
                        && !newRule.getProtocol().equalsIgnoreCase(rule.getProtocol()));

                if (!(allowPf || allowStaticNat || oneOfRulesIsFirewall)) {
                    throw new NetworkRuleConflictException("The range specified, " + newRule.getSourcePortStart() + "-" + newRule.getSourcePortEnd() + ", conflicts with rule " + rule.getId()
                            + " which has " + rule.getSourcePortStart() + "-" + rule.getSourcePortEnd());
                }
            }
        }

        if (s_logger.isDebugEnabled()) {
            s_logger.debug("No network rule conflicts detected for " + newRule + " against " + (rules.size() - 1) + " existing rules");
        }
    }

    @Override
    public void validateFirewallRule(Account caller, IPAddressVO ipAddress, Integer portStart, Integer portEnd, 
            String proto, Purpose purpose, FirewallRuleType type) {
        if (portStart != null && !NetUtils.isValidPort(portStart)) {
            throw new InvalidParameterValueException("publicPort is an invalid value: " + portStart);
        }
        if (portEnd != null && !NetUtils.isValidPort(portEnd)) {
            throw new InvalidParameterValueException("Public port range is an invalid value: " + portEnd);
        }

        // start port can't be bigger than end port
        if (portStart != null && portEnd != null && portStart > portEnd) {
            throw new InvalidParameterValueException("Start port can't be bigger than end port");
        }

        if (ipAddress == null && type == FirewallRuleType.System) {
            return;
        }

        // Validate ip address
        _accountMgr.checkAccess(caller, null, true, ipAddress);

        Long networkId = null;

        if (ipAddress.getAssociatedWithNetworkId() == null) {
            throw new InvalidParameterValueException("Unable to create firewall rule ; ip id=" + 
                    ipAddress.getId() + " is not associated with any network");
        } else {
            networkId = ipAddress.getAssociatedWithNetworkId();
        }

        Network network = _networkModel.getNetwork(networkId);
        assert network != null : "Can't create port forwarding rule as network associated with public ip address is null?";

        // Verify that the network guru supports the protocol specified
        Map<Network.Capability, String> caps = null;

        if (purpose == Purpose.LoadBalancing) {
            if (!_elbEnabled) {
                caps = _networkModel.getNetworkServiceCapabilities(network.getId(), Service.Lb);
            }
        } else if (purpose == Purpose.PortForwarding) {
            caps = _networkModel.getNetworkServiceCapabilities(network.getId(), Service.PortForwarding);
        }

        if (caps != null) {
            String supportedProtocols = caps.get(Capability.SupportedProtocols).toLowerCase();
            if (!supportedProtocols.contains(proto.toLowerCase())) {
                throw new InvalidParameterValueException("Protocol " + proto + " is not supported in zone " + network.getDataCenterId());
            } else if (proto.equalsIgnoreCase(NetUtils.ICMP_PROTO) && purpose != Purpose.Firewall) {
                throw new InvalidParameterValueException("Protocol " + proto + " is currently supported only for rules with purpose " + Purpose.Firewall);
            }
        }
    }

    @Override
    public boolean applyRules(List<? extends FirewallRule> rules, boolean continueOnError, boolean updateRulesInDB) 
            throws ResourceUnavailableException {
        boolean success = true;
        if (rules == null || rules.size() == 0) {
            s_logger.debug("There are no rules to forward to the network elements");
            return true;
        }
        Purpose purpose = rules.get(0).getPurpose();
        if (!_networkMgr.applyRules(rules, purpose, this, continueOnError)) {
            s_logger.warn("Rules are not completely applied");
            return false;
        } else {
            if (updateRulesInDB) {
                for (FirewallRule rule : rules) {
                    if (rule.getState() == FirewallRule.State.Revoke) {
                        FirewallRuleVO relatedRule = _firewallDao.findByRelatedId(rule.getId());
                        if (relatedRule != null) {
                            s_logger.warn("Can't remove the firewall rule id=" + rule.getId() + 
                                    " as it has related firewall rule id=" + relatedRule.getId() + "; leaving it in Revoke state");
                            success = false;
                        } else {
                            removeRule(rule);
                            if (rule.getSourceIpAddressId() != null) {
                                //if the rule is the last one for the ip address assigned to VPC, unassign it from the network
                                IpAddress ip = _ipAddressDao.findById(rule.getSourceIpAddressId());
                                _vpcMgr.unassignIPFromVpcNetwork(ip.getId(), rule.getNetworkId());
                             }
                        }
                    } else if (rule.getState() == FirewallRule.State.Add) {
                        FirewallRuleVO ruleVO = _firewallDao.findById(rule.getId());
                        ruleVO.setState(FirewallRule.State.Active);
                        _firewallDao.update(ruleVO.getId(), ruleVO);
                    }
                }
            }
        }

        return success;
    }

    @Override
    public  boolean applyRules(Network network, Purpose purpose, List<? extends FirewallRule> rules) 
            throws ResourceUnavailableException {
    	boolean handled = false;
    	switch (purpose){
    	case Firewall:
    	    for (FirewallServiceProvider fwElement: _firewallElements) {
    	        handled = fwElement.applyFWRules(network, rules);
    	        if (handled)
    	            break;
    	    }
    	case PortForwarding:
    	    for (PortForwardingServiceProvider element: _pfElements) {
                handled = element.applyPFRules(network, (List<PortForwardingRule>) rules);
                if (handled)
                    break;
            }
    	    break;
    	case StaticNat:
            for (StaticNatServiceProvider element: _staticNatElements) {
                handled = element.applyStaticNats(network, (List<? extends StaticNat>) rules);
                if (handled)
                    break;
            }
            break;
    	case NetworkACL:
            for (NetworkACLServiceProvider element: _networkAclElements) {
                handled = element.applyNetworkACLs(network, (List<? extends FirewallRule>) rules);
                if (handled)
                    break;
            }
            break;
    	default:
    	    assert(false): "Unexpected fall through in applying rules to the network elements";
    	    s_logger.error("FirewallManager cannot process rules of type " + purpose);
    	    throw new CloudRuntimeException("FirewallManager cannot process rules of type " + purpose);
    	}
    	return handled;
    }
    
    @Override
    public void removeRule(FirewallRule rule) {

        //remove the rule
        _firewallDao.remove(rule.getId());
    }

    @Override
    public boolean applyFirewallRules(long ipId, Account caller) throws ResourceUnavailableException {
        List<FirewallRuleVO> rules = _firewallDao.listByIpAndPurpose(ipId, Purpose.Firewall);
        return applyFirewallRules(rules, false, caller);
    }

    @Override
    public boolean applyFirewallRules(List<FirewallRuleVO> rules, boolean continueOnError, Account caller) {

        if (rules.size() == 0) {
            s_logger.debug("There are no firewall rules to apply");
            return true;
        }

        for (FirewallRuleVO rule : rules) {
            // load cidrs if any
            rule.setSourceCidrList(_firewallCidrsDao.getSourceCidrs(rule.getId()));
        }

        if (caller != null) {
            _accountMgr.checkAccess(caller, null, true, rules.toArray(new FirewallRuleVO[rules.size()]));
        }

        try {
            if (!applyRules(rules, continueOnError, true)) {
                return false;
            }
        } catch (ResourceUnavailableException ex) {
            s_logger.warn("Failed to apply firewall rules due to ", ex);
            return false;
        }

        return true;
    }

    @Override
    @ActionEvent(eventType = EventTypes.EVENT_FIREWALL_CLOSE, eventDescription = "revoking firewall rule", async = true)
    public boolean revokeFirewallRule(long ruleId, boolean apply, Account caller, long userId) {

        FirewallRuleVO rule = _firewallDao.findById(ruleId);
        if (rule == null || rule.getPurpose() != Purpose.Firewall) {
            throw new InvalidParameterValueException("Unable to find " + ruleId + " having purpose " + Purpose.Firewall);
        }

        if (rule.getType() == FirewallRuleType.System && caller.getType() != Account.ACCOUNT_TYPE_ADMIN) {
            throw new InvalidParameterValueException("Only root admin can delete the system wide firewall rule");
        }

        _accountMgr.checkAccess(caller, null, true, rule);

        revokeRule(rule, caller, userId, false);

        boolean success = false;

        if (apply) {
            List<FirewallRuleVO> rules = _firewallDao.listByIpAndPurpose(rule.getSourceIpAddressId(), Purpose.Firewall);
            return applyFirewallRules(rules, false, caller);
        } else {
            success = true;
        }

        return success;
    }

    @Override
    public boolean revokeFirewallRule(long ruleId, boolean apply) {
        Account caller = UserContext.current().getCaller();
        long userId = UserContext.current().getCallerUserId();
        return revokeFirewallRule(ruleId, apply, caller, userId);
    }

    @Override
    @DB
    public void revokeRule(FirewallRuleVO rule, Account caller, long userId, boolean needUsageEvent) {
        if (caller != null) {
            _accountMgr.checkAccess(caller, null, true, rule);
        }

        Transaction txn = Transaction.currentTxn();
        boolean generateUsageEvent = false;

        txn.start();
        if (rule.getState() == State.Staged) {
            if (s_logger.isDebugEnabled()) {
                s_logger.debug("Found a rule that is still in stage state so just removing it: " + rule);
            }
            removeRule(rule);
            generateUsageEvent = true;
        } else if (rule.getState() == State.Add || rule.getState() == State.Active) {
            rule.setState(State.Revoke);
            _firewallDao.update(rule.getId(), rule);
            generateUsageEvent = true;
        }

        if (generateUsageEvent && needUsageEvent) {
            UsageEventVO usageEvent = new UsageEventVO(EventTypes.EVENT_NET_RULE_DELETE, rule.getAccountId(), 0, rule.getId(), null);
            _usageEventDao.persist(usageEvent);
        }

        txn.commit();
    }

    @Override
    public FirewallRule getFirewallRule(long ruleId) {
        return _firewallDao.findById(ruleId);
    }

    @Override
    public boolean revokeFirewallRulesForIp(long ipId, long userId, Account caller) throws ResourceUnavailableException {
        List<FirewallRule> rules = new ArrayList<FirewallRule>();

        List<FirewallRuleVO> fwRules = _firewallDao.listByIpAndPurposeAndNotRevoked(ipId, Purpose.Firewall);
        if (s_logger.isDebugEnabled()) {
            s_logger.debug("Releasing " + fwRules.size() + " firewall rules for ip id=" + ipId);
        }

        for (FirewallRuleVO rule : fwRules) {
            // Mark all Firewall rules as Revoke, but don't revoke them yet - we have to revoke all rules for ip, no
            // need to send them one by one
            revokeFirewallRule(rule.getId(), false, caller, Account.ACCOUNT_ID_SYSTEM);
        }

        // now send everything to the backend
        List<FirewallRuleVO> rulesToApply = _firewallDao.listByIpAndPurpose(ipId, Purpose.Firewall);
        applyFirewallRules(rulesToApply, true, caller);

        // Now we check again in case more rules have been inserted.
        rules.addAll(_firewallDao.listByIpAndPurposeAndNotRevoked(ipId, Purpose.Firewall));

        if (s_logger.isDebugEnabled()) {
            s_logger.debug("Successfully released firewall rules for ip id=" + ipId + " and # of rules now = " + rules.size());
        }

        return rules.size() == 0;
    }

    @Override
    public FirewallRule createRuleForAllCidrs(long ipAddrId, Account caller,
            Integer startPort, Integer endPort, String protocol, Integer icmpCode, Integer icmpType, Long relatedRuleId, long networkId)
            throws NetworkRuleConflictException {

        // If firwallRule for this port range already exists, return it
        List<FirewallRuleVO> rules = _firewallDao.listByIpPurposeAndProtocolAndNotRevoked(ipAddrId, startPort, endPort,
                protocol, Purpose.Firewall);
        if (!rules.isEmpty()) {
            return rules.get(0);
        }

        List<String> oneCidr = new ArrayList<String>();
        oneCidr.add(NetUtils.ALL_CIDRS);
        return createFirewallRule(ipAddrId, caller, null, startPort, endPort, protocol, oneCidr, icmpCode, icmpType,
                relatedRuleId, FirewallRule.FirewallRuleType.User, networkId);
    }

    @Override
    public boolean revokeAllFirewallRulesForNetwork(long networkId, long userId, Account caller) throws ResourceUnavailableException {
        List<FirewallRule> rules = new ArrayList<FirewallRule>();

        List<FirewallRuleVO> fwRules = _firewallDao.listByNetworkAndPurposeAndNotRevoked(networkId, Purpose.Firewall);
        if (s_logger.isDebugEnabled()) {
            s_logger.debug("Releasing " + fwRules.size() + " firewall rules for network id=" + networkId);
        }

        for (FirewallRuleVO rule : fwRules) {
            // Mark all Firewall rules as Revoke, but don't revoke them yet - we have to revoke all rules for ip, no
            // need to send them one by one
            revokeFirewallRule(rule.getId(), false, caller, Account.ACCOUNT_ID_SYSTEM);
        }

        // now send everything to the backend
        List<FirewallRuleVO> rulesToApply = _firewallDao.listByNetworkAndPurpose(networkId, Purpose.Firewall);
        boolean success = applyFirewallRules(rulesToApply, true, caller);

        // Now we check again in case more rules have been inserted.
        rules.addAll(_firewallDao.listByNetworkAndPurposeAndNotRevoked(networkId, Purpose.Firewall));

        if (s_logger.isDebugEnabled()) {
            s_logger.debug("Successfully released firewall rules for network id=" + networkId + " and # of rules now = " + rules.size());
        }

        return success && rules.size() == 0;
    }

    @Override
    public boolean revokeRelatedFirewallRule(long ruleId, boolean apply) {
        FirewallRule fwRule = _firewallDao.findByRelatedId(ruleId);

        if (fwRule == null) {
            s_logger.trace("No related firewall rule exists for rule id=" + ruleId + " so returning true here");
            return true;
        }

        s_logger.debug("Revoking Firewall rule id=" + fwRule.getId() + " as a part of rule delete id=" + ruleId + " with apply=" + apply);
        return revokeFirewallRule(fwRule.getId(), apply);

    }

    @Override
    public boolean revokeFirewallRulesForVm(long vmId) {
        boolean success = true;
        UserVmVO vm = _vmDao.findByIdIncludingRemoved(vmId);
        if (vm == null) {
            return false;
        }

        List<PortForwardingRuleVO> pfRules = _pfRulesDao.listByVm(vmId);
        List<FirewallRuleVO> staticNatRules = _firewallDao.listStaticNatByVmId(vm.getId());
        List<FirewallRuleVO> firewallRules = new ArrayList<FirewallRuleVO>();

        // Make a list of firewall rules to reprogram
        for (PortForwardingRuleVO pfRule : pfRules) {
            FirewallRuleVO relatedRule = _firewallDao.findByRelatedId(pfRule.getId());
            if (relatedRule != null) {
                firewallRules.add(relatedRule);
            }
        }

        for (FirewallRuleVO staticNatRule : staticNatRules) {
            FirewallRuleVO relatedRule = _firewallDao.findByRelatedId(staticNatRule.getId());
            if (relatedRule != null) {
                firewallRules.add(relatedRule);
            }
        }

        Set<Long> ipsToReprogram = new HashSet<Long>();

        if (firewallRules.isEmpty()) {
            s_logger.debug("No firewall rules are found for vm id=" + vmId);
            return true;
        } else {
            s_logger.debug("Found " + firewallRules.size() + " to cleanup for vm id=" + vmId);
        }

        for (FirewallRuleVO rule : firewallRules) {
            // Mark firewall rules as Revoked, but don't revoke it yet (apply=false)
            revokeFirewallRule(rule.getId(), false, _accountMgr.getSystemAccount(), Account.ACCOUNT_ID_SYSTEM);
            ipsToReprogram.add(rule.getSourceIpAddressId());
        }

        // apply rules for all ip addresses
        for (Long ipId : ipsToReprogram) {
            s_logger.debug("Applying firewall rules for ip address id=" + ipId + " as a part of vm expunge");
            try {
                success = success && applyFirewallRules(ipId, _accountMgr.getSystemAccount());
            } catch (ResourceUnavailableException ex) {
                s_logger.warn("Failed to apply port forwarding rules for ip id=" + ipId);
                success = false;
            }
        }

        return success;
    }

    @Override
    public boolean addSystemFirewallRules(IPAddressVO ip, Account acct) {
        List<FirewallRuleVO> systemRules = _firewallDao.listSystemRules();
        for (FirewallRuleVO rule : systemRules) {
            try {
                this.createFirewallRule(ip.getId(), acct, rule.getXid(), rule.getSourcePortStart(), rule.getSourcePortEnd(), rule.getProtocol(),
                        rule.getSourceCidrList(), rule.getIcmpCode(), rule.getIcmpType(), rule.getRelated(), FirewallRuleType.System, rule.getNetworkId());
            } catch (Exception e) {
                s_logger.debug("Failed to add system wide firewall rule, due to:" + e.toString());
            }
        }
        return true;
    }

}<|MERGE_RESOLUTION|>--- conflicted
+++ resolved
@@ -55,7 +55,6 @@
 import com.cloud.network.dao.IPAddressDao;
 import com.cloud.network.element.FirewallServiceProvider;
 import com.cloud.network.element.NetworkACLServiceProvider;
-import com.cloud.network.element.NetworkElement;
 import com.cloud.network.element.PortForwardingServiceProvider;
 import com.cloud.network.element.StaticNatServiceProvider;
 import com.cloud.network.rules.FirewallManager;
@@ -79,11 +78,6 @@
 import com.cloud.user.UserContext;
 import com.cloud.utils.Pair;
 import com.cloud.utils.Ternary;
-<<<<<<< HEAD
-=======
-import com.cloud.utils.component.Adapters;
-import com.cloud.utils.component.Inject;
->>>>>>> ce4b49d3
 import com.cloud.utils.component.Manager;
 import com.cloud.utils.db.DB;
 import com.cloud.utils.db.Filter;
@@ -133,17 +127,13 @@
     ResourceTagDao _resourceTagDao;
     @Inject
     VpcManager _vpcMgr;
-    @Inject(adapter = FirewallServiceProvider.class)
-    Adapters<FirewallServiceProvider> _firewallElements;
-
-    @Inject(adapter = PortForwardingServiceProvider.class)
-    Adapters<PortForwardingServiceProvider> _pfElements;
-    
-    @Inject(adapter = StaticNatServiceProvider.class)
-    Adapters<StaticNatServiceProvider> _staticNatElements;
-    
-    @Inject(adapter = NetworkACLServiceProvider.class)
-    Adapters<NetworkACLServiceProvider> _networkAclElements;
+    @Inject List<FirewallServiceProvider> _firewallElements;
+
+    @Inject List<PortForwardingServiceProvider> _pfElements;
+
+    @Inject List<StaticNatServiceProvider> _staticNatElements;
+
+    @Inject List<NetworkACLServiceProvider> _networkAclElements;
 
     private boolean _elbEnabled = false;
 
@@ -186,7 +176,7 @@
     public FirewallRule createFirewallRule(long ipAddrId, Account caller, String xId, Integer portStart, 
             Integer portEnd, String protocol, List<String> sourceCidrList, Integer icmpCode, Integer icmpType,
             Long relatedRuleId, FirewallRule.FirewallRuleType type, long networkId) throws NetworkRuleConflictException {
-        
+
         IPAddressVO ipAddress = _ipAddressDao.findById(ipAddrId);
         // Validate ip address
         if (ipAddress == null && type == FirewallRule.FirewallRuleType.User) {
@@ -269,16 +259,16 @@
 
 
         if (tags != null && !tags.isEmpty()) {
-        SearchBuilder<ResourceTagVO> tagSearch = _resourceTagDao.createSearchBuilder();
-        for (int count=0; count < tags.size(); count++) {
-            tagSearch.or().op("key" + String.valueOf(count), tagSearch.entity().getKey(), SearchCriteria.Op.EQ);
-            tagSearch.and("value" + String.valueOf(count), tagSearch.entity().getValue(), SearchCriteria.Op.EQ);
-            tagSearch.cp();
-        }
-        tagSearch.and("resourceType", tagSearch.entity().getResourceType(), SearchCriteria.Op.EQ);
-        sb.groupBy(sb.entity().getId());
-        sb.join("tagSearch", tagSearch, sb.entity().getId(), tagSearch.entity().getResourceId(), JoinBuilder.JoinType.INNER);
-    }
+            SearchBuilder<ResourceTagVO> tagSearch = _resourceTagDao.createSearchBuilder();
+            for (int count=0; count < tags.size(); count++) {
+                tagSearch.or().op("key" + String.valueOf(count), tagSearch.entity().getKey(), SearchCriteria.Op.EQ);
+                tagSearch.and("value" + String.valueOf(count), tagSearch.entity().getValue(), SearchCriteria.Op.EQ);
+                tagSearch.cp();
+            }
+            tagSearch.and("resourceType", tagSearch.entity().getResourceType(), SearchCriteria.Op.EQ);
+            sb.groupBy(sb.entity().getId());
+            sb.join("tagSearch", tagSearch, sb.entity().getId(), tagSearch.entity().getResourceId(), JoinBuilder.JoinType.INNER);
+        }
 
         SearchCriteria<FirewallRuleVO> sc = sb.create();
         _accountMgr.buildACLSearchCriteria(sc, domainId, isRecursive, permittedAccounts, listProjectResourcesCriteria);
@@ -312,7 +302,7 @@
 
         List<FirewallRuleVO> rules = _firewallDao.listByIpAndPurposeAndNotRevoked(newRule.getSourceIpAddressId(), null);
         assert (rules.size() >= 1) : "For network rules, we now always first persist the rule and then check for " +
-        		"network conflicts so we should at least have one rule at this point.";
+        "network conflicts so we should at least have one rule at this point.";
 
         for (FirewallRuleVO rule : rules) {
             if (rule.getId() == newRule.getId()) {
@@ -321,7 +311,7 @@
 
             boolean oneOfRulesIsFirewall = ((rule.getPurpose() == Purpose.Firewall || newRule.getPurpose() == Purpose.Firewall)
                     && ((newRule.getPurpose() != rule.getPurpose()) || (!newRule.getProtocol()
-                    .equalsIgnoreCase(rule.getProtocol()))));
+                            .equalsIgnoreCase(rule.getProtocol()))));
 
             // if both rules are firewall and their cidrs are different, we can skip port ranges verification
             boolean bothRulesFirewall = (rule.getPurpose() == newRule.getPurpose() && rule.getPurpose() == Purpose.Firewall);
@@ -373,12 +363,12 @@
             } else if (!oneOfRulesIsFirewall && !(bothRulesFirewall && !duplicatedCidrs)
                     && ((rule.getSourcePortStart().intValue() <= newRule.getSourcePortStart().intValue() 
                     && rule.getSourcePortEnd().intValue() >= newRule.getSourcePortStart().intValue())
-                            || (rule.getSourcePortStart().intValue() <= newRule.getSourcePortEnd().intValue() 
-                            && rule.getSourcePortEnd().intValue() >= newRule.getSourcePortEnd().intValue())
-                            || (newRule.getSourcePortStart().intValue() <= rule.getSourcePortStart().intValue() 
-                            && newRule.getSourcePortEnd().intValue() >= rule.getSourcePortStart().intValue())
-                            || (newRule.getSourcePortStart().intValue() <= rule.getSourcePortEnd().intValue() 
-                            && newRule.getSourcePortEnd().intValue() >= rule.getSourcePortEnd().intValue()))) {
+                    || (rule.getSourcePortStart().intValue() <= newRule.getSourcePortEnd().intValue() 
+                    && rule.getSourcePortEnd().intValue() >= newRule.getSourcePortEnd().intValue())
+                    || (newRule.getSourcePortStart().intValue() <= rule.getSourcePortStart().intValue() 
+                    && newRule.getSourcePortEnd().intValue() >= rule.getSourcePortStart().intValue())
+                    || (newRule.getSourcePortStart().intValue() <= rule.getSourcePortEnd().intValue() 
+                    && newRule.getSourcePortEnd().intValue() >= rule.getSourcePortEnd().intValue()))) {
 
                 // we allow port forwarding rules with the same parameters but different protocols
                 boolean allowPf = (rule.getPurpose() == Purpose.PortForwarding && newRule.getPurpose() == Purpose.PortForwarding
@@ -480,7 +470,7 @@
                                 //if the rule is the last one for the ip address assigned to VPC, unassign it from the network
                                 IpAddress ip = _ipAddressDao.findById(rule.getSourceIpAddressId());
                                 _vpcMgr.unassignIPFromVpcNetwork(ip.getId(), rule.getNetworkId());
-                             }
+                            }
                         }
                     } else if (rule.getState() == FirewallRule.State.Add) {
                         FirewallRuleVO ruleVO = _firewallDao.findById(rule.getId());
@@ -497,43 +487,43 @@
     @Override
     public  boolean applyRules(Network network, Purpose purpose, List<? extends FirewallRule> rules) 
             throws ResourceUnavailableException {
-    	boolean handled = false;
-    	switch (purpose){
-    	case Firewall:
-    	    for (FirewallServiceProvider fwElement: _firewallElements) {
-    	        handled = fwElement.applyFWRules(network, rules);
-    	        if (handled)
-    	            break;
-    	    }
-    	case PortForwarding:
-    	    for (PortForwardingServiceProvider element: _pfElements) {
+        boolean handled = false;
+        switch (purpose){
+        case Firewall:
+            for (FirewallServiceProvider fwElement: _firewallElements) {
+                handled = fwElement.applyFWRules(network, rules);
+                if (handled)
+                    break;
+            }
+        case PortForwarding:
+            for (PortForwardingServiceProvider element: _pfElements) {
                 handled = element.applyPFRules(network, (List<PortForwardingRule>) rules);
                 if (handled)
                     break;
             }
-    	    break;
-    	case StaticNat:
+            break;
+        case StaticNat:
             for (StaticNatServiceProvider element: _staticNatElements) {
                 handled = element.applyStaticNats(network, (List<? extends StaticNat>) rules);
                 if (handled)
                     break;
             }
             break;
-    	case NetworkACL:
+        case NetworkACL:
             for (NetworkACLServiceProvider element: _networkAclElements) {
-                handled = element.applyNetworkACLs(network, (List<? extends FirewallRule>) rules);
+                handled = element.applyNetworkACLs(network, rules);
                 if (handled)
                     break;
             }
             break;
-    	default:
-    	    assert(false): "Unexpected fall through in applying rules to the network elements";
-    	    s_logger.error("FirewallManager cannot process rules of type " + purpose);
-    	    throw new CloudRuntimeException("FirewallManager cannot process rules of type " + purpose);
-    	}
-    	return handled;
-    }
-    
+        default:
+            assert(false): "Unexpected fall through in applying rules to the network elements";
+            s_logger.error("FirewallManager cannot process rules of type " + purpose);
+            throw new CloudRuntimeException("FirewallManager cannot process rules of type " + purpose);
+        }
+        return handled;
+    }
+
     @Override
     public void removeRule(FirewallRule rule) {
 
@@ -680,7 +670,7 @@
     @Override
     public FirewallRule createRuleForAllCidrs(long ipAddrId, Account caller,
             Integer startPort, Integer endPort, String protocol, Integer icmpCode, Integer icmpType, Long relatedRuleId, long networkId)
-            throws NetworkRuleConflictException {
+                    throws NetworkRuleConflictException {
 
         // If firwallRule for this port range already exists, return it
         List<FirewallRuleVO> rules = _firewallDao.listByIpPurposeAndProtocolAndNotRevoked(ipAddrId, startPort, endPort,
