// Licensed to the Apache Software Foundation (ASF) under one
// or more contributor license agreements.  See the NOTICE file
// distributed with this work for additional information
// regarding copyright ownership.  The ASF licenses this file
// to you under the Apache License, Version 2.0 (the
// "License"); you may not use this file except in compliance
// with the License.  You may obtain a copy of the License at
//
//   http://www.apache.org/licenses/LICENSE-2.0
//
// Unless required by applicable law or agreed to in writing,
// software distributed under the License is distributed on an
// "AS IS" BASIS, WITHOUT WARRANTIES OR CONDITIONS OF ANY
// KIND, either express or implied.  See the License for the
// specific language governing permissions and limitations
// under the License.

package com.cloud.network.router;

<<<<<<< HEAD
import java.util.ArrayList;
import java.util.Calendar;
import java.util.Collections;
import java.util.Comparator;
import java.util.Date;
import java.util.HashMap;
import java.util.HashSet;
import java.util.Iterator;
import java.util.List;
import java.util.Map;
import java.util.Set;
import java.util.TimeZone;
import java.util.concurrent.BlockingQueue;
import java.util.concurrent.ExecutorService;
import java.util.concurrent.Executors;
import java.util.concurrent.LinkedBlockingQueue;
import java.util.concurrent.ScheduledExecutorService;
import java.util.concurrent.TimeUnit;

import javax.ejb.Local;
import javax.inject.Inject;
import javax.naming.ConfigurationException;

import org.apache.log4j.Logger;
import org.springframework.stereotype.Component;

import org.apache.cloudstack.api.command.admin.router.UpgradeRouterCmd;

=======
>>>>>>> 85d54cd1
import com.cloud.agent.AgentManager;
import com.cloud.agent.AgentManager.OnError;
import com.cloud.agent.Listener;
import com.cloud.agent.api.AgentControlAnswer;
import com.cloud.agent.api.AgentControlCommand;
import com.cloud.agent.api.Answer;
import com.cloud.agent.api.BumpUpPriorityCommand;
import com.cloud.agent.api.CheckRouterAnswer;
import com.cloud.agent.api.CheckRouterCommand;
import com.cloud.agent.api.CheckS2SVpnConnectionsAnswer;
import com.cloud.agent.api.CheckS2SVpnConnectionsCommand;
import com.cloud.agent.api.Command;
import com.cloud.agent.api.GetDomRVersionAnswer;
import com.cloud.agent.api.GetDomRVersionCmd;
import com.cloud.agent.api.ModifySshKeysCommand;
import com.cloud.agent.api.NetworkUsageAnswer;
import com.cloud.agent.api.NetworkUsageCommand;
import com.cloud.agent.api.PvlanSetupCommand;
import com.cloud.agent.api.StartupCommand;
import com.cloud.agent.api.StopAnswer;
import com.cloud.agent.api.check.CheckSshAnswer;
import com.cloud.agent.api.check.CheckSshCommand;
import com.cloud.agent.api.routing.CreateIpAliasCommand;
import com.cloud.agent.api.routing.DeleteIpAliasCommand;
import com.cloud.agent.api.routing.DhcpEntryCommand;
import com.cloud.agent.api.routing.DnsMasqConfigCommand;
import com.cloud.agent.api.routing.IpAliasTO;
import com.cloud.agent.api.routing.IpAssocCommand;
import com.cloud.agent.api.routing.LoadBalancerConfigCommand;
import com.cloud.agent.api.routing.NetworkElementCommand;
import com.cloud.agent.api.routing.RemoteAccessVpnCfgCommand;
import com.cloud.agent.api.routing.SavePasswordCommand;
import com.cloud.agent.api.routing.SetFirewallRulesCommand;
import com.cloud.agent.api.routing.SetPortForwardingRulesCommand;
import com.cloud.agent.api.routing.SetPortForwardingRulesVpcCommand;
import com.cloud.agent.api.routing.SetStaticNatRulesCommand;
import com.cloud.agent.api.routing.VmDataCommand;
import com.cloud.agent.api.routing.VpnUsersCfgCommand;
import com.cloud.agent.api.to.DnsmasqTO;
import com.cloud.agent.api.to.FirewallRuleTO;
import com.cloud.agent.api.to.IpAddressTO;
import com.cloud.agent.api.to.LoadBalancerTO;
import com.cloud.agent.api.to.PortForwardingRuleTO;
import com.cloud.agent.api.to.StaticNatRuleTO;
import com.cloud.agent.manager.Commands;
import com.cloud.alert.AlertManager;
import com.cloud.cluster.ManagementServerHostVO;
import com.cloud.cluster.ManagementServerNode;
import com.cloud.cluster.dao.ManagementServerHostDao;
import com.cloud.configuration.Config;
import com.cloud.configuration.ConfigurationManager;
import com.cloud.configuration.ZoneConfig;
import com.cloud.configuration.dao.ConfigurationDao;
import com.cloud.dao.EntityManager;
import com.cloud.dc.ClusterVO;
import com.cloud.dc.DataCenter;
import com.cloud.dc.DataCenter.NetworkType;
import com.cloud.dc.DataCenterVO;
import com.cloud.dc.HostPodVO;
import com.cloud.dc.Pod;
import com.cloud.dc.Vlan;
import com.cloud.dc.VlanVO;
import com.cloud.dc.dao.ClusterDao;
import com.cloud.dc.dao.DataCenterDao;
import com.cloud.dc.dao.HostPodDao;
import com.cloud.dc.dao.VlanDao;
import com.cloud.deploy.DataCenterDeployment;
import com.cloud.deploy.DeployDestination;
import com.cloud.deploy.DeploymentPlan;
import com.cloud.deploy.DeploymentPlanner.ExcludeList;
import com.cloud.event.ActionEvent;
import com.cloud.event.EventTypes;
import com.cloud.exception.AgentUnavailableException;
import com.cloud.exception.ConcurrentOperationException;
import com.cloud.exception.ConnectionException;
import com.cloud.exception.InsufficientAddressCapacityException;
import com.cloud.exception.InsufficientCapacityException;
import com.cloud.exception.InsufficientServerCapacityException;
import com.cloud.exception.InsufficientVirtualNetworkCapcityException;
import com.cloud.exception.InvalidParameterValueException;
import com.cloud.exception.OperationTimedoutException;
import com.cloud.exception.ResourceUnavailableException;
import com.cloud.exception.StorageUnavailableException;
import com.cloud.host.HostVO;
import com.cloud.host.Status;
import com.cloud.host.dao.HostDao;
import com.cloud.hypervisor.Hypervisor.HypervisorType;
import com.cloud.network.IpAddress;
import com.cloud.network.Network;
import com.cloud.network.Network.GuestType;
import com.cloud.network.Network.Provider;
import com.cloud.network.Network.Service;
import com.cloud.network.NetworkManager;
import com.cloud.network.NetworkModel;
import com.cloud.network.Networks.BroadcastDomainType;
import com.cloud.network.Networks.IsolationType;
import com.cloud.network.Networks.TrafficType;
import com.cloud.network.PhysicalNetworkServiceProvider;
import com.cloud.network.PublicIpAddress;
import com.cloud.network.RemoteAccessVpn;
import com.cloud.network.Site2SiteCustomerGateway;
import com.cloud.network.Site2SiteVpnConnection;
import com.cloud.network.SshKeysDistriMonitor;
import com.cloud.network.VirtualNetworkApplianceService;
import com.cloud.network.VirtualRouterProvider;
import com.cloud.network.VirtualRouterProvider.VirtualRouterProviderType;
import com.cloud.network.VpnUser;
import com.cloud.network.VpnUserVO;
import com.cloud.network.addr.PublicIp;
import com.cloud.network.dao.FirewallRulesDao;
import com.cloud.network.dao.IPAddressDao;
import com.cloud.network.dao.IPAddressVO;
import com.cloud.network.dao.LoadBalancerDao;
import com.cloud.network.dao.LoadBalancerVMMapDao;
import com.cloud.network.dao.LoadBalancerVO;
import com.cloud.network.dao.NetworkDao;
import com.cloud.network.dao.NetworkVO;
import com.cloud.network.dao.PhysicalNetworkServiceProviderDao;
import com.cloud.network.dao.RemoteAccessVpnDao;
import com.cloud.network.dao.Site2SiteCustomerGatewayDao;
import com.cloud.network.dao.Site2SiteVpnConnectionDao;
import com.cloud.network.dao.Site2SiteVpnConnectionVO;
import com.cloud.network.dao.Site2SiteVpnGatewayDao;
import com.cloud.network.dao.UserIpv6AddressDao;
import com.cloud.network.dao.VirtualRouterProviderDao;
import com.cloud.network.dao.VpnUserDao;
import com.cloud.network.lb.LoadBalancingRule;
import com.cloud.network.lb.LoadBalancingRule.LbDestination;
import com.cloud.network.lb.LoadBalancingRule.LbHealthCheckPolicy;
import com.cloud.network.lb.LoadBalancingRule.LbStickinessPolicy;
import com.cloud.network.lb.LoadBalancingRulesManager;
import com.cloud.network.router.VirtualRouter.RedundantState;
import com.cloud.network.router.VirtualRouter.Role;
import com.cloud.network.rules.FirewallRule;
import com.cloud.network.rules.FirewallRule.Purpose;
import com.cloud.network.rules.LoadBalancerContainer.Scheme;
import com.cloud.network.rules.PortForwardingRule;
import com.cloud.network.rules.RulesManager;
import com.cloud.network.rules.StaticNat;
import com.cloud.network.rules.StaticNatImpl;
import com.cloud.network.rules.StaticNatRule;
import com.cloud.network.rules.dao.PortForwardingRulesDao;
import com.cloud.network.vpn.Site2SiteVpnManager;
import com.cloud.offering.NetworkOffering;
import com.cloud.offering.ServiceOffering;
import com.cloud.offerings.dao.NetworkOfferingDao;
import com.cloud.resource.ResourceManager;
import com.cloud.server.ConfigurationServer;
import com.cloud.service.ServiceOfferingVO;
import com.cloud.service.dao.ServiceOfferingDao;
import com.cloud.storage.GuestOSVO;
import com.cloud.storage.VMTemplateVO;
import com.cloud.storage.Volume.Type;
import com.cloud.storage.VolumeVO;
import com.cloud.storage.dao.GuestOSDao;
import com.cloud.storage.dao.VMTemplateDao;
import com.cloud.storage.dao.VolumeDao;
import com.cloud.user.Account;
import com.cloud.user.AccountManager;
import com.cloud.user.User;
import com.cloud.user.UserContext;
import com.cloud.user.UserStatisticsVO;
import com.cloud.user.UserStatsLogVO;
import com.cloud.user.UserVO;
import com.cloud.user.dao.UserDao;
import com.cloud.user.dao.UserStatisticsDao;
import com.cloud.user.dao.UserStatsLogDao;
import com.cloud.uservm.UserVm;
import com.cloud.utils.NumbersUtil;
import com.cloud.utils.Pair;
import com.cloud.utils.PasswordGenerator;
import com.cloud.utils.StringUtils;
import com.cloud.utils.component.ManagerBase;
import com.cloud.utils.concurrency.NamedThreadFactory;
import com.cloud.utils.db.DB;
import com.cloud.utils.db.Filter;
import com.cloud.utils.db.GlobalLock;
import com.cloud.utils.db.JoinBuilder;
import com.cloud.utils.db.SearchBuilder;
import com.cloud.utils.db.SearchCriteria;
import com.cloud.utils.db.Transaction;
import com.cloud.utils.exception.CloudRuntimeException;
import com.cloud.utils.net.Ip;
import com.cloud.utils.net.MacAddress;
import com.cloud.utils.net.NetUtils;
import com.cloud.vm.DomainRouterVO;
import com.cloud.vm.Nic;
import com.cloud.vm.NicIpAlias;
import com.cloud.vm.NicProfile;
import com.cloud.vm.NicVO;
import com.cloud.vm.ReservationContext;
import com.cloud.vm.ReservationContextImpl;
import com.cloud.vm.UserVmVO;
import com.cloud.vm.VMInstanceVO;
import com.cloud.vm.VirtualMachine;
import com.cloud.vm.VirtualMachine.State;
import com.cloud.vm.VirtualMachineGuru;
import com.cloud.vm.VirtualMachineManager;
import com.cloud.vm.VirtualMachineName;
import com.cloud.vm.VirtualMachineProfile;
import com.cloud.vm.VirtualMachineProfile.Param;
import com.cloud.vm.VmWork;
import com.cloud.vm.dao.DomainRouterDao;
import com.cloud.vm.dao.NicDao;
import com.cloud.vm.dao.NicIpAliasDao;
import com.cloud.vm.dao.NicIpAliasVO;
import com.cloud.vm.dao.UserVmDao;
import com.cloud.vm.dao.UserVmDetailsDao;
import com.cloud.vm.dao.VMInstanceDao;
import org.apache.cloudstack.api.command.admin.router.UpgradeRouterCmd;
import org.apache.log4j.Logger;
import org.springframework.stereotype.Component;

import javax.ejb.Local;
import javax.inject.Inject;
import javax.naming.ConfigurationException;
import java.util.ArrayList;
import java.util.Calendar;
import java.util.Collections;
import java.util.Comparator;
import java.util.Date;
import java.util.HashMap;
import java.util.HashSet;
import java.util.Iterator;
import java.util.List;
import java.util.Map;
import java.util.Set;
import java.util.TimeZone;
import java.util.concurrent.BlockingQueue;
import java.util.concurrent.ExecutorService;
import java.util.concurrent.Executors;
import java.util.concurrent.LinkedBlockingQueue;
import java.util.concurrent.ScheduledExecutorService;
import java.util.concurrent.TimeUnit;

/**
 * VirtualNetworkApplianceManagerImpl manages the different types of virtual network appliances available in the Cloud Stack.
 */
@Component
@Local(value = {VirtualNetworkApplianceManager.class, VirtualNetworkApplianceService.class})
public class VirtualNetworkApplianceManagerImpl extends ManagerBase implements VirtualNetworkApplianceManager, VirtualNetworkApplianceService,
        VirtualMachineGuru, Listener {
    private static final Logger s_logger = Logger.getLogger(VirtualNetworkApplianceManagerImpl.class);

    @Inject
    DataCenterDao _dcDao = null;
    @Inject
    VlanDao _vlanDao = null;
    @Inject
    FirewallRulesDao _rulesDao = null;
    @Inject
    LoadBalancerDao _loadBalancerDao = null;
    @Inject
    LoadBalancerVMMapDao _loadBalancerVMMapDao = null;
    @Inject
    IPAddressDao _ipAddressDao = null;
    @Inject
    VMTemplateDao _templateDao = null;
    @Inject
    DomainRouterDao _routerDao = null;
    @Inject
    UserDao _userDao = null;
    @Inject
    UserStatisticsDao _userStatsDao = null;
    @Inject
    HostDao _hostDao = null;
    @Inject
    ConfigurationDao _configDao;
    @Inject
    HostPodDao _podDao = null;
    @Inject
    UserStatsLogDao _userStatsLogDao = null;
    @Inject
    AgentManager _agentMgr;
    @Inject
    AlertManager _alertMgr;
    @Inject
    AccountManager _accountMgr;
    @Inject
    ConfigurationManager _configMgr;
    @Inject
    ConfigurationServer _configServer;
    @Inject
    ServiceOfferingDao _serviceOfferingDao = null;
    @Inject
    UserVmDao _userVmDao;
    @Inject
    VMInstanceDao _vmDao;
    @Inject
    NetworkOfferingDao _networkOfferingDao = null;
    @Inject
    GuestOSDao _guestOSDao = null;
    @Inject
    NetworkManager _networkMgr;
    @Inject
    NetworkModel _networkModel;
    @Inject
    VirtualMachineManager _itMgr;
    @Inject
    VpnUserDao _vpnUsersDao;
    @Inject
    RulesManager _rulesMgr;
    @Inject
    NetworkDao _networkDao;
    @Inject
    LoadBalancingRulesManager _lbMgr;
    @Inject
    PortForwardingRulesDao _pfRulesDao;
    @Inject
    RemoteAccessVpnDao _vpnDao;
    @Inject
    NicDao _nicDao;
    @Inject
    NicIpAliasDao _nicIpAliasDao;
    @Inject
    VolumeDao _volumeDao = null;
    @Inject
    UserVmDetailsDao _vmDetailsDao;
    @Inject
    ClusterDao _clusterDao;
    @Inject
    ResourceManager _resourceMgr;
    @Inject
    PhysicalNetworkServiceProviderDao _physicalProviderDao;
    @Inject
    VirtualRouterProviderDao _vrProviderDao;
    @Inject
    ManagementServerHostDao _msHostDao;
    @Inject
    Site2SiteCustomerGatewayDao _s2sCustomerGatewayDao;
    @Inject
    Site2SiteVpnGatewayDao _s2sVpnGatewayDao;
    @Inject
    Site2SiteVpnConnectionDao _s2sVpnConnectionDao;
    @Inject
    Site2SiteVpnManager _s2sVpnMgr;
    @Inject
    UserIpv6AddressDao _ipv6Dao;
    @Inject
    EntityManager _entityMgr;

    int _routerRamSize;
    int _routerCpuMHz;
    int _retry = 2;
    String _instance;
    String _mgmt_host;
    String _mgmt_cidr;

    int _routerStatsInterval = 300;
    int _routerCheckInterval = 30;
    int _rvrStatusUpdatePoolSize = 10;
    protected ServiceOfferingVO _offering;
    private String _dnsBasicZoneUpdates = "all";
    private final Set<String> _guestOSNeedGatewayOnNonDefaultNetwork = new HashSet<String>();

    private boolean _disable_rp_filter = false;
    int _routerExtraPublicNics = 2;
    private int _usageAggregationRange = 1440;
    private String _usageTimeZone = "GMT";
    private final long mgmtSrvrId = MacAddress.getMacAddress().toLong();
    private static final int ACQUIRE_GLOBAL_LOCK_TIMEOUT_FOR_COOPERATION = 5;    // 5 seconds
    private static final int USAGE_AGGREGATION_RANGE_MIN = 10; // 10 minutes, same as com.cloud.usage.UsageManagerImpl.USAGE_AGGREGATION_RANGE_MIN
    private boolean _dailyOrHourly = false;

    ScheduledExecutorService _executor;
    ScheduledExecutorService _checkExecutor;
    ScheduledExecutorService _networkStatsUpdateExecutor;
    ExecutorService _rvrStatusUpdateExecutor;

    Account _systemAcct;

    BlockingQueue<Long> _vrUpdateQueue = null;

    @Override
    public boolean sendSshKeysToHost(Long hostId, String pubKey, String prvKey) {
        ModifySshKeysCommand cmd = new ModifySshKeysCommand(pubKey, prvKey);
        final Answer answer = _agentMgr.easySend(hostId, cmd);

        if (answer != null) {
            return true;
        } else {
            return false;
        }
    }

    @Override
    public VirtualRouter destroyRouter(final long routerId, Account caller, Long callerUserId) throws ResourceUnavailableException, ConcurrentOperationException {

        if (s_logger.isDebugEnabled()) {
            s_logger.debug("Attempting to destroy router " + routerId);
        }

        DomainRouterVO router = _routerDao.findById(routerId);
        if (router == null) {
            return null;
        }

        _accountMgr.checkAccess(caller, null, true, router);

        boolean result = _itMgr.expunge(router, _accountMgr.getActiveUser(callerUserId), _accountMgr.getAccount(router.getAccountId()));

        if (result) {
            return router;
        }
        return null;
    }

    @Override
    @DB
    public VirtualRouter upgradeRouter(UpgradeRouterCmd cmd) {
        Long routerId = cmd.getId();
        Long serviceOfferingId = cmd.getServiceOfferingId();
        Account caller = UserContext.current().getCaller();

        DomainRouterVO router = _routerDao.findById(routerId);
        if (router == null) {
            throw new InvalidParameterValueException("Unable to find router with id " + routerId);
        }

        _accountMgr.checkAccess(caller, null, true, router);

        if (router.getServiceOfferingId() == serviceOfferingId) {
            s_logger.debug("Router: " + routerId + "already has service offering: " + serviceOfferingId);
            return _routerDao.findById(routerId);
        }

        ServiceOffering newServiceOffering = _configMgr.getServiceOffering(serviceOfferingId);
        if (newServiceOffering == null) {
            throw new InvalidParameterValueException("Unable to find service offering with id " + serviceOfferingId);
        }

        // check if it is a system service offering, if yes return with error as it cannot be used for user vms
        if (!newServiceOffering.getSystemUse()) {
            throw new InvalidParameterValueException("Cannot upgrade router vm to a non system service offering " + serviceOfferingId);
        }

        // Check that the router is stopped
        if (!router.getState().equals(State.Stopped)) {
            s_logger.warn("Unable to upgrade router " + router.toString() + " in state " + router.getState());
            throw new InvalidParameterValueException("Unable to upgrade router " + router.toString() + " in state " + router.getState()
                    + "; make sure the router is stopped and not in an error state before upgrading.");
        }

        ServiceOfferingVO currentServiceOffering = _serviceOfferingDao.findById(router.getServiceOfferingId());

        // Check that the service offering being upgraded to has the same storage pool preference as the VM's current service
        // offering
        if (currentServiceOffering.getUseLocalStorage() != newServiceOffering.getUseLocalStorage()) {
            throw new InvalidParameterValueException("Can't upgrade, due to new local storage status : " +
                    newServiceOffering.getUseLocalStorage() + " is different from "
                    + "curruent local storage status: " + currentServiceOffering.getUseLocalStorage());
        }

        router.setServiceOfferingId(serviceOfferingId);
        if (_routerDao.update(routerId, router)) {
            return _routerDao.findById(routerId);
        } else {
            throw new CloudRuntimeException("Unable to upgrade router " + routerId);
        }

    }

    @Override
    public boolean savePasswordToRouter(Network network, final NicProfile nic, VirtualMachineProfile profile, List<? extends VirtualRouter> routers)
            throws ResourceUnavailableException {
        _userVmDao.loadDetails((UserVmVO)profile.getVirtualMachine());

        final VirtualMachineProfile updatedProfile = profile;

        return applyRules(network, routers, "save password entry", false, null, false, new RuleApplier() {
            @Override
            public boolean execute(Network network, VirtualRouter router) throws ResourceUnavailableException {
                // for basic zone, send vm data/password information only to the router in the same pod
                Commands cmds = new Commands(OnError.Stop);
                NicVO nicVo = _nicDao.findById(nic.getId());
                createPasswordCommand(router, updatedProfile, nicVo, cmds);
                return sendCommandsToRouter(router, cmds);
            }
        });
    }

    @Override
    public boolean saveSSHPublicKeyToRouter(Network network, final NicProfile nic, final VirtualMachineProfile profile, List<? extends VirtualRouter> routers,
            final String SSHPublicKey)
            throws ResourceUnavailableException {
        return applyRules(network, routers, "save SSHkey entry", false, null, false, new RuleApplier() {
            @Override
            public boolean execute(Network network, VirtualRouter router) throws ResourceUnavailableException {
                // for basic zone, send vm data/password information only to the router in the same pod
                Commands cmds = new Commands(OnError.Stop);
                NicVO nicVo = _nicDao.findById(nic.getId());
                VMTemplateVO template = _templateDao.findByIdIncludingRemoved(profile.getTemplateId());
                if (template != null && template.getEnablePassword()) {
                    createPasswordCommand(router, profile, nicVo, cmds);
                }
                UserVmVO vm = _userVmDao.findById(profile.getId());
                createVmDataCommand(router, vm, nicVo, SSHPublicKey, cmds);
                return sendCommandsToRouter(router, cmds);
            }
        });
    }

    @Override
    public boolean saveUserDataToRouter(Network network, final NicProfile nic, final VirtualMachineProfile profile, List<? extends VirtualRouter> routers)
            throws ResourceUnavailableException {
        return applyRules(network, routers, "save userdata entry", false, null, false, new RuleApplier() {
            @Override
            public boolean execute(Network network, VirtualRouter router) throws ResourceUnavailableException {
                // for basic zone, send vm data/password information only to the router in the same pod
                Commands cmds = new Commands(OnError.Stop);
                NicVO nicVo = _nicDao.findById(nic.getId());
                UserVmVO vm = _userVmDao.findById(profile.getId());
                createVmDataCommand(router, vm, nicVo, null, cmds);
                return sendCommandsToRouter(router, cmds);
            }
        });
    }

    @Override
    @ActionEvent(eventType = EventTypes.EVENT_ROUTER_STOP, eventDescription = "stopping router Vm", async = true)
    public VirtualRouter stopRouter(long routerId, boolean forced) throws ResourceUnavailableException, ConcurrentOperationException {
        UserContext context = UserContext.current();
        Account account = context.getCaller();

        // verify parameters
        DomainRouterVO router = _routerDao.findById(routerId);
        if (router == null) {
            throw new InvalidParameterValueException("Unable to find router by id " + routerId + ".");
        }

        _accountMgr.checkAccess(account, null, true, router);

        UserVO user = _userDao.findById(UserContext.current().getCallerUserId());

        VirtualRouter virtualRouter = stop(router, forced, user, account);
        if (virtualRouter == null) {
            throw new CloudRuntimeException("Failed to stop router with id " + routerId);
        }

        // Clear stop pending flag after stopped successfully
        if (router.isStopPending()) {
            s_logger.info("Clear the stop pending flag of router " + router.getHostName() + " after stop router successfully");
            router.setStopPending(false);
            router = _routerDao.persist(router);
            virtualRouter.setStopPending(false);
        }
        return virtualRouter;
    }

    @DB
    public void processStopOrRebootAnswer(final DomainRouterVO router, Answer answer) {
        final Transaction txn = Transaction.currentTxn();
        try {
            txn.start();
            //FIXME!!! - UserStats command should grab bytesSent/Received for all guest interfaces of the VR
            List<Long> routerGuestNtwkIds = _routerDao.getRouterNetworks(router.getId());
            for (Long guestNtwkId : routerGuestNtwkIds) {
                final UserStatisticsVO userStats = _userStatsDao.lock(router.getAccountId(), router.getDataCenterId(),
                        guestNtwkId, null, router.getId(), router.getType().toString());
                if (userStats != null) {
                    final long currentBytesRcvd = userStats.getCurrentBytesReceived();
                    userStats.setCurrentBytesReceived(0);
                    userStats.setNetBytesReceived(userStats.getNetBytesReceived() + currentBytesRcvd);

                    final long currentBytesSent = userStats.getCurrentBytesSent();
                    userStats.setCurrentBytesSent(0);
                    userStats.setNetBytesSent(userStats.getNetBytesSent() + currentBytesSent);
                    _userStatsDao.update(userStats.getId(), userStats);
                    s_logger.debug("Successfully updated user statistics as a part of domR " + router + " reboot/stop");
                } else {
                    s_logger.warn("User stats were not created for account " + router.getAccountId() + " and dc " + router.getDataCenterId());
                }
            }

            txn.commit();
        } catch (final Exception e) {
            txn.rollback();
            throw new CloudRuntimeException("Problem updating stats after reboot/stop ", e);
        }
    }

    @Override
    @ActionEvent(eventType = EventTypes.EVENT_ROUTER_REBOOT, eventDescription = "rebooting router Vm", async = true)
    public VirtualRouter rebootRouter(long routerId, boolean reprogramNetwork) throws ConcurrentOperationException,
            ResourceUnavailableException, InsufficientCapacityException {
        Account caller = UserContext.current().getCaller();

        // verify parameters
        DomainRouterVO router = _routerDao.findById(routerId);
        if (router == null) {
            throw new InvalidParameterValueException("Unable to find domain router with id " + routerId + ".");
        }

        _accountMgr.checkAccess(caller, null, true, router);

        // Can reboot domain router only in Running state
        if (router == null || router.getState() != State.Running) {
            s_logger.warn("Unable to reboot, virtual router is not in the right state " + router.getState());
            throw new ResourceUnavailableException("Unable to reboot domR, it is not in right state " + router.getState(),
                    DataCenter.class, router.getDataCenterId());
        }

        UserVO user = _userDao.findById(UserContext.current().getCallerUserId());
        s_logger.debug("Stopping and starting router " + router + " as a part of router reboot");

        if (stop(router, false, user, caller) != null) {
            return startRouter(routerId, reprogramNetwork);
        } else {
            throw new CloudRuntimeException("Failed to reboot router " + router);
        }
    }

    @Override
    public boolean configure(final String name, final Map<String, Object> params) throws ConfigurationException {

        _executor = Executors.newScheduledThreadPool(1, new NamedThreadFactory("RouterMonitor"));
        _checkExecutor = Executors.newScheduledThreadPool(1, new NamedThreadFactory("RouterStatusMonitor"));
        _networkStatsUpdateExecutor = Executors.newScheduledThreadPool(1, new NamedThreadFactory("NetworkStatsUpdater"));

        final Map<String, String> configs = _configDao.getConfiguration("AgentManager", params);

        _mgmt_host = configs.get("host");
        _routerRamSize = NumbersUtil.parseInt(configs.get("router.ram.size"), DEFAULT_ROUTER_VM_RAMSIZE);
        _routerCpuMHz = NumbersUtil.parseInt(configs.get("router.cpu.mhz"), DEFAULT_ROUTER_CPU_MHZ);

        _routerExtraPublicNics = NumbersUtil.parseInt(_configDao.getValue(Config.RouterExtraPublicNics.key()), 2);

        String guestOSString = configs.get("network.dhcp.nondefaultnetwork.setgateway.guestos");
        if (guestOSString != null) {
            String[] guestOSList = guestOSString.split(",");
            for (String os : guestOSList) {
                _guestOSNeedGatewayOnNonDefaultNetwork.add(os);
            }
        }

        String value = configs.get("start.retry");
        _retry = NumbersUtil.parseInt(value, 2);

        value = configs.get("router.stats.interval");
        _routerStatsInterval = NumbersUtil.parseInt(value, 300);

        value = configs.get("router.check.interval");
        _routerCheckInterval = NumbersUtil.parseInt(value, 30);

        value = configs.get("router.check.poolsize");
        _rvrStatusUpdatePoolSize = NumbersUtil.parseInt(value, 10);

        /*
         * We assume that one thread can handle 20 requests in 1 minute in normal situation, so here we give the queue size up to 50 minutes.
         * It's mostly for buffer, since each time CheckRouterTask running, it would add all the redundant networks in the queue immediately
         */
        _vrUpdateQueue = new LinkedBlockingQueue<Long>(_rvrStatusUpdatePoolSize * 1000);

        _rvrStatusUpdateExecutor = Executors.newFixedThreadPool(_rvrStatusUpdatePoolSize, new NamedThreadFactory("RedundantRouterStatusMonitor"));

        _instance = configs.get("instance.name");
        if (_instance == null) {
            _instance = "DEFAULT";
        }

        String rpValue = configs.get("network.disable.rpfilter");
        if (rpValue != null && rpValue.equalsIgnoreCase("true")) {
            _disable_rp_filter = true;
        }

        _dnsBasicZoneUpdates = String.valueOf(_configDao.getValue(Config.DnsBasicZoneUpdates.key()));

        s_logger.info("Router configurations: " + "ramsize=" + _routerRamSize);

        _agentMgr.registerForHostEvents(new SshKeysDistriMonitor(_agentMgr, _hostDao, _configDao), true, false, false);
        _itMgr.registerGuru(VirtualMachine.Type.DomainRouter, this);

        boolean useLocalStorage = Boolean.parseBoolean(configs.get(Config.SystemVMUseLocalStorage.key()));
        _offering = new ServiceOfferingVO("System Offering For Software Router", 1, _routerRamSize, _routerCpuMHz, null,
                null, true, null, useLocalStorage, true, null, true, VirtualMachine.Type.DomainRouter, true);
        _offering.setUniqueName(ServiceOffering.routerDefaultOffUniqueName);
        _offering = _serviceOfferingDao.persistSystemServiceOffering(_offering);

        // this can sometimes happen, if DB is manually or programmatically manipulated
        if (_offering == null) {
            String msg = "Data integrity problem : System Offering For Software router VM has been removed?";
            s_logger.error(msg);
            throw new ConfigurationException(msg);
        }

        _systemAcct = _accountMgr.getSystemAccount();

        String aggregationRange = configs.get("usage.stats.job.aggregation.range");
        _usageAggregationRange = NumbersUtil.parseInt(aggregationRange, 1440);
        _usageTimeZone = configs.get("usage.aggregation.timezone");
        if (_usageTimeZone == null) {
            _usageTimeZone = "GMT";
        }

        _agentMgr.registerForHostEvents(this, true, false, false);

        s_logger.info("DomainRouterManager is configured.");

        return true;
    }

    @Override
    public boolean start() {
        if (_routerStatsInterval > 0) {
            _executor.scheduleAtFixedRate(new NetworkUsageTask(), _routerStatsInterval, _routerStatsInterval, TimeUnit.SECONDS);
        } else {
            s_logger.debug("router.stats.interval - " + _routerStatsInterval + " so not scheduling the router stats thread");
        }

        //Schedule Network stats update task
        TimeZone usageTimezone = TimeZone.getTimeZone(_usageTimeZone);
        Calendar cal = Calendar.getInstance(usageTimezone);
        cal.setTime(new Date());
        long endDate = 0;
        int HOURLY_TIME = 60;
        final int DAILY_TIME = 60 * 24;
        if (_usageAggregationRange == DAILY_TIME) {
            cal.roll(Calendar.DAY_OF_YEAR, false);
            cal.set(Calendar.HOUR_OF_DAY, 0);
            cal.set(Calendar.MINUTE, 0);
            cal.set(Calendar.SECOND, 0);
            cal.set(Calendar.MILLISECOND, 0);
            cal.roll(Calendar.DAY_OF_YEAR, true);
            cal.add(Calendar.MILLISECOND, -1);
            endDate = cal.getTime().getTime();
            _dailyOrHourly = true;
        } else if (_usageAggregationRange == HOURLY_TIME) {
            cal.roll(Calendar.HOUR_OF_DAY, false);
            cal.set(Calendar.MINUTE, 0);
            cal.set(Calendar.SECOND, 0);
            cal.set(Calendar.MILLISECOND, 0);
            cal.roll(Calendar.HOUR_OF_DAY, true);
            cal.add(Calendar.MILLISECOND, -1);
            endDate = cal.getTime().getTime();
            _dailyOrHourly = true;
        } else {
            endDate = cal.getTime().getTime();
            _dailyOrHourly = false;
        }

        if (_usageAggregationRange < USAGE_AGGREGATION_RANGE_MIN) {
            s_logger.warn("Usage stats job aggregation range is to small, using the minimum value of " + USAGE_AGGREGATION_RANGE_MIN);
            _usageAggregationRange = USAGE_AGGREGATION_RANGE_MIN;
        }

        _networkStatsUpdateExecutor.scheduleAtFixedRate(new NetworkStatsUpdateTask(), (endDate - System.currentTimeMillis()),
                (_usageAggregationRange * 60 * 1000), TimeUnit.MILLISECONDS);

        if (_routerCheckInterval > 0) {
            _checkExecutor.scheduleAtFixedRate(new CheckRouterTask(), _routerCheckInterval, _routerCheckInterval, TimeUnit.SECONDS);
            for (int i = 0; i < _rvrStatusUpdatePoolSize; i++) {
                _rvrStatusUpdateExecutor.execute(new RvRStatusUpdateTask());
            }
        } else {
            s_logger.debug("router.check.interval - " + _routerCheckInterval + " so not scheduling the redundant router checking thread");
        }

        return true;
    }

    @Override
    public boolean stop() {
        return true;
    }

    protected VirtualNetworkApplianceManagerImpl() {
    }

//    @Override
//    public Long convertToId(final String vmName) {
//        if (!VirtualMachineName.isValidRouterName(vmName, _instance)) {
//            return null;
//        }
//
//        return VirtualMachineName.getRouterId(vmName);
//    }

    private VmDataCommand generateVmDataCommand(VirtualRouter router, String vmPrivateIpAddress, String userData,
            String serviceOffering, String zoneName, String guestIpAddress, String vmName,
            String vmInstanceName, long vmId, String vmUuid, String publicKey, long guestNetworkId) {
        VmDataCommand cmd = new VmDataCommand(vmPrivateIpAddress, vmName);

        cmd.setAccessDetail(NetworkElementCommand.ROUTER_IP, getRouterControlIp(router.getId()));
        cmd.setAccessDetail(NetworkElementCommand.ROUTER_GUEST_IP, getRouterIpInNetwork(guestNetworkId, router.getId()));
        cmd.setAccessDetail(NetworkElementCommand.ROUTER_NAME, router.getInstanceName());

        DataCenterVO dcVo = _dcDao.findById(router.getDataCenterId());
        cmd.setAccessDetail(NetworkElementCommand.ZONE_NETWORK_TYPE, dcVo.getNetworkType().toString());

        cmd.addVmData("userdata", "user-data", userData);
        cmd.addVmData("metadata", "service-offering", StringUtils.unicodeEscape(serviceOffering));
        cmd.addVmData("metadata", "availability-zone", StringUtils.unicodeEscape(zoneName));
        cmd.addVmData("metadata", "local-ipv4", guestIpAddress);
        cmd.addVmData("metadata", "local-hostname", StringUtils.unicodeEscape(vmName));
        if (dcVo.getNetworkType() == NetworkType.Basic) {
            cmd.addVmData("metadata", "public-ipv4", guestIpAddress);
            cmd.addVmData("metadata", "public-hostname", StringUtils.unicodeEscape(vmName));
        } else {
            if (router.getPublicIpAddress() == null) {
                cmd.addVmData("metadata", "public-ipv4", guestIpAddress);
            } else {
                cmd.addVmData("metadata", "public-ipv4", router.getPublicIpAddress());
            }
            cmd.addVmData("metadata", "public-hostname", router.getPublicIpAddress());
        }
        if (vmUuid == null) {
            setVmInstanceId(vmInstanceName, vmId, cmd);
        } else {
            setVmInstanceId(vmUuid, cmd);
        }
        cmd.addVmData("metadata", "public-keys", publicKey);

        String cloudIdentifier = _configDao.getValue("cloud.identifier");
        if (cloudIdentifier == null) {
            cloudIdentifier = "";
        } else {
            cloudIdentifier = "CloudStack-{" + cloudIdentifier + "}";
        }
        cmd.addVmData("metadata", "cloud-identifier", cloudIdentifier);

        return cmd;
    }

    private void setVmInstanceId(String vmUuid, VmDataCommand cmd) {
        cmd.addVmData("metadata", "instance-id", vmUuid);
        cmd.addVmData("metadata", "vm-id", vmUuid);
    }

    private void setVmInstanceId(String vmInstanceName, long vmId, VmDataCommand cmd) {
        cmd.addVmData("metadata", "instance-id", vmInstanceName);
        cmd.addVmData("metadata", "vm-id", String.valueOf(vmId));
    }

    protected class NetworkUsageTask implements Runnable {

        public NetworkUsageTask() {
        }

        @Override
        public void run() {
            try {
                final List<DomainRouterVO> routers = _routerDao.listByStateAndNetworkType(State.Running, GuestType.Isolated, mgmtSrvrId);
                s_logger.debug("Found " + routers.size() + " running routers. ");

                for (DomainRouterVO router : routers) {
                    String privateIP = router.getPrivateIpAddress();

                    if (privateIP != null) {
                        boolean forVpc = router.getVpcId() != null;
                        List<? extends Nic> routerNics = _nicDao.listByVmId(router.getId());
                        for (Nic routerNic : routerNics) {
                            Network network = _networkModel.getNetwork(routerNic.getNetworkId());
                            //Send network usage command for public nic in VPC VR
                            //Send network usage command for isolated guest nic of non VPC VR
                            if ((forVpc && network.getTrafficType() == TrafficType.Public)
                                    || (!forVpc && network.getTrafficType() == TrafficType.Guest && network.getGuestType() == Network.GuestType.Isolated)) {
                                final NetworkUsageCommand usageCmd = new NetworkUsageCommand(privateIP, router.getHostName(),
                                        forVpc, routerNic.getIp4Address());
                                String routerType = router.getType().toString();
                                UserStatisticsVO previousStats = _userStatsDao.findBy(router.getAccountId(),
                                        router.getDataCenterId(), network.getId(), (forVpc ? routerNic.getIp4Address() : null), router.getId(), routerType);
                                NetworkUsageAnswer answer = null;
                                try {
                                    answer = (NetworkUsageAnswer)_agentMgr.easySend(router.getHostId(), usageCmd);
                                } catch (Exception e) {
                                    s_logger.warn("Error while collecting network stats from router: " + router.getInstanceName() + " from host: " + router.getHostId(), e);
                                    continue;
                                }

                                if (answer != null) {
                                    if (!answer.getResult()) {
                                        s_logger.warn("Error while collecting network stats from router: " + router.getInstanceName() + " from host: " + router.getHostId()
                                                + "; details: " + answer.getDetails());
                                        continue;
                                    }
                                    Transaction txn = Transaction.open(Transaction.CLOUD_DB);
                                    try {
                                        if ((answer.getBytesReceived() == 0) && (answer.getBytesSent() == 0)) {
                                            s_logger.debug("Recieved and Sent bytes are both 0. Not updating user_statistics");
                                            continue;
                                        }
                                        txn.start();
                                        UserStatisticsVO stats = _userStatsDao.lock(router.getAccountId(),
                                                router.getDataCenterId(), network.getId(), (forVpc ? routerNic.getIp4Address() : null), router.getId(), routerType);
                                        if (stats == null) {
                                            s_logger.warn("unable to find stats for account: " + router.getAccountId());
                                            continue;
                                        }

                                        if (previousStats != null
                                                && ((previousStats.getCurrentBytesReceived() != stats.getCurrentBytesReceived())
                                                || (previousStats.getCurrentBytesSent() != stats.getCurrentBytesSent()))) {
                                            s_logger.debug("Router stats changed from the time NetworkUsageCommand was sent. " +
                                                    "Ignoring current answer. Router: " + answer.getRouterName() + " Rcvd: " +
                                                    answer.getBytesReceived() + "Sent: " + answer.getBytesSent());
                                            continue;
                                        }

                                        if (stats.getCurrentBytesReceived() > answer.getBytesReceived()) {
                                            if (s_logger.isDebugEnabled()) {
                                                s_logger.debug("Received # of bytes that's less than the last one.  " +
                                                        "Assuming something went wrong and persisting it. Router: " +
                                                        answer.getRouterName() + " Reported: " + answer.getBytesReceived()
                                                        + " Stored: " + stats.getCurrentBytesReceived());
                                            }
                                            stats.setNetBytesReceived(stats.getNetBytesReceived() + stats.getCurrentBytesReceived());
                                        }
                                        stats.setCurrentBytesReceived(answer.getBytesReceived());
                                        if (stats.getCurrentBytesSent() > answer.getBytesSent()) {
                                            if (s_logger.isDebugEnabled()) {
                                                s_logger.debug("Received # of bytes that's less than the last one.  " +
                                                        "Assuming something went wrong and persisting it. Router: " +
                                                        answer.getRouterName() + " Reported: " + answer.getBytesSent()
                                                        + " Stored: " + stats.getCurrentBytesSent());
                                            }
                                            stats.setNetBytesSent(stats.getNetBytesSent() + stats.getCurrentBytesSent());
                                        }
                                        stats.setCurrentBytesSent(answer.getBytesSent());
                                        if (!_dailyOrHourly) {
                                            //update agg bytes
                                            stats.setAggBytesSent(stats.getNetBytesSent() + stats.getCurrentBytesSent());
                                            stats.setAggBytesReceived(stats.getNetBytesReceived() + stats.getCurrentBytesReceived());
                                        }
                                        _userStatsDao.update(stats.getId(), stats);
                                        txn.commit();
                                    } catch (Exception e) {
                                        txn.rollback();
                                        s_logger.warn("Unable to update user statistics for account: " + router.getAccountId()
                                                + " Rx: " + answer.getBytesReceived() + "; Tx: " + answer.getBytesSent());
                                    } finally {
                                        txn.close();
                                    }
                                }
                            }
                        }
                    }
                }
            } catch (Exception e) {
                s_logger.warn("Error while collecting network stats", e);
            }
        }
    }

    protected class NetworkStatsUpdateTask implements Runnable {

        public NetworkStatsUpdateTask() {
        }

        @Override
        public void run() {
            GlobalLock scanLock = GlobalLock.getInternLock("network.stats");
            try {
                if (scanLock.lock(ACQUIRE_GLOBAL_LOCK_TIMEOUT_FOR_COOPERATION)) {
                    //Check for ownership
                    //msHost in UP state with min id should run the job
                    ManagementServerHostVO msHost = _msHostDao.findOneInUpState(new Filter(ManagementServerHostVO.class, "id", true, 0L, 1L));
                    if (msHost == null || (msHost.getMsid() != mgmtSrvrId)) {
                        s_logger.debug("Skipping aggregate network stats update");
                        scanLock.unlock();
                        return;
                    }
                    Transaction txn = Transaction.open(Transaction.CLOUD_DB);
                    try {
                        txn.start();
                        //get all stats with delta > 0
                        List<UserStatisticsVO> updatedStats = _userStatsDao.listUpdatedStats();
                        Date updatedTime = new Date();
                        for (UserStatisticsVO stat : updatedStats) {
                            //update agg bytes
                            stat.setAggBytesReceived(stat.getCurrentBytesReceived() + stat.getNetBytesReceived());
                            stat.setAggBytesSent(stat.getCurrentBytesSent() + stat.getNetBytesSent());
                            _userStatsDao.update(stat.getId(), stat);
                            //insert into op_user_stats_log
                            UserStatsLogVO statsLog = new UserStatsLogVO(stat.getId(), stat.getNetBytesReceived(), stat.getNetBytesSent(), stat.getCurrentBytesReceived(),
                                    stat.getCurrentBytesSent(), stat.getAggBytesReceived(), stat.getAggBytesSent(), updatedTime);
                            _userStatsLogDao.persist(statsLog);
                        }
                        s_logger.debug("Successfully updated aggregate network stats");
                        txn.commit();
                    } catch (Exception e) {
                        txn.rollback();
                        s_logger.debug("Failed to update aggregate network stats", e);
                    } finally {
                        scanLock.unlock();
                        txn.close();
                    }
                }
            } catch (Exception e) {
                s_logger.debug("Exception while trying to acquire network stats lock", e);
            } finally {
                scanLock.releaseRef();
            }
        }
    }

    @DB
    protected void updateSite2SiteVpnConnectionState(List<DomainRouterVO> routers) {
        for (DomainRouterVO router : routers) {
            List<Site2SiteVpnConnectionVO> conns = _s2sVpnMgr.getConnectionsForRouter(router);
            if (conns == null || conns.isEmpty()) {
                continue;
            }
            if (router.getState() != State.Running) {
                for (Site2SiteVpnConnectionVO conn : conns) {
                    if (conn.getState() != Site2SiteVpnConnection.State.Error) {
                        conn.setState(Site2SiteVpnConnection.State.Disconnected);
                        _s2sVpnConnectionDao.persist(conn);
                    }
                }
                continue;
            }
            List<String> ipList = new ArrayList<String>();
            for (Site2SiteVpnConnectionVO conn : conns) {
                if (conn.getState() != Site2SiteVpnConnection.State.Connected &&
                        conn.getState() != Site2SiteVpnConnection.State.Disconnected) {
                    continue;
                }
                Site2SiteCustomerGateway gw = _s2sCustomerGatewayDao.findById(conn.getCustomerGatewayId());
                ipList.add(gw.getGatewayIp());
            }
            String privateIP = router.getPrivateIpAddress();
            HostVO host = _hostDao.findById(router.getHostId());
            if (host == null || host.getStatus() != Status.Up) {
                continue;
            } else if (host.getManagementServerId() != ManagementServerNode.getManagementServerId()) {
                /* Only cover hosts managed by this management server */
                continue;
            } else if (privateIP != null) {
                final CheckS2SVpnConnectionsCommand command = new CheckS2SVpnConnectionsCommand(ipList);
                command.setAccessDetail(NetworkElementCommand.ROUTER_IP, getRouterControlIp(router.getId()));
                command.setAccessDetail(NetworkElementCommand.ROUTER_NAME, router.getInstanceName());
                command.setWait(30);
                final Answer origAnswer = _agentMgr.easySend(router.getHostId(), command);
                CheckS2SVpnConnectionsAnswer answer = null;
                if (origAnswer instanceof CheckS2SVpnConnectionsAnswer) {
                    answer = (CheckS2SVpnConnectionsAnswer)origAnswer;
                } else {
                    s_logger.warn("Unable to update router " + router.getHostName() + "'s VPN connection status");
                    continue;
                }
                if (!answer.getResult()) {
                    s_logger.warn("Unable to update router " + router.getHostName() + "'s VPN connection status");
                    continue;
                }
                for (Site2SiteVpnConnectionVO conn : conns) {
                    Site2SiteVpnConnectionVO lock = _s2sVpnConnectionDao.acquireInLockTable(conn.getId());
                    if (lock == null) {
                        throw new CloudRuntimeException("Unable to acquire lock on " + lock);
                    }
                    try {
                        if (conn.getState() != Site2SiteVpnConnection.State.Connected &&
                                conn.getState() != Site2SiteVpnConnection.State.Disconnected) {
                            continue;
                        }
                        Site2SiteVpnConnection.State oldState = conn.getState();
                        Site2SiteCustomerGateway gw = _s2sCustomerGatewayDao.findById(conn.getCustomerGatewayId());
                        if (answer.isConnected(gw.getGatewayIp())) {
                            conn.setState(Site2SiteVpnConnection.State.Connected);
                        } else {
                            conn.setState(Site2SiteVpnConnection.State.Disconnected);
                        }
                        _s2sVpnConnectionDao.persist(conn);
                        if (oldState != conn.getState()) {
                            String title = "Site-to-site Vpn Connection to " + gw.getName() +
                                    " just switch from " + oldState + " to " + conn.getState();
                            String context = "Site-to-site Vpn Connection to " + gw.getName() + " on router " + router.getHostName() +
                                    "(id: " + router.getId() + ") " + " just switch from " + oldState + " to " + conn.getState();
                            s_logger.info(context);
                            _alertMgr.sendAlert(AlertManager.ALERT_TYPE_DOMAIN_ROUTER,
                                    router.getDataCenterId(), router.getPodIdToDeployIn(), title, context);
                        }
                    } finally {
                        _s2sVpnConnectionDao.releaseFromLockTable(lock.getId());
                    }
                }
            }
        }
    }

    protected void updateRoutersRedundantState(List<DomainRouterVO> routers) {
        boolean updated = false;
        for (DomainRouterVO router : routers) {
            updated = false;
            if (!router.getIsRedundantRouter()) {
                continue;
            }
            RedundantState prevState = router.getRedundantState();
            if (router.getState() != State.Running) {
                router.setRedundantState(RedundantState.UNKNOWN);
                router.setIsPriorityBumpUp(false);
                updated = true;
            } else {
                String privateIP = router.getPrivateIpAddress();
                HostVO host = _hostDao.findById(router.getHostId());
                if (host == null || host.getStatus() != Status.Up) {
                    router.setRedundantState(RedundantState.UNKNOWN);
                    updated = true;
                } else if (privateIP != null) {
                    final CheckRouterCommand command = new CheckRouterCommand();
                    command.setAccessDetail(NetworkElementCommand.ROUTER_IP, getRouterControlIp(router.getId()));
                    command.setAccessDetail(NetworkElementCommand.ROUTER_NAME, router.getInstanceName());
                    command.setWait(30);
                    final Answer origAnswer = _agentMgr.easySend(router.getHostId(), command);
                    CheckRouterAnswer answer = null;
                    if (origAnswer instanceof CheckRouterAnswer) {
                        answer = (CheckRouterAnswer)origAnswer;
                    } else {
                        s_logger.warn("Unable to update router " + router.getHostName() + "'s status");
                    }
                    RedundantState state = RedundantState.UNKNOWN;
                    boolean isBumped = router.getIsPriorityBumpUp();
                    if (answer != null && answer.getResult()) {
                        state = answer.getState();
                        isBumped = answer.isBumped();
                    }
                    router.setRedundantState(state);
                    router.setIsPriorityBumpUp(isBumped);
                    updated = true;
                }
            }
            if (updated) {
                Transaction txn = Transaction.open(Transaction.CLOUD_DB);
                try {
                    txn.start();
                    _routerDao.update(router.getId(), router);
                    txn.commit();
                } catch (Exception e) {
                    txn.rollback();
                    s_logger.warn("Unable to update router status for account: " + router.getAccountId());
                } finally {
                    txn.close();
                }
            }
            RedundantState currState = router.getRedundantState();
            if (prevState != currState) {
                String title = "Redundant virtual router " + router.getInstanceName() +
                        " just switch from " + prevState + " to " + currState;
                String context = "Redundant virtual router (name: " + router.getHostName() + ", id: " + router.getId() + ") " +
                        " just switch from " + prevState + " to " + currState;
                s_logger.info(context);
                if (currState == RedundantState.MASTER) {
                    _alertMgr.sendAlert(AlertManager.ALERT_TYPE_DOMAIN_ROUTER,
                            router.getDataCenterId(), router.getPodIdToDeployIn(), title, context);
                }
            }
        }
    }

    //Ensure router status is update to date before execute this function. The function would try best to recover all routers except MASTER
    protected void recoverRedundantNetwork(DomainRouterVO masterRouter, DomainRouterVO backupRouter) {
        UserContext context = UserContext.current();
        context.setAccountId(1);
        if (masterRouter.getState() == State.Running && backupRouter.getState() == State.Running) {
            HostVO masterHost = _hostDao.findById(masterRouter.getHostId());
            HostVO backupHost = _hostDao.findById(backupRouter.getHostId());
            if (masterHost.getStatus() == Status.Up && backupHost.getStatus() == Status.Up) {
                String title = "Reboot " + backupRouter.getInstanceName() + " to ensure redundant virtual routers work";
                if (s_logger.isDebugEnabled()) {
                    s_logger.debug(title);
                }
                _alertMgr.sendAlert(AlertManager.ALERT_TYPE_DOMAIN_ROUTER,
                        backupRouter.getDataCenterId(), backupRouter.getPodIdToDeployIn(), title, title);
                try {
                    rebootRouter(backupRouter.getId(), false);
                } catch (ConcurrentOperationException e) {
                    s_logger.warn("Fail to reboot " + backupRouter.getInstanceName(), e);
                } catch (ResourceUnavailableException e) {
                    s_logger.warn("Fail to reboot " + backupRouter.getInstanceName(), e);
                } catch (InsufficientCapacityException e) {
                    s_logger.warn("Fail to reboot " + backupRouter.getInstanceName(), e);
                }
            }
        }
    }

    private int getRealPriority(DomainRouterVO router) {
        int priority = router.getPriority();
        if (router.getIsPriorityBumpUp()) {
            priority += DEFAULT_DELTA;
        }
        return priority;
    }

    protected class RvRStatusUpdateTask implements Runnable {

        public RvRStatusUpdateTask() {
        }

        /*
         * In order to make fail-over works well at any time, we have to ensure:
         * 1. Backup router's priority = Master's priority - DELTA + 1
         * 2. Backup router's priority hasn't been bumped up.
         */
        private void checkSanity(List<DomainRouterVO> routers) {
            Set<Long> checkedNetwork = new HashSet<Long>();
            for (DomainRouterVO router : routers) {
                if (!router.getIsRedundantRouter()) {
                    continue;
                }

                List<Long> routerGuestNtwkIds = _routerDao.getRouterNetworks(router.getId());

                for (Long routerGuestNtwkId : routerGuestNtwkIds) {
                    if (checkedNetwork.contains(routerGuestNtwkId)) {
                        continue;
                    }
                    checkedNetwork.add(routerGuestNtwkId);
                    List<DomainRouterVO> checkingRouters = _routerDao.listByNetworkAndRole(routerGuestNtwkId, Role.VIRTUAL_ROUTER);
                    if (checkingRouters.size() != 2) {
                        continue;
                    }
                    DomainRouterVO masterRouter = null;
                    DomainRouterVO backupRouter = null;
                    for (DomainRouterVO r : checkingRouters) {
                        if (r.getRedundantState() == RedundantState.MASTER) {
                            if (masterRouter == null) {
                                masterRouter = r;
                            } else {
                                //Duplicate master! We give up, until the admin fix duplicate MASTER issue
                                break;
                            }
                        } else if (r.getRedundantState() == RedundantState.BACKUP) {
                            if (backupRouter == null) {
                                backupRouter = r;
                            } else {
                                break;
                            }
                        }
                    }
                    if (masterRouter != null && backupRouter != null) {
                        if (getRealPriority(masterRouter) - DEFAULT_DELTA + 1 != getRealPriority(backupRouter) || backupRouter.getIsPriorityBumpUp()) {
                            recoverRedundantNetwork(masterRouter, backupRouter);
                        }
                    }
                }
            }
        }

        private void checkDuplicateMaster(List<DomainRouterVO> routers) {
            Map<Long, DomainRouterVO> networkRouterMaps = new HashMap<Long, DomainRouterVO>();
            for (DomainRouterVO router : routers) {
                List<Long> routerGuestNtwkIds = _routerDao.getRouterNetworks(router.getId());

                for (Long routerGuestNtwkId : routerGuestNtwkIds) {
                    if (router.getRedundantState() == RedundantState.MASTER) {
                        if (networkRouterMaps.containsKey(routerGuestNtwkId)) {
                            DomainRouterVO dupRouter = networkRouterMaps.get(routerGuestNtwkId);
                            String title = "More than one redundant virtual router is in MASTER state! Router " + router.getHostName() + " and router " + dupRouter.getHostName();
                            String context = "Virtual router (name: " + router.getHostName() + ", id: " + router.getId() + " and router (name: "
                                    + dupRouter.getHostName() + ", id: " + router.getId() + ") are both in MASTER state! If the problem persist, restart both of routers. ";
                            _alertMgr.sendAlert(AlertManager.ALERT_TYPE_DOMAIN_ROUTER, router.getDataCenterId(), router.getPodIdToDeployIn(), title, context);
                            _alertMgr.sendAlert(AlertManager.ALERT_TYPE_DOMAIN_ROUTER, dupRouter.getDataCenterId(), dupRouter.getPodIdToDeployIn(), title, context);
                            s_logger.warn(context);
                        } else {
                            networkRouterMaps.put(routerGuestNtwkId, router);
                        }
                    }
                }
            }
        }

        @Override
        public void run() {
            while (true) {
                try {
                    Long networkId = _vrUpdateQueue.take();
                    List<DomainRouterVO> routers = _routerDao.listByNetworkAndRole(networkId, Role.VIRTUAL_ROUTER);

                    if (routers.size() != 2) {
                        continue;
                    }
                    /*
                     * We update the router pair which the lower id router owned by this mgmt server, in order
                     * to prevent duplicate update of router status from cluster mgmt servers
                     */
                    DomainRouterVO router0 = routers.get(0);
                    DomainRouterVO router1 = routers.get(1);
                    DomainRouterVO router = router0;
                    if ((router0.getId() < router1.getId()) && router0.getHostId() != null) {
                        router = router0;
                    } else {
                        router = router1;
                    }
                    if (router.getHostId() == null) {
                        s_logger.debug("Skip router pair (" + router0.getInstanceName() + "," + router1.getInstanceName() + ") due to can't find host");
                        continue;
                    }
                    HostVO host = _hostDao.findById(router.getHostId());
                    if (host == null || host.getManagementServerId() == null ||
                            host.getManagementServerId() != ManagementServerNode.getManagementServerId()) {
                        s_logger.debug("Skip router pair (" + router0.getInstanceName() + "," + router1.getInstanceName() + ") due to not belong to this mgmt server");
                        continue;
                    }
                    updateRoutersRedundantState(routers);
                    checkDuplicateMaster(routers);
                    checkSanity(routers);
                } catch (Exception ex) {
                    s_logger.error("Fail to complete the RvRStatusUpdateTask! ", ex);
                }
            }
        }

    }

    protected class CheckRouterTask implements Runnable {

        public CheckRouterTask() {
        }

        @Override
        public void run() {
            try {
                final List<DomainRouterVO> routers = _routerDao.listIsolatedByHostId(null);
                s_logger.debug("Found " + routers.size() + " routers to update status. ");

                updateSite2SiteVpnConnectionState(routers);

                final List<NetworkVO> networks = _networkDao.listRedundantNetworks();
                s_logger.debug("Found " + networks.size() + " networks to update RvR status. ");
                for (NetworkVO network : networks) {
                    if (!_vrUpdateQueue.offer(network.getId(), 500, TimeUnit.MILLISECONDS)) {
                        s_logger.warn("Cannot insert into virtual router update queue! Adjustment of router.check.interval and router.check.poolsize maybe needed.");
                        break;
                    }
                }
            } catch (Exception ex) {
                s_logger.error("Fail to complete the CheckRouterTask! ", ex);
            }
        }
    }

    private final int DEFAULT_PRIORITY = 100;
    private final int DEFAULT_DELTA = 2;

    protected int getUpdatedPriority(Network guestNetwork, List<DomainRouterVO> routers, DomainRouterVO exclude) throws InsufficientVirtualNetworkCapcityException {
        int priority;
        if (routers.size() == 0) {
            priority = DEFAULT_PRIORITY;
        } else {
            int maxPriority = 0;
            for (DomainRouterVO r : routers) {
                if (!r.getIsRedundantRouter()) {
                    throw new CloudRuntimeException("Redundant router is mixed with single router in one network!");
                }
                //FIXME Assume the maxPriority one should be running or just created.
                if (r.getId() != exclude.getId() && getRealPriority(r) > maxPriority) {
                    maxPriority = getRealPriority(r);
                }
            }
            if (maxPriority == 0) {
                return DEFAULT_PRIORITY;
            }
            if (maxPriority < 20) {
                s_logger.error("Current maximum priority is too low!");
                throw new InsufficientVirtualNetworkCapcityException("Current maximum priority is too low as " + maxPriority + "!",
                        guestNetwork.getId());
            } else if (maxPriority > 200) {
                s_logger.error("Too many times fail-over happened! Current maximum priority is too high as " + maxPriority + "!");
                throw new InsufficientVirtualNetworkCapcityException("Too many times fail-over happened! Current maximum priority is too high as "
                        + maxPriority + "!", guestNetwork.getId());
            }
            priority = maxPriority - DEFAULT_DELTA + 1;
        }
        return priority;
    }

    /*
     * Ovm won't support any system. So we have to choose a partner cluster in the same pod to start domain router for us
     */
    private HypervisorType getClusterToStartDomainRouterForOvm(long podId) {
        List<ClusterVO> clusters = _clusterDao.listByPodId(podId);
        for (ClusterVO cv : clusters) {
            if (cv.getHypervisorType() == HypervisorType.Ovm || cv.getHypervisorType() == HypervisorType.BareMetal) {
                continue;
            }

            List<HostVO> hosts = _resourceMgr.listAllHostsInCluster(cv.getId());
            if (hosts == null || hosts.isEmpty()) {
                continue;
            }

            for (HostVO h : hosts) {
                if (h.getStatus() == Status.Up) {
                    s_logger.debug("Pick up host that has hypervisor type " + h.getHypervisorType() + " in cluster " +
                            cv.getId() + " to start domain router for OVM");
                    return h.getHypervisorType();
                }
            }
        }

        String errMsg = "Cannot find an available cluster in Pod "
                + podId
                + " to start domain router for Ovm. \n Ovm won't support any system vm including domain router, " +
                "please make sure you have a cluster with hypervisor type of any of xenserver/KVM/Vmware in the same pod" +
                " with Ovm cluster. And there is at least one host in UP status in that cluster.";
        throw new CloudRuntimeException(errMsg);
    }

    @DB
    protected List<DomainRouterVO> findOrDeployVirtualRouterInGuestNetwork(Network guestNetwork, DeployDestination dest, Account owner,
            boolean isRedundant, Map<Param, Object> params) throws ConcurrentOperationException,
            InsufficientCapacityException, ResourceUnavailableException {

        List<DomainRouterVO> routers = new ArrayList<DomainRouterVO>();
        Network lock = _networkDao.acquireInLockTable(guestNetwork.getId(), _networkMgr.getNetworkLockTimeout());
        if (lock == null) {
            throw new ConcurrentOperationException("Unable to lock network " + guestNetwork.getId());
        }

        if (s_logger.isDebugEnabled()) {
            s_logger.debug("Lock is acquired for network id " + lock.getId() + " as a part of router startup in " + dest);
        }

        try {

            assert guestNetwork.getState() == Network.State.Implemented || guestNetwork.getState() == Network.State.Setup ||
                    guestNetwork.getState() == Network.State.Implementing : "Network is not yet fully implemented: "
                    + guestNetwork;
            assert guestNetwork.getTrafficType() == TrafficType.Guest;

            // 1) Get deployment plan and find out the list of routers
            boolean isPodBased = (dest.getDataCenter().getNetworkType() == NetworkType.Basic ||
                    _networkModel.areServicesSupportedInNetwork(guestNetwork.getId(), Service.SecurityGroup))
                    && guestNetwork.getTrafficType() == TrafficType.Guest;

            // dest has pod=null, for Basic Zone findOrDeployVRs for all Pods
            List<DeployDestination> destinations = new ArrayList<DeployDestination>();

            if (dest.getDataCenter().getNetworkType() == NetworkType.Basic) {
                // Find all pods in the data center with running or starting user vms
                long dcId = dest.getDataCenter().getId();
                List<HostPodVO> pods = listByDataCenterIdVMTypeAndStates(dcId, VirtualMachine.Type.User, VirtualMachine.State.Starting, VirtualMachine.State.Running);

                // Loop through all the pods skip those with running or starting VRs
                for (HostPodVO pod : pods) {
                    // Get list of VRs in starting or running state
                    long podId = pod.getId();
                    List<DomainRouterVO> virtualRouters = _routerDao.listByPodIdAndStates(podId, VirtualMachine.State.Starting, VirtualMachine.State.Running);

                    assert (virtualRouters.size() <= 1) : "Pod can have utmost one VR in Basic Zone, please check!";

                    // Add virtualRouters to the routers, this avoids the situation when
                    // all routers are skipped and VirtualRouterElement throws exception
                    routers.addAll(virtualRouters);

                    // If List size is one, we already have a starting or running VR, skip deployment
                    if (virtualRouters.size() == 1) {
                        s_logger.debug("Skipping VR deployment: Found a running or starting VR in Pod "
                                + pod.getName() + " id=" + podId);
                        continue;
                    }
                    // Add new DeployDestination for this pod
                    destinations.add(new DeployDestination(dest.getDataCenter(), pod, null, null));
                }
            }
            else {
                // Else, just add the supplied dest
                destinations.add(dest);
            }

            // Except for Basic Zone, the for loop will iterate only once
            for (DeployDestination destination : destinations) {
                Pair<DeploymentPlan, List<DomainRouterVO>> planAndRouters = getDeploymentPlanAndRouters(isPodBased, destination, guestNetwork.getId());
                routers = planAndRouters.second();

                // 2) Figure out required routers count
                int routerCount = 1;
                if (isRedundant) {
                    routerCount = 2;
                }

                // If old network is redundant but new is single router, then routers.size() = 2 but routerCount = 1
                if (routers.size() >= routerCount) {
                    return routers;
                }

                if (routers.size() >= 5) {
                    s_logger.error("Too much redundant routers!");
                }

                // Check if providers are supported in the physical networks
                VirtualRouterProviderType type = VirtualRouterProviderType.VirtualRouter;
                Long physicalNetworkId = _networkModel.getPhysicalNetworkId(guestNetwork);
                PhysicalNetworkServiceProvider provider = _physicalProviderDao.findByServiceProvider(physicalNetworkId, type.toString());
                if (provider == null) {
                    throw new CloudRuntimeException("Cannot find service provider " + type.toString() + " in physical network " + physicalNetworkId);
                }
                VirtualRouterProvider vrProvider = _vrProviderDao.findByNspIdAndType(provider.getId(), type);
                if (vrProvider == null) {
                    throw new CloudRuntimeException("Cannot find virtual router provider " + type.toString() + " as service provider " + provider.getId());
                }

                if (_networkModel.isNetworkSystem(guestNetwork) || guestNetwork.getGuestType() == Network.GuestType.Shared) {
                    owner = _accountMgr.getAccount(Account.ACCOUNT_ID_SYSTEM);
                }

                // Check if public network has to be set on VR
                boolean publicNetwork = false;
                if (_networkModel.isProviderSupportServiceInNetwork(guestNetwork.getId(), Service.SourceNat, Provider.VirtualRouter)) {
                    publicNetwork = true;
                }
                if (isRedundant && !publicNetwork) {
                    s_logger.error("Didn't support redundant virtual router without public network!");
                    return null;
                }

                Long offeringId = _networkOfferingDao.findById(guestNetwork.getNetworkOfferingId()).getServiceOfferingId();
                if (offeringId == null) {
                    offeringId = _offering.getId();
                }

                PublicIp sourceNatIp = null;
                if (publicNetwork) {
                    sourceNatIp = _networkMgr.assignSourceNatIpAddressToGuestNetwork(owner, guestNetwork);
                }

                // 3) deploy virtual router(s)
                int count = routerCount - routers.size();
                DeploymentPlan plan = planAndRouters.first();
                for (int i = 0; i < count; i++) {
                    List<Pair<NetworkVO, NicProfile>> networks = createRouterNetworks(owner, isRedundant, plan, guestNetwork,
                            new Pair<Boolean, PublicIp>(publicNetwork, sourceNatIp));
                    //don't start the router as we are holding the network lock that needs to be released at the end of router allocation
                    DomainRouterVO router = deployRouter(owner, destination, plan, params, isRedundant, vrProvider, offeringId,
                            null, networks, false, null);

                    if (router != null) {
                        _routerDao.addRouterToGuestNetwork(router, guestNetwork);
                        routers.add(router);
                    }
                }
            }
        } finally {
            if (lock != null) {
                _networkDao.releaseFromLockTable(lock.getId());
                if (s_logger.isDebugEnabled()) {
                    s_logger.debug("Lock is released for network id " + lock.getId() + " as a part of router startup in " + dest);
                }
            }
        }
        return routers;
    }

    protected List<HostPodVO> listByDataCenterIdVMTypeAndStates(long id, VirtualMachine.Type type, VirtualMachine.State... states) {
        SearchBuilder<VMInstanceVO> vmInstanceSearch = _vmDao.createSearchBuilder();
        vmInstanceSearch.and("type", vmInstanceSearch.entity().getType(), SearchCriteria.Op.EQ);
        vmInstanceSearch.and("states", vmInstanceSearch.entity().getState(), SearchCriteria.Op.IN);

        SearchBuilder<HostPodVO> podIdSearch = _podDao.createSearchBuilder();
        podIdSearch.and("dc", podIdSearch.entity().getDataCenterId(), SearchCriteria.Op.EQ);
        podIdSearch.select(null, SearchCriteria.Func.DISTINCT, podIdSearch.entity().getId());
        podIdSearch.join("vmInstanceSearch", vmInstanceSearch, podIdSearch.entity().getId(),
                vmInstanceSearch.entity().getPodIdToDeployIn(), JoinBuilder.JoinType.INNER);
        podIdSearch.done();

        SearchCriteria<HostPodVO> sc = podIdSearch.create();
        sc.setParameters("dc", id);
        sc.setJoinParameters("vmInstanceSearch", "type", type);
        sc.setJoinParameters("vmInstanceSearch", "states", (Object[])states);
        return _podDao.search(sc, null);
    }

    protected DomainRouterVO deployRouter(Account owner, DeployDestination dest, DeploymentPlan plan, Map<Param, Object> params,
            boolean isRedundant, VirtualRouterProvider vrProvider, long svcOffId,
            Long vpcId, List<Pair<NetworkVO, NicProfile>> networks, boolean startRouter, List<HypervisorType> supportedHypervisors) throws ConcurrentOperationException,
            InsufficientAddressCapacityException, InsufficientServerCapacityException, InsufficientCapacityException,
            StorageUnavailableException, ResourceUnavailableException {

        long id = _routerDao.getNextInSequence(Long.class, "id");
        if (s_logger.isDebugEnabled()) {
            s_logger.debug("Creating the router " + id + " in datacenter " + dest.getDataCenter());
        }

        ServiceOfferingVO routerOffering = _serviceOfferingDao.findById(svcOffId);

        // Router is the network element, we don't know the hypervisor type yet.
        // Try to allocate the domR twice using diff hypervisors, and when failed both times, throw the exception up
        List<HypervisorType> hypervisors = getHypervisors(dest, plan, supportedHypervisors);

        int allocateRetry = 0;
        int startRetry = 0;
        DomainRouterVO router = null;
        for (Iterator<HypervisorType> iter = hypervisors.iterator(); iter.hasNext();) {
            HypervisorType hType = iter.next();
            try {
                s_logger.debug("Allocating the domR with the hypervisor type " + hType);
                String templateName = null;
                switch (hType) {
                case XenServer:
                    templateName = _configServer.getConfigValue(Config.RouterTemplateXen.key(), Config.ConfigurationParameterScope.zone.toString(), dest.getDataCenter().getId());
                    break;
                case KVM:
                    templateName = _configServer.getConfigValue(Config.RouterTemplateKVM.key(), Config.ConfigurationParameterScope.zone.toString(), dest.getDataCenter().getId());
                    break;
                case VMware:
                    templateName = _configServer
                            .getConfigValue(Config.RouterTemplateVmware.key(), Config.ConfigurationParameterScope.zone.toString(), dest.getDataCenter().getId());
                    break;
                case Hyperv:
                    templateName = _configServer
                            .getConfigValue(Config.RouterTemplateHyperv.key(), Config.ConfigurationParameterScope.zone.toString(), dest.getDataCenter().getId());
                    break;
                case LXC:
                    templateName = _configServer.getConfigValue(Config.RouterTemplateLXC.key(), Config.ConfigurationParameterScope.zone.toString(), dest.getDataCenter().getId());
                    break;
                default:
                    break;
                }
                VMTemplateVO template = _templateDao.findRoutingTemplate(hType, templateName);

                if (template == null) {
                    s_logger.debug(hType + " won't support system vm, skip it");
                    continue;
                }

                boolean offerHA = routerOffering.getOfferHA();
                /* We don't provide HA to redundant router VMs, admin should own it all, and redundant router themselves are HA */
                if (isRedundant) {
                    offerHA = false;
                }

                router = new DomainRouterVO(id, routerOffering.getId(), vrProvider.getId(),
                        VirtualMachineName.getRouterName(id, _instance), template.getId(), template.getHypervisorType(),
                        template.getGuestOSId(), owner.getDomainId(), owner.getId(), isRedundant, 0, false,
                        RedundantState.UNKNOWN, offerHA, false, vpcId);
                router.setRole(Role.VIRTUAL_ROUTER);
                router = _itMgr.allocate(router, template, routerOffering, networks, plan, null, owner);
            } catch (InsufficientCapacityException ex) {
                if (allocateRetry < 2 && iter.hasNext()) {
                    s_logger.debug("Failed to allocate the VR with hypervisor type " + hType + ", retrying one more time");
                    continue;
                } else {
                    throw ex;
                }
            } finally {
                allocateRetry++;
            }

            if (startRouter) {
                try {
                    router = startVirtualRouter(router, _accountMgr.getSystemUser(), _accountMgr.getSystemAccount(), params);
                    break;
                } catch (InsufficientCapacityException ex) {
                    if (startRetry < 2 && iter.hasNext()) {
                        s_logger.debug("Failed to start the VR  " + router + " with hypervisor type " + hType + ", " +
                                "destroying it and recreating one more time");
                        // destroy the router
                        destroyRouter(router.getId(), _accountMgr.getAccount(Account.ACCOUNT_ID_SYSTEM), User.UID_SYSTEM);
                        continue;
                    } else {
                        throw ex;
                    }
                } finally {
                    startRetry++;
                }
            } else {
                //return stopped router
                return router;
            }
        }

        return router;
    }

    protected List<HypervisorType> getHypervisors(DeployDestination dest, DeploymentPlan plan,
            List<HypervisorType> supportedHypervisors) throws InsufficientServerCapacityException {
        List<HypervisorType> hypervisors = new ArrayList<HypervisorType>();

        if (dest.getCluster() != null) {
            if (dest.getCluster().getHypervisorType() == HypervisorType.Ovm) {
                hypervisors.add(getClusterToStartDomainRouterForOvm(dest.getCluster().getPodId()));
            } else {
                hypervisors.add(dest.getCluster().getHypervisorType());
            }
        } else {
            HypervisorType defaults = _resourceMgr.getDefaultHypervisor(dest.getDataCenter().getId());
            if (defaults != HypervisorType.None) {
                hypervisors.add(defaults);
            } else {
                //if there is no default hypervisor, get it from the cluster
                hypervisors = _resourceMgr.getSupportedHypervisorTypes(dest.getDataCenter().getId(), true,
                        plan.getPodId());
            }
        }

        //keep only elements defined in supported hypervisors
        StringBuilder hTypesStr = new StringBuilder();
        if (supportedHypervisors != null && !supportedHypervisors.isEmpty()) {
            hypervisors.retainAll(supportedHypervisors);
            for (HypervisorType hType : supportedHypervisors) {
                hTypesStr.append(hType).append(" ");
            }
        }

        if (hypervisors.isEmpty()) {
            String errMsg = (hTypesStr.capacity() > 0) ? "supporting hypervisors " + hTypesStr.toString() : "";
            if (plan.getPodId() != null) {
                throw new InsufficientServerCapacityException("Unable to create virtual router, " +
                        "there are no clusters in the pod " + errMsg, Pod.class, plan.getPodId());
            }
            throw new InsufficientServerCapacityException("Unable to create virtual router, " +
                    "there are no clusters in the zone " + errMsg, DataCenter.class, dest.getDataCenter().getId());
        }
        return hypervisors;
    }

    protected List<Pair<NetworkVO, NicProfile>> createRouterNetworks(Account owner, boolean isRedundant,
            DeploymentPlan plan, Network guestNetwork, Pair<Boolean, PublicIp> publicNetwork) throws ConcurrentOperationException,
            InsufficientAddressCapacityException {

        boolean setupPublicNetwork = false;
        if (publicNetwork != null) {
            setupPublicNetwork = publicNetwork.first();
        }

        //Form networks
        List<Pair<NetworkVO, NicProfile>> networks = new ArrayList<Pair<NetworkVO, NicProfile>>(3);

        //1) Guest network
        boolean hasGuestNetwork = false;
        if (guestNetwork != null) {
            s_logger.debug("Adding nic for Virtual Router in Guest network " + guestNetwork);
            String defaultNetworkStartIp = null, defaultNetworkStartIpv6 = null;
            if (!setupPublicNetwork) {
                if (guestNetwork.getCidr() != null) {
                    Nic placeholder = _networkModel.getPlaceholderNicForRouter(guestNetwork, plan.getPodId());
                    if (placeholder != null) {
                        s_logger.debug("Requesting ip address " + placeholder.getIp4Address() + " stored in placeholder nic for the network " + guestNetwork);
                        defaultNetworkStartIp = placeholder.getIp4Address();
                    } else {
                        String startIp = _networkModel.getStartIpAddress(guestNetwork.getId());
                        if (startIp != null && _ipAddressDao.findByIpAndSourceNetworkId(guestNetwork.getId(), startIp).getAllocatedTime() == null) {
                            defaultNetworkStartIp = startIp;
                        } else if (s_logger.isDebugEnabled()) {
                            s_logger.debug("First ip " + startIp + " in network id=" + guestNetwork.getId() +
                                    " is already allocated, can't use it for domain router; will get random ip address from the range");
                        }
                    }
                }

                //FIXME - get ipv6 stored in the placeholder
                if (guestNetwork.getIp6Cidr() != null) {
                    String startIpv6 = _networkModel.getStartIpv6Address(guestNetwork.getId());
                    if (startIpv6 != null && _ipv6Dao.findByNetworkIdAndIp(guestNetwork.getId(), startIpv6) == null) {
                        defaultNetworkStartIpv6 = startIpv6;
                    } else if (s_logger.isDebugEnabled()) {
                        s_logger.debug("First ipv6 " + startIpv6 + " in network id=" + guestNetwork.getId() +
                                " is already allocated, can't use it for domain router; will get random ipv6 address from the range");
                    }
                }
            }

            NicProfile gatewayNic = new NicProfile(defaultNetworkStartIp, defaultNetworkStartIpv6);
            if (setupPublicNetwork) {
                if (isRedundant) {
                    gatewayNic.setIp4Address(_networkMgr.acquireGuestIpAddress(guestNetwork, null));
                } else {
                    gatewayNic.setIp4Address(guestNetwork.getGateway());
                }
                gatewayNic.setBroadcastUri(guestNetwork.getBroadcastUri());
                gatewayNic.setBroadcastType(guestNetwork.getBroadcastDomainType());
                gatewayNic.setIsolationUri(guestNetwork.getBroadcastUri());
                gatewayNic.setMode(guestNetwork.getMode());
                String gatewayCidr = guestNetwork.getCidr();
                gatewayNic.setNetmask(NetUtils.getCidrNetmask(gatewayCidr));
            } else {
                gatewayNic.setDefaultNic(true);
            }

            networks.add(new Pair<NetworkVO, NicProfile>((NetworkVO)guestNetwork, gatewayNic));
            hasGuestNetwork = true;
        }

        //2) Control network
        s_logger.debug("Adding nic for Virtual Router in Control network ");
        List<? extends NetworkOffering> offerings = _networkModel.getSystemAccountNetworkOfferings(NetworkOffering.SystemControlNetwork);
        NetworkOffering controlOffering = offerings.get(0);
        NetworkVO controlConfig = _networkMgr.setupNetwork(_systemAcct, controlOffering, plan, null, null, false).get(0);
        networks.add(new Pair<NetworkVO, NicProfile>(controlConfig, null));

        //3) Public network
        if (setupPublicNetwork) {
            PublicIp sourceNatIp = publicNetwork.second();
            s_logger.debug("Adding nic for Virtual Router in Public network ");
            //if source nat service is supported by the network, get the source nat ip address
            NicProfile defaultNic = new NicProfile();
            defaultNic.setDefaultNic(true);
            defaultNic.setIp4Address(sourceNatIp.getAddress().addr());
            defaultNic.setGateway(sourceNatIp.getGateway());
            defaultNic.setNetmask(sourceNatIp.getNetmask());
            defaultNic.setMacAddress(sourceNatIp.getMacAddress());
            defaultNic.setBroadcastType(BroadcastDomainType.Vlan);
            defaultNic.setBroadcastUri(BroadcastDomainType.Vlan.toUri(sourceNatIp.getVlanTag()));
            defaultNic.setIsolationUri(IsolationType.Vlan.toUri(sourceNatIp.getVlanTag()));
            if (hasGuestNetwork) {
                defaultNic.setDeviceId(2);
            }
            NetworkOffering publicOffering = _networkModel.getSystemAccountNetworkOfferings(NetworkOffering.SystemPublicNetwork).get(0);
            List<NetworkVO> publicNetworks = _networkMgr.setupNetwork(_systemAcct, publicOffering, plan, null, null, false);
            String publicIp = defaultNic.getIp4Address();
            // We want to use the identical MAC address for RvR on public interface if possible
            NicVO peerNic = _nicDao.findByIp4AddressAndNetworkId(publicIp, publicNetworks.get(0).getId());
            if (peerNic != null) {
                s_logger.info("Use same MAC as previous RvR, the MAC is " + peerNic.getMacAddress());
                defaultNic.setMacAddress(peerNic.getMacAddress());
            }
            networks.add(new Pair<NetworkVO, NicProfile>(publicNetworks.get(0), defaultNic));
        }

        return networks;
    }

    protected Pair<DeploymentPlan, List<DomainRouterVO>> getDeploymentPlanAndRouters(boolean isPodBased,
            DeployDestination dest, long guestNetworkId) {
        long dcId = dest.getDataCenter().getId();
        List<DomainRouterVO> routers = null;
        DeploymentPlan plan = new DataCenterDeployment(dcId);
        if (isPodBased) {
            Pod pod = dest.getPod();
            Long podId = null;
            if (pod != null) {
                podId = pod.getId();
            } else {
                throw new CloudRuntimeException("Pod id is expected in deployment destination");
            }
            routers = _routerDao.listByNetworkAndPodAndRole(guestNetworkId, podId, Role.VIRTUAL_ROUTER);
            plan = new DataCenterDeployment(dcId, podId, null, null, null, null);
        } else {
            routers = _routerDao.listByNetworkAndRole(guestNetworkId, Role.VIRTUAL_ROUTER);
        }

        return new Pair<DeploymentPlan, List<DomainRouterVO>>(plan, routers);
    }

    private DomainRouterVO startVirtualRouter(DomainRouterVO router, User user, Account caller, Map<Param, Object> params)
            throws StorageUnavailableException, InsufficientCapacityException,
            ConcurrentOperationException, ResourceUnavailableException {

        if (router.getRole() != Role.VIRTUAL_ROUTER || !router.getIsRedundantRouter()) {
            return this.start(router, user, caller, params, null);
        }

        if (router.getState() == State.Running) {
            s_logger.debug("Redundant router " + router.getInstanceName() + " is already running!");
            return router;
        }

        DataCenterDeployment plan = new DataCenterDeployment(0, null, null, null, null, null);
        DomainRouterVO result = null;
        assert router.getIsRedundantRouter();
        List<Long> networkIds = _routerDao.getRouterNetworks(router.getId());
        //Not support VPC now
        if (networkIds.size() > 1) {
            throw new ResourceUnavailableException("Unable to support more than one guest network for redundant router now!",
                    DataCenter.class, router.getDataCenterId());
        }
        DomainRouterVO routerToBeAvoid = null;
        if (networkIds.size() != 0) {
            List<DomainRouterVO> routerList = _routerDao.findByNetwork(networkIds.get(0));
            for (DomainRouterVO rrouter : routerList) {
                if (rrouter.getHostId() != null && rrouter.getIsRedundantRouter() && rrouter.getState() == State.Running) {
                    if (routerToBeAvoid != null) {
                        throw new ResourceUnavailableException("Try to start router " + router.getInstanceName() + "(" + router.getId() + ")"
                                + ", but there are already two redundant routers with IP " + router.getPublicIpAddress()
                                + ", they are " + rrouter.getInstanceName() + "(" + rrouter.getId() + ") and "
                                + routerToBeAvoid.getInstanceName() + "(" + routerToBeAvoid.getId() + ")",
                                DataCenter.class, rrouter.getDataCenterId());
                    }
                    routerToBeAvoid = rrouter;
                }
            }
        }
        if (routerToBeAvoid == null) {
            return this.start(router, user, caller, params, null);
        }
        // We would try best to deploy the router to another place
        int retryIndex = 5;
        ExcludeList[] avoids = new ExcludeList[5];
        avoids[0] = new ExcludeList();
        avoids[0].addPod(routerToBeAvoid.getPodIdToDeployIn());
        avoids[1] = new ExcludeList();
        avoids[1].addCluster(_hostDao.findById(routerToBeAvoid.getHostId()).getClusterId());
        avoids[2] = new ExcludeList();
        List<VolumeVO> volumes = _volumeDao.findByInstanceAndType(routerToBeAvoid.getId(), Type.ROOT);
        if (volumes != null && volumes.size() != 0) {
            avoids[2].addPool(volumes.get(0).getPoolId());
        }
        avoids[2].addHost(routerToBeAvoid.getHostId());
        avoids[3] = new ExcludeList();
        avoids[3].addHost(routerToBeAvoid.getHostId());
        avoids[4] = new ExcludeList();

        for (int i = 0; i < retryIndex; i++) {
            if (s_logger.isTraceEnabled()) {
                s_logger.trace("Try to deploy redundant virtual router:" + router.getHostName() + ", for " + i + " time");
            }
            plan.setAvoids(avoids[i]);
            try {
                result = this.start(router, user, caller, params, plan);
            } catch (InsufficientServerCapacityException ex) {
                result = null;
            }
            if (result != null) {
                break;
            }
        }
        return result;
    }

    @Override
    public List<DomainRouterVO> deployVirtualRouterInGuestNetwork(Network guestNetwork, DeployDestination dest, Account owner,
            Map<Param, Object> params, boolean isRedundant) throws InsufficientCapacityException,
            ConcurrentOperationException, ResourceUnavailableException {

        List<DomainRouterVO> routers = findOrDeployVirtualRouterInGuestNetwork
                (guestNetwork, dest, owner, isRedundant, params);

        return startRouters(params, routers);
    }

    protected List<DomainRouterVO> startRouters(Map<Param, Object> params, List<DomainRouterVO> routers) throws StorageUnavailableException, InsufficientCapacityException,
            ConcurrentOperationException,
            ResourceUnavailableException {
        List<DomainRouterVO> runningRouters = null;

        if (routers != null) {
            runningRouters = new ArrayList<DomainRouterVO>();
        }

        for (DomainRouterVO router : routers) {
            boolean skip = false;
            State state = router.getState();
            if (router.getHostId() != null && state != State.Running) {
                HostVO host = _hostDao.findById(router.getHostId());
                if (host == null || host.getStatus() != Status.Up) {
                    skip = true;
                }
            }
            if (!skip) {
                if (state != State.Running) {
                    router = startVirtualRouter(router, _accountMgr.getSystemUser(), _accountMgr.getSystemAccount(), params);
                }
                if (router != null) {
                    runningRouters.add(router);
                }
            }
        }
        return runningRouters;
    }

    @Override
    public boolean finalizeVirtualMachineProfile(VirtualMachineProfile profile, DeployDestination dest,
            ReservationContext context) {

        boolean dnsProvided = true;
        boolean dhcpProvided = true;
        boolean publicNetwork = false;
        DataCenterVO dc = _dcDao.findById(dest.getDataCenter().getId());
        _dcDao.loadDetails(dc);

        //1) Set router details
        DomainRouterVO router = _routerDao.findById(profile.getId());
        Map<String, String> details = _vmDetailsDao.findDetails(router.getId());
        router.setDetails(details);

        //2) Prepare boot loader elements related with Control network

        StringBuilder buf = profile.getBootArgsBuilder();
        buf.append(" template=domP");
        buf.append(" name=").append(profile.getHostName());

        if (Boolean.valueOf(_configDao.getValue("system.vm.random.password"))) {
            buf.append(" vmpassword=").append(_configDao.getValue("system.vm.password"));
        }

        NicProfile controlNic = null;
        String defaultDns1 = null;
        String defaultDns2 = null;
        String defaultIp6Dns1 = null;
        String defaultIp6Dns2 = null;
        for (NicProfile nic : profile.getNics()) {
            int deviceId = nic.getDeviceId();
            boolean ipv4 = false, ipv6 = false;
            if (nic.getIp4Address() != null) {
                ipv4 = true;
                buf.append(" eth").append(deviceId).append("ip=").append(nic.getIp4Address());
                buf.append(" eth").append(deviceId).append("mask=").append(nic.getNetmask());
            }
            if (nic.getIp6Address() != null) {
                ipv6 = true;
                buf.append(" eth").append(deviceId).append("ip6=").append(nic.getIp6Address());
                buf.append(" eth").append(deviceId).append("ip6prelen=").append(NetUtils.getIp6CidrSize(nic.getIp6Cidr()));
            }

            if (nic.isDefaultNic()) {
                if (ipv4) {
                    buf.append(" gateway=").append(nic.getGateway());
                }
                if (ipv6) {
                    buf.append(" ip6gateway=").append(nic.getIp6Gateway());
                }
                defaultDns1 = nic.getDns1();
                defaultDns2 = nic.getDns2();
                defaultIp6Dns1 = nic.getIp6Dns1();
                defaultIp6Dns2 = nic.getIp6Dns2();
            }

            if (nic.getTrafficType() == TrafficType.Management) {
                buf.append(" localgw=").append(dest.getPod().getGateway());
            } else if (nic.getTrafficType() == TrafficType.Control) {
                controlNic = nic;
                // DOMR control command is sent over management server in VMware
                if (dest.getHost().getHypervisorType() == HypervisorType.VMware) {
                    if (s_logger.isInfoEnabled()) {
                        s_logger.info("Check if we need to add management server explicit route to DomR. pod cidr: "
                                + dest.getPod().getCidrAddress() + "/" + dest.getPod().getCidrSize()
                                + ", pod gateway: " + dest.getPod().getGateway() + ", management host: " + _mgmt_host);
                    }

                    if (s_logger.isInfoEnabled()) {
                        s_logger.info("Add management server explicit route to DomR.");
                    }

                    // always add management explicit route, for basic networking setup, DomR may have two interfaces while both
                    // are on the same subnet
                    _mgmt_cidr = _configDao.getValue(Config.ManagementNetwork.key());
                    if (NetUtils.isValidCIDR(_mgmt_cidr)) {
                        buf.append(" mgmtcidr=").append(_mgmt_cidr);
                        buf.append(" localgw=").append(dest.getPod().getGateway());
                    }

                    if (dc.getNetworkType() == NetworkType.Basic) {
                        // ask domR to setup SSH on guest network
                        buf.append(" sshonguest=true");
                    }

                }
            } else if (nic.getTrafficType() == TrafficType.Guest) {
                dnsProvided = _networkModel.isProviderSupportServiceInNetwork(nic.getNetworkId(), Service.Dns, Provider.VirtualRouter);
                dhcpProvided = _networkModel.isProviderSupportServiceInNetwork(nic.getNetworkId(), Service.Dhcp, Provider.VirtualRouter);
                //build bootloader parameter for the guest
                buf.append(createGuestBootLoadArgs(nic, defaultDns1, defaultDns2, router));
            } else if (nic.getTrafficType() == TrafficType.Public) {
                publicNetwork = true;
            }
        }

        if (controlNic == null) {
            throw new CloudRuntimeException("Didn't start a control port");
        }

        String rpValue = _configDao.getValue(Config.NetworkRouterRpFilter.key());
        if (rpValue != null && rpValue.equalsIgnoreCase("true")) {
            _disable_rp_filter = true;
        } else {
            _disable_rp_filter = false;
        }

        String rpFilter = " ";
        String type = null;
        if (router.getVpcId() != null) {
            type = "vpcrouter";
            if (_disable_rp_filter) {
                rpFilter = " disable_rp_filter=true";
            }
        } else if (!publicNetwork) {
            type = "dhcpsrvr";
        } else {
            type = "router";
            if (_disable_rp_filter) {
                rpFilter = " disable_rp_filter=true";
            }
        }

        if (_disable_rp_filter) {
            rpFilter = " disable_rp_filter=true";
        }

        buf.append(" type=" + type + rpFilter);

        String domain_suffix = dc.getDetail(ZoneConfig.DnsSearchOrder.getName());
        if (domain_suffix != null) {
            buf.append(" dnssearchorder=").append(domain_suffix);
        }

        if (profile.getHypervisorType() == HypervisorType.VMware) {
            buf.append(" extra_pubnics=" + _routerExtraPublicNics);
        }

        /* If virtual router didn't provide DNS service but provide DHCP service, we need to override the DHCP response
         * to return DNS server rather than
         * virtual router itself. */
        if (dnsProvided || dhcpProvided) {
            if (defaultDns1 != null) {
                buf.append(" dns1=").append(defaultDns1);
            }
            if (defaultDns2 != null) {
                buf.append(" dns2=").append(defaultDns2);
            }
            if (defaultIp6Dns1 != null) {
                buf.append(" ip6dns1=").append(defaultIp6Dns1);
            }
            if (defaultIp6Dns2 != null) {
                buf.append(" ip6dns2=").append(defaultIp6Dns2);
            }

            boolean useExtDns = !dnsProvided;
            /* For backward compatibility */
            String use_external_dns = _configServer.getConfigValue(Config.UseExternalDnsServers.key(), Config.ConfigurationParameterScope.zone.toString(), dc.getId());
            if (use_external_dns != null && use_external_dns.equals("true")) {
                useExtDns = true;
            }

            if (useExtDns) {
                buf.append(" useextdns=true");
            }
        }

        if (s_logger.isDebugEnabled()) {
            s_logger.debug("Boot Args for " + profile + ": " + buf.toString());
        }

        return true;
    }

    protected StringBuilder createGuestBootLoadArgs(NicProfile guestNic, String defaultDns1,
            String defaultDns2, DomainRouterVO router) {
        long guestNetworkId = guestNic.getNetworkId();
        NetworkVO guestNetwork = _networkDao.findById(guestNetworkId);
        String dhcpRange = null;
        DataCenterVO dc = _dcDao.findById(guestNetwork.getDataCenterId());

        StringBuilder buf = new StringBuilder();

        boolean isRedundant = router.getIsRedundantRouter();
        if (isRedundant) {
            buf.append(" redundant_router=1");
            List<DomainRouterVO> routers = _routerDao.listByNetworkAndRole(guestNetwork.getId(), Role.VIRTUAL_ROUTER);
            try {
                int priority = getUpdatedPriority(guestNetwork, routers, router);
                router.setPriority(priority);
            } catch (InsufficientVirtualNetworkCapcityException e) {
                s_logger.error("Failed to get update priority!", e);
                throw new CloudRuntimeException("Failed to get update priority!");
            }
            Network net = _networkModel.getNetwork(guestNic.getNetworkId());
            buf.append(" guestgw=").append(net.getGateway());
            String brd = NetUtils.long2Ip(NetUtils.ip2Long(guestNic.getIp4Address()) | ~NetUtils.ip2Long(guestNic.getNetmask()));
            buf.append(" guestbrd=").append(brd);
            buf.append(" guestcidrsize=").append(NetUtils.getCidrSize(guestNic.getNetmask()));
            buf.append(" router_pr=").append(router.getPriority());
        }

        //setup network domain
        String domain = guestNetwork.getNetworkDomain();
        if (domain != null) {
            buf.append(" domain=" + domain);
        }

        //setup dhcp range
        if (dc.getNetworkType() == NetworkType.Basic) {
            if (guestNic.isDefaultNic()) {
                long cidrSize = NetUtils.getCidrSize(guestNic.getNetmask());
                String cidr = NetUtils.getCidrSubNet(guestNic.getGateway(), cidrSize);
                if (cidr != null) {
                    dhcpRange = NetUtils.getIpRangeStartIpFromCidr(cidr, cidrSize);
                }
            }
        } else if (dc.getNetworkType() == NetworkType.Advanced) {
            String cidr = guestNetwork.getCidr();
            if (cidr != null) {
                dhcpRange = NetUtils.getDhcpRange(cidr);
            }
        }

        if (dhcpRange != null) {
            buf.append(" dhcprange=" + dhcpRange);
        }

        return buf;
    }

    protected String getGuestDhcpRange(NicProfile guestNic, Network guestNetwork, DataCenter dc) {
        String dhcpRange = null;
        //setup dhcp range
        if (dc.getNetworkType() == NetworkType.Basic) {
            long cidrSize = NetUtils.getCidrSize(guestNic.getNetmask());
            String cidr = NetUtils.getCidrSubNet(guestNic.getGateway(), cidrSize);
            if (cidr != null) {
                dhcpRange = NetUtils.getIpRangeStartIpFromCidr(cidr, cidrSize);
            }
        } else if (dc.getNetworkType() == NetworkType.Advanced) {
            String cidr = guestNetwork.getCidr();
            if (cidr != null) {
                dhcpRange = NetUtils.getDhcpRange(cidr);
            }
        }
        return dhcpRange;
    }

    private boolean setupDhcpForPvlan(boolean add, DomainRouterVO router, Nic nic) {
    	if (!nic.getBroadcastUri().getScheme().equals("pvlan")) {
    		return false;
    	}
    	String op = "add";
    	if (!add) {
    		op = "delete";
    	}
    	Network network = _networkDao.findById(nic.getNetworkId());
    	String networkTag = _networkModel.getNetworkTag(router.getHypervisorType(), network);
    	PvlanSetupCommand cmd = PvlanSetupCommand.createDhcpSetup(op, nic.getBroadcastUri(), networkTag, router.getInstanceName(), nic.getMacAddress(), nic.getIp4Address());
    	Commands cmds = new Commands(cmd);
    	// In fact we send command to the host of router, we're not programming router but the host
    	try {
			sendCommandsToRouter(router, cmds);
		} catch (AgentUnavailableException e) {
            s_logger.warn("Agent Unavailable ", e);
			return false;
		}
    	return true;
    }
    
    @Override
    public boolean finalizeDeployment(Commands cmds, VirtualMachineProfile profile,
            DeployDestination dest, ReservationContext context) throws ResourceUnavailableException {
        DomainRouterVO router = _routerDao.findById(profile.getId());

        List<NicProfile> nics = profile.getNics();
        for (NicProfile nic : nics) {
            if (nic.getTrafficType() == TrafficType.Public) {
                router.setPublicIpAddress(nic.getIp4Address());
                router.setPublicNetmask(nic.getNetmask());
                router.setPublicMacAddress(nic.getMacAddress());
            } else if (nic.getTrafficType() == TrafficType.Control) {
                router.setPrivateIpAddress(nic.getIp4Address());
                router.setPrivateMacAddress(nic.getMacAddress());
            }
        }
        _routerDao.update(router.getId(), router);

        finalizeCommandsOnStart(cmds, profile);
        return true;
    }

    public boolean finalizeCommandsOnStart(Commands cmds, VirtualMachineProfile profile) {
        DomainRouterVO router = _routerDao.findById(profile.getId());
        NicProfile controlNic = getControlNic(profile);

        if (controlNic == null) {
            s_logger.error("Control network doesn't exist for the router " + router);
            return false;
        }

        finalizeSshAndVersionAndNetworkUsageOnStart(cmds, profile, router, controlNic);

        // restart network if restartNetwork = false is not specified in profile parameters
        boolean reprogramGuestNtwks = true;
        if (profile.getParameter(Param.ReProgramGuestNetworks) != null
                && (Boolean)profile.getParameter(Param.ReProgramGuestNetworks) == false) {
            reprogramGuestNtwks = false;
        }

        VirtualRouterProvider vrProvider = _vrProviderDao.findById(router.getElementId());
        if (vrProvider == null) {
            throw new CloudRuntimeException("Cannot find related virtual router provider of router: " + router.getHostName());
        }
        Provider provider = Network.Provider.getProvider(vrProvider.getType().toString());
        if (provider == null) {
            throw new CloudRuntimeException("Cannot find related provider of virtual router provider: " + vrProvider.getType().toString());
        }

        List<Long> routerGuestNtwkIds = _routerDao.getRouterNetworks(router.getId());
        for (Long guestNetworkId : routerGuestNtwkIds) {
            if (reprogramGuestNtwks) {
                finalizeIpAssocForNetwork(cmds, router, provider, guestNetworkId, null);
                finalizeNetworkRulesForNetwork(cmds, router, provider, guestNetworkId);
            }

            finalizeUserDataAndDhcpOnStart(cmds, router, provider, guestNetworkId);
        }

        return true;
    }

    protected NicProfile getControlNic(VirtualMachineProfile profile) {
        DomainRouterVO router = _routerDao.findById(profile.getId());
        DataCenterVO dcVo = _dcDao.findById(router.getDataCenterId());
        NicProfile controlNic = null;
        if (profile.getHypervisorType() == HypervisorType.VMware && dcVo.getNetworkType() == NetworkType.Basic) {
            // TODO this is a ugly to test hypervisor type here
            // for basic network mode, we will use the guest NIC for control NIC
            for (NicProfile nic : profile.getNics()) {
                if (nic.getTrafficType() == TrafficType.Guest && nic.getIp4Address() != null) {
                    controlNic = nic;
                }
            }
        } else {
            for (NicProfile nic : profile.getNics()) {
                if (nic.getTrafficType() == TrafficType.Control && nic.getIp4Address() != null) {
                    controlNic = nic;
                }
            }
        }
        return controlNic;
    }

    protected void finalizeSshAndVersionAndNetworkUsageOnStart(Commands cmds, VirtualMachineProfile profile, DomainRouterVO router, NicProfile controlNic) {
        cmds.addCommand("checkSsh", new CheckSshCommand(profile.getInstanceName(), controlNic.getIp4Address(), 3922));

        // Update router template/scripts version
        final GetDomRVersionCmd command = new GetDomRVersionCmd();
        command.setAccessDetail(NetworkElementCommand.ROUTER_IP, controlNic.getIp4Address());
        command.setAccessDetail(NetworkElementCommand.ROUTER_NAME, router.getInstanceName());
        cmds.addCommand("getDomRVersion", command);

        // Network usage command to create iptables rules
        boolean forVpc = router.getVpcId() != null;
        cmds.addCommand("networkUsage", new NetworkUsageCommand(controlNic.getIp4Address(), router.getHostName(), "create", forVpc));
    }

    protected void finalizeUserDataAndDhcpOnStart(Commands cmds, DomainRouterVO router, Provider provider, Long guestNetworkId) {
        if (_networkModel.isProviderSupportServiceInNetwork(guestNetworkId, Service.Dhcp, provider)) {
            // Resend dhcp
            s_logger.debug("Reapplying dhcp entries as a part of domR " + router + " start...");
            createDhcpEntryCommandsForVMs(router, cmds, guestNetworkId);
        }

        if (_networkModel.isProviderSupportServiceInNetwork(guestNetworkId, Service.UserData, provider)) {
            // Resend user data
            s_logger.debug("Reapplying vm data (userData and metaData) entries as a part of domR " + router + " start...");
            createVmDataCommandForVMs(router, cmds, guestNetworkId);
        }
    }

    protected void finalizeNetworkRulesForNetwork(Commands cmds, DomainRouterVO router, Provider provider, Long guestNetworkId) {
        s_logger.debug("Resending ipAssoc, port forwarding, load balancing rules as a part of Virtual router start");

        ArrayList<? extends PublicIpAddress> publicIps = getPublicIpsToApply(router, provider, guestNetworkId);
        List<FirewallRule> firewallRulesEgress = new ArrayList<FirewallRule>();

        //  Fetch firewall Egress rules.
        if (_networkModel.isProviderSupportServiceInNetwork(guestNetworkId, Service.Firewall, provider)) {
            firewallRulesEgress.addAll(_rulesDao.listByNetworkPurposeTrafficType(guestNetworkId, Purpose.Firewall, FirewallRule.TrafficType.Egress));
        }

        // Re-apply firewall Egress rules
        s_logger.debug("Found " + firewallRulesEgress.size() + " firewall Egress rule(s) to apply as a part of domR " + router + " start.");
        if (!firewallRulesEgress.isEmpty()) {
            createFirewallRulesCommands(firewallRulesEgress, router, cmds, guestNetworkId);
        }

        if (publicIps != null && !publicIps.isEmpty()) {
            List<RemoteAccessVpn> vpns = new ArrayList<RemoteAccessVpn>();
            List<PortForwardingRule> pfRules = new ArrayList<PortForwardingRule>();
            List<FirewallRule> staticNatFirewallRules = new ArrayList<FirewallRule>();
            List<StaticNat> staticNats = new ArrayList<StaticNat>();
            List<FirewallRule> firewallRulesIngress = new ArrayList<FirewallRule>();

            //Get information about all the rules (StaticNats and StaticNatRules; PFVPN to reapply on domR start)
            for (PublicIpAddress ip : publicIps) {
                if (_networkModel.isProviderSupportServiceInNetwork(guestNetworkId, Service.PortForwarding, provider)) {
                    pfRules.addAll(_pfRulesDao.listForApplication(ip.getId()));
                }
                if (_networkModel.isProviderSupportServiceInNetwork(guestNetworkId, Service.StaticNat, provider)) {
                    staticNatFirewallRules.addAll(_rulesDao.listByIpAndPurpose(ip.getId(), Purpose.StaticNat));
                }
                if (_networkModel.isProviderSupportServiceInNetwork(guestNetworkId, Service.Firewall, provider)) {
                    firewallRulesIngress.addAll(_rulesDao.listByIpAndPurpose(ip.getId(), Purpose.Firewall));
                }

                if (_networkModel.isProviderSupportServiceInNetwork(guestNetworkId, Service.Vpn, provider)) {
                    RemoteAccessVpn vpn = _vpnDao.findByPublicIpAddress(ip.getId());
                    if (vpn != null) {
                        vpns.add(vpn);
                    }
                }

                if (_networkModel.isProviderSupportServiceInNetwork(guestNetworkId, Service.StaticNat, provider)) {
                    if (ip.isOneToOneNat()) {
                        StaticNatImpl staticNat = new StaticNatImpl(ip.getAccountId(), ip.getDomainId(), guestNetworkId, ip.getId(), ip.getVmIp(), false);
                        staticNats.add(staticNat);
                    }
                }
            }

            // Re-apply static nats
            s_logger.debug("Found " + staticNats.size() + " static nat(s) to apply as a part of domR " + router + " start.");
            if (!staticNats.isEmpty()) {
                createApplyStaticNatCommands(staticNats, router, cmds, guestNetworkId);
            }

            // Re-apply firewall Ingress rules
            s_logger.debug("Found " + firewallRulesIngress.size() + " firewall Ingress rule(s) to apply as a part of domR " + router + " start.");
            if (!firewallRulesIngress.isEmpty()) {
                createFirewallRulesCommands(firewallRulesIngress, router, cmds, guestNetworkId);
            }

            // Re-apply port forwarding rules
            s_logger.debug("Found " + pfRules.size() + " port forwarding rule(s) to apply as a part of domR " + router + " start.");
            if (!pfRules.isEmpty()) {
                createApplyPortForwardingRulesCommands(pfRules, router, cmds, guestNetworkId);
            }

            // Re-apply static nat rules
            s_logger.debug("Found " + staticNatFirewallRules.size() + " static nat rule(s) to apply as a part of domR " + router + " start.");
            if (!staticNatFirewallRules.isEmpty()) {
                List<StaticNatRule> staticNatRules = new ArrayList<StaticNatRule>();
                for (FirewallRule rule : staticNatFirewallRules) {
                    staticNatRules.add(_rulesMgr.buildStaticNatRule(rule, false));
                }
                createApplyStaticNatRulesCommands(staticNatRules, router, cmds, guestNetworkId);
            }

            // Re-apply vpn rules
            s_logger.debug("Found " + vpns.size() + " vpn(s) to apply as a part of domR " + router + " start.");
            if (!vpns.isEmpty()) {
                for (RemoteAccessVpn vpn : vpns) {
                    createApplyVpnCommands(vpn, router, cmds);
                }
            }

            List<LoadBalancerVO> lbs = _loadBalancerDao.listByNetworkIdAndScheme(guestNetworkId, Scheme.Public);
            List<LoadBalancingRule> lbRules = new ArrayList<LoadBalancingRule>();
            if (_networkModel.isProviderSupportServiceInNetwork(guestNetworkId, Service.Lb, provider)) {
                // Re-apply load balancing rules
                for (LoadBalancerVO lb : lbs) {
                    List<LbDestination> dstList = _lbMgr.getExistingDestinations(lb.getId());
                    List<LbStickinessPolicy> policyList = _lbMgr.getStickinessPolicies(lb.getId());
                    List<LbHealthCheckPolicy> hcPolicyList = _lbMgr.getHealthCheckPolicies(lb.getId());
                    Ip sourceIp = _networkModel.getPublicIpAddress(lb.getSourceIpAddressId()).getAddress();
                    LoadBalancingRule loadBalancing = new LoadBalancingRule(lb, dstList, policyList, hcPolicyList, sourceIp);
                    lbRules.add(loadBalancing);
                }
            }

            s_logger.debug("Found " + lbRules.size() + " load balancing rule(s) to apply as a part of domR " + router + " start.");
            if (!lbRules.isEmpty()) {
                createApplyLoadBalancingRulesCommands(lbRules, router, cmds, guestNetworkId);
            }
        }
        //Reapply dhcp and dns configuration.
        if (_networkModel.isProviderSupportServiceInNetwork(guestNetworkId, Service.Dhcp, provider)) {
            List<NicIpAliasVO> revokedIpAliasVOs = _nicIpAliasDao.listByNetworkIdAndState(guestNetworkId, NicIpAlias.state.revoked);
            s_logger.debug("Found" + revokedIpAliasVOs.size() + "ip Aliases to apply on the router as a part of dhco configuration");
            List<IpAliasTO> revokedIpAliasTOs = new ArrayList<IpAliasTO>();
            for (NicIpAliasVO revokedAliasVO : revokedIpAliasVOs) {
                revokedIpAliasTOs.add(new IpAliasTO(revokedAliasVO.getIp4Address(), revokedAliasVO.getNetmask(), revokedAliasVO.getAliasCount().toString()));
            }
            List<NicIpAliasVO> aliasVOs = _nicIpAliasDao.listByNetworkIdAndState(guestNetworkId, NicIpAlias.state.active);
            s_logger.debug("Found" + aliasVOs.size() + "ip Aliases to apply on the router as a part of dhco configuration");
            List<IpAliasTO> activeIpAliasTOs = new ArrayList<IpAliasTO>();
            for (NicIpAliasVO aliasVO : aliasVOs) {
                   activeIpAliasTOs.add(new IpAliasTO(aliasVO.getIp4Address(), aliasVO.getNetmask(), aliasVO.getAliasCount().toString()));
            }
            createDeleteIpAliasCommand(router, revokedIpAliasTOs, activeIpAliasTOs, guestNetworkId, cmds);

        }
    }

    protected void finalizeIpAssocForNetwork(Commands cmds, VirtualRouter router, Provider provider,
            Long guestNetworkId, Map<String, String> vlanMacAddress) {

        ArrayList<? extends PublicIpAddress> publicIps = getPublicIpsToApply(router, provider, guestNetworkId);

        if (publicIps != null && !publicIps.isEmpty()) {
            s_logger.debug("Found " + publicIps.size() + " ip(s) to apply as a part of domR " + router + " start.");
            // Re-apply public ip addresses - should come before PF/LB/VPN
            if (_networkModel.isProviderSupportServiceInNetwork(guestNetworkId, Service.Firewall, provider)) {
                createAssociateIPCommands(router, publicIps, cmds, 0);
            }
        }
    }

    protected ArrayList<? extends PublicIpAddress> getPublicIpsToApply(VirtualRouter router, Provider provider,
            Long guestNetworkId, com.cloud.network.IpAddress.State... skipInStates) {
        long ownerId = router.getAccountId();
        final List<? extends IpAddress> userIps = _networkModel.listPublicIpsAssignedToGuestNtwk(ownerId, guestNetworkId, null);
        List<PublicIp> allPublicIps = new ArrayList<PublicIp>();
        if (userIps != null && !userIps.isEmpty()) {
            boolean addIp = true;
            for (IpAddress userIp : userIps) {
                if (skipInStates != null) {
                    for (IpAddress.State stateToSkip : skipInStates) {
                        if (userIp.getState() == stateToSkip) {
                            s_logger.debug("Skipping ip address " + userIp + " in state " + userIp.getState());
                            addIp = false;
                            break;
                        }
                    }
                }

                if (addIp) {
                    IPAddressVO ipVO = _ipAddressDao.findById(userIp.getId());
                    PublicIp publicIp = PublicIp.createFromAddrAndVlan(ipVO, _vlanDao.findById(userIp.getVlanId()));
                    allPublicIps.add(publicIp);
                }
            }
        }

        //Get public Ips that should be handled by router
        Network network = _networkDao.findById(guestNetworkId);
        Map<PublicIpAddress, Set<Service>> ipToServices = _networkModel.getIpToServices(allPublicIps, false, true);
        Map<Provider, ArrayList<PublicIpAddress>> providerToIpList = _networkModel.getProviderToIpList(network, ipToServices);
        // Only cover virtual router for now, if ELB use it this need to be modified

        ArrayList<PublicIpAddress> publicIps = providerToIpList.get(provider);
        return publicIps;
    }

    @Override
    public boolean finalizeStart(VirtualMachineProfile profile, long hostId, Commands cmds,
            ReservationContext context) {
        boolean result = true;

        Answer answer = cmds.getAnswer("checkSsh");
        if (answer != null && answer instanceof CheckSshAnswer) {
            CheckSshAnswer sshAnswer = (CheckSshAnswer)answer;
            if (sshAnswer == null || !sshAnswer.getResult()) {
                s_logger.warn("Unable to ssh to the VM: " + sshAnswer.getDetails());
                result = false;
            }
        } else {
            result = false;
        }
        if (result == false) {
            return result;
        }

        //Get guest networks info
        List<Network> guestNetworks = new ArrayList<Network>();

        List<? extends Nic> routerNics = _nicDao.listByVmId(profile.getId());
        for (Nic nic : routerNics) {
        	Network network = _networkModel.getNetwork(nic.getNetworkId());
            if (network.getTrafficType() == TrafficType.Guest) {
                guestNetworks.add(network);
                if (nic.getBroadcastUri().getScheme().equals("pvlan")) {
                	result = setupDhcpForPvlan(true, router, nic);
                }
            }
        }
<<<<<<< HEAD

        DomainRouterVO router = _routerDao.findById(profile.getId());

=======
        
        if (!result) {
        	return result;
        }
        
>>>>>>> 85d54cd1
        answer = cmds.getAnswer("getDomRVersion");
        if (answer != null && answer instanceof GetDomRVersionAnswer) {
            GetDomRVersionAnswer versionAnswer = (GetDomRVersionAnswer)answer;
            if (answer == null || !answer.getResult()) {
                s_logger.warn("Unable to get the template/scripts version of router " + router.getInstanceName() +
                        " due to: " + versionAnswer.getDetails());
                result = false;
            } else {
                router.setTemplateVersion(versionAnswer.getTemplateVersion());
                router.setScriptsVersion(versionAnswer.getScriptsVersion());
                router = _routerDao.persist(router, guestNetworks);
            }
        } else {
            result = false;
        }

        return result;
    }

    @Override
    public void finalizeStop(VirtualMachineProfile profile, StopAnswer answer) {
        if (answer != null) {
            DomainRouterVO domR = _routerDao.findById(profile.getId());
            processStopOrRebootAnswer(domR, answer);
            List<? extends Nic> routerNics = _nicDao.listByVmId(profile.getId());
            for (Nic nic : routerNics) {
            	Network network = _networkModel.getNetwork(nic.getNetworkId());
            	if (network.getTrafficType() == TrafficType.Guest && nic.getBroadcastUri().getScheme().equals("pvlan")) {
            		setupDhcpForPvlan(false, domR, nic);
            	}
            }

        }
    }

    @Override
    public void finalizeExpunge(VirtualMachine vm) {
    }

    @Override
    public boolean startRemoteAccessVpn(Network network, RemoteAccessVpn vpn, List<? extends VirtualRouter> routers)
            throws ResourceUnavailableException {
        if (routers == null || routers.isEmpty()) {
            s_logger.warn("Failed to start remote access VPN: no router found for account and zone");
            throw new ResourceUnavailableException("Failed to start remote access VPN: no router found for account and zone",
                    DataCenter.class, network.getDataCenterId());
        }

        for (VirtualRouter router : routers) {
            if (router.getState() != State.Running) {
                s_logger.warn("Failed to start remote access VPN: router not in right state " + router.getState());
                throw new ResourceUnavailableException("Failed to start remote access VPN: router not in right state "
                        + router.getState(), DataCenter.class, network.getDataCenterId());
            }

            Commands cmds = new Commands(OnError.Stop);
            createApplyVpnCommands(vpn, router, cmds);

            try {
                _agentMgr.send(router.getHostId(), cmds);
            } catch (OperationTimedoutException e) {
                s_logger.debug("Failed to start remote access VPN: ", e);
                throw new AgentUnavailableException("Unable to send commands to virtual router ", router.getHostId(), e);
            }
            Answer answer = cmds.getAnswer("users");
            if (!answer.getResult()) {
                s_logger.error("Unable to start vpn: unable add users to vpn in zone " + router.getDataCenterId()
                        + " for account " + vpn.getAccountId() + " on domR: " + router.getInstanceName()
                        + " due to " + answer.getDetails());
                throw new ResourceUnavailableException("Unable to start vpn: Unable to add users to vpn in zone " +
                        router.getDataCenterId() + " for account " + vpn.getAccountId() + " on domR: "
                        + router.getInstanceName() + " due to " + answer.getDetails(), DataCenter.class, router.getDataCenterId());
            }
            answer = cmds.getAnswer("startVpn");
            if (!answer.getResult()) {
                s_logger.error("Unable to start vpn in zone " + router.getDataCenterId() + " for account " +
                        vpn.getAccountId() + " on domR: " + router.getInstanceName() + " due to "
                        + answer.getDetails());
                throw new ResourceUnavailableException("Unable to start vpn in zone " + router.getDataCenterId()
                        + " for account " + vpn.getAccountId() + " on domR: " + router.getInstanceName()
                        + " due to " + answer.getDetails(), DataCenter.class, router.getDataCenterId());
            }

        }
        return true;
    }

    @Override
    public boolean deleteRemoteAccessVpn(Network network, RemoteAccessVpn vpn, List<? extends VirtualRouter> routers)
            throws ResourceUnavailableException {
        if (routers == null || routers.isEmpty()) {
            s_logger.warn("Failed to delete remote access VPN: no router found for account and zone");
            throw new ResourceUnavailableException("Failed to delete remote access VPN", DataCenter.class, network.getDataCenterId());
        }

        boolean result = true;
        for (VirtualRouter router : routers) {
            if (router.getState() == State.Running) {
                Commands cmds = new Commands(OnError.Continue);
                IpAddress ip = _networkModel.getIp(vpn.getServerAddressId());

                RemoteAccessVpnCfgCommand removeVpnCmd = new RemoteAccessVpnCfgCommand(false, ip.getAddress().addr(),
                        vpn.getLocalIp(), vpn.getIpRange(), vpn.getIpsecPresharedKey());
                removeVpnCmd.setAccessDetail(NetworkElementCommand.ROUTER_IP, getRouterControlIp(router.getId()));
                removeVpnCmd.setAccessDetail(NetworkElementCommand.ROUTER_GUEST_IP, getRouterIpInNetwork(network.getId(), router.getId()));
                removeVpnCmd.setAccessDetail(NetworkElementCommand.ROUTER_NAME, router.getInstanceName());

                DataCenterVO dcVo = _dcDao.findById(router.getDataCenterId());
                removeVpnCmd.setAccessDetail(NetworkElementCommand.ZONE_NETWORK_TYPE, dcVo.getNetworkType().toString());

                cmds.addCommand(removeVpnCmd);

                result = result && sendCommandsToRouter(router, cmds);
            } else if (router.getState() == State.Stopped) {
                s_logger.debug("Router " + router + " is in Stopped state, not sending deleteRemoteAccessVpn command to it");
                continue;
            } else {
                s_logger.warn("Failed to delete remote access VPN: domR " + router + " is not in right state " + router.getState());
                throw new ResourceUnavailableException("Failed to delete remote access VPN: domR is not in right state " +
                        router.getState(), DataCenter.class, network.getDataCenterId());
            }
        }

        return result;
    }

    private DomainRouterVO start(DomainRouterVO router, User user, Account caller, Map<Param, Object> params, DeploymentPlan planToDeploy)
            throws StorageUnavailableException, InsufficientCapacityException,
            ConcurrentOperationException, ResourceUnavailableException {
        s_logger.debug("Starting router " + router);
        if (_itMgr.start(router, params, user, caller, planToDeploy) != null) {
            if (router.isStopPending()) {
                s_logger.info("Clear the stop pending flag of router " + router.getHostName() + " after start router successfully!");
                router.setStopPending(false);
                router = _routerDao.persist(router);
            }
            // We don't want the failure of VPN Connection affect the status of router, so we try to make connection
            // only after router start successfully
            Long vpcId = router.getVpcId();
            if (vpcId != null) {
                _s2sVpnMgr.reconnectDisconnectedVpnByVpc(vpcId);
            }
            return _routerDao.findById(router.getId());
        } else {
            return null;
        }
    }

    @Override
    public DomainRouterVO stop(VirtualRouter router, boolean forced, User user, Account caller) throws ConcurrentOperationException, ResourceUnavailableException {
        s_logger.debug("Stopping router " + router);
        try {
            if (_itMgr.advanceStop((DomainRouterVO)router, forced, user, caller)) {
                return _routerDao.findById(router.getId());
            } else {
                return null;
            }
        } catch (OperationTimedoutException e) {
            throw new CloudRuntimeException("Unable to stop " + router, e);
        }
    }

<<<<<<< HEAD
=======
    @Override
    public boolean configDhcpForSubnet(Network network, final NicProfile nic, VirtualMachineProfile<UserVm> profile, DeployDestination dest, List<DomainRouterVO> routers) throws ResourceUnavailableException {
        _userVmDao.loadDetails((UserVmVO) profile.getVirtualMachine());

        final VirtualMachineProfile<UserVm> updatedProfile = profile;
        final boolean isZoneBasic = (dest.getDataCenter().getNetworkType() == NetworkType.Basic);
        final Long podId = isZoneBasic ? dest.getPod().getId() : null;

        //Asuming we have only one router per network For Now.
        DomainRouterVO router = routers.get(0);
        if (router.getState() != State.Running) {
            s_logger.warn("Failed to add/remove VPN users: router not in running state");
            throw new ResourceUnavailableException("Unable to assign ip addresses, domR is not in right state " +
                    router.getState(), DataCenter.class, network.getDataCenterId());
        }
        //check if this is not the primary subnet.


        //check if the the ip Alias is configured on the virtualrouter.
        UserVm vm = updatedProfile.getVirtualMachine();
        NicVO domr_guest_nic = _nicDao.findByInstanceIdAndIpAddressAndVmtype(router.getId(), _nicDao.getIpAddress(nic.getNetworkId(), router.getId()), VirtualMachine.Type.DomainRouter);
        //check if the router ip address and the vm ip address belong to same subnet.
        //if they do not belong to same netwoek check for the alias ips. if not create one.
        // This should happen only in case of Basic and Advanced SG enabled networks.
        if (!NetUtils.sameSubnet(domr_guest_nic.getIp4Address(), nic.getIp4Address(), nic.getNetmask())){
            List<NicIpAliasVO> aliasIps = _nicIpAliasDao.listByNetworkIdAndState(domr_guest_nic.getNetworkId(), NicIpAlias.state.active);
            boolean ipInVmsubnet =false;
            for (NicIpAliasVO alias : aliasIps) {
                //check if any of the alias ips belongs to the Vm's subnet.
                if (NetUtils.sameSubnet(alias.getIp4Address(),nic.getIp4Address(),nic.getNetmask())){
                    ipInVmsubnet = true;
                    break;
                }
            }
            PublicIp routerPublicIP = null;
            String routerAliasIp =null;
            DataCenter dc = _dcDao.findById(router.getDataCenterId());
            if (ipInVmsubnet == false) {
                try {
                    if (network.getTrafficType() == TrafficType.Guest && network.getGuestType() == GuestType.Shared) {
                        Pod pod = _podDao.findById(vm.getPodIdToDeployIn());
                        Account caller = UserContext.current().getCaller();
                        List<VlanVO> vlanList = _vlanDao.listVlansByNetworkIdAndGateway(network.getId(), nic.getGateway());
                        List<Long>   vlanDbIdList = new ArrayList<Long>();
                        for (VlanVO vlan : vlanList) {
                            vlanDbIdList.add(vlan.getId());
                        }
                        routerPublicIP = _networkMgr.assignPublicIpAddressFromVlans(router.getDataCenterId(), vm.getPodIdToDeployIn(), caller, Vlan.VlanType.DirectAttached, vlanDbIdList, nic.getNetworkId(), null, false);
                        routerAliasIp = routerPublicIP.getAddress().addr();
                    }
                }
                catch (InsufficientAddressCapacityException e){
                    s_logger.info(e.getMessage());
                    s_logger.info("unable to configure dhcp for this VM.");
                    return false;
                }
                //this means we did not create a ip alis on the router.
                NicIpAliasVO alias = new NicIpAliasVO(domr_guest_nic.getId(), routerAliasIp, router.getId(), UserContext.current().getAccountId(), network.getDomainId(), nic.getNetworkId(),nic.getGateway(), nic.getNetmask());
                alias.setAliasCount((routerPublicIP.getIpMacAddress()));
                _nicIpAliasDao.persist(alias);
                List<IpAliasTO> ipaliasTo = new ArrayList<IpAliasTO>();
                ipaliasTo.add(new IpAliasTO(routerAliasIp, alias.getNetmask(), alias.getAliasCount().toString()));
                Commands cmds = new Commands(OnError.Stop);
                createIpAlias(router, ipaliasTo, alias.getNetworkId(), cmds);
                //also add the required configuration to the dnsmasq for supporting dhcp and dns on the new ip.
                configDnsMasq(router, network, cmds);
                boolean result = sendCommandsToRouter(router, cmds);
                if (result == false) {
                    NicIpAliasVO ipAliasVO = _nicIpAliasDao.findByInstanceIdAndNetworkId(network.getId(), router.getId());
                    _nicIpAliasDao.expunge(ipAliasVO.getId());
                    _ipAddressDao.unassignIpAddress(routerPublicIP.getId());
                    throw new CloudRuntimeException("failed to configure ip alias on the router as a part of dhcp config");
                }
            }
            return true;
        }
        return true;
    }

    @Override
    public boolean removeDhcpSupportForSubnet(Network network,  List<DomainRouterVO> routers) throws ResourceUnavailableException {
        if (routers == null || routers.isEmpty()) {
            s_logger.warn("Failed to add/remove VPN users: no router found for account and zone");
            throw new ResourceUnavailableException("Unable to assign ip addresses, domR doesn't exist for network " +
                    network.getId(), DataCenter.class, network.getDataCenterId());
        }

        boolean agentResults = true;

        for (DomainRouterVO router : routers) {
            if (router.getState() != State.Running) {
                s_logger.warn("Failed to add/remove VPN users: router not in running state");
                throw new ResourceUnavailableException("Unable to assign ip addresses, domR is not in right state " +
                        router.getState(), DataCenter.class, network.getDataCenterId());
            }

            Commands cmds = new Commands(OnError.Continue);
            List<NicIpAliasVO> revokedIpAliasVOs = _nicIpAliasDao.listByNetworkIdAndState(network.getId(), NicIpAlias.state.revoked);
            s_logger.debug("Found" + revokedIpAliasVOs.size() + "ip Aliases to apply on the router as a part of dhco configuration");
            List<IpAliasTO> revokedIpAliasTOs = new ArrayList<IpAliasTO>();
            for (NicIpAliasVO revokedAliasVO : revokedIpAliasVOs) {
                revokedIpAliasTOs.add(new IpAliasTO(revokedAliasVO.getIp4Address(), revokedAliasVO.getNetmask(), revokedAliasVO.getAliasCount().toString()));
            }
            List<NicIpAliasVO> aliasVOs = _nicIpAliasDao.listByNetworkIdAndState(network.getId(), NicIpAlias.state.active);
            s_logger.debug("Found" + aliasVOs.size() + "ip Aliases to apply on the router as a part of dhco configuration");
            List<IpAliasTO> activeIpAliasTOs = new ArrayList<IpAliasTO>();
            for (NicIpAliasVO aliasVO : aliasVOs) {
                activeIpAliasTOs.add(new IpAliasTO(aliasVO.getIp4Address(), aliasVO.getNetmask(), aliasVO.getAliasCount().toString()));
            }
            createDeleteIpAliasCommand(router, revokedIpAliasTOs, activeIpAliasTOs, network.getId(), cmds);
            configDnsMasq(router, network, cmds);
            boolean result = sendCommandsToRouter(router, cmds);
            if (result) {
                for (NicIpAliasVO revokedAliasVO : revokedIpAliasVOs) {
                    _nicIpAliasDao.expunge(revokedAliasVO.getId());
                }
            }
        }
        return  false;
    }


>>>>>>> 85d54cd1
    @Override
    public boolean applyDhcpEntry(Network network, final NicProfile nic, final VirtualMachineProfile profile,
            DeployDestination dest, List<DomainRouterVO> routers)
            throws ResourceUnavailableException {
        final UserVmVO vm = _userVmDao.findById(profile.getId());
        _userVmDao.loadDetails(vm);

        final boolean isZoneBasic = (dest.getDataCenter().getNetworkType() == NetworkType.Basic);
        final Long podId = isZoneBasic ? dest.getPod().getId() : null;

        boolean podLevelException = false;
        //for user vm in Basic zone we should try to re-deploy vm in a diff pod if it fails to deploy in original pod; so throwing exception with Pod scope
        if (isZoneBasic && podId != null && profile.getType() == VirtualMachine.Type.User
                && network.getTrafficType() == TrafficType.Guest && network.getGuestType() == Network.GuestType.Shared) {
            podLevelException = true;
        }

        return applyRules(network, routers, "dhcp entry", podLevelException, podId, true, new RuleApplier() {
            @Override
            public boolean execute(Network network, VirtualRouter router) throws ResourceUnavailableException {
                //for basic zone, send dhcp/dns information to all routers in the basic network only when _dnsBasicZoneUpdates is set to "all" value
                Commands cmds = new Commands(OnError.Stop);
                if (!(isZoneBasic && router.getPodIdToDeployIn().longValue() != podId.longValue() && _dnsBasicZoneUpdates.equalsIgnoreCase("pod"))) {
                    NicVO nicVo = _nicDao.findById(nic.getId());
                    createDhcpEntryCommand(router, vm, nicVo, cmds);
                    return sendCommandsToRouter(router, cmds);
                }
                return true;
            }
        });
    }

    private void createDeleteIpAliasCommand(DomainRouterVO router, List<IpAliasTO> deleteIpAliasTOs, List<IpAliasTO> createIpAliasTos, long networkId, Commands cmds) {
        String routerip = getRouterIpInNetwork(networkId, router.getId());
        DataCenterVO dcVo = _dcDao.findById(router.getDataCenterId());
        DeleteIpAliasCommand deleteIpaliasCmd = new DeleteIpAliasCommand(routerip, deleteIpAliasTOs, createIpAliasTos);
        deleteIpaliasCmd.setAccessDetail(NetworkElementCommand.ROUTER_IP, getRouterControlIp(router.getId()));
        deleteIpaliasCmd.setAccessDetail(NetworkElementCommand.ROUTER_NAME, router.getInstanceName());
        deleteIpaliasCmd.setAccessDetail(NetworkElementCommand.ROUTER_GUEST_IP,routerip);
        deleteIpaliasCmd.setAccessDetail(NetworkElementCommand.ZONE_NETWORK_TYPE, dcVo.getNetworkType().toString());

        cmds.addCommand("deleteIpalias", deleteIpaliasCmd);
    }

    private NicVO findDefaultDnsIp(long userVmId) {
        NicVO defaultNic = _nicDao.findDefaultNicForVM(userVmId);

        //check if DNS provider is the domR
        if (!_networkModel.isProviderSupportServiceInNetwork(defaultNic.getNetworkId(), Service.Dns, Provider.VirtualRouter)) {
            return null;
        }

        NetworkOffering offering = _networkOfferingDao.findById(_networkDao.findById(defaultNic.getNetworkId()).getNetworkOfferingId());
        if (offering.getRedundantRouter()) {
            return findGatewayIp(userVmId);
        }

        DataCenter dc = _dcDao.findById(_networkModel.getNetwork(defaultNic.getNetworkId()).getDataCenterId());
        boolean isZoneBasic = (dc.getNetworkType() == NetworkType.Basic);

        //find domR's nic in the network
        NicVO domrDefaultNic;
        if (isZoneBasic) {
            domrDefaultNic = _nicDao.findByNetworkIdTypeAndGateway(defaultNic.getNetworkId(), VirtualMachine.Type.DomainRouter, defaultNic.getGateway());
        } else {
            domrDefaultNic = _nicDao.findByNetworkIdAndType(defaultNic.getNetworkId(), VirtualMachine.Type.DomainRouter);
        }
        return domrDefaultNic;
    }

    private NicVO findGatewayIp(long userVmId) {
        NicVO defaultNic = _nicDao.findDefaultNicForVM(userVmId);
<<<<<<< HEAD
        return defaultNic.getGateway();
    }
=======
        return defaultNic;
     }
>>>>>>> 85d54cd1

    @Override
    public boolean applyUserData(Network network, final NicProfile nic, final VirtualMachineProfile profile, DeployDestination dest, List<DomainRouterVO> routers)
            throws ResourceUnavailableException {
        final UserVmVO vm = _userVmDao.findById(profile.getId());
        _userVmDao.loadDetails(vm);

        final boolean isZoneBasic = (dest.getDataCenter().getNetworkType() == NetworkType.Basic);
        final Long podId = isZoneBasic ? dest.getPod().getId() : null;

        boolean podLevelException = false;
        //for user vm in Basic zone we should try to re-deploy vm in a diff pod if it fails to deploy in original pod; so throwing exception with Pod scope
        if (isZoneBasic && podId != null && vm.getType() == VirtualMachine.Type.User
                && network.getTrafficType() == TrafficType.Guest && network.getGuestType() == Network.GuestType.Shared) {
            podLevelException = true;
        }

        return applyRules(network, routers, "userdata and password entry", podLevelException, podId, false, new RuleApplier() {
            @Override
            public boolean execute(Network network, VirtualRouter router) throws ResourceUnavailableException {
                //for basic zone, send vm data/password information only to the router in the same pod
                Commands cmds = new Commands(OnError.Stop);
                if (!(isZoneBasic && router.getPodIdToDeployIn().longValue() != podId.longValue())) {
                    NicVO nicVo = _nicDao.findById(nic.getId());
                    createPasswordCommand(router, profile, nicVo, cmds);
                    createVmDataCommand(router, vm, nicVo, vm.getDetail("SSH.PublicKey"), cmds);
                    return sendCommandsToRouter(router, cmds);
                }
                return true;
            }
        });
    }

//    @Override
//    public DomainRouterVO persist(DomainRouterVO router) {
//        DomainRouterVO virtualRouter = _routerDao.persist(router);
//        return virtualRouter;
//    }

    @Override
    //FIXME add partial success and STOP state support
    public String[] applyVpnUsers(Network network, List<? extends VpnUser> users, List<DomainRouterVO> routers) throws ResourceUnavailableException {
        if (routers == null || routers.isEmpty()) {
            s_logger.warn("Failed to add/remove VPN users: no router found for account and zone");
            throw new ResourceUnavailableException("Unable to assign ip addresses, domR doesn't exist for network " +
                    network.getId(), DataCenter.class, network.getDataCenterId());
        }

        boolean agentResults = true;

        for (DomainRouterVO router : routers) {
            if (router.getState() != State.Running) {
                s_logger.warn("Failed to add/remove VPN users: router not in running state");
                throw new ResourceUnavailableException("Unable to assign ip addresses, domR is not in right state " +
                        router.getState(), DataCenter.class, network.getDataCenterId());
            }

            Commands cmds = new Commands(OnError.Continue);
            List<VpnUser> addUsers = new ArrayList<VpnUser>();
            List<VpnUser> removeUsers = new ArrayList<VpnUser>();
            for (VpnUser user : users) {
                if (user.getState() == VpnUser.State.Add || user.getState() == VpnUser.State.Active) {
                    addUsers.add(user);
                } else if (user.getState() == VpnUser.State.Revoke) {
                    removeUsers.add(user);
                }
            }

            VpnUsersCfgCommand cmd = new VpnUsersCfgCommand(addUsers, removeUsers);
            cmd.setAccessDetail(NetworkElementCommand.ACCOUNT_ID, String.valueOf(router.getAccountId()));
            cmd.setAccessDetail(NetworkElementCommand.GUEST_NETWORK_CIDR, network.getCidr());
            cmd.setAccessDetail(NetworkElementCommand.ROUTER_IP, getRouterControlIp(router.getId()));
            cmd.setAccessDetail(NetworkElementCommand.ROUTER_GUEST_IP, getRouterIpInNetwork(network.getId(), router.getId()));
            cmd.setAccessDetail(NetworkElementCommand.ROUTER_NAME, router.getInstanceName());
            DataCenterVO dcVo = _dcDao.findById(router.getDataCenterId());
            cmd.setAccessDetail(NetworkElementCommand.ZONE_NETWORK_TYPE, dcVo.getNetworkType().toString());

            cmds.addCommand(cmd);

            // Currently we receive just one answer from the agent. In the future we have to parse individual answers and set
            // results accordingly
            boolean agentResult = sendCommandsToRouter(router, cmds);
            agentResults = agentResults && agentResult;
        }

        String[] result = new String[users.size()];
        for (int i = 0; i < result.length; i++) {
            if (agentResults) {
                result[i] = null;
            } else {
                result[i] = String.valueOf(agentResults);
            }
        }

        return result;
    }

//    @Override
//    public DomainRouterVO findById(long id) {
//        return _routerDao.findById(id);
//    }
//
//    @Override
//    public DomainRouterVO findByName(String name) {
//        if (!VirtualMachineName.isValidRouterName(name)) {
//            return null;
//        }
//
//        return _routerDao.findById(VirtualMachineName.getRouterId(name));
//    }

    @Override
    @ActionEvent(eventType = EventTypes.EVENT_ROUTER_START, eventDescription = "starting router Vm", async = true)
    public VirtualRouter startRouter(long id) throws ResourceUnavailableException, InsufficientCapacityException, ConcurrentOperationException {
        return startRouter(id, true);
    }

    @Override
    public VirtualRouter startRouter(long routerId, boolean reprogramNetwork) throws ResourceUnavailableException,
            InsufficientCapacityException, ConcurrentOperationException {
        Account caller = UserContext.current().getCaller();
        User callerUser = _accountMgr.getActiveUser(UserContext.current().getCallerUserId());

        // verify parameters
        DomainRouterVO router = _routerDao.findById(routerId);
        if (router == null) {
            throw new InvalidParameterValueException("Unable to find router by id " + routerId + ".");
        }
        _accountMgr.checkAccess(caller, null, true, router);

        Account owner = _accountMgr.getAccount(router.getAccountId());

        // Check if all networks are implemented for the domR; if not - implement them
        DataCenter dc = _dcDao.findById(router.getDataCenterId());
        HostPodVO pod = null;
        if (router.getPodIdToDeployIn() != null) {
            pod = _podDao.findById(router.getPodIdToDeployIn());
        }
        DeployDestination dest = new DeployDestination(dc, pod, null, null);

        ReservationContext context = new ReservationContextImpl(null, null, callerUser, owner);

        List<NicVO> nics = _nicDao.listByVmId(routerId);

        for (NicVO nic : nics) {
            if (!_networkMgr.startNetwork(nic.getNetworkId(), dest, context)) {
                s_logger.warn("Failed to start network id=" + nic.getNetworkId() + " as a part of domR start");
                throw new CloudRuntimeException("Failed to start network id=" + nic.getNetworkId() + " as a part of domR start");
            }
        }

        //After start network, check if it's already running
        router = _routerDao.findById(routerId);
        if (router.getState() == State.Running) {
            return router;
        }

        UserVO user = _userDao.findById(UserContext.current().getCallerUserId());
        Map<Param, Object> params = new HashMap<Param, Object>();
        if (reprogramNetwork) {
            params.put(Param.ReProgramGuestNetworks, true);
        } else {
            params.put(Param.ReProgramGuestNetworks, false);
        }
        VirtualRouter virtualRouter = startVirtualRouter(router, user, caller, params);
        if (virtualRouter == null) {
            throw new CloudRuntimeException("Failed to start router with id " + routerId);
        }
        return virtualRouter;
    }

    private void createAssociateIPCommands(final VirtualRouter router, final List<? extends PublicIpAddress> ips, Commands cmds, long vmId) {

        // Ensure that in multiple vlans case we first send all ip addresses of vlan1, then all ip addresses of vlan2, etc..
        Map<String, ArrayList<PublicIpAddress>> vlanIpMap = new HashMap<String, ArrayList<PublicIpAddress>>();
        for (final PublicIpAddress ipAddress : ips) {
            String vlanTag = ipAddress.getVlanTag();
            ArrayList<PublicIpAddress> ipList = vlanIpMap.get(vlanTag);
            if (ipList == null) {
                ipList = new ArrayList<PublicIpAddress>();
            }
            //domR doesn't support release for sourceNat IP address; so reset the state
            if (ipAddress.isSourceNat() && ipAddress.getState() == IpAddress.State.Releasing) {
                ipAddress.setState(IpAddress.State.Allocated);
            }
            ipList.add(ipAddress);
            vlanIpMap.put(vlanTag, ipList);
        }

        for (Map.Entry<String, ArrayList<PublicIpAddress>> vlanAndIp : vlanIpMap.entrySet()) {
            List<PublicIpAddress> ipAddrList = vlanAndIp.getValue();
            // Source nat ip address should always be sent first
            Collections.sort(ipAddrList, new Comparator<PublicIpAddress>() {
                @Override
                public int compare(PublicIpAddress o1, PublicIpAddress o2) {
                    boolean s1 = o1.isSourceNat();
                    boolean s2 = o2.isSourceNat();
                    return (s1 ^ s2) ? ((s1 ^ true) ? 1 : -1) : 0;
                }
            });

            // Get network rate - required for IpAssoc
            Integer networkRate = _networkModel.getNetworkRate(ipAddrList.get(0).getNetworkId(), router.getId());
            Network network = _networkModel.getNetwork(ipAddrList.get(0).getNetworkId());

            IpAddressTO[] ipsToSend = new IpAddressTO[ipAddrList.size()];
            int i = 0;
            boolean firstIP = true;

            for (final PublicIpAddress ipAddr : ipAddrList) {

                boolean add = (ipAddr.getState() == IpAddress.State.Releasing ? false : true);
                boolean sourceNat = ipAddr.isSourceNat();
                /* enable sourceNAT for the first ip of the public interface */
                if (firstIP) {
                    sourceNat = true;
                }
                String vlanId = ipAddr.getVlanTag();
                String vlanGateway = ipAddr.getGateway();
                String vlanNetmask = ipAddr.getNetmask();
                String vifMacAddress = ipAddr.getMacAddress();

                IpAddressTO ip = new IpAddressTO(ipAddr.getAccountId(), ipAddr.getAddress().addr(), add, firstIP,
                        sourceNat, vlanId, vlanGateway, vlanNetmask, vifMacAddress, networkRate, ipAddr.isOneToOneNat());

                ip.setTrafficType(network.getTrafficType());
                ip.setNetworkName(_networkModel.getNetworkTag(router.getHypervisorType(), network));
                ipsToSend[i++] = ip;
                /* send the firstIP = true for the first Add, this is to create primary on interface*/
                if (!firstIP || add) {
                    firstIP = false;
                }
            }
            IpAssocCommand cmd = new IpAssocCommand(ipsToSend);
            cmd.setAccessDetail(NetworkElementCommand.ROUTER_IP, getRouterControlIp(router.getId()));
            cmd.setAccessDetail(NetworkElementCommand.ROUTER_GUEST_IP, getRouterIpInNetwork(ipAddrList.get(0).getAssociatedWithNetworkId(), router.getId()));
            cmd.setAccessDetail(NetworkElementCommand.ROUTER_NAME, router.getInstanceName());
            DataCenterVO dcVo = _dcDao.findById(router.getDataCenterId());
            cmd.setAccessDetail(NetworkElementCommand.ZONE_NETWORK_TYPE, dcVo.getNetworkType().toString());

            cmds.addCommand("IPAssocCommand", cmd);
        }
    }

    private void createApplyPortForwardingRulesCommands(List<? extends PortForwardingRule> rules, VirtualRouter router, Commands cmds, long guestNetworkId) {
        List<PortForwardingRuleTO> rulesTO = null;
        if (rules != null) {
            rulesTO = new ArrayList<PortForwardingRuleTO>();
            for (PortForwardingRule rule : rules) {
                IpAddress sourceIp = _networkModel.getIp(rule.getSourceIpAddressId());
                PortForwardingRuleTO ruleTO = new PortForwardingRuleTO(rule, null, sourceIp.getAddress().addr());
                rulesTO.add(ruleTO);
            }
        }

        SetPortForwardingRulesCommand cmd = null;

        if (router.getVpcId() != null) {
            cmd = new SetPortForwardingRulesVpcCommand(rulesTO);
        } else {
            cmd = new SetPortForwardingRulesCommand(rulesTO);
        }

        cmd.setAccessDetail(NetworkElementCommand.ROUTER_IP, getRouterControlIp(router.getId()));
        cmd.setAccessDetail(NetworkElementCommand.ROUTER_GUEST_IP, getRouterIpInNetwork(guestNetworkId, router.getId()));
        cmd.setAccessDetail(NetworkElementCommand.ROUTER_NAME, router.getInstanceName());
        DataCenterVO dcVo = _dcDao.findById(router.getDataCenterId());
        cmd.setAccessDetail(NetworkElementCommand.ZONE_NETWORK_TYPE, dcVo.getNetworkType().toString());

        cmds.addCommand(cmd);
    }

    private void createApplyStaticNatRulesCommands(List<? extends StaticNatRule> rules, VirtualRouter router, Commands cmds, long guestNetworkId) {
        List<StaticNatRuleTO> rulesTO = null;
        if (rules != null) {
            rulesTO = new ArrayList<StaticNatRuleTO>();
            for (StaticNatRule rule : rules) {
                IpAddress sourceIp = _networkModel.getIp(rule.getSourceIpAddressId());
                StaticNatRuleTO ruleTO = new StaticNatRuleTO(rule, null, sourceIp.getAddress().addr(), rule.getDestIpAddress());
                rulesTO.add(ruleTO);
            }
        }

        SetStaticNatRulesCommand cmd = new SetStaticNatRulesCommand(rulesTO, router.getVpcId());
        cmd.setAccessDetail(NetworkElementCommand.ROUTER_IP, getRouterControlIp(router.getId()));
        cmd.setAccessDetail(NetworkElementCommand.ROUTER_GUEST_IP, getRouterIpInNetwork(guestNetworkId, router.getId()));
        cmd.setAccessDetail(NetworkElementCommand.ROUTER_NAME, router.getInstanceName());
        DataCenterVO dcVo = _dcDao.findById(router.getDataCenterId());
        cmd.setAccessDetail(NetworkElementCommand.ZONE_NETWORK_TYPE, dcVo.getNetworkType().toString());
        cmds.addCommand(cmd);
    }

    private void createApplyLoadBalancingRulesCommands(List<LoadBalancingRule> rules, VirtualRouter router, Commands cmds, long guestNetworkId) {

        LoadBalancerTO[] lbs = new LoadBalancerTO[rules.size()];
        int i = 0;
        // We don't support VR to be inline currently
        boolean inline = false;
        for (LoadBalancingRule rule : rules) {
            boolean revoked = (rule.getState().equals(FirewallRule.State.Revoke));
            String protocol = rule.getProtocol();
            String algorithm = rule.getAlgorithm();
            String uuid = rule.getUuid();

            String srcIp = rule.getSourceIp().addr();
            int srcPort = rule.getSourcePortStart();
            List<LbDestination> destinations = rule.getDestinations();
            List<LbStickinessPolicy> stickinessPolicies = rule.getStickinessPolicies();
            LoadBalancerTO lb = new LoadBalancerTO(uuid, srcIp, srcPort, protocol, algorithm, revoked, false, inline, destinations, stickinessPolicies);
            lbs[i++] = lb;
        }
        String routerPublicIp = null;

        if (router instanceof DomainRouterVO) {
            DomainRouterVO domr = _routerDao.findById(router.getId());
            routerPublicIp = domr.getPublicIpAddress();
        }

        Network guestNetwork = _networkModel.getNetwork(guestNetworkId);
        Nic nic = _nicDao.findByNtwkIdAndInstanceId(guestNetwork.getId(), router.getId());
        NicProfile nicProfile = new NicProfile(nic, guestNetwork, nic.getBroadcastUri(), nic.getIsolationUri(),
                _networkModel.getNetworkRate(guestNetwork.getId(), router.getId()),
                _networkModel.isSecurityGroupSupportedInNetwork(guestNetwork),
                _networkModel.getNetworkTag(router.getHypervisorType(), guestNetwork));

        LoadBalancerConfigCommand cmd = new LoadBalancerConfigCommand(lbs, routerPublicIp,
                getRouterIpInNetwork(guestNetworkId, router.getId()), router.getPrivateIpAddress(),
                _itMgr.toNicTO(nicProfile, router.getHypervisorType()), router.getVpcId());

        cmd.lbStatsVisibility = _configDao.getValue(Config.NetworkLBHaproxyStatsVisbility.key());
        cmd.lbStatsUri = _configDao.getValue(Config.NetworkLBHaproxyStatsUri.key());
        cmd.lbStatsAuth = _configDao.getValue(Config.NetworkLBHaproxyStatsAuth.key());
        cmd.lbStatsPort = _configDao.getValue(Config.NetworkLBHaproxyStatsPort.key());

        cmd.setAccessDetail(NetworkElementCommand.ROUTER_IP, getRouterControlIp(router.getId()));
        cmd.setAccessDetail(NetworkElementCommand.ROUTER_GUEST_IP, getRouterIpInNetwork(guestNetworkId, router.getId()));
        cmd.setAccessDetail(NetworkElementCommand.ROUTER_NAME, router.getInstanceName());
        DataCenterVO dcVo = _dcDao.findById(router.getDataCenterId());
        cmd.setAccessDetail(NetworkElementCommand.ZONE_NETWORK_TYPE, dcVo.getNetworkType().toString());
        cmds.addCommand(cmd);

    }

    private void createApplyVpnCommands(RemoteAccessVpn vpn, VirtualRouter router, Commands cmds) {
        List<VpnUserVO> vpnUsers = _vpnUsersDao.listByAccount(vpn.getAccountId());
        List<VpnUser> addUsers = new ArrayList<VpnUser>();
        List<VpnUser> removeUsers = new ArrayList<VpnUser>();
        for (VpnUser user : vpnUsers) {
            if (user.getState() == VpnUser.State.Add) {
                addUsers.add(user);
            } else if (user.getState() == VpnUser.State.Revoke) {
                removeUsers.add(user);
            }
        }

        VpnUsersCfgCommand addUsersCmd = new VpnUsersCfgCommand(addUsers, removeUsers);
        addUsersCmd.setAccessDetail(NetworkElementCommand.ROUTER_IP, getRouterControlIp(router.getId()));
        addUsersCmd.setAccessDetail(NetworkElementCommand.ROUTER_GUEST_IP, getRouterIpInNetwork(vpn.getNetworkId(), router.getId()));
        addUsersCmd.setAccessDetail(NetworkElementCommand.ROUTER_NAME, router.getInstanceName());

        IpAddress ip = _networkModel.getIp(vpn.getServerAddressId());

        RemoteAccessVpnCfgCommand startVpnCmd = new RemoteAccessVpnCfgCommand(true, ip.getAddress().addr(),
                vpn.getLocalIp(), vpn.getIpRange(), vpn.getIpsecPresharedKey());
        startVpnCmd.setAccessDetail(NetworkElementCommand.ROUTER_IP, getRouterControlIp(router.getId()));
        startVpnCmd.setAccessDetail(NetworkElementCommand.ROUTER_GUEST_IP, getRouterIpInNetwork(vpn.getNetworkId(), router.getId()));
        startVpnCmd.setAccessDetail(NetworkElementCommand.ROUTER_NAME, router.getInstanceName());
        DataCenterVO dcVo = _dcDao.findById(router.getDataCenterId());
        startVpnCmd.setAccessDetail(NetworkElementCommand.ZONE_NETWORK_TYPE, dcVo.getNetworkType().toString());

        cmds.addCommand("users", addUsersCmd);
        cmds.addCommand("startVpn", startVpnCmd);
    }

    private void createPasswordCommand(VirtualRouter router, VirtualMachineProfile profile, NicVO nic, Commands cmds) {
        String password = (String)profile.getParameter(VirtualMachineProfile.Param.VmPassword);
        DataCenterVO dcVo = _dcDao.findById(router.getDataCenterId());

        // password should be set only on default network element
        if (password != null && nic.isDefaultNic()) {
            final String encodedPassword = PasswordGenerator.rot13(password);
            SavePasswordCommand cmd = new SavePasswordCommand(encodedPassword, nic.getIp4Address(), profile.getHostName());
            cmd.setAccessDetail(NetworkElementCommand.ROUTER_IP, getRouterControlIp(router.getId()));
            cmd.setAccessDetail(NetworkElementCommand.ROUTER_GUEST_IP, getRouterIpInNetwork(nic.getNetworkId(), router.getId()));
            cmd.setAccessDetail(NetworkElementCommand.ROUTER_NAME, router.getInstanceName());
            cmd.setAccessDetail(NetworkElementCommand.ZONE_NETWORK_TYPE, dcVo.getNetworkType().toString());

            cmds.addCommand("password", cmd);
        }

    }

    private void createVmDataCommand(VirtualRouter router, UserVmVO vm, NicVO nic, String publicKey, Commands cmds) {
        _userVmDao.loadDetails(vm);
        String serviceOffering = _serviceOfferingDao.findByIdIncludingRemoved(vm.getServiceOfferingId()).getDisplayText();
        String zoneName = _dcDao.findById(router.getDataCenterId()).getName();
        cmds.addCommand("vmdata",
                generateVmDataCommand(router, nic.getIp4Address(), vm.getUserData(), serviceOffering, zoneName, nic.getIp4Address(),
                        vm.getHostName(), vm.getInstanceName(), vm.getId(), vm.getUuid(), publicKey, nic.getNetworkId()));

    }

    private void createVmDataCommandForVMs(DomainRouterVO router, Commands cmds, long guestNetworkId) {
        List<UserVmVO> vms = _userVmDao.listByNetworkIdAndStates(guestNetworkId, State.Running, State.Migrating, State.Stopping);
        DataCenterVO dc = _dcDao.findById(router.getDataCenterId());
        for (UserVmVO vm : vms) {
            boolean createVmData = true;
            if (dc.getNetworkType() == NetworkType.Basic && router.getPodIdToDeployIn().longValue() != vm.getPodIdToDeployIn().longValue()) {
                createVmData = false;
            }

            if (createVmData) {
                NicVO nic = _nicDao.findByNtwkIdAndInstanceId(guestNetworkId, vm.getId());
                if (nic != null) {
                    s_logger.debug("Creating user data entry for vm " + vm + " on domR " + router);
                    createVmDataCommand(router, vm, nic, null, cmds);
                }
            }
        }
    }

    private void createDhcpEntryCommand(VirtualRouter router, UserVm vm, NicVO nic, Commands cmds) {
        DhcpEntryCommand dhcpCommand = new DhcpEntryCommand(nic.getMacAddress(), nic.getIp4Address(), vm.getHostName(), nic.getIp6Address());
        DataCenterVO dcVo = _dcDao.findById(router.getDataCenterId());
        Nic defaultNic = findGatewayIp(vm.getId());
        String gatewayIp = defaultNic.getGateway();
        boolean needGateway = true;
        if (gatewayIp != null && !gatewayIp.equals(nic.getGateway())) {
            needGateway = false;
            GuestOSVO guestOS = _guestOSDao.findById(vm.getGuestOSId());
            // Do set dhcp:router option for non-default nic on certain OS(including Windows), and leave other OS unset.
            // Because some OS(e.g. CentOS) would set routing on wrong interface
            for (String name : _guestOSNeedGatewayOnNonDefaultNetwork) {
                if (guestOS.getDisplayName().startsWith(name)) {
                    needGateway = true;
                    break;
                }
            }
        }
        if (!needGateway) {
            gatewayIp = "0.0.0.0";
        }
        dhcpCommand.setDefaultRouter(gatewayIp);
        dhcpCommand.setIp6Gateway(nic.getIp6Gateway());
        String ipaddress=null;
        NicVO domrDefaultNic =  findDefaultDnsIp(vm.getId());
        if (domrDefaultNic != null){
            ipaddress  = domrDefaultNic.getIp4Address();
        }
        dhcpCommand.setDefaultDns(ipaddress);
        dhcpCommand.setDuid(NetUtils.getDuidLL(nic.getMacAddress()));
        dhcpCommand.setDefault(nic.isDefaultNic());

        dhcpCommand.setAccessDetail(NetworkElementCommand.ROUTER_IP, getRouterControlIp(router.getId()));
        dhcpCommand.setAccessDetail(NetworkElementCommand.ROUTER_NAME, router.getInstanceName());
        dhcpCommand.setAccessDetail(NetworkElementCommand.ROUTER_GUEST_IP, getRouterIpInNetwork(nic.getNetworkId(), router.getId()));
        dhcpCommand.setAccessDetail(NetworkElementCommand.ZONE_NETWORK_TYPE, dcVo.getNetworkType().toString());

        cmds.addCommand("dhcp", dhcpCommand);
    }

    private void configDnsMasq(VirtualRouter router, Network network, Commands cmds) {
        DataCenterVO dcVo = _dcDao.findById(router.getDataCenterId());
        List<NicIpAliasVO> ipAliasVOList = _nicIpAliasDao.getAliasIpForVm(router.getId());
        List<DnsmasqTO> ipList = new ArrayList<DnsmasqTO>();

        NicVO router_guest_ip = _nicDao.findByNtwkIdAndInstanceId(network.getId(), router.getId());
        ipList.add(new DnsmasqTO(router_guest_ip.getIp4Address(),router_guest_ip.getGateway(),router_guest_ip.getNetmask()));
        for (NicIpAliasVO ipAliasVO : ipAliasVOList) {
             DnsmasqTO dnsmasqTO = new DnsmasqTO(ipAliasVO.getStartIpOfSubnet(), ipAliasVO.getGateway(), ipAliasVO.getNetmask());
             ipList.add(dnsmasqTO);
        }
        DataCenterVO dcvo = _dcDao.findById(router.getDataCenterId());
        DnsMasqConfigCommand dnsMasqConfigCmd = new DnsMasqConfigCommand(network.getNetworkDomain(),ipList, dcvo.getDns1(), dcvo.getDns2(), dcvo.getInternalDns1(), dcvo.getInternalDns2());
        dnsMasqConfigCmd.setAccessDetail(NetworkElementCommand.ROUTER_IP, getRouterControlIp(router.getId()));
        dnsMasqConfigCmd.setAccessDetail(NetworkElementCommand.ROUTER_NAME, router.getInstanceName());
        dnsMasqConfigCmd.setAccessDetail(NetworkElementCommand.ROUTER_GUEST_IP, getRouterIpInNetwork(network.getId(), router.getId()));
        dnsMasqConfigCmd.setAccessDetail(NetworkElementCommand.ZONE_NETWORK_TYPE, dcVo.getNetworkType().toString());

        cmds.addCommand("dhcpConfig" ,dnsMasqConfigCmd);
        //To change body of created methods use File | Settings | File Templates.
    }


    private void createIpAlias(VirtualRouter router, List<IpAliasTO> ipAliasTOs, Long networkid, Commands cmds) {

        String routerip = getRouterIpInNetwork(networkid, router.getId());
        DataCenterVO dcVo = _dcDao.findById(router.getDataCenterId());
        CreateIpAliasCommand ipaliasCmd = new CreateIpAliasCommand(routerip, ipAliasTOs);
        ipaliasCmd.setAccessDetail(NetworkElementCommand.ROUTER_IP, getRouterControlIp(router.getId()));
        ipaliasCmd.setAccessDetail(NetworkElementCommand.ROUTER_NAME, router.getInstanceName());
        ipaliasCmd.setAccessDetail(NetworkElementCommand.ROUTER_GUEST_IP,routerip);
        ipaliasCmd.setAccessDetail(NetworkElementCommand.ZONE_NETWORK_TYPE, dcVo.getNetworkType().toString());

        cmds.addCommand("ipalias", ipaliasCmd);
    }

    private void createDhcpEntryCommandsForVMs(DomainRouterVO router, Commands cmds, long guestNetworkId) {
        List<UserVmVO> vms = _userVmDao.listByNetworkIdAndStates(guestNetworkId, State.Running, State.Migrating, State.Stopping);
        DataCenterVO dc = _dcDao.findById(router.getDataCenterId());
        for (UserVmVO vm : vms) {
            boolean createDhcp = true;
            if (dc.getNetworkType() == NetworkType.Basic && router.getPodIdToDeployIn().longValue() != vm.getPodIdToDeployIn().longValue()
                    && _dnsBasicZoneUpdates.equalsIgnoreCase("pod")) {
                createDhcp = false;
            }
            if (createDhcp) {
                NicVO nic = _nicDao.findByNtwkIdAndInstanceId(guestNetworkId, vm.getId());
                if (nic != null) {
                    s_logger.debug("Creating dhcp entry for vm " + vm + " on domR " + router + ".");
                    createDhcpEntryCommand(router, vm, nic, cmds);
                }
            }
        }
    }

    protected boolean sendCommandsToRouter(final VirtualRouter router, Commands cmds) throws AgentUnavailableException {
        Answer[] answers = null;
        try {
            answers = _agentMgr.send(router.getHostId(), cmds);
        } catch (OperationTimedoutException e) {
            s_logger.warn("Timed Out", e);
            throw new AgentUnavailableException("Unable to send commands to virtual router ", router.getHostId(), e);
        }

        if (answers == null) {
            return false;
        }

        if (answers.length != cmds.size()) {
            return false;
        }

        // FIXME: Have to return state for individual command in the future
        boolean result = true;
        if (answers.length > 0) {
            for (Answer answer : answers) {
                if (!answer.getResult()) {
                    result = false;
                    break;
                }
            }
        }
        return result;
    }

    protected void handleSingleWorkingRedundantRouter(List<? extends VirtualRouter> connectedRouters, List<? extends VirtualRouter> disconnectedRouters, String reason)
            throws ResourceUnavailableException
    {
        if (connectedRouters.isEmpty() || disconnectedRouters.isEmpty()) {
            return;
        }
        if (connectedRouters.size() != 1 || disconnectedRouters.size() != 1) {
            s_logger.warn("How many redundant routers do we have?? ");
            return;
        }
        if (!connectedRouters.get(0).getIsRedundantRouter()) {
            throw new ResourceUnavailableException("Who is calling this with non-redundant router or non-domain router?",
                    DataCenter.class, connectedRouters.get(0).getDataCenterId());
        }
        if (!disconnectedRouters.get(0).getIsRedundantRouter()) {
            throw new ResourceUnavailableException("Who is calling this with non-redundant router or non-domain router?",
                    DataCenter.class, disconnectedRouters.get(0).getDataCenterId());
        }

        DomainRouterVO connectedRouter = (DomainRouterVO)connectedRouters.get(0);
        DomainRouterVO disconnectedRouter = (DomainRouterVO)disconnectedRouters.get(0);

        if (s_logger.isDebugEnabled()) {
            s_logger.debug("About to stop the router " + disconnectedRouter.getInstanceName() + " due to: " + reason);
        }
        String title = "Virtual router " + disconnectedRouter.getInstanceName() + " would be stopped after connecting back, due to " + reason;
        String context = "Virtual router (name: " + disconnectedRouter.getInstanceName() + ", id: " + disconnectedRouter.getId()
                + ") would be stopped after connecting back, due to: " + reason;
        _alertMgr.sendAlert(AlertManager.ALERT_TYPE_DOMAIN_ROUTER,
                disconnectedRouter.getDataCenterId(), disconnectedRouter.getPodIdToDeployIn(), title, context);
        disconnectedRouter.setStopPending(true);
        disconnectedRouter = _routerDao.persist(disconnectedRouter);

        int connRouterPR = getRealPriority(connectedRouter);
        int disconnRouterPR = getRealPriority(disconnectedRouter);
        if (connRouterPR < disconnRouterPR) {
            //connRouterPR < disconnRouterPR, they won't equal at anytime
            if (!connectedRouter.getIsPriorityBumpUp()) {
                final BumpUpPriorityCommand command = new BumpUpPriorityCommand();
                command.setAccessDetail(NetworkElementCommand.ROUTER_IP, getRouterControlIp(connectedRouter.getId()));
                command.setAccessDetail(NetworkElementCommand.ROUTER_NAME, connectedRouter.getInstanceName());
                final Answer answer = _agentMgr.easySend(connectedRouter.getHostId(), command);
                if (!answer.getResult()) {
                    s_logger.error("Failed to bump up " + connectedRouter.getInstanceName() + "'s priority! " + answer.getDetails());
                }
            } else {
                String t = "Can't bump up virtual router " + connectedRouter.getInstanceName() + "'s priority due to it's already bumped up!";
                _alertMgr.sendAlert(AlertManager.ALERT_TYPE_DOMAIN_ROUTER,
                        connectedRouter.getDataCenterId(), connectedRouter.getPodIdToDeployIn(), t, t);
            }
        }
    }

    @Override
    public boolean associatePublicIP(Network network, final List<? extends PublicIpAddress> ipAddress, List<? extends VirtualRouter> routers)
            throws ResourceUnavailableException {
        if (ipAddress == null || ipAddress.isEmpty()) {
            s_logger.debug("No ip association rules to be applied for network " + network.getId());
            return true;
        }
        return applyRules(network, routers, "ip association", false, null, false, new RuleApplier() {
            @Override
            public boolean execute(Network network, VirtualRouter router) throws ResourceUnavailableException {
                Commands cmds = new Commands(OnError.Continue);
                createAssociateIPCommands(router, ipAddress, cmds, 0);
                return sendCommandsToRouter(router, cmds);
            }
        });
    }

    @Override
    public boolean applyFirewallRules(Network network, final List<? extends FirewallRule> rules, List<? extends VirtualRouter> routers) throws ResourceUnavailableException {
        if (rules == null || rules.isEmpty()) {
            s_logger.debug("No firewall rules to be applied for network " + network.getId());
            return true;
        }
        return applyRules(network, routers, "firewall rules", false, null, false, new RuleApplier() {
            @Override
            public boolean execute(Network network, VirtualRouter router) throws ResourceUnavailableException {
                if (rules.get(0).getPurpose() == Purpose.LoadBalancing) {
                    // for load balancer we have to resend all lb rules for the network
                    List<LoadBalancerVO> lbs = _loadBalancerDao.listByNetworkIdAndScheme(network.getId(), Scheme.Public);
                    List<LoadBalancingRule> lbRules = new ArrayList<LoadBalancingRule>();
                    for (LoadBalancerVO lb : lbs) {
                        List<LbDestination> dstList = _lbMgr.getExistingDestinations(lb.getId());
                        List<LbStickinessPolicy> policyList = _lbMgr.getStickinessPolicies(lb.getId());
                        List<LbHealthCheckPolicy> hcPolicyList = _lbMgr.getHealthCheckPolicies(lb.getId());
                        Ip sourceIp = _networkModel.getPublicIpAddress(lb.getSourceIpAddressId()).getAddress();
                        LoadBalancingRule loadBalancing = new LoadBalancingRule(lb, dstList, policyList, hcPolicyList, sourceIp);
                        lbRules.add(loadBalancing);
                    }
                    return sendLBRules(router, lbRules, network.getId());
                } else if (rules.get(0).getPurpose() == Purpose.PortForwarding) {
                    return sendPortForwardingRules(router, (List<PortForwardingRule>)rules, network.getId());
                } else if (rules.get(0).getPurpose() == Purpose.StaticNat) {
                    return sendStaticNatRules(router, (List<StaticNatRule>)rules, network.getId());
                } else if (rules.get(0).getPurpose() == Purpose.Firewall) {
                    return sendFirewallRules(router, (List<FirewallRule>)rules, network.getId());
                } else {
                    s_logger.warn("Unable to apply rules of purpose: " + rules.get(0).getPurpose());
                    return false;
                }
            }
        });
    }

    @Override
    public boolean applyLoadBalancingRules(Network network, final List<? extends LoadBalancingRule> rules, List<? extends VirtualRouter> routers)
            throws ResourceUnavailableException {
        if (rules == null || rules.isEmpty()) {
            s_logger.debug("No lb rules to be applied for network " + network.getId());
            return true;
        }
        return applyRules(network, routers, "loadbalancing rules", false, null, false, new RuleApplier() {
            @Override
            public boolean execute(Network network, VirtualRouter router) throws ResourceUnavailableException {
                // for load balancer we have to resend all lb rules for the network
                List<LoadBalancerVO> lbs = _loadBalancerDao.listByNetworkIdAndScheme(network.getId(), Scheme.Public);
                List<LoadBalancingRule> lbRules = new ArrayList<LoadBalancingRule>();
                for (LoadBalancerVO lb : lbs) {
                    List<LbDestination> dstList = _lbMgr.getExistingDestinations(lb.getId());
                    List<LbStickinessPolicy> policyList = _lbMgr.getStickinessPolicies(lb.getId());
                    List<LbHealthCheckPolicy> hcPolicyList = _lbMgr.getHealthCheckPolicies(lb.getId());
                    Ip sourceIp = _networkModel.getPublicIpAddress(lb.getSourceIpAddressId()).getAddress();
                    LoadBalancingRule loadBalancing = new LoadBalancingRule(lb, dstList, policyList, hcPolicyList, sourceIp);
                    lbRules.add(loadBalancing);
                }
                return sendLBRules(router, lbRules, network.getId());
            }
        });
    }

    protected boolean sendLBRules(VirtualRouter router, List<LoadBalancingRule> rules, long guestNetworkId) throws ResourceUnavailableException {
        Commands cmds = new Commands(OnError.Continue);
        createApplyLoadBalancingRulesCommands(rules, router, cmds, guestNetworkId);
        return sendCommandsToRouter(router, cmds);
    }

    protected boolean sendPortForwardingRules(VirtualRouter router, List<PortForwardingRule> rules, long guestNetworkId) throws ResourceUnavailableException {
        Commands cmds = new Commands(OnError.Continue);
        createApplyPortForwardingRulesCommands(rules, router, cmds, guestNetworkId);
        return sendCommandsToRouter(router, cmds);
    }

    protected boolean sendStaticNatRules(VirtualRouter router, List<StaticNatRule> rules, long guestNetworkId) throws ResourceUnavailableException {
        Commands cmds = new Commands(OnError.Continue);
        createApplyStaticNatRulesCommands(rules, router, cmds, guestNetworkId);
        return sendCommandsToRouter(router, cmds);
    }

    @Override
    public List<VirtualRouter> getRoutersForNetwork(long networkId) {
        List<DomainRouterVO> routers = _routerDao.findByNetwork(networkId);
        List<VirtualRouter> vrs = new ArrayList<VirtualRouter>(routers.size());
        for (DomainRouterVO router : routers) {
            vrs.add(router);
        }
        return vrs;
    }

    private void createFirewallRulesCommands(List<? extends FirewallRule> rules, VirtualRouter router, Commands cmds, long guestNetworkId) {
        List<FirewallRuleTO> rulesTO = null;
        if (rules != null) {
            rulesTO = new ArrayList<FirewallRuleTO>();
            for (FirewallRule rule : rules) {
                FirewallRule.TrafficType traffictype = rule.getTrafficType();
                if (traffictype == FirewallRule.TrafficType.Ingress) {
                    IpAddress sourceIp = _networkModel.getIp(rule.getSourceIpAddressId());
                    FirewallRuleTO ruleTO = new FirewallRuleTO(rule, null, sourceIp.getAddress().addr(), Purpose.Firewall, traffictype);
                    rulesTO.add(ruleTO);
                }
                else if (rule.getTrafficType() == FirewallRule.TrafficType.Egress) {
                    assert (rule.getSourceIpAddressId() == null) : "ipAddressId should be null for egress firewall rule. ";
                    FirewallRuleTO ruleTO = new FirewallRuleTO(rule, null, "", Purpose.Firewall, traffictype);
                    rulesTO.add(ruleTO);
                }
            }
        }

        SetFirewallRulesCommand cmd = new SetFirewallRulesCommand(rulesTO);
        cmd.setAccessDetail(NetworkElementCommand.ROUTER_IP, getRouterControlIp(router.getId()));
        cmd.setAccessDetail(NetworkElementCommand.ROUTER_GUEST_IP, getRouterIpInNetwork(guestNetworkId, router.getId()));
        cmd.setAccessDetail(NetworkElementCommand.ROUTER_NAME, router.getInstanceName());
        DataCenterVO dcVo = _dcDao.findById(router.getDataCenterId());
        cmd.setAccessDetail(NetworkElementCommand.ZONE_NETWORK_TYPE, dcVo.getNetworkType().toString());
        cmds.addCommand(cmd);
    }

    protected boolean sendFirewallRules(VirtualRouter router, List<FirewallRule> rules, long guestNetworkId) throws ResourceUnavailableException {
        Commands cmds = new Commands(OnError.Continue);
        createFirewallRulesCommands(rules, router, cmds, guestNetworkId);
        return sendCommandsToRouter(router, cmds);
    }

    @Override
    public String getDnsBasicZoneUpdate() {
        return _dnsBasicZoneUpdates;
    }

    protected interface RuleApplier {
        boolean execute(Network network, VirtualRouter router) throws ResourceUnavailableException;
    }

    protected boolean applyRules(Network network, List<? extends VirtualRouter> routers, String typeString,
            boolean isPodLevelException, Long podId, boolean failWhenDisconnect, RuleApplier applier) throws ResourceUnavailableException {
        if (routers == null || routers.isEmpty()) {
            s_logger.warn("Unable to apply " + typeString + ", virtual router doesn't exist in the network " + network.getId());
            throw new ResourceUnavailableException("Unable to apply " + typeString, DataCenter.class, network.getDataCenterId());
        }

        DataCenter dc = _dcDao.findById(network.getDataCenterId());
        boolean isZoneBasic = (dc.getNetworkType() == NetworkType.Basic);

        // isPodLevelException and podId is only used for basic zone
        assert !((!isZoneBasic && isPodLevelException) || (isZoneBasic && isPodLevelException && podId == null));

        List<VirtualRouter> connectedRouters = new ArrayList<VirtualRouter>();
        List<VirtualRouter> disconnectedRouters = new ArrayList<VirtualRouter>();
        boolean result = true;
        String msg = "Unable to apply " + typeString + " on disconnected router ";
        for (VirtualRouter router : routers) {
            if (router.getState() == State.Running) {
                s_logger.debug("Applying " + typeString + " in network " + network);

                if (router.isStopPending()) {
                    if (_hostDao.findById(router.getHostId()).getStatus() == Status.Up) {
                        throw new ResourceUnavailableException("Unable to process due to the stop pending router " +
                                router.getInstanceName() + " haven't been stopped after it's host coming back!",
                                DataCenter.class, router.getDataCenterId());
                    }
                    s_logger.debug("Router " + router.getInstanceName() + " is stop pending, so not sending apply " +
                            typeString + " commands to the backend");
                    continue;
                }
                try {
                    result = applier.execute(network, router);
                    connectedRouters.add(router);
                } catch (AgentUnavailableException e) {
                    s_logger.warn(msg + router.getInstanceName(), e);
                    disconnectedRouters.add(router);
                }

                //If rules fail to apply on one domR and not due to disconnection, no need to proceed with the rest
                if (!result) {
                    if (isZoneBasic && isPodLevelException) {
                        throw new ResourceUnavailableException("Unable to apply " + typeString + " on router ", Pod.class, podId);
                    }
                    throw new ResourceUnavailableException("Unable to apply " + typeString + " on router ", DataCenter.class,
                            router.getDataCenterId());
                }

            } else if (router.getState() == State.Stopped || router.getState() == State.Stopping) {
                s_logger.debug("Router " + router.getInstanceName() + " is in " + router.getState() +
                        ", so not sending apply " + typeString + " commands to the backend");
            } else {
                s_logger.warn("Unable to apply " + typeString + ", virtual router is not in the right state " + router.getState());
                if (isZoneBasic && isPodLevelException) {
                    throw new ResourceUnavailableException("Unable to apply " + typeString +
                            ", virtual router is not in the right state", Pod.class, podId);
                }
                throw new ResourceUnavailableException("Unable to apply " + typeString +
                        ", virtual router is not in the right state", DataCenter.class, router.getDataCenterId());
            }
        }

        if (!connectedRouters.isEmpty()) {
            if (!isZoneBasic && !disconnectedRouters.isEmpty() && disconnectedRouters.get(0).getIsRedundantRouter()) {
                // These disconnected redundant virtual routers are out of sync now, stop them for synchronization
                handleSingleWorkingRedundantRouter(connectedRouters, disconnectedRouters, msg);
            }
        } else if (!disconnectedRouters.isEmpty()) {
            for (VirtualRouter router : disconnectedRouters) {
                if (s_logger.isDebugEnabled()) {
                    s_logger.debug(msg + router.getInstanceName() + "(" + router.getId() + ")");
                }
            }
            if (isZoneBasic && isPodLevelException) {
                throw new ResourceUnavailableException(msg, Pod.class, podId);
            }
            throw new ResourceUnavailableException(msg, DataCenter.class, disconnectedRouters.get(0).getDataCenterId());
        }

        result = true;
        if (failWhenDisconnect) {
            result = !connectedRouters.isEmpty();
        }
        return result;
    }

    @Override
    public boolean applyStaticNats(Network network, final List<? extends StaticNat> rules, List<? extends VirtualRouter> routers) throws ResourceUnavailableException {
        if (rules == null || rules.isEmpty()) {
            s_logger.debug("No static nat rules to be applied for network " + network.getId());
            return true;
        }
        return applyRules(network, routers, "static nat rules", false, null, false, new RuleApplier() {
            @Override
            public boolean execute(Network network, VirtualRouter router) throws ResourceUnavailableException {
                return applyStaticNat(router, rules, network.getId());
            }
        });
    }

    protected boolean applyStaticNat(VirtualRouter router, List<? extends StaticNat> rules, long guestNetworkId) throws ResourceUnavailableException {
        Commands cmds = new Commands(OnError.Continue);
        createApplyStaticNatCommands(rules, router, cmds, guestNetworkId);
        return sendCommandsToRouter(router, cmds);
    }

    private void createApplyStaticNatCommands(List<? extends StaticNat> rules, VirtualRouter router, Commands cmds,
            long guestNetworkId) {
        List<StaticNatRuleTO> rulesTO = null;
        if (rules != null) {
            rulesTO = new ArrayList<StaticNatRuleTO>();
            for (StaticNat rule : rules) {
                IpAddress sourceIp = _networkModel.getIp(rule.getSourceIpAddressId());
                StaticNatRuleTO ruleTO = new StaticNatRuleTO(0, sourceIp.getAddress().addr(), null,
                        null, rule.getDestIpAddress(), null, null, null, rule.isForRevoke(), false);
                rulesTO.add(ruleTO);
            }
        }

        SetStaticNatRulesCommand cmd = new SetStaticNatRulesCommand(rulesTO, router.getVpcId());
        cmd.setAccessDetail(NetworkElementCommand.ROUTER_IP, getRouterControlIp(router.getId()));
        cmd.setAccessDetail(NetworkElementCommand.ROUTER_GUEST_IP, getRouterIpInNetwork(guestNetworkId, router.getId()));
        cmd.setAccessDetail(NetworkElementCommand.ROUTER_NAME, router.getInstanceName());
        DataCenterVO dcVo = _dcDao.findById(router.getDataCenterId());
        cmd.setAccessDetail(NetworkElementCommand.ZONE_NETWORK_TYPE, dcVo.getNetworkType().toString());
        cmds.addCommand(cmd);
    }

    @Override
    public int getTimeout() {
        return -1;
    }

    @Override
    public boolean isRecurring() {
        return false;
    }

    @Override
    public boolean processAnswers(long agentId, long seq, Answer[] answers) {
        return false;
    }

    @Override
    public boolean processCommands(long agentId, long seq, Command[] commands) {
        return false;
    }

    @Override
    public void processConnect(HostVO host, StartupCommand cmd, boolean forRebalance) throws ConnectionException {
        UserContext context = UserContext.current();
        context.setAccountId(1);
        List<DomainRouterVO> routers = _routerDao.listIsolatedByHostId(host.getId());
        for (DomainRouterVO router : routers) {
            if (router.isStopPending()) {
                s_logger.info("Stopping router " + router.getInstanceName() + " due to stop pending flag found!");
                State state = router.getState();
                if (state != State.Stopped && state != State.Destroyed) {
                    try {
                        stopRouter(router.getId(), false);
                    } catch (ResourceUnavailableException e) {
                        s_logger.warn("Fail to stop router " + router.getInstanceName(), e);
                        throw new ConnectionException(false, "Fail to stop router " + router.getInstanceName());
                    } catch (ConcurrentOperationException e) {
                        s_logger.warn("Fail to stop router " + router.getInstanceName(), e);
                        throw new ConnectionException(false, "Fail to stop router " + router.getInstanceName());
                    }
                }
                router.setStopPending(false);
                router = _routerDao.persist(router);
            }
        }
    }

    @Override
    public AgentControlAnswer processControlCommand(long agentId, AgentControlCommand cmd) {
        return null;
    }

    @Override
    public boolean processDisconnect(long agentId, Status state) {
        return false;
    }

    @Override
    public boolean processTimeout(long agentId, long seq) {
        return false;
    }

    protected String getRouterControlIp(long routerId) {
        String routerControlIpAddress = null;
        List<NicVO> nics = _nicDao.listByVmId(routerId);
        for (NicVO n : nics) {
            NetworkVO nc = _networkDao.findById(n.getNetworkId());
            if (nc.getTrafficType() == TrafficType.Control) {
                routerControlIpAddress = n.getIp4Address();
            }
        }

        if (routerControlIpAddress == null) {
            s_logger.warn("Unable to find router's control ip in its attached NICs!. routerId: " + routerId);
            DomainRouterVO router = _routerDao.findById(routerId);
            return router.getPrivateIpAddress();
        }

        return routerControlIpAddress;
    }

    protected String getRouterIpInNetwork(long networkId, long instanceId) {
        return _nicDao.getIpAddress(networkId, instanceId);
    }

    @Override
    public void prepareStop(VirtualMachineProfile profile) {
        //Collect network usage before stopping Vm
        VirtualMachine vm = profile.getVirtualMachine();

        DomainRouterVO router = _routerDao.findById(vm.getId());
        if (router == null) {
            return;
        }

        String privateIP = router.getPrivateIpAddress();

        if (privateIP != null) {
            boolean forVpc = router.getVpcId() != null;
            List<? extends Nic> routerNics = _nicDao.listByVmId(router.getId());
            for (Nic routerNic : routerNics) {
                Network network = _networkModel.getNetwork(routerNic.getNetworkId());
                //Send network usage command for public nic in VPC VR
                //Send network usage command for isolated guest nic of non VPC VR
                if ((forVpc && network.getTrafficType() == TrafficType.Public) || (!forVpc && network.getTrafficType() == TrafficType.Guest && network.getGuestType() == Network.GuestType.Isolated)) {
                    final NetworkUsageCommand usageCmd = new NetworkUsageCommand(privateIP, router.getHostName(),
                            forVpc, routerNic.getIp4Address());
                    String routerType = router.getType().toString();
                    UserStatisticsVO previousStats = _userStatsDao.findBy(router.getAccountId(),
                            router.getDataCenterId(), network.getId(), (forVpc ? routerNic.getIp4Address() : null), router.getId(), routerType);
                    NetworkUsageAnswer answer = null;
                    try {
                        answer = (NetworkUsageAnswer)_agentMgr.easySend(router.getHostId(), usageCmd);
                    } catch (Exception e) {
                        s_logger.warn("Error while collecting network stats from router: " + router.getInstanceName() + " from host: " + router.getHostId(), e);
                        continue;
                    }

                    if (answer != null) {
                        if (!answer.getResult()) {
<<<<<<< HEAD
                            s_logger.warn("Error while collecting network stats from router: " + router.getInstanceName() + " from host: " + router.getHostId() + "; details: "
                                    + answer.getDetails());
=======
                            s_logger.warn("Error while collecting network stats from router: " + router.getInstanceName() + " from host: " + router.getHostId() + "; details: " + answer.getDetails());
>>>>>>> 85d54cd1
                            continue;
                        }
                        Transaction txn = Transaction.open(Transaction.CLOUD_DB);
                        try {
                            if ((answer.getBytesReceived() == 0) && (answer.getBytesSent() == 0)) {
                                s_logger.debug("Recieved and Sent bytes are both 0. Not updating user_statistics");
                                continue;
                            }
                            txn.start();
                            UserStatisticsVO stats = _userStatsDao.lock(router.getAccountId(),
                                    router.getDataCenterId(), network.getId(), (forVpc ? routerNic.getIp4Address() : null), router.getId(), routerType);
                            if (stats == null) {
                                s_logger.warn("unable to find stats for account: " + router.getAccountId());
                                continue;
                            }

                            if (previousStats != null
                                    && ((previousStats.getCurrentBytesReceived() != stats.getCurrentBytesReceived())
<<<<<<< HEAD
                                    || (previousStats.getCurrentBytesSent() != stats.getCurrentBytesSent()))) {
=======
                                    || (previousStats.getCurrentBytesSent() != stats.getCurrentBytesSent()))){
>>>>>>> 85d54cd1
                                s_logger.debug("Router stats changed from the time NetworkUsageCommand was sent. " +
                                        "Ignoring current answer. Router: " + answer.getRouterName() + " Rcvd: " +
                                        answer.getBytesReceived() + "Sent: " + answer.getBytesSent());
                                continue;
                            }

                            if (stats.getCurrentBytesReceived() > answer.getBytesReceived()) {
                                if (s_logger.isDebugEnabled()) {
                                    s_logger.debug("Received # of bytes that's less than the last one.  " +
                                            "Assuming something went wrong and persisting it. Router: " +
                                            answer.getRouterName() + " Reported: " + answer.getBytesReceived()
                                            + " Stored: " + stats.getCurrentBytesReceived());
                                }
                                stats.setNetBytesReceived(stats.getNetBytesReceived() + stats.getCurrentBytesReceived());
                            }
                            stats.setCurrentBytesReceived(answer.getBytesReceived());
                            if (stats.getCurrentBytesSent() > answer.getBytesSent()) {
                                if (s_logger.isDebugEnabled()) {
                                    s_logger.debug("Received # of bytes that's less than the last one.  " +
                                            "Assuming something went wrong and persisting it. Router: " +
                                            answer.getRouterName() + " Reported: " + answer.getBytesSent()
                                            + " Stored: " + stats.getCurrentBytesSent());
                                }
                                stats.setNetBytesSent(stats.getNetBytesSent() + stats.getCurrentBytesSent());
                            }
                            stats.setCurrentBytesSent(answer.getBytesSent());
                            if (! _dailyOrHourly) {
                                //update agg bytes
                                stats.setAggBytesSent(stats.getNetBytesSent() + stats.getCurrentBytesSent());
                                stats.setAggBytesReceived(stats.getNetBytesReceived() + stats.getCurrentBytesReceived());
                            }
                            _userStatsDao.update(stats.getId(), stats);
                            txn.commit();
                        } catch (Exception e) {
                            txn.rollback();
                            s_logger.warn("Unable to update user statistics for account: " + router.getAccountId()
                                    + " Rx: " + answer.getBytesReceived() + "; Tx: " + answer.getBytesSent());
                        } finally {
                            txn.close();
                        }
                    }
                }
            }
        }
    }

    @Override
    public void vmWorkStart(VmWork work) {
    }

    @Override
    public void vmWorkStop(VmWork work) {
    }

    @Override
    public VirtualRouter findRouter(long routerId) {
        return _routerDao.findById(routerId);
    }
}<|MERGE_RESOLUTION|>--- conflicted
+++ resolved
@@ -17,7 +17,6 @@
 
 package com.cloud.network.router;
 
-<<<<<<< HEAD
 import java.util.ArrayList;
 import java.util.Calendar;
 import java.util.Collections;
@@ -46,8 +45,6 @@
 
 import org.apache.cloudstack.api.command.admin.router.UpgradeRouterCmd;
 
-=======
->>>>>>> 85d54cd1
 import com.cloud.agent.AgentManager;
 import com.cloud.agent.AgentManager.OnError;
 import com.cloud.agent.Listener;
@@ -257,31 +254,6 @@
 import com.cloud.vm.dao.UserVmDao;
 import com.cloud.vm.dao.UserVmDetailsDao;
 import com.cloud.vm.dao.VMInstanceDao;
-import org.apache.cloudstack.api.command.admin.router.UpgradeRouterCmd;
-import org.apache.log4j.Logger;
-import org.springframework.stereotype.Component;
-
-import javax.ejb.Local;
-import javax.inject.Inject;
-import javax.naming.ConfigurationException;
-import java.util.ArrayList;
-import java.util.Calendar;
-import java.util.Collections;
-import java.util.Comparator;
-import java.util.Date;
-import java.util.HashMap;
-import java.util.HashSet;
-import java.util.Iterator;
-import java.util.List;
-import java.util.Map;
-import java.util.Set;
-import java.util.TimeZone;
-import java.util.concurrent.BlockingQueue;
-import java.util.concurrent.ExecutorService;
-import java.util.concurrent.Executors;
-import java.util.concurrent.LinkedBlockingQueue;
-import java.util.concurrent.ScheduledExecutorService;
-import java.util.concurrent.TimeUnit;
 
 /**
  * VirtualNetworkApplianceManagerImpl manages the different types of virtual network appliances available in the Cloud Stack.
@@ -2560,6 +2532,7 @@
     @Override
     public boolean finalizeStart(VirtualMachineProfile profile, long hostId, Commands cmds,
             ReservationContext context) {
+        DomainRouterVO router = _routerDao.findById(profile.getId());
         boolean result = true;
 
         Answer answer = cmds.getAnswer("checkSsh");
@@ -2586,20 +2559,14 @@
                 guestNetworks.add(network);
                 if (nic.getBroadcastUri().getScheme().equals("pvlan")) {
                 	result = setupDhcpForPvlan(true, router, nic);
-                }
-            }
-        }
-<<<<<<< HEAD
-
-        DomainRouterVO router = _routerDao.findById(profile.getId());
-
-=======
+            }
+        }
+        }
         
         if (!result) {
         	return result;
         }
-        
->>>>>>> 85d54cd1
+
         answer = cmds.getAnswer("getDomRVersion");
         if (answer != null && answer instanceof GetDomRVersionAnswer) {
             GetDomRVersionAnswer versionAnswer = (GetDomRVersionAnswer)answer;
@@ -2762,13 +2729,11 @@
         }
     }
 
-<<<<<<< HEAD
-=======
-    @Override
-    public boolean configDhcpForSubnet(Network network, final NicProfile nic, VirtualMachineProfile<UserVm> profile, DeployDestination dest, List<DomainRouterVO> routers) throws ResourceUnavailableException {
-        _userVmDao.loadDetails((UserVmVO) profile.getVirtualMachine());
-
-        final VirtualMachineProfile<UserVm> updatedProfile = profile;
+    @Override
+    public boolean configDhcpForSubnet(Network network, final NicProfile nic, VirtualMachineProfile profile, DeployDestination dest, List<DomainRouterVO> routers) throws ResourceUnavailableException {
+        UserVmVO vm = _userVmDao.findById(profile.getId());
+        _userVmDao.loadDetails(vm);
+
         final boolean isZoneBasic = (dest.getDataCenter().getNetworkType() == NetworkType.Basic);
         final Long podId = isZoneBasic ? dest.getPod().getId() : null;
 
@@ -2782,8 +2747,6 @@
         //check if this is not the primary subnet.
 
 
-        //check if the the ip Alias is configured on the virtualrouter.
-        UserVm vm = updatedProfile.getVirtualMachine();
         NicVO domr_guest_nic = _nicDao.findByInstanceIdAndIpAddressAndVmtype(router.getId(), _nicDao.getIpAddress(nic.getNetworkId(), router.getId()), VirtualMachine.Type.DomainRouter);
         //check if the router ip address and the vm ip address belong to same subnet.
         //if they do not belong to same netwoek check for the alias ips. if not create one.
@@ -2886,9 +2849,8 @@
     }
 
 
->>>>>>> 85d54cd1
-    @Override
-    public boolean applyDhcpEntry(Network network, final NicProfile nic, final VirtualMachineProfile profile,
+    @Override
+    public boolean applyDhcpEntry(Network network, final NicProfile nic, VirtualMachineProfile profile,
             DeployDestination dest, List<DomainRouterVO> routers)
             throws ResourceUnavailableException {
         final UserVmVO vm = _userVmDao.findById(profile.getId());
@@ -2959,13 +2921,8 @@
 
     private NicVO findGatewayIp(long userVmId) {
         NicVO defaultNic = _nicDao.findDefaultNicForVM(userVmId);
-<<<<<<< HEAD
-        return defaultNic.getGateway();
-    }
-=======
         return defaultNic;
-     }
->>>>>>> 85d54cd1
+    }
 
     @Override
     public boolean applyUserData(Network network, final NicProfile nic, final VirtualMachineProfile profile, DeployDestination dest, List<DomainRouterVO> routers)
@@ -3962,12 +3919,7 @@
 
                     if (answer != null) {
                         if (!answer.getResult()) {
-<<<<<<< HEAD
-                            s_logger.warn("Error while collecting network stats from router: " + router.getInstanceName() + " from host: " + router.getHostId() + "; details: "
-                                    + answer.getDetails());
-=======
                             s_logger.warn("Error while collecting network stats from router: " + router.getInstanceName() + " from host: " + router.getHostId() + "; details: " + answer.getDetails());
->>>>>>> 85d54cd1
                             continue;
                         }
                         Transaction txn = Transaction.open(Transaction.CLOUD_DB);
@@ -3986,11 +3938,7 @@
 
                             if (previousStats != null
                                     && ((previousStats.getCurrentBytesReceived() != stats.getCurrentBytesReceived())
-<<<<<<< HEAD
                                     || (previousStats.getCurrentBytesSent() != stats.getCurrentBytesSent()))) {
-=======
-                                    || (previousStats.getCurrentBytesSent() != stats.getCurrentBytesSent()))){
->>>>>>> 85d54cd1
                                 s_logger.debug("Router stats changed from the time NetworkUsageCommand was sent. " +
                                         "Ignoring current answer. Router: " + answer.getRouterName() + " Rcvd: " +
                                         answer.getBytesReceived() + "Sent: " + answer.getBytesSent());
