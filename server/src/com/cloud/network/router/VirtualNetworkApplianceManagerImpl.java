--- conflicted
+++ resolved
@@ -829,16 +829,10 @@
                         boolean forVpc = router.getVpcId() != null;
                         List<? extends Nic> routerNics = _nicDao.listByVmId(router.getId());
                         for (Nic routerNic : routerNics) {
-<<<<<<< HEAD
                             Network network = _networkModel.getNetwork(routerNic.getNetworkId());
-                            if (network.getTrafficType() == TrafficType.Public) {
-                                boolean forVpc = router.getVpcId() != null;
-=======
-                            Network network = _networkMgr.getNetwork(routerNic.getNetworkId());
                             //Send network usage command for public nic in VPC VR
                             //Send network usage command for isolated guest nic of non VPC VR                            
                             if ((forVpc && network.getTrafficType() == TrafficType.Public) || (!forVpc && network.getTrafficType() == TrafficType.Guest && network.getGuestType() == Network.GuestType.Isolated)) {
->>>>>>> 975021dd
                                 final NetworkUsageCommand usageCmd = new NetworkUsageCommand(privateIP, router.getHostName(),
                                         forVpc, routerNic.getIp4Address());
                                 String routerType = router.getType().toString();
@@ -1390,13 +1384,9 @@
             assert guestNetwork.getTrafficType() == TrafficType.Guest;
         
             // 1) Get deployment plan and find out the list of routers
-<<<<<<< HEAD
             boolean isPodBased = (dest.getDataCenter().getNetworkType() == NetworkType.Basic ||
                     _networkModel.areServicesSupportedInNetwork(guestNetwork.getId(), Service.SecurityGroup))
                     && guestNetwork.getTrafficType() == TrafficType.Guest;
-=======
-            boolean isPodBased = (dest.getDataCenter().getNetworkType() == NetworkType.Basic);
->>>>>>> 975021dd
 
             // dest has pod=null, for Basic Zone findOrDeployVRs for all Pods
             List<DeployDestination> destinations = new ArrayList<DeployDestination>();
