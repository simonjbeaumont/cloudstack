// Licensed to the Apache Software Foundation (ASF) under one
// or more contributor license agreements.  See the NOTICE file
// distributed with this work for additional information
// regarding copyright ownership.  The ASF licenses this file
// to you under the Apache License, Version 2.0 (the
// "License"); you may not use this file except in compliance
// with the License.  You may obtain a copy of the License at
//
//   http://www.apache.org/licenses/LICENSE-2.0
//
// Unless required by applicable law or agreed to in writing,
// software distributed under the License is distributed on an
// "AS IS" BASIS, WITHOUT WARRANTIES OR CONDITIONS OF ANY
// KIND, either express or implied.  See the License for the
// specific language governing permissions and limitations
// under the License.
package com.cloud.network;

import com.cloud.agent.AgentManager;
import com.cloud.agent.Listener;
import com.cloud.agent.api.*;
import com.cloud.agent.api.to.NicTO;
import com.cloud.alert.AlertManager;
import com.cloud.api.ApiDBUtils;
import com.cloud.configuration.Config;
import com.cloud.configuration.ConfigurationManager;
import com.cloud.configuration.Resource.ResourceType;
import com.cloud.configuration.dao.ConfigurationDao;
import com.cloud.dc.*;
import com.cloud.dc.DataCenter.NetworkType;
import com.cloud.dc.Vlan.VlanType;
import com.cloud.dc.dao.AccountVlanMapDao;
import com.cloud.dc.dao.DataCenterDao;
import com.cloud.dc.dao.PodVlanMapDao;
import com.cloud.dc.dao.VlanDao;
import com.cloud.deploy.DataCenterDeployment;
import com.cloud.deploy.DeployDestination;
import com.cloud.deploy.DeploymentPlan;
import com.cloud.domain.Domain;
import com.cloud.domain.DomainVO;
import com.cloud.domain.dao.DomainDao;
import com.cloud.event.ActionEvent;
import com.cloud.event.EventTypes;
import com.cloud.event.UsageEventGenerator;
import com.cloud.event.dao.UsageEventDao;
<<<<<<< HEAD
import com.cloud.event.dao.EventDao;
import com.cloud.exception.AccountLimitException;
import com.cloud.exception.ConcurrentOperationException;
import com.cloud.exception.ConnectionException;
import com.cloud.exception.InsufficientAddressCapacityException;
import com.cloud.exception.InsufficientCapacityException;
import com.cloud.exception.InsufficientVirtualNetworkCapcityException;
import com.cloud.exception.InvalidParameterValueException;
import com.cloud.exception.PermissionDeniedException;
import com.cloud.exception.ResourceAllocationException;
import com.cloud.exception.ResourceUnavailableException;
import com.cloud.exception.UnsupportedServiceException;
=======
import com.cloud.exception.*;
>>>>>>> 3dabd5fb
import com.cloud.host.Host;
import com.cloud.host.HostVO;
import com.cloud.host.Status;
import com.cloud.host.dao.HostDao;
import com.cloud.hypervisor.Hypervisor.HypervisorType;
import com.cloud.network.IpAddress.State;
import com.cloud.network.Network.Capability;
import com.cloud.network.Network.GuestType;
import com.cloud.network.Network.Provider;
import com.cloud.network.Network.Service;
import com.cloud.network.Networks.AddressFormat;
import com.cloud.network.Networks.BroadcastDomainType;
import com.cloud.network.Networks.IsolationType;
import com.cloud.network.Networks.TrafficType;
import com.cloud.network.PhysicalNetwork.BroadcastDomainRange;
import com.cloud.network.VirtualRouterProvider.VirtualRouterProviderType;
import com.cloud.network.addr.PublicIp;
<<<<<<< HEAD
import com.cloud.network.dao.FirewallRulesDao;
import com.cloud.network.dao.IPAddressDao;
import com.cloud.network.dao.LoadBalancerDao;
import com.cloud.network.dao.NetworkDao;
import com.cloud.network.dao.NetworkDomainDao;
import com.cloud.network.dao.NetworkServiceMapDao;
import com.cloud.network.dao.PhysicalNetworkDao;
import com.cloud.network.dao.PhysicalNetworkServiceProviderDao;
import com.cloud.network.dao.PhysicalNetworkServiceProviderVO;
import com.cloud.network.dao.PhysicalNetworkTrafficTypeDao;
import com.cloud.network.dao.PhysicalNetworkTrafficTypeVO;
import com.cloud.network.element.ConnectivityProvider;
import com.cloud.network.element.DhcpServiceProvider;
import com.cloud.network.element.FirewallServiceProvider;
import com.cloud.network.element.SourceNatServiceProvider;
import com.cloud.network.element.IpDeployer;
import com.cloud.network.element.LoadBalancingServiceProvider;
import com.cloud.network.element.NetworkACLServiceProvider;
import com.cloud.network.element.NetworkElement;
import com.cloud.network.element.PortForwardingServiceProvider;
import com.cloud.network.element.RemoteAccessVPNServiceProvider;
import com.cloud.network.element.Site2SiteVpnServiceProvider;
import com.cloud.network.element.StaticNatServiceProvider;
import com.cloud.network.element.UserDataServiceProvider;
import com.cloud.network.element.VirtualRouterElement;
import com.cloud.network.element.VpcVirtualRouterElement;
import com.cloud.network.Network.Event;
=======
import com.cloud.network.dao.*;
import com.cloud.network.element.*;
>>>>>>> 3dabd5fb
import com.cloud.network.guru.NetworkGuru;
import com.cloud.network.lb.LoadBalancingRule;
import com.cloud.network.lb.LoadBalancingRule.LbDestination;
import com.cloud.network.lb.LoadBalancingRule.LbStickinessPolicy;
import com.cloud.network.lb.LoadBalancingRulesManager;
import com.cloud.network.rules.*;
import com.cloud.network.rules.FirewallRule.Purpose;
import com.cloud.network.rules.dao.PortForwardingRulesDao;
import com.cloud.network.vpc.NetworkACLManager;
import com.cloud.network.vpc.PrivateIpVO;
import com.cloud.network.vpc.VpcManager;
import com.cloud.network.vpc.dao.PrivateIpDao;
import com.cloud.network.vpn.RemoteAccessVpnService;
import com.cloud.offering.NetworkOffering;
import com.cloud.offering.NetworkOffering.Availability;
import com.cloud.offerings.NetworkOfferingServiceMapVO;
import com.cloud.offerings.NetworkOfferingVO;
import com.cloud.offerings.dao.NetworkOfferingDao;
import com.cloud.offerings.dao.NetworkOfferingServiceMapDao;
import com.cloud.org.Grouping;
import com.cloud.projects.Project;
import com.cloud.projects.ProjectManager;
import com.cloud.server.ResourceTag.TaggedResourceType;
import com.cloud.tags.ResourceTagVO;
import com.cloud.tags.dao.ResourceTagDao;
import com.cloud.user.*;
import com.cloud.user.dao.AccountDao;
import com.cloud.user.dao.UserStatisticsDao;
import com.cloud.utils.AnnotationHelper;
import com.cloud.utils.NumbersUtil;
import com.cloud.utils.Pair;
import com.cloud.utils.component.Adapters;
import com.cloud.utils.component.Inject;
import com.cloud.utils.component.Manager;
import com.cloud.utils.concurrency.NamedThreadFactory;
import com.cloud.utils.db.*;
import com.cloud.utils.db.JoinBuilder.JoinType;
import com.cloud.utils.db.SearchCriteria.Op;
import com.cloud.utils.exception.CloudRuntimeException;
import com.cloud.utils.fsm.NoTransitionException;
import com.cloud.utils.fsm.StateMachine2;
import com.cloud.utils.net.Ip;
import com.cloud.utils.net.NetUtils;
import com.cloud.vm.*;
import com.cloud.vm.VirtualMachine.Type;
import com.cloud.vm.dao.DomainRouterDao;
import com.cloud.vm.dao.NicDao;
import com.cloud.vm.dao.UserVmDao;
import com.cloud.vm.dao.VMInstanceDao;
import edu.emory.mathcs.backport.java.util.Collections;
import org.apache.cloudstack.acl.ControlledEntity.ACLType;
import org.apache.cloudstack.acl.SecurityChecker.AccessType;
import org.apache.cloudstack.api.command.admin.usage.ListTrafficTypeImplementorsCmd;
import org.apache.cloudstack.api.command.user.network.CreateNetworkCmd;
import org.apache.cloudstack.api.command.user.network.ListNetworksCmd;
import org.apache.cloudstack.api.command.user.network.RestartNetworkCmd;
import org.apache.log4j.Logger;

import javax.ejb.Local;
import javax.naming.ConfigurationException;
import java.net.URI;
import java.security.InvalidParameterException;
import java.sql.PreparedStatement;
import java.sql.ResultSet;
import java.sql.SQLException;
import java.util.*;
import java.util.concurrent.Executors;
import java.util.concurrent.ScheduledExecutorService;
import java.util.concurrent.TimeUnit;

/**
 * NetworkManagerImpl implements NetworkManager.
 */
@Local(value = { NetworkManager.class, NetworkService.class })
public class NetworkManagerImpl implements NetworkManager, NetworkService, Manager, Listener {
    private static final Logger s_logger = Logger.getLogger(NetworkManagerImpl.class);

    String _name;
    @Inject
    DataCenterDao _dcDao = null;
    @Inject
    VlanDao _vlanDao = null;
    @Inject
    IPAddressDao _ipAddressDao = null;
    @Inject
    AccountDao _accountDao = null;
    @Inject
    DomainDao _domainDao = null;
    @Inject
    UserStatisticsDao _userStatsDao = null;
    @Inject
    EventDao _eventDao = null;
    @Inject
    ConfigurationDao _configDao;
    @Inject
    UserVmDao _userVmDao = null;
    @Inject
    AlertManager _alertMgr;
    @Inject
    AccountManager _accountMgr;
    @Inject
    ConfigurationManager _configMgr;
    @Inject
    AccountVlanMapDao _accountVlanMapDao;
    @Inject
    NetworkOfferingDao _networkOfferingDao = null;
    @Inject
    NetworkDao _networksDao = null;
    @Inject
    NicDao _nicDao = null;
    @Inject
    RulesManager _rulesMgr;
    @Inject
    LoadBalancingRulesManager _lbMgr;
    @Inject
    RemoteAccessVpnService _vpnMgr;
    @Inject
    PodVlanMapDao _podVlanMapDao;
    @Inject(adapter = NetworkGuru.class)
    Adapters<NetworkGuru> _networkGurus;
    @Inject(adapter = NetworkElement.class)
    Adapters<NetworkElement> _networkElements;
    @Inject
    NetworkDomainDao _networkDomainDao;
    @Inject
    VMInstanceDao _vmDao;
    @Inject
    FirewallManager _firewallMgr;
    @Inject
    FirewallRulesDao _firewallDao;
    @Inject
    PortForwardingRulesDao _portForwardingDao;
    @Inject
    ResourceLimitService _resourceLimitMgr;
    @Inject
    DomainRouterDao _routerDao;
    @Inject
    DomainManager _domainMgr;
    @Inject
    ProjectManager _projectMgr;
    @Inject
    NetworkOfferingServiceMapDao _ntwkOfferingSrvcDao;
    @Inject
    PhysicalNetworkDao _physicalNetworkDao;
    @Inject
    PhysicalNetworkServiceProviderDao _pNSPDao;
    @Inject
    PortForwardingRulesDao _portForwardingRulesDao;
    @Inject
    LoadBalancerDao _lbDao;
    @Inject
    PhysicalNetworkTrafficTypeDao _pNTrafficTypeDao;
    @Inject
    AgentManager _agentMgr;
    @Inject
    HostDao _hostDao;
    @Inject
    NetworkServiceMapDao _ntwkSrvcDao;
    @Inject
    StorageNetworkManager _stnwMgr;
    @Inject
    VpcManager _vpcMgr;
    @Inject
    PrivateIpDao _privateIpDao;
    @Inject
    NetworkACLManager _networkACLMgr;
    @Inject
    ResourceTagDao _resourceTagDao;
    @Inject
    UsageEventDao _usageEventDao;

    protected StateMachine2<Network.State, Network.Event, Network> _stateMachine;
    private final HashMap<String, NetworkOfferingVO> _systemNetworks = new HashMap<String, NetworkOfferingVO>(5);
    private static Long _privateOfferingId = null;

    ScheduledExecutorService _executor;

    SearchBuilder<AccountVO> AccountsUsingNetworkSearch;
    SearchBuilder<IPAddressVO> AssignIpAddressSearch;
    SearchBuilder<IPAddressVO> AssignIpAddressFromPodVlanSearch;
    SearchBuilder<IPAddressVO> IpAddressSearch;
    SearchBuilder<NicVO> NicForTrafficTypeSearch;

    int _networkGcWait;
    int _networkGcInterval;
    String _networkDomain;
    int _cidrLimit;
    boolean _allowSubdomainNetworkAccess;
    int _networkLockTimeout;

    private Map<String, String> _configs;

    HashMap<Long, Long> _lastNetworkIdsToFree = new HashMap<Long, Long>();

    private static HashMap<Service, List<Provider>> s_serviceToImplementedProvidersMap = new HashMap<Service, List<Provider>>();
    private static HashMap<String, String> s_providerToNetworkElementMap = new HashMap<String, String>();

    @Override
    public NetworkElement getElementImplementingProvider(String providerName) {
        String elementName = s_providerToNetworkElementMap.get(providerName);
        NetworkElement element = _networkElements.get(elementName);
        return element;
    }

    @Override
    public List<Service> getElementServices(Provider provider) {
        NetworkElement element = getElementImplementingProvider(provider.getName());
        if (element == null) {
            throw new InvalidParameterValueException("Unable to find the Network Element implementing the Service Provider '" + provider.getName() + "'");
        }
        return new ArrayList<Service>(element.getCapabilities().keySet());
    }

    @Override
    public boolean canElementEnableIndividualServices(Provider provider) {
        NetworkElement element = getElementImplementingProvider(provider.getName());
        if (element == null) {
            throw new InvalidParameterValueException("Unable to find the Network Element implementing the Service Provider '" + provider.getName() + "'");
        }
        return element.canEnableIndividualServices();
    }

    @Override
    public PublicIp assignPublicIpAddress(long dcId, Long podId, Account owner, VlanType type, Long networkId, String requestedIp, boolean isSystem) throws InsufficientAddressCapacityException {
        return fetchNewPublicIp(dcId, podId, null, owner, type, networkId, false, true, requestedIp, isSystem, null);
    }

    @DB
    public PublicIp fetchNewPublicIp(long dcId, Long podId, Long vlanDbId, Account owner, VlanType vlanUse,
            Long guestNetworkId, boolean sourceNat, boolean assign, String requestedIp, boolean isSystem, Long vpcId)
            throws InsufficientAddressCapacityException {
        StringBuilder errorMessage = new StringBuilder("Unable to get ip adress in ");
        Transaction txn = Transaction.currentTxn();
        txn.start();
        SearchCriteria<IPAddressVO> sc = null;
        if (podId != null) {
            sc = AssignIpAddressFromPodVlanSearch.create();
            sc.setJoinParameters("podVlanMapSB", "podId", podId);
            errorMessage.append(" pod id=" + podId);
        } else {
            sc = AssignIpAddressSearch.create();
            errorMessage.append(" zone id=" + dcId);
        }

        if (vlanDbId != null) {
            sc.addAnd("vlanId", SearchCriteria.Op.EQ, vlanDbId);
            errorMessage.append(", vlanId id=" + vlanDbId);
        }

        sc.setParameters("dc", dcId);

        DataCenter zone = _configMgr.getZone(dcId);

        // for direct network take ip addresses only from the vlans belonging to the network
        if (vlanUse == VlanType.DirectAttached) {
            sc.setJoinParameters("vlan", "networkId", guestNetworkId);
            errorMessage.append(", network id=" + guestNetworkId);
        }
        sc.setJoinParameters("vlan", "type", vlanUse);

        if (requestedIp != null) {
            sc.addAnd("address", SearchCriteria.Op.EQ, requestedIp);
            errorMessage.append(": requested ip " + requestedIp + " is not available");
        }

        Filter filter = new Filter(IPAddressVO.class, "vlanId", true, 0l, 1l);

        List<IPAddressVO> addrs = _ipAddressDao.lockRows(sc, filter, true);

        if (addrs.size() == 0) {
            if (podId != null) {
                InsufficientAddressCapacityException ex = new InsufficientAddressCapacityException
                        ("Insufficient address capacity", Pod.class, podId);
                // for now, we hardcode the table names, but we should ideally do a lookup for the tablename from the VO object.
                ex.addProxyObject(ApiDBUtils.findPodById(podId).getUuid());
                throw ex;
            }
            s_logger.warn(errorMessage.toString());
            InsufficientAddressCapacityException ex = new InsufficientAddressCapacityException
                    ("Insufficient address capacity", DataCenter.class, dcId);
            ex.addProxyObject(ApiDBUtils.findZoneById(dcId).getUuid());
            throw ex;
        }

        assert (addrs.size() == 1) : "Return size is incorrect: " + addrs.size();

        IPAddressVO addr = addrs.get(0);
        addr.setSourceNat(sourceNat);
        addr.setAllocatedTime(new Date());
        addr.setAllocatedInDomainId(owner.getDomainId());
        addr.setAllocatedToAccountId(owner.getId());
        addr.setSystem(isSystem);

        if (assign) {
            markPublicIpAsAllocated(addr);
        } else {
            addr.setState(IpAddress.State.Allocating);
        }
        addr.setState(assign ? IpAddress.State.Allocated : IpAddress.State.Allocating);

        if (vlanUse != VlanType.DirectAttached || zone.getNetworkType() == NetworkType.Basic) {
            addr.setAssociatedWithNetworkId(guestNetworkId);
            addr.setVpcId(vpcId);
        }

        _ipAddressDao.update(addr.getId(), addr);

        txn.commit();

        if (vlanUse == VlanType.VirtualNetwork) {
            _firewallMgr.addSystemFirewallRules(addr, owner);
        }

        long macAddress = NetUtils.createSequenceBasedMacAddress(addr.getMacAddress());

        return new PublicIp(addr, _vlanDao.findById(addr.getVlanId()), macAddress);
    }

    @DB
    @Override
    public void markPublicIpAsAllocated(IPAddressVO addr) {

        assert (addr.getState() == IpAddress.State.Allocating || addr.getState() == IpAddress.State.Free) :
            "Unable to transition from state " + addr.getState() + " to " + IpAddress.State.Allocated;

        Transaction txn = Transaction.currentTxn();

        Account owner = _accountMgr.getAccount(addr.getAllocatedToAccountId());

        txn.start();
        addr.setState(IpAddress.State.Allocated);
        _ipAddressDao.update(addr.getId(), addr);

        // Save usage event
        if (owner.getAccountId() != Account.ACCOUNT_ID_SYSTEM) {
            VlanVO vlan = _vlanDao.findById(addr.getVlanId());

            String guestType = vlan.getVlanType().toString();
<<<<<<< HEAD
            
            UsageEventGenerator.publishUsageEvent(EventTypes.EVENT_NET_IP_ASSIGN, owner.getId(),
                    addr.getDataCenterId(), addr.getId(), addr.getAddress().toString(), addr.isSourceNat(), guestType, 
=======

            UsageEventVO usageEvent = new UsageEventVO(EventTypes.EVENT_NET_IP_ASSIGN, owner.getId(),
                    addr.getDataCenterId(), addr.getId(), addr.getAddress().toString(), addr.isSourceNat(), guestType,
>>>>>>> 3dabd5fb
                    addr.getSystem());
            // don't increment resource count for direct ip addresses
            if (addr.getAssociatedWithNetworkId() != null) {
                _resourceLimitMgr.incrementResourceCount(owner.getId(), ResourceType.public_ip);
            }
        }

        txn.commit();
    }


    @Override
    public PublicIp assignSourceNatIpAddressToGuestNetwork(Account owner, Network guestNetwork)
            throws InsufficientAddressCapacityException, ConcurrentOperationException {
        assert (guestNetwork.getTrafficType() != null) : "You're asking for a source nat but your network " +
                "can't participate in source nat.  What do you have to say for yourself?";
        long dcId = guestNetwork.getDataCenterId();

        IPAddressVO sourceNatIp = getExistingSourceNatInNetwork(owner.getId(), guestNetwork.getId());

        PublicIp ipToReturn = null;
        if (sourceNatIp != null) {
            ipToReturn = new PublicIp(sourceNatIp, _vlanDao.findById(sourceNatIp.getVlanId()),
                    NetUtils.createSequenceBasedMacAddress(sourceNatIp.getMacAddress()));
        } else {
            ipToReturn = assignDedicateIpAddress(owner, guestNetwork.getId(), null, dcId, true);
        }

        return ipToReturn;
    }

    @Override
    public PublicIp assignVpnGatewayIpAddress(long dcId, Account owner, long vpcId) throws InsufficientAddressCapacityException, ConcurrentOperationException {
        return assignDedicateIpAddress(owner, null, vpcId, dcId, false);
    }


    @DB
    @Override
    public PublicIp assignDedicateIpAddress(Account owner, Long guestNtwkId, Long vpcId, long dcId, boolean isSourceNat)
            throws ConcurrentOperationException, InsufficientAddressCapacityException {

        long ownerId = owner.getId();

        // Check that the maximum number of public IPs for the given accountId will not be exceeded
        try {
            _resourceLimitMgr.checkResourceLimit(owner, ResourceType.public_ip);
        } catch (ResourceAllocationException ex) {
            s_logger.warn("Failed to allocate resource of type " + ex.getResourceType() + " for account " + owner);
            throw new AccountLimitException("Maximum number of public IP addresses for account: " + owner.getAccountName() + " has been exceeded.");
        }

        PublicIp ip = null;
        Transaction txn = Transaction.currentTxn();
        try {
            txn.start();

            owner = _accountDao.acquireInLockTable(ownerId);

            if (owner == null) {
                // this ownerId comes from owner or type Account. See the class "AccountVO" and the annotations in that class
                // to get the table name and field name that is queried to fill this ownerid.
                ConcurrentOperationException ex = new ConcurrentOperationException("Unable to lock account");
            }
            if (s_logger.isDebugEnabled()) {
                s_logger.debug("lock account " + ownerId + " is acquired");
            }

            // If account has Account specific ip ranges, try to allocate ip from there
            Long vlanId = null;
            List<AccountVlanMapVO> maps = _accountVlanMapDao.listAccountVlanMapsByAccount(ownerId);
            if (maps != null && !maps.isEmpty()) {
                vlanId = maps.get(0).getVlanDbId();
            }


            ip = fetchNewPublicIp(dcId, null, vlanId, owner, VlanType.VirtualNetwork, guestNtwkId,
                    isSourceNat, false, null, false, vpcId);
            IPAddressVO publicIp = ip.ip();

            markPublicIpAsAllocated(publicIp);
            _ipAddressDao.update(publicIp.getId(), publicIp);

            txn.commit();
            return ip;
        } finally {
            if (owner != null) {
                if (s_logger.isDebugEnabled()) {
                    s_logger.debug("Releasing lock account " + ownerId);
                }

                _accountDao.releaseFromLockTable(ownerId);
            }
            if (ip == null) {
                txn.rollback();
                s_logger.error("Unable to get source nat ip address for account " + ownerId);
            }
        }
    }

    /**
     * Returns the target account for an api command
     *
     * @param accountName
     *            - non-null if the account name was passed in in the command
     * @param domainId
     *            - non-null if the domainId was passed in in the command.
     * @return
     */
    protected Account getAccountForApiCommand(String accountName, Long domainId) {
        Account account = UserContext.current().getCaller();

        if (_accountMgr.isAdmin(account.getType())) {
            // The admin is making the call, determine if it is for someone else or for himself
            if (domainId != null) {
                if ((account != null) && !_domainDao.isChildDomain(account.getDomainId(), domainId)) {
                    // TBD: Check if call to addProxyObject() needs correction.
                    PermissionDeniedException ex = new PermissionDeniedException("Invalid domain id given, permission denied");
                    ex.addProxyObject("domain", domainId, "domainId");
                    throw ex;
                }
                if (accountName != null) {
                    Account userAccount = _accountMgr.getActiveAccountByName(accountName, domainId);
                    if (userAccount != null) {
                        account = userAccount;
                    } else {
                        // TBD: Check if call to addProxyObject() needs correction.
                        PermissionDeniedException ex = new PermissionDeniedException("Unable to find account " + accountName + " in specified domain, permission denied");
                        ex.addProxyObject("domain", domainId, "domainId");
                        throw ex;
                    }
                }
            } else {
                // the admin is calling the api on his own behalf
                return account;
            }
        }
        return account;
    }

    @Override
    public boolean applyIpAssociations(Network network, boolean continueOnError) throws ResourceUnavailableException {
        List<IPAddressVO> userIps = _ipAddressDao.listByAssociatedNetwork(network.getId(), null);
        List<PublicIp> publicIps = new ArrayList<PublicIp>();
        if (userIps != null && !userIps.isEmpty()) {
            for (IPAddressVO userIp : userIps) {
                PublicIp publicIp = new PublicIp(userIp, _vlanDao.findById(userIp.getVlanId()),
                        NetUtils.createSequenceBasedMacAddress(userIp.getMacAddress()));
                publicIps.add(publicIp);
            }
        }

        boolean success = applyIpAssociations(network, false, continueOnError, publicIps);

        if (success) {
            for (IPAddressVO addr : userIps) {
                if (addr.getState() == IpAddress.State.Allocating) {
                    markPublicIpAsAllocated(addr);
                } else if (addr.getState() == IpAddress.State.Releasing) {
                    // Cleanup all the resources for ip address if there are any, and only then un-assign ip in the
                    // system
                    if (cleanupIpResources(addr.getId(), Account.ACCOUNT_ID_SYSTEM, _accountMgr.getSystemAccount())) {
                        s_logger.debug("Unassiging ip address " + addr);
                        _ipAddressDao.unassignIpAddress(addr.getId());
                    } else {
                        success = false;
                        s_logger.warn("Failed to release resources for ip address id=" + addr.getId());
                    }
                }
            }
        }

        return success;
    }

    private Map<Provider, Set<Service>> getProviderServicesMap(long networkId) {
        Map<Provider, Set<Service>> map = new HashMap<Provider, Set<Service>>();
        List<NetworkServiceMapVO> nsms = _ntwkSrvcDao.getServicesInNetwork(networkId);
        for (NetworkServiceMapVO nsm : nsms) {
            Set<Service> services = map.get(Provider.getProvider(nsm.getProvider()));
            if (services == null) {
                services = new HashSet<Service>();
            }
            services.add(Service.getService(nsm.getService()));
            map.put(Provider.getProvider(nsm.getProvider()), services);
        }
        return map;
    }

    private Map<Service, Set<Provider>> getServiceProvidersMap(long networkId) {
        Map<Service, Set<Provider>> map = new HashMap<Service, Set<Provider>>();
        List<NetworkServiceMapVO> nsms = _ntwkSrvcDao.getServicesInNetwork(networkId);
        for (NetworkServiceMapVO nsm : nsms) {
            Set<Provider> providers = map.get(Service.getService(nsm.getService()));
            if (providers == null) {
                providers = new HashSet<Provider>();
            }
            providers.add(Provider.getProvider(nsm.getProvider()));
            map.put(Service.getService(nsm.getService()), providers);
        }
        return map;
    }

    /* Get a list of IPs, classify them by service */
    @Override
    public Map<PublicIp, Set<Service>> getIpToServices(List<PublicIp> publicIps, boolean rulesRevoked, boolean includingFirewall) {
        Map<PublicIp, Set<Service>> ipToServices = new HashMap<PublicIp, Set<Service>>();

        if (publicIps != null && !publicIps.isEmpty()) {
            Set<Long> networkSNAT = new HashSet<Long>();
            for (PublicIp ip : publicIps) {
                Set<Service> services = ipToServices.get(ip);
                if (services == null) {
                    services = new HashSet<Service>();
                }
                if (ip.isSourceNat()) {
                    if (!networkSNAT.contains(ip.getAssociatedWithNetworkId())) {
                        services.add(Service.SourceNat);
                        networkSNAT.add(ip.getAssociatedWithNetworkId());
                    } else {
                        CloudRuntimeException ex = new CloudRuntimeException("Multiple generic soure NAT IPs provided for network");
                        // see the IPAddressVO.java class.
                        ex.addProxyObject("user_ip_address", ip.getAssociatedWithNetworkId(), "networkId");
                        throw ex;
                    }
                }
                ipToServices.put(ip, services);

                // if IP in allocating state then it will not have any rules attached so skip IPAssoc to network service
                // provider
                if (ip.getState() == State.Allocating) {
                    continue;
                }

                // check if any active rules are applied on the public IP
                Set<Purpose> purposes = getPublicIpPurposeInRules(ip, false, includingFirewall);
                // Firewall rules didn't cover static NAT
                if (ip.isOneToOneNat() && ip.getAssociatedWithVmId() != null) {
                    if (purposes == null) {
                        purposes = new HashSet<Purpose>();
                    }
                    purposes.add(Purpose.StaticNat);
                }
                if (purposes == null || purposes.isEmpty()) {
                    // since no active rules are there check if any rules are applied on the public IP but are in
// revoking state

                    purposes = getPublicIpPurposeInRules(ip, true, includingFirewall);
                    if (ip.isOneToOneNat()) {
                        if (purposes == null) {
                            purposes = new HashSet<Purpose>();
                        }
                        purposes.add(Purpose.StaticNat);
                    }
                    if (purposes == null || purposes.isEmpty()) {
                        // IP is not being used for any purpose so skip IPAssoc to network service provider
                        continue;
                    } else {
                        if (rulesRevoked) {
                            // no active rules/revoked rules are associated with this public IP, so remove the
// association with the provider
                            ip.setState(State.Releasing);
                        } else {
                            if (ip.getState() == State.Releasing) {
                                // rules are not revoked yet, so don't let the network service provider revoke the IP
// association
                                // mark IP is allocated so that IP association will not be removed from the provider
                                ip.setState(State.Allocated);
                            }
                        }
                    }
                }
                if (purposes.contains(Purpose.StaticNat)) {
                    services.add(Service.StaticNat);
                }
                if (purposes.contains(Purpose.LoadBalancing)) {
                    services.add(Service.Lb);
                }
                if (purposes.contains(Purpose.PortForwarding)) {
                    services.add(Service.PortForwarding);
                }
                if (purposes.contains(Purpose.Vpn)) {
                    services.add(Service.Vpn);
                }
                if (purposes.contains(Purpose.Firewall)) {
                    services.add(Service.Firewall);
                }
                if (services.isEmpty()) {
                    continue;
                }
                ipToServices.put(ip, services);
            }
        }
        return ipToServices;
    }

    public boolean canIpUsedForNonConserveService(PublicIp ip, Service service) {
        // If it's non-conserve mode, then the new ip should not be used by any other services
        List<PublicIp> ipList = new ArrayList<PublicIp>();
        ipList.add(ip);
        Map<PublicIp, Set<Service>> ipToServices = getIpToServices(ipList, false, false);
        Set<Service> services = ipToServices.get(ip);
        // Not used currently, safe
        if (services == null || services.isEmpty()) {
            return true;
        }
        // Since it's non-conserve mode, only one service should used for IP
        if (services.size() != 1) {
            throw new InvalidParameterException("There are multiple services used ip " + ip.getAddress() + ".");
        }
        if (service != null && !((Service) services.toArray()[0] == service || service.equals(Service.Firewall))) {
            throw new InvalidParameterException("The IP " + ip.getAddress() + " is already used as " + ((Service) services.toArray()[0]).getName() + " rather than " + service.getName());
        }
        return true;
    }

    protected boolean canIpsUsedForNonConserve(List<PublicIp> publicIps) {
        boolean result = true;
        for (PublicIp ip : publicIps) {
            result = canIpUsedForNonConserveService(ip, null);
            if (!result) {
                break;
            }
        }
        return result;
    }

    public boolean canIpsUseOffering(List<PublicIp> publicIps, long offeringId) {
        Map<PublicIp, Set<Service>> ipToServices = getIpToServices(publicIps, false, true);
        Map<Service, Set<Provider>> serviceToProviders = getNetworkOfferingServiceProvidersMap(offeringId);
        NetworkOfferingVO offering = _networkOfferingDao.findById(offeringId);
        //For inline mode checking, using firewall provider for LB instead, because public ip would apply on firewall provider
        if (offering.isInline()) {
            Provider firewallProvider = null;
            if (serviceToProviders.containsKey(Service.Firewall)) {
                firewallProvider = (Provider)serviceToProviders.get(Service.Firewall).toArray()[0];
            }
            Set<Provider> p = new HashSet<Provider>();
            p.add(firewallProvider);
            serviceToProviders.remove(Service.Lb);
            serviceToProviders.put(Service.Lb, p);
        }
        for (PublicIp ip : ipToServices.keySet()) {
            Set<Service> services = ipToServices.get(ip);
            Provider provider = null;
            for (Service service : services) {
                Set<Provider> curProviders = serviceToProviders.get(service);
                if (curProviders == null || curProviders.isEmpty()) {
                    continue;
                }
                Provider curProvider = (Provider) curProviders.toArray()[0];
                if (provider == null) {
                    provider = curProvider;
                    continue;
                }
                // We don't support multiple providers for one service now
                if (!provider.equals(curProvider)) {
                    throw new InvalidParameterException("There would be multiple providers for IP " + ip.getAddress() + " with the new network offering!");
                }
            }
        }
        return true;
    }

    public boolean canIpUsedForService(PublicIp publicIp, Service service, Long networkId) {
        List<PublicIp> ipList = new ArrayList<PublicIp>();
        ipList.add(publicIp);
        Map<PublicIp, Set<Service>> ipToServices = getIpToServices(ipList, false, true);
        Set<Service> services = ipToServices.get(publicIp);
        if (services == null || services.isEmpty()) {
            return true;
        }

        if (networkId == null) {
            networkId = publicIp.getAssociatedWithNetworkId();
        }

        // We only support one provider for one service now
        Map<Service, Set<Provider>> serviceToProviders = getServiceProvidersMap(networkId);
        Set<Provider> oldProviders = serviceToProviders.get(services.toArray()[0]);
        Provider oldProvider = (Provider) oldProviders.toArray()[0];
        // Since IP already has service to bind with, the oldProvider can't be null
        Set<Provider> newProviders = serviceToProviders.get(service);
        if (newProviders == null || newProviders.isEmpty()) {
            throw new InvalidParameterException("There is no new provider for IP " + publicIp.getAddress() + " of service " + service.getName() + "!");
        }
        Provider newProvider = (Provider) newProviders.toArray()[0];
        Network network = _networksDao.findById(networkId);
        NetworkElement oldElement = getElementImplementingProvider(oldProvider.getName());
        NetworkElement newElement = getElementImplementingProvider(newProvider.getName());
        if (oldElement instanceof IpDeployingRequester && newElement instanceof IpDeployingRequester) {
        	IpDeployer oldIpDeployer = ((IpDeployingRequester)oldElement).getIpDeployer(network);
        	IpDeployer newIpDeployer = ((IpDeployingRequester)newElement).getIpDeployer(network);
        	if (!oldIpDeployer.getProvider().getName().equals(newIpDeployer.getProvider().getName())) {
        		throw new InvalidParameterException("There would be multiple providers for IP " + publicIp.getAddress() + "!");
        	}
        } else {
        	throw new InvalidParameterException("Ip cannot be applied for new provider!");
        }
        return true;
    }

    /* Return a mapping between provider in the network and the IP they should applied */
    @Override
    public Map<Provider, ArrayList<PublicIp>> getProviderToIpList(Network network, Map<PublicIp, Set<Service>> ipToServices) {
        NetworkOffering offering = _networkOfferingDao.findById(network.getNetworkOfferingId());
        if (!offering.isConserveMode()) {
            for (PublicIp ip : ipToServices.keySet()) {
                Set<Service> services = new HashSet<Service>() ;
                services.addAll(ipToServices.get(ip));
                if (services != null && services.contains(Service.Firewall)) {
                    services.remove(Service.Firewall);
                }
                if (services != null && services.size() > 1) {
                    throw new CloudRuntimeException("Ip " + ip.getAddress() + " is used by multiple services!");
                }
            }
        }
        Map<Service, Set<PublicIp>> serviceToIps = new HashMap<Service, Set<PublicIp>>();
        for (PublicIp ip : ipToServices.keySet()) {
            for (Service service : ipToServices.get(ip)) {
                Set<PublicIp> ips = serviceToIps.get(service);
                if (ips == null) {
                    ips = new HashSet<PublicIp>();
                }
                ips.add(ip);
                serviceToIps.put(service, ips);
            }
        }
        // TODO Check different provider for same IP
        Map<Provider, Set<Service>> providerToServices = getProviderServicesMap(network.getId());
        Map<Provider, ArrayList<PublicIp>> providerToIpList = new HashMap<Provider, ArrayList<PublicIp>>();
        for (Provider provider : providerToServices.keySet()) {
            Set<Service> services = providerToServices.get(provider);
            ArrayList<PublicIp> ipList = new ArrayList<PublicIp>();
            Set<PublicIp> ipSet = new HashSet<PublicIp>();
            for (Service service : services) {
                Set<PublicIp> serviceIps = serviceToIps.get(service);
                if (serviceIps == null || serviceIps.isEmpty()) {
                    continue;
                }
                ipSet.addAll(serviceIps);
            }
            Set<PublicIp> sourceNatIps = serviceToIps.get(Service.SourceNat);
            if (sourceNatIps != null && !sourceNatIps.isEmpty()) {
                ipList.addAll(0, sourceNatIps);
                ipSet.removeAll(sourceNatIps);
            }
            ipList.addAll(ipSet);
            providerToIpList.put(provider, ipList);
        }
        return providerToIpList;
    }

    protected boolean applyIpAssociations(Network network, boolean rulesRevoked, boolean continueOnError,
            List<PublicIp> publicIps) throws ResourceUnavailableException {
        boolean success = true;

        Map<PublicIp, Set<Service>> ipToServices = getIpToServices(publicIps, rulesRevoked, true);
        Map<Provider, ArrayList<PublicIp>> providerToIpList = getProviderToIpList(network, ipToServices);

        for (Provider provider : providerToIpList.keySet()) {
            try {
                ArrayList<PublicIp> ips = providerToIpList.get(provider);
                if (ips == null || ips.isEmpty()) {
                    continue;
                }
                IpDeployer deployer = null;
                NetworkElement element = getElementImplementingProvider(provider.getName());
                if (element instanceof ConnectivityProvider) {
                    // Nothing to do
                    s_logger.debug("ConnectivityProvider " + element.getClass().getSimpleName() + " has no ip associations");
                    continue;
                }

                if (!(element instanceof IpDeployingRequester)) {
                    throw new CloudRuntimeException("Element " + element + " is not a IpDeployingRequester!");
                }
                deployer = ((IpDeployingRequester)element).getIpDeployer(network);
                if (deployer == null) {
                    throw new CloudRuntimeException("Fail to get ip deployer for element: " + element);
                }
                Set<Service> services = new HashSet<Service>();
                for (PublicIp ip : ips) {
                    if (!ipToServices.containsKey(ip)) {
                        continue;
                    }
                    services.addAll(ipToServices.get(ip));
                }
                deployer.applyIps(network, ips, services);
            } catch (ResourceUnavailableException e) {
                success = false;
                if (!continueOnError) {
                    throw e;
                } else {
                    s_logger.debug("Resource is not available: " + provider.getName(), e);
                }
            }
        }

        return success;
    }

    Set<Purpose> getPublicIpPurposeInRules(PublicIp ip, boolean includeRevoked, boolean includingFirewall) {
        Set<Purpose> result = new HashSet<Purpose>();
        List<FirewallRuleVO> rules = null;
        if (includeRevoked) {
            rules = _firewallDao.listByIp(ip.getId());
        } else {
            rules = _firewallDao.listByIpAndNotRevoked(ip.getId());
        }

        if (rules == null || rules.isEmpty()) {
            return null;
        }

        for (FirewallRuleVO rule : rules) {
            if (rule.getPurpose() != Purpose.Firewall || includingFirewall) {
                result.add(rule.getPurpose());
            }
        }

        return result;
    }

    @Override
    public List<? extends Network> getIsolatedNetworksOwnedByAccountInZone(long zoneId, Account owner) {

        return _networksDao.listByZoneAndGuestType(owner.getId(), zoneId, Network.GuestType.Isolated, false);
    }

    @Override
    public List<? extends Network> getIsolatedNetworksWithSourceNATOwnedByAccountInZone(long zoneId, Account owner) {

        return _networksDao.listSourceNATEnabledNetworks(owner.getId(), zoneId, Network.GuestType.Isolated);
    }

    @Override
    @ActionEvent(eventType = EventTypes.EVENT_NET_IP_ASSIGN, eventDescription = "allocating Ip", create = true)
    public IpAddress allocateIP(Account ipOwner, boolean isSystem, long zoneId)
            throws ResourceAllocationException, InsufficientAddressCapacityException, ConcurrentOperationException {
        Account caller = UserContext.current().getCaller();
        long callerUserId = UserContext.current().getCallerUserId();
        // check permissions
        _accountMgr.checkAccess(caller, null, false, ipOwner);

        DataCenter zone = _configMgr.getZone(zoneId);
        
        return allocateIp(ipOwner, isSystem, caller, callerUserId, zone);
    }

    @DB
    public IpAddress allocateIp(Account ipOwner, boolean isSystem, Account caller, long callerUserId, DataCenter zone) 
            throws ConcurrentOperationException, ResourceAllocationException,
            InsufficientAddressCapacityException {

        VlanType vlanType = VlanType.VirtualNetwork;
        boolean assign = false;

        if (Grouping.AllocationState.Disabled == zone.getAllocationState() && !_accountMgr.isRootAdmin(caller.getType())) {
            // zone is of type DataCenter. See DataCenterVO.java.
            PermissionDeniedException ex = new PermissionDeniedException("Cannot perform this operation, " +
                    "Zone is currently disabled");
            ex.addProxyObject("data_center", zone.getId(), "zoneId");
            throw ex;
        }

        PublicIp ip = null;

        Transaction txn = Transaction.currentTxn();
        Account accountToLock = null;
        try {
            if (s_logger.isDebugEnabled()) {
                s_logger.debug("Associate IP address called by the user " + callerUserId + " account " + ipOwner.getId());
            }
            accountToLock = _accountDao.acquireInLockTable(ipOwner.getId());
            if (accountToLock == null) {
                s_logger.warn("Unable to lock account: " + ipOwner.getId());
                throw new ConcurrentOperationException("Unable to acquire account lock");
            }

            if (s_logger.isDebugEnabled()) {
                s_logger.debug("Associate IP address lock acquired");
            }

            // Check that the maximum number of public IPs for the given
            // accountId will not be exceeded
            _resourceLimitMgr.checkResourceLimit(accountToLock, ResourceType.public_ip);

            txn.start();

            ip = fetchNewPublicIp(zone.getId(), null, null, ipOwner, vlanType, null,
                    false, assign, null, isSystem, null);

            if (ip == null) {

                InsufficientAddressCapacityException ex = new InsufficientAddressCapacityException
                        ("Unable to find available public IP addresses", DataCenter.class, zone.getId());
                ex.addProxyObject(ApiDBUtils.findZoneById(zone.getId()).getUuid());
                throw ex;
            }
            UserContext.current().setEventDetails("Ip Id: " + ip.getId());
            Ip ipAddress = ip.getAddress();

            s_logger.debug("Got " + ipAddress + " to assign for account " + ipOwner.getId() + " in zone " + zone.getId());

            txn.commit();
        } finally {
            if (accountToLock != null) {
                if (s_logger.isDebugEnabled()) {
                    s_logger.debug("Releasing lock account " + ipOwner);
                }
                _accountDao.releaseFromLockTable(ipOwner.getId());
                s_logger.debug("Associate IP address lock released");
            }
        }
        return ip;
    }


    protected IPAddressVO getExistingSourceNatInNetwork(long ownerId, Long networkId) {

        List<IPAddressVO> addrs = listPublicIpsAssignedToGuestNtwk(ownerId, networkId, true);

        IPAddressVO sourceNatIp = null;
        if (addrs.isEmpty()) {
            return null;
        } else {
            // Account already has ip addresses
            for (IPAddressVO addr : addrs) {
                if (addr.isSourceNat()) {
                    sourceNatIp = addr;
                    return sourceNatIp;
                }
            }

            assert (sourceNatIp != null) : "How do we get a bunch of ip addresses but none of them are source nat? " +
                    "account=" + ownerId + "; networkId=" + networkId;
        }

        return sourceNatIp;
    }

    @DB
    @Override
    public IPAddressVO associateIPToGuestNetwork(long ipId, long networkId, boolean releaseOnFailure)
            throws ResourceAllocationException, ResourceUnavailableException,
    InsufficientAddressCapacityException, ConcurrentOperationException {
        Account caller = UserContext.current().getCaller();
        Account owner = null;

        IPAddressVO ipToAssoc = _ipAddressDao.findById(ipId);
        if (ipToAssoc != null) {
            _accountMgr.checkAccess(caller, null, true, ipToAssoc);
            owner = _accountMgr.getAccount(ipToAssoc.getAllocatedToAccountId());
        } else {
            s_logger.debug("Unable to find ip address by id: " + ipId);
            return null;
        }

        if (ipToAssoc.getAssociatedWithNetworkId() != null) {
            s_logger.debug("IP " + ipToAssoc + " is already assocaited with network id" + networkId);
            return ipToAssoc;
        }

        Network network = _networksDao.findById(networkId);
        if (network != null) {
            _accountMgr.checkAccess(owner, AccessType.UseNetwork, false, network);
        } else {
            s_logger.debug("Unable to find ip address by id: " + ipId);
            return null;
        }

        DataCenter zone = _configMgr.getZone(network.getDataCenterId());

        // allow associating IP addresses to guest network only
        if (network.getTrafficType() != TrafficType.Guest) {
            throw new InvalidParameterValueException("Ip address can be associated to the network with trafficType " + TrafficType.Guest);
        }

        // Check that network belongs to IP owner - skip this check for Basic zone as there is just one guest network,
        // and it belongs to the system
        if (zone.getNetworkType() != NetworkType.Basic && network.getAccountId() != owner.getId()) {
            throw new InvalidParameterValueException("The owner of the network is not the same as owner of the IP");
        }

        // In Advance zone only allow to do IP assoc for Isolated networks with source nat service enabled
        if (zone.getNetworkType() == NetworkType.Advanced &&
            !(network.getGuestType() == GuestType.Isolated && areServicesSupportedInNetwork(network.getId(),
                Service.SourceNat))) {
            throw new InvalidParameterValueException("In zone of type " + NetworkType.Advanced +
                    " ip address can be associated only to the network of guest type " + GuestType.Isolated + " with the "
                    + Service.SourceNat.getName() + " enabled");
        }

        NetworkOffering offering = _networkOfferingDao.findById(network.getNetworkOfferingId());
        boolean sharedSourceNat = offering.getSharedSourceNat();
        boolean isSourceNat = false;
        if (!sharedSourceNat) {
            if (getExistingSourceNatInNetwork(owner.getId(), networkId) == null) {
                if (network.getGuestType() == GuestType.Isolated && network.getVpcId() == null) {
                    isSourceNat = true;
                }
            }
        }

        s_logger.debug("Associating ip " + ipToAssoc + " to network " + network);

        IPAddressVO ip = _ipAddressDao.findById(ipId);
        //update ip address with networkId
        ip.setAssociatedWithNetworkId(networkId);
        ip.setSourceNat(isSourceNat);
        _ipAddressDao.update(ipId, ip);

        boolean success = false;
        try {
            success = applyIpAssociations(network, false);
            if (success) {
                s_logger.debug("Successfully associated ip address " + ip.getAddress().addr() + " to network " + network);
            } else {
                s_logger.warn("Failed to associate ip address " + ip.getAddress().addr() + " to network " + network);
            }
            return ip;
        } finally {
            if (!success && releaseOnFailure) {
                if (ip != null) {
                    try {
                        s_logger.warn("Failed to associate ip address, so releasing ip from the database " + ip);
                        _ipAddressDao.markAsUnavailable(ip.getId());
                        if (!applyIpAssociations(network, true)) {
                            // if fail to apply ip assciations again, unassign ip address without updating resource
                            // count and generating usage event as there is no need to keep it in the db
                            _ipAddressDao.unassignIpAddress(ip.getId());
                        }
                    } catch (Exception e) {
                        s_logger.warn("Unable to disassociate ip address for recovery", e);
                    }
                }
            }
        }
    }


    @Override
    @DB
    public boolean disassociatePublicIpAddress(long addrId, long userId, Account caller) {

        boolean success = true;
        // Cleanup all ip address resources - PF/LB/Static nat rules
        if (!cleanupIpResources(addrId, userId, caller)) {
            success = false;
            s_logger.warn("Failed to release resources for ip address id=" + addrId);
        }

        IPAddressVO ip = markIpAsUnavailable(addrId);

        assert (ip != null) : "Unable to mark the ip address id=" + addrId + " as unavailable.";
        if (ip == null) {
            return true;
        }

        if (s_logger.isDebugEnabled()) {
            s_logger.debug("Releasing ip id=" + addrId + "; sourceNat = " + ip.isSourceNat());
        }

        if (ip.getAssociatedWithNetworkId() != null) {
            Network network = _networksDao.findById(ip.getAssociatedWithNetworkId());
            try {
                if (!applyIpAssociations(network, true)) {
                    s_logger.warn("Unable to apply ip address associations for " + network);
                    success = false;
                }
            } catch (ResourceUnavailableException e) {
                throw new CloudRuntimeException("We should never get to here because we used true when applyIpAssociations", e);
            }
        } else {
            if (ip.getState() == IpAddress.State.Releasing) {
                _ipAddressDao.unassignIpAddress(ip.getId());
            }
        }

        if (success) {
            s_logger.debug("Released a public ip id=" + addrId);
        }

        return success;
    }

    @Override
    @DB
    public boolean configure(final String name, final Map<String, Object> params) throws ConfigurationException {
        _name = name;

        _configs = _configDao.getConfiguration("AgentManager", params);
        _networkGcWait = NumbersUtil.parseInt(_configs.get(Config.NetworkGcWait.key()), 600);
        _networkGcInterval = NumbersUtil.parseInt(_configs.get(Config.NetworkGcInterval.key()), 600);

        _configs = _configDao.getConfiguration("Network", params);
        _networkDomain = _configs.get(Config.GuestDomainSuffix.key());

        _cidrLimit = NumbersUtil.parseInt(_configs.get(Config.NetworkGuestCidrLimit.key()), 22);
        _networkLockTimeout = NumbersUtil.parseInt(_configs.get(Config.NetworkLockTimeout.key()), 600);

        NetworkOfferingVO publicNetworkOffering = new NetworkOfferingVO(NetworkOfferingVO.SystemPublicNetwork, TrafficType.Public, true);
        publicNetworkOffering = _networkOfferingDao.persistDefaultNetworkOffering(publicNetworkOffering);
        _systemNetworks.put(NetworkOfferingVO.SystemPublicNetwork, publicNetworkOffering);
        NetworkOfferingVO managementNetworkOffering = new NetworkOfferingVO(NetworkOfferingVO.SystemManagementNetwork, TrafficType.Management, false);
        managementNetworkOffering = _networkOfferingDao.persistDefaultNetworkOffering(managementNetworkOffering);
        _systemNetworks.put(NetworkOfferingVO.SystemManagementNetwork, managementNetworkOffering);
        NetworkOfferingVO controlNetworkOffering = new NetworkOfferingVO(NetworkOfferingVO.SystemControlNetwork, TrafficType.Control, false);
        controlNetworkOffering = _networkOfferingDao.persistDefaultNetworkOffering(controlNetworkOffering);
        _systemNetworks.put(NetworkOfferingVO.SystemControlNetwork, controlNetworkOffering);
        NetworkOfferingVO storageNetworkOffering = new NetworkOfferingVO(NetworkOfferingVO.SystemStorageNetwork, TrafficType.Storage, true);
        storageNetworkOffering = _networkOfferingDao.persistDefaultNetworkOffering(storageNetworkOffering);
        _systemNetworks.put(NetworkOfferingVO.SystemStorageNetwork, storageNetworkOffering);
        NetworkOfferingVO privateGatewayNetworkOffering = new NetworkOfferingVO(NetworkOfferingVO.SystemPrivateGatewayNetworkOffering,
                GuestType.Isolated);
        privateGatewayNetworkOffering = _networkOfferingDao.persistDefaultNetworkOffering(privateGatewayNetworkOffering);
        _systemNetworks.put(NetworkOfferingVO.SystemPrivateGatewayNetworkOffering, privateGatewayNetworkOffering);
        _privateOfferingId = privateGatewayNetworkOffering.getId();


        // populate providers
        Map<Network.Service, Set<Network.Provider>> defaultSharedNetworkOfferingProviders = new HashMap<Network.Service, Set<Network.Provider>>();
        Set<Network.Provider> defaultProviders = new HashSet<Network.Provider>();

        defaultProviders.add(Network.Provider.VirtualRouter);
        defaultSharedNetworkOfferingProviders.put(Service.Dhcp, defaultProviders);
        defaultSharedNetworkOfferingProviders.put(Service.Dns, defaultProviders);
        defaultSharedNetworkOfferingProviders.put(Service.UserData, defaultProviders);

        Map<Network.Service, Set<Network.Provider>> defaultIsolatedNetworkOfferingProviders = defaultSharedNetworkOfferingProviders;

        Map<Network.Service, Set<Network.Provider>> defaultSharedSGEnabledNetworkOfferingProviders = new HashMap<Network.Service, Set<Network.Provider>>();
        defaultSharedSGEnabledNetworkOfferingProviders.put(Service.Dhcp, defaultProviders);
        defaultSharedSGEnabledNetworkOfferingProviders.put(Service.Dns, defaultProviders);
        defaultSharedSGEnabledNetworkOfferingProviders.put(Service.UserData, defaultProviders);
        Set<Provider> sgProviders = new HashSet<Provider>();
        sgProviders.add(Provider.SecurityGroupProvider);
        defaultSharedSGEnabledNetworkOfferingProviders.put(Service.SecurityGroup, sgProviders);

        Map<Network.Service, Set<Network.Provider>> defaultIsolatedSourceNatEnabledNetworkOfferingProviders =
                new HashMap<Network.Service, Set<Network.Provider>>();
        defaultProviders.clear();
        defaultProviders.add(Network.Provider.VirtualRouter);
        defaultIsolatedSourceNatEnabledNetworkOfferingProviders.put(Service.Dhcp, defaultProviders);
        defaultIsolatedSourceNatEnabledNetworkOfferingProviders.put(Service.Dns, defaultProviders);
        defaultIsolatedSourceNatEnabledNetworkOfferingProviders.put(Service.UserData, defaultProviders);
        defaultIsolatedSourceNatEnabledNetworkOfferingProviders.put(Service.Firewall, defaultProviders);
        defaultIsolatedSourceNatEnabledNetworkOfferingProviders.put(Service.Gateway, defaultProviders);
        defaultIsolatedSourceNatEnabledNetworkOfferingProviders.put(Service.Lb, defaultProviders);
        defaultIsolatedSourceNatEnabledNetworkOfferingProviders.put(Service.SourceNat, defaultProviders);
        defaultIsolatedSourceNatEnabledNetworkOfferingProviders.put(Service.StaticNat, defaultProviders);
        defaultIsolatedSourceNatEnabledNetworkOfferingProviders.put(Service.PortForwarding, defaultProviders);
        defaultIsolatedSourceNatEnabledNetworkOfferingProviders.put(Service.Vpn, defaultProviders);


        Map<Network.Service, Set<Network.Provider>> defaultVPCOffProviders =
                new HashMap<Network.Service, Set<Network.Provider>>();
        defaultProviders.clear();
        defaultProviders.add(Network.Provider.VirtualRouter);
        defaultVPCOffProviders.put(Service.Dhcp, defaultProviders);
        defaultVPCOffProviders.put(Service.Dns, defaultProviders);
        defaultVPCOffProviders.put(Service.UserData, defaultProviders);
        defaultVPCOffProviders.put(Service.NetworkACL, defaultProviders);
        defaultVPCOffProviders.put(Service.Gateway, defaultProviders);
        defaultVPCOffProviders.put(Service.Lb, defaultProviders);
        defaultVPCOffProviders.put(Service.SourceNat, defaultProviders);
        defaultVPCOffProviders.put(Service.StaticNat, defaultProviders);
        defaultVPCOffProviders.put(Service.PortForwarding, defaultProviders);
        defaultVPCOffProviders.put(Service.Vpn, defaultProviders);

        Transaction txn = Transaction.currentTxn();
        txn.start();
        // diff between offering #1 and #2 - securityGroup is enabled for the first, and disabled for the third

        NetworkOfferingVO offering = null;
        if (_networkOfferingDao.findByUniqueName(NetworkOffering.DefaultSharedNetworkOfferingWithSGService) == null) {
            offering = _configMgr.createNetworkOffering(NetworkOffering.DefaultSharedNetworkOfferingWithSGService, "Offering for Shared Security group enabled networks", TrafficType.Guest, null,
                    true, Availability.Optional, null, defaultSharedNetworkOfferingProviders, true, Network.GuestType.Shared, false, null, true, null, true);
            offering.setState(NetworkOffering.State.Enabled);
            _networkOfferingDao.update(offering.getId(), offering);
        }

        if (_networkOfferingDao.findByUniqueName(NetworkOffering.DefaultSharedNetworkOffering) == null) {
            offering = _configMgr.createNetworkOffering(NetworkOffering.DefaultSharedNetworkOffering, "Offering for Shared networks", TrafficType.Guest, null, true, Availability.Optional, null,
                    defaultSharedNetworkOfferingProviders, true, Network.GuestType.Shared, false, null, true, null, true);
            offering.setState(NetworkOffering.State.Enabled);
            _networkOfferingDao.update(offering.getId(), offering);
        }

        Map<Network.Service, Set<Network.Provider>> defaultINetworkOfferingProvidersForVpcNetwork = new HashMap<Network.Service, Set<Network.Provider>>();
        defaultProviders.clear();
        defaultProviders.add(Network.Provider.VPCVirtualRouter);
        defaultINetworkOfferingProvidersForVpcNetwork.put(Service.Dhcp, defaultProviders);
        defaultINetworkOfferingProvidersForVpcNetwork.put(Service.Dns, defaultProviders);
        defaultINetworkOfferingProvidersForVpcNetwork.put(Service.UserData, defaultProviders);
        defaultINetworkOfferingProvidersForVpcNetwork.put(Service.Firewall, defaultProviders);
        defaultINetworkOfferingProvidersForVpcNetwork.put(Service.Gateway, defaultProviders);
        defaultINetworkOfferingProvidersForVpcNetwork.put(Service.Lb, defaultProviders);
        defaultINetworkOfferingProvidersForVpcNetwork.put(Service.SourceNat, defaultProviders);
        defaultINetworkOfferingProvidersForVpcNetwork.put(Service.StaticNat, defaultProviders);
        defaultINetworkOfferingProvidersForVpcNetwork.put(Service.PortForwarding, defaultProviders);
        defaultINetworkOfferingProvidersForVpcNetwork.put(Service.Vpn, defaultProviders);

        if (_networkOfferingDao.findByUniqueName(NetworkOffering.DefaultIsolatedNetworkOfferingWithSourceNatService) == null) {
            offering = _configMgr.createNetworkOffering(NetworkOffering.DefaultIsolatedNetworkOfferingWithSourceNatService,
                    "Offering for Isolated networks with Source Nat service enabled", TrafficType.Guest,
                    null, false, Availability.Required, null, defaultINetworkOfferingProvidersForVpcNetwork,
                    true, Network.GuestType.Isolated, false, null, true, null, false);
            offering.setState(NetworkOffering.State.Enabled);
            _networkOfferingDao.update(offering.getId(), offering);
        }

        if (_networkOfferingDao.findByUniqueName(NetworkOffering.DefaultIsolatedNetworkOfferingForVpcNetworks) == null) {
            offering = _configMgr.createNetworkOffering(NetworkOffering.DefaultIsolatedNetworkOfferingForVpcNetworks,
                    "Offering for Isolated VPC networks with Source Nat service enabled", TrafficType.Guest,
                    null, false, Availability.Optional, null, defaultVPCOffProviders,
                    true, Network.GuestType.Isolated, false, null, false, null, false);
            offering.setState(NetworkOffering.State.Enabled);
            _networkOfferingDao.update(offering.getId(), offering);
        }

        if (_networkOfferingDao.findByUniqueName(NetworkOffering.DefaultIsolatedNetworkOfferingForVpcNetworksNoLB) == null) {
            //remove LB service
            defaultVPCOffProviders.remove(Service.Lb);
            offering = _configMgr.createNetworkOffering(NetworkOffering.DefaultIsolatedNetworkOfferingForVpcNetworksNoLB,
                    "Offering for Isolated VPC networks with Source Nat service enabled and LB service disabled", TrafficType.Guest,
                    null, false, Availability.Optional, null, defaultVPCOffProviders,
                    true, Network.GuestType.Isolated, false, null, false, null, false);
            offering.setState(NetworkOffering.State.Enabled);
            _networkOfferingDao.update(offering.getId(), offering);
        }

        if (_networkOfferingDao.findByUniqueName(NetworkOffering.DefaultIsolatedNetworkOffering) == null) {
            offering = _configMgr.createNetworkOffering(NetworkOffering.DefaultIsolatedNetworkOffering,
                    "Offering for Isolated networks with no Source Nat service", TrafficType.Guest, null, true,
                    Availability.Optional, null, defaultIsolatedNetworkOfferingProviders, true, Network.GuestType.Isolated,
                    false, null, true, null, true);
            offering.setState(NetworkOffering.State.Enabled);
            _networkOfferingDao.update(offering.getId(), offering);
        }

        Map<Network.Service, Set<Network.Provider>> netscalerServiceProviders = new HashMap<Network.Service, Set<Network.Provider>>();
        Set<Network.Provider> vrProvider = new HashSet<Network.Provider>();
        vrProvider.add(Provider.VirtualRouter);
        Set<Network.Provider> sgProvider = new HashSet<Network.Provider>();
        sgProvider.add(Provider.SecurityGroupProvider);
        Set<Network.Provider> nsProvider = new HashSet<Network.Provider>();
        nsProvider.add(Provider.Netscaler);
        netscalerServiceProviders.put(Service.Dhcp, vrProvider);
        netscalerServiceProviders.put(Service.Dns, vrProvider);
        netscalerServiceProviders.put(Service.UserData, vrProvider);
        netscalerServiceProviders.put(Service.SecurityGroup, sgProvider);
        netscalerServiceProviders.put(Service.StaticNat, nsProvider);
        netscalerServiceProviders.put(Service.Lb, nsProvider);

        Map<Service, Map<Capability, String>> serviceCapabilityMap = new HashMap<Service, Map<Capability, String>>();
        Map<Capability, String> elb = new HashMap<Capability, String>();
        elb.put(Capability.ElasticLb, "true");
        Map<Capability, String> eip = new HashMap<Capability, String>();
        eip.put(Capability.ElasticIp, "true");
        serviceCapabilityMap.put(Service.Lb, elb);
        serviceCapabilityMap.put(Service.StaticNat, eip);

        if (_networkOfferingDao.findByUniqueName(NetworkOffering.DefaultSharedEIPandELBNetworkOffering) == null) {
            offering = _configMgr.createNetworkOffering(NetworkOffering.DefaultSharedEIPandELBNetworkOffering, "Offering for Shared networks with Elastic IP and Elastic LB capabilities", TrafficType.Guest, null, true,
                    Availability.Optional, null, netscalerServiceProviders, true, Network.GuestType.Shared, false, null, true, serviceCapabilityMap, true);
            offering.setState(NetworkOffering.State.Enabled);
            offering.setDedicatedLB(false);
            _networkOfferingDao.update(offering.getId(), offering);
        }

        txn.commit();

        AccountsUsingNetworkSearch = _accountDao.createSearchBuilder();
        SearchBuilder<NetworkAccountVO> networkAccountSearch = _networksDao.createSearchBuilderForAccount();
        AccountsUsingNetworkSearch.join("nc", networkAccountSearch, AccountsUsingNetworkSearch.entity().getId(), networkAccountSearch.entity().getAccountId(), JoinType.INNER);
        networkAccountSearch.and("config", networkAccountSearch.entity().getNetworkId(), SearchCriteria.Op.EQ);
        networkAccountSearch.and("owner", networkAccountSearch.entity().isOwner(), SearchCriteria.Op.EQ);
        AccountsUsingNetworkSearch.done();

        AssignIpAddressSearch = _ipAddressDao.createSearchBuilder();
        AssignIpAddressSearch.and("dc", AssignIpAddressSearch.entity().getDataCenterId(), Op.EQ);
        AssignIpAddressSearch.and("allocated", AssignIpAddressSearch.entity().getAllocatedTime(), Op.NULL);
        AssignIpAddressSearch.and("vlanId", AssignIpAddressSearch.entity().getVlanId(), Op.EQ);
        SearchBuilder<VlanVO> vlanSearch = _vlanDao.createSearchBuilder();
        vlanSearch.and("type", vlanSearch.entity().getVlanType(), Op.EQ);
        vlanSearch.and("networkId", vlanSearch.entity().getNetworkId(), Op.EQ);
        AssignIpAddressSearch.join("vlan", vlanSearch, vlanSearch.entity().getId(), AssignIpAddressSearch.entity().getVlanId(), JoinType.INNER);
        AssignIpAddressSearch.done();

        AssignIpAddressFromPodVlanSearch = _ipAddressDao.createSearchBuilder();
        AssignIpAddressFromPodVlanSearch.and("dc", AssignIpAddressFromPodVlanSearch.entity().getDataCenterId(), Op.EQ);
        AssignIpAddressFromPodVlanSearch.and("allocated", AssignIpAddressFromPodVlanSearch.entity().getAllocatedTime(), Op.NULL);
        SearchBuilder<VlanVO> podVlanSearch = _vlanDao.createSearchBuilder();
        podVlanSearch.and("type", podVlanSearch.entity().getVlanType(), Op.EQ);
        podVlanSearch.and("networkId", podVlanSearch.entity().getNetworkId(), Op.EQ);
        SearchBuilder<PodVlanMapVO> podVlanMapSB = _podVlanMapDao.createSearchBuilder();
        podVlanMapSB.and("podId", podVlanMapSB.entity().getPodId(), Op.EQ);
        AssignIpAddressFromPodVlanSearch.join("podVlanMapSB", podVlanMapSB, podVlanMapSB.entity().getVlanDbId(), AssignIpAddressFromPodVlanSearch.entity().getVlanId(), JoinType.INNER);
        AssignIpAddressFromPodVlanSearch.join("vlan", podVlanSearch, podVlanSearch.entity().getId(), AssignIpAddressFromPodVlanSearch.entity().getVlanId(), JoinType.INNER);
        AssignIpAddressFromPodVlanSearch.done();

        IpAddressSearch = _ipAddressDao.createSearchBuilder();
        IpAddressSearch.and("accountId", IpAddressSearch.entity().getAllocatedToAccountId(), Op.EQ);
        IpAddressSearch.and("dataCenterId", IpAddressSearch.entity().getDataCenterId(), Op.EQ);
        IpAddressSearch.and("vpcId", IpAddressSearch.entity().getVpcId(), Op.EQ);
        IpAddressSearch.and("associatedWithNetworkId", IpAddressSearch.entity().getAssociatedWithNetworkId(), Op.EQ);
        SearchBuilder<VlanVO> virtualNetworkVlanSB = _vlanDao.createSearchBuilder();
        virtualNetworkVlanSB.and("vlanType", virtualNetworkVlanSB.entity().getVlanType(), Op.EQ);
        IpAddressSearch.join("virtualNetworkVlanSB", virtualNetworkVlanSB, IpAddressSearch.entity().getVlanId(), virtualNetworkVlanSB.entity().getId(), JoinBuilder.JoinType.INNER);
        IpAddressSearch.done();

        NicForTrafficTypeSearch = _nicDao.createSearchBuilder();
        SearchBuilder<NetworkVO> networkSearch = _networksDao.createSearchBuilder();
        NicForTrafficTypeSearch.join("network", networkSearch, networkSearch.entity().getId(), NicForTrafficTypeSearch.entity().getNetworkId(), JoinType.INNER);
        NicForTrafficTypeSearch.and("instance", NicForTrafficTypeSearch.entity().getInstanceId(), Op.EQ);
        networkSearch.and("traffictype", networkSearch.entity().getTrafficType(), Op.EQ);
        NicForTrafficTypeSearch.done();

        _executor = Executors.newScheduledThreadPool(1, new NamedThreadFactory("Network-Scavenger"));

        _allowSubdomainNetworkAccess = Boolean.valueOf(_configs.get(Config.SubDomainNetworkAccess.key()));

        _agentMgr.registerForHostEvents(this, true, false, true);

        Network.State.getStateMachine().registerListener(new NetworkStateListener(_usageEventDao, _networksDao));

        s_logger.info("Network Manager is configured.");

        return true;
    }

    @Override
    public String getName() {
        return _name;
    }

    @Override
    public boolean start() {

        // populate s_serviceToImplementedProvidersMap & s_providerToNetworkElementMap with current _networkElements
        // Need to do this in start() since _networkElements are not completely configured until then.
        for (NetworkElement element : _networkElements) {
            Map<Service, Map<Capability, String>> capabilities = element.getCapabilities();
            Provider implementedProvider = element.getProvider();
            if (implementedProvider != null) {
                if (s_providerToNetworkElementMap.containsKey(implementedProvider.getName())) {
                    s_logger.error("Cannot start NetworkManager: Provider <-> NetworkElement must be a one-to-one map, " +
                            "multiple NetworkElements found for Provider: " + implementedProvider.getName());
                    return false;
                }
                s_providerToNetworkElementMap.put(implementedProvider.getName(), element.getName());
            }
            if (capabilities != null && implementedProvider != null) {
                for (Service service : capabilities.keySet()) {
                    if (s_serviceToImplementedProvidersMap.containsKey(service)) {
                        List<Provider> providers = s_serviceToImplementedProvidersMap.get(service);
                        providers.add(implementedProvider);
                    } else {
                        List<Provider> providers = new ArrayList<Provider>();
                        providers.add(implementedProvider);
                        s_serviceToImplementedProvidersMap.put(service, providers);
                    }
                }
            }
        }

        _executor.scheduleWithFixedDelay(new NetworkGarbageCollector(), _networkGcInterval, _networkGcInterval, TimeUnit.SECONDS);
        return true;
    }

    @Override
    public boolean stop() {
        return true;
    }

    protected NetworkManagerImpl() {
        setStateMachine();
    }

    @Override
    public List<IPAddressVO> listPublicIpsAssignedToGuestNtwk(long accountId, long associatedNetworkId, Boolean sourceNat) {
        SearchCriteria<IPAddressVO> sc = IpAddressSearch.create();
        sc.setParameters("accountId", accountId);
        sc.setParameters("associatedWithNetworkId", associatedNetworkId);

        if (sourceNat != null) {
            sc.addAnd("sourceNat", SearchCriteria.Op.EQ, sourceNat);
        }
        sc.setJoinParameters("virtualNetworkVlanSB", "vlanType", VlanType.VirtualNetwork);

        return _ipAddressDao.search(sc, null);
    }

    @Override
    public List<IPAddressVO> listPublicIpsAssignedToAccount(long accountId, long dcId, Boolean sourceNat) {
        SearchCriteria<IPAddressVO> sc = IpAddressSearch.create();
        sc.setParameters("accountId", accountId);
        sc.setParameters("dataCenterId", dcId);

        if (sourceNat != null) {
            sc.addAnd("sourceNat", SearchCriteria.Op.EQ, sourceNat);
        }
        sc.setJoinParameters("virtualNetworkVlanSB", "vlanType", VlanType.VirtualNetwork);

        return _ipAddressDao.search(sc, null);
    }


    @Override
    public List<NetworkVO> setupNetwork(Account owner, NetworkOfferingVO offering, DeploymentPlan plan, String name,
            String displayText, boolean isDefault)
            throws ConcurrentOperationException {
        return setupNetwork(owner, offering, null, plan, name, displayText, false, null, null, null, null);
    }

    @Override
    @DB
    public List<NetworkVO> setupNetwork(Account owner, NetworkOfferingVO offering, Network predefined, DeploymentPlan
            plan, String name, String displayText, boolean errorIfAlreadySetup, Long domainId,
            ACLType aclType, Boolean subdomainAccess, Long vpcId) throws ConcurrentOperationException {

        Account locked = _accountDao.acquireInLockTable(owner.getId());
        if (locked == null) {
            throw new ConcurrentOperationException("Unable to acquire lock on " + owner);
        }

        try {
            if (predefined == null
                    || (offering.getTrafficType() != TrafficType.Guest && predefined.getCidr() == null && predefined.getBroadcastUri() == null &&
                    !(predefined.getBroadcastDomainType() == BroadcastDomainType.Vlan || predefined.getBroadcastDomainType() == BroadcastDomainType.Lswitch))) {
                List<NetworkVO> configs = _networksDao.listBy(owner.getId(), offering.getId(), plan.getDataCenterId());
                if (configs.size() > 0) {
                    if (s_logger.isDebugEnabled()) {
                        s_logger.debug("Found existing network configuration for offering " + offering + ": " + configs.get(0));
                    }

                    if (errorIfAlreadySetup) {
                        InvalidParameterValueException ex = new InvalidParameterValueException("Found existing network configuration (with specified id) for offering (with specified id)");
                        ex.addProxyObject(offering, offering.getId(), "offeringId");
                        ex.addProxyObject(configs.get(0), configs.get(0).getId(), "networkConfigId");
                        throw ex;
                    } else {
                        return configs;
                    }
                }
            } else if (predefined != null && predefined.getCidr() != null && predefined.getBroadcastUri() == null && vpcId == null) {
                // don't allow to have 2 networks with the same cidr in the same zone for the account
                List<NetworkVO> configs = _networksDao.listBy(owner.getId(), plan.getDataCenterId(), predefined.getCidr(), true);
                if (configs.size() > 0) {
                    if (s_logger.isDebugEnabled()) {
                        s_logger.debug("Found existing network configuration for offering " + offering + ": " + configs.get(0));
                    }

                    if (errorIfAlreadySetup) {
                        InvalidParameterValueException ex = new InvalidParameterValueException("Found existing network configuration (with specified id) for offering (with specified id)");
                        ex.addProxyObject(offering, offering.getId(), "offeringId");
                        ex.addProxyObject(configs.get(0), configs.get(0).getId(), "networkConfigId");
                        throw ex;
                    } else {
                        return configs;
                    }
                }
            }

            List<NetworkVO> networks = new ArrayList<NetworkVO>();

            long related = -1;

            for (NetworkGuru guru : _networkGurus) {
                Network network = guru.design(offering, plan, predefined, owner);
                if (network == null) {
                    continue;
                }

                if (network.getId() != -1) {
                    if (network instanceof NetworkVO) {
                        networks.add((NetworkVO) network);
                    } else {
                        networks.add(_networksDao.findById(network.getId()));
                    }
                    continue;
                }

                long id = _networksDao.getNextInSequence(Long.class, "id");
                if (related == -1) {
                    related = id;
                }

                Transaction txn = Transaction.currentTxn();
                txn.start();

                NetworkVO vo = new NetworkVO(id, network, offering.getId(), guru.getName(), owner.getDomainId(), owner.getId(),
                        related, name, displayText, predefined.getNetworkDomain(), offering.getGuestType(),
                        plan.getDataCenterId(), plan.getPhysicalNetworkId(), aclType, offering.getSpecifyIpRanges(), vpcId);
                networks.add(_networksDao.persist(vo, vo.getGuestType() == Network.GuestType.Isolated,
                        finalizeServicesAndProvidersForNetwork(offering, plan.getPhysicalNetworkId())));

                if (domainId != null && aclType == ACLType.Domain) {
                    _networksDao.addDomainToNetwork(id, domainId, subdomainAccess);
                }

                txn.commit();
            }

            if (networks.size() < 1) {
                // see networkOfferingVO.java
                CloudRuntimeException ex = new CloudRuntimeException("Unable to convert network offering with specified id to network profile");
                ex.addProxyObject(offering, offering.getId(), "offeringId");
                throw ex;
            }

            return networks;
        } finally {
            s_logger.debug("Releasing lock for " + locked);
            _accountDao.releaseFromLockTable(locked.getId());
        }
    }

    @Override
    public List<NetworkOfferingVO> getSystemAccountNetworkOfferings(String... offeringNames) {
        List<NetworkOfferingVO> offerings = new ArrayList<NetworkOfferingVO>(offeringNames.length);
        for (String offeringName : offeringNames) {
            NetworkOfferingVO network = _systemNetworks.get(offeringName);
            if (network == null) {
                throw new CloudRuntimeException("Unable to find system network profile for " + offeringName);
            }
            offerings.add(network);
        }
        return offerings;
    }

    @Override
    @DB
    public void allocate(VirtualMachineProfile<? extends VMInstanceVO> vm, List<Pair<NetworkVO, NicProfile>> networks)
            throws InsufficientCapacityException, ConcurrentOperationException {
        Transaction txn = Transaction.currentTxn();
        txn.start();

        int deviceId = 0;

        boolean[] deviceIds = new boolean[networks.size()];
        Arrays.fill(deviceIds, false);

        List<NicProfile> nics = new ArrayList<NicProfile>(networks.size());
        NicProfile defaultNic = null;

        for (Pair<NetworkVO, NicProfile> network : networks) {
            NetworkVO config = network.first();
            NicProfile requested = network.second();

            Boolean isDefaultNic = false;
            if (vm != null && (requested != null && requested.isDefaultNic())) {
                isDefaultNic = true;
            }

            while (deviceIds[deviceId] && deviceId < deviceIds.length) {
                deviceId++;
            }

            Pair<NicProfile,Integer> vmNicPair = allocateNic(requested, config, isDefaultNic,
                    deviceId, vm);

            NicProfile vmNic = vmNicPair.first();
            if (vmNic == null) {
                continue;
            }

            deviceId = vmNicPair.second();

            int devId = vmNic.getDeviceId();
            if (devId > deviceIds.length) {
                throw new IllegalArgumentException("Device id for nic is too large: " + vmNic);
            }
            if (deviceIds[devId]) {
                throw new IllegalArgumentException("Conflicting device id for two different nics: " + vmNic);
            }

            deviceIds[devId] = true;

            if (vmNic.isDefaultNic()) {
                if (defaultNic != null) {
                    throw new IllegalArgumentException("You cannot specify two nics as default nics: nic 1 = " +
                defaultNic + "; nic 2 = " + vmNic);
                }
                defaultNic = vmNic;
            }

            nics.add(vmNic);
            vm.addNic(vmNic);

        }

        if (nics.size() != networks.size()) {
            s_logger.warn("Number of nics " + nics.size() + " doesn't match number of requested networks " + networks.size());
            throw new CloudRuntimeException("Number of nics " + nics.size() + " doesn't match number of requested networks " + networks.size());
        }

        if (nics.size() == 1) {
            nics.get(0).setDefaultNic(true);
        }

        txn.commit();
    }


    @DB
    @Override
    public Pair<NicProfile,Integer> allocateNic(NicProfile requested, Network network, Boolean isDefaultNic,
            int deviceId, VirtualMachineProfile<? extends VMInstanceVO> vm) throws InsufficientVirtualNetworkCapcityException,
            InsufficientAddressCapacityException, ConcurrentOperationException{

        NetworkVO ntwkVO = _networksDao.findById(network.getId());
        s_logger.debug("Allocating nic for vm " + vm.getVirtualMachine() + " in network " + network + " with requested profile " + requested);
        NetworkGuru guru = _networkGurus.get(ntwkVO.getGuruName());

        if (requested != null && requested.getMode() == null) {
            requested.setMode(network.getMode());
        }
        NicProfile profile = guru.allocate(network, requested, vm);
        if (isDefaultNic != null) {
            profile.setDefaultNic(isDefaultNic);
        }

        if (profile == null) {
            return null;
        }

        if (requested != null && requested.getMode() == null) {
            profile.setMode(requested.getMode());
        } else {
            profile.setMode(network.getMode());
        }

        NicVO vo = new NicVO(guru.getName(), vm.getId(), network.getId(), vm.getType());

        deviceId = applyProfileToNic(vo, profile, deviceId);

        vo = _nicDao.persist(vo);

        Integer networkRate = getNetworkRate(network.getId(), vm.getId());
        NicProfile vmNic = new NicProfile(vo, network, vo.getBroadcastUri(), vo.getIsolationUri(), networkRate,
                isSecurityGroupSupportedInNetwork(network), getNetworkTag(vm.getHypervisorType(),
                network));

        return new Pair<NicProfile,Integer>(vmNic, Integer.valueOf(deviceId));
    }

    protected Integer applyProfileToNic(NicVO vo, NicProfile profile, Integer deviceId) {
        if (profile.getDeviceId() != null) {
            vo.setDeviceId(profile.getDeviceId());
        } else if (deviceId != null) {
            vo.setDeviceId(deviceId++);
        }

        if (profile.getReservationStrategy() != null) {
            vo.setReservationStrategy(profile.getReservationStrategy());
        }

        vo.setDefaultNic(profile.isDefaultNic());

        if (profile.getIp4Address() != null) {
            vo.setIp4Address(profile.getIp4Address());
            vo.setAddressFormat(AddressFormat.Ip4);
        }

        if (profile.getMacAddress() != null) {
            vo.setMacAddress(profile.getMacAddress());
        }

        vo.setMode(profile.getMode());
        vo.setNetmask(profile.getNetmask());
        vo.setGateway(profile.getGateway());

        if (profile.getBroadCastUri() != null) {
            vo.setBroadcastUri(profile.getBroadCastUri());
        }

        if (profile.getIsolationUri() != null) {
            vo.setIsolationUri(profile.getIsolationUri());
        }

        vo.setState(Nic.State.Allocated);
        return deviceId;
    }

    protected void applyProfileToNicForRelease(NicVO vo, NicProfile profile) {
        vo.setGateway(profile.getGateway());
        vo.setAddressFormat(profile.getFormat());
        vo.setIp4Address(profile.getIp4Address());
        vo.setIp6Address(profile.getIp6Address());
        vo.setMacAddress(profile.getMacAddress());
        if (profile.getReservationStrategy() != null) {
            vo.setReservationStrategy(profile.getReservationStrategy());
        }
        vo.setBroadcastUri(profile.getBroadCastUri());
        vo.setIsolationUri(profile.getIsolationUri());
        vo.setNetmask(profile.getNetmask());
    }

    protected void applyProfileToNetwork(NetworkVO network, NetworkProfile profile) {
        network.setBroadcastUri(profile.getBroadcastUri());
        network.setDns1(profile.getDns1());
        network.setDns2(profile.getDns2());
        network.setPhysicalNetworkId(profile.getPhysicalNetworkId());
    }

    protected NicTO toNicTO(NicVO nic, NicProfile profile, NetworkVO config) {
        NicTO to = new NicTO();
        to.setDeviceId(nic.getDeviceId());
        to.setBroadcastType(config.getBroadcastDomainType());
        to.setType(config.getTrafficType());
        to.setIp(nic.getIp4Address());
        to.setNetmask(nic.getNetmask());
        to.setMac(nic.getMacAddress());
        to.setDns1(profile.getDns1());
        to.setDns2(profile.getDns2());
        if (nic.getGateway() != null) {
            to.setGateway(nic.getGateway());
        } else {
            to.setGateway(config.getGateway());
        }
        to.setDefaultNic(nic.isDefaultNic());
        to.setBroadcastUri(nic.getBroadcastUri());
        to.setIsolationuri(nic.getIsolationUri());
        if (profile != null) {
            to.setDns1(profile.getDns1());
            to.setDns2(profile.getDns2());
        }

        Integer networkRate = getNetworkRate(config.getId(), null);
        to.setNetworkRateMbps(networkRate);

        to.setUuid(config.getUuid());

        return to;
    }

    @Override
    @DB
    public Pair<NetworkGuru, NetworkVO> implementNetwork(long networkId, DeployDestination dest, ReservationContext context)
            throws ConcurrentOperationException, ResourceUnavailableException,
            InsufficientCapacityException {
        Transaction.currentTxn();
        Pair<NetworkGuru, NetworkVO> implemented = new Pair<NetworkGuru, NetworkVO>(null, null);

        NetworkVO network = _networksDao.acquireInLockTable(networkId, _networkLockTimeout);
        if (network == null) {
            // see NetworkVO.java
            ConcurrentOperationException ex = new ConcurrentOperationException("Unable to acquire network configuration");
            ex.addProxyObject(ApiDBUtils.findNetworkById(networkId).getUuid());
            throw ex;
        }

        if (s_logger.isDebugEnabled()) {
            s_logger.debug("Lock is acquired for network id " + networkId + " as a part of network implement");
        }

        try {
            NetworkGuru guru = _networkGurus.get(network.getGuruName());
            Network.State state = network.getState();
            if (state == Network.State.Implemented || state == Network.State.Setup || state == Network.State.Implementing) {
                s_logger.debug("Network id=" + networkId + " is already implemented");
                implemented.set(guru, network);
                return implemented;
            }

            if (s_logger.isDebugEnabled()) {
                s_logger.debug("Asking " + guru.getName() + " to implement " + network);
            }

            NetworkOfferingVO offering = _networkOfferingDao.findById(network.getNetworkOfferingId());

            network.setReservationId(context.getReservationId());
            stateTransitTo(network, Event.ImplementNetwork);

            Network result = guru.implement(network, offering, dest, context);
            network.setCidr(result.getCidr());
            network.setBroadcastUri(result.getBroadcastUri());
            network.setGateway(result.getGateway());
            network.setMode(result.getMode());
            network.setPhysicalNetworkId(result.getPhysicalNetworkId());
            _networksDao.update(networkId, network);

            // implement network elements and re-apply all the network rules
            implementNetworkElementsAndResources(dest, context, network, offering);

            stateTransitTo(network,Event.OperationSucceeded);

            network.setRestartRequired(false);
            _networksDao.update(network.getId(), network);
            implemented.set(guru, network);
            return implemented;
        } catch (NoTransitionException e) {
            s_logger.error(e.getMessage());
            return null;
        } finally {
            if (implemented.first() == null) {
                s_logger.debug("Cleaning up because we're unable to implement the network " + network);
                try {
                    stateTransitTo(network,Event.OperationFailed);
                } catch (NoTransitionException e) {
                    s_logger.error(e.getMessage());
                }

                shutdownNetwork(networkId, context, false);
            }

            _networksDao.releaseFromLockTable(networkId);
            if (s_logger.isDebugEnabled()) {
                s_logger.debug("Lock is released for network id " + networkId + " as a part of network implement");
            }
        }
    }

    private void implementNetworkElementsAndResources(DeployDestination dest, ReservationContext context,
                                                      NetworkVO network, NetworkOfferingVO offering)
            throws ConcurrentOperationException, InsufficientAddressCapacityException, ResourceUnavailableException, InsufficientCapacityException {

        // If this is a 1) guest virtual network 2) network has sourceNat service 3) network offering does not support a
        // Shared source NAT rule,
        // associate a source NAT IP (if one isn't already associated with the network)

        boolean sharedSourceNat = offering.getSharedSourceNat();
        DataCenter zone = _dcDao.findById(network.getDataCenterId());
        if (network.getGuestType() == Network.GuestType.Isolated
                && areServicesSupportedInNetwork(network.getId(), Service.SourceNat)
                && !sharedSourceNat) {

            List<IPAddressVO> ips = null;
            if (network.getVpcId() != null) {
                ips = _ipAddressDao.listByAssociatedVpc(network.getVpcId(), true);
                if (ips.isEmpty()) {
                    throw new CloudRuntimeException("Vpc is not implemented; there is no source nat ip");
                }
            } else {
                ips = _ipAddressDao.listByAssociatedNetwork(network.getId(), true);
            }

            if (ips.isEmpty()) {
                s_logger.debug("Creating a source nat ip for network " + network);
                Account owner = _accountMgr.getAccount(network.getAccountId());
                assignSourceNatIpAddressToGuestNetwork(owner, network);
            }
        }

        // get providers to implement
        List<Provider> providersToImplement = getNetworkProviders(network.getId());
        for (NetworkElement element : _networkElements) {
            if (providersToImplement.contains(element.getProvider())) {
                if (!isProviderEnabledInPhysicalNetwork(getPhysicalNetworkId(network), element.getProvider().getName())) {
                    // The physicalNetworkId will not get translated into a uuid by the reponse serializer,
                    // because the serializer would look up the NetworkVO class's table and retrieve the
                    // network id instead of the physical network id.
                    // So just throw this exception as is. We may need to TBD by changing the serializer.
                    throw new CloudRuntimeException("Service provider " + element.getProvider().getName() +
                            " either doesn't exist or is not enabled in physical network id: " + network.getPhysicalNetworkId());
                }

                if (s_logger.isDebugEnabled()) {
                    s_logger.debug("Asking " + element.getName() + " to implemenet " + network);
                }

                if (!element.implement(network, offering, dest, context)) {
                    CloudRuntimeException ex = new CloudRuntimeException("Failed to implement provider " + element.getProvider().getName() + " for network with specified id");
                    ex.addProxyObject(network, network.getId(), "networkId");
                    throw ex;
                }
            }
        }

        // reapply all the firewall/staticNat/lb rules
        s_logger.debug("Reprogramming network " + network + " as a part of network implement");
        if (!reprogramNetworkRules(network.getId(), UserContext.current().getCaller(), network)) {
            s_logger.warn("Failed to re-program the network as a part of network " + network + " implement");
            // see DataCenterVO.java
            ResourceUnavailableException ex = new ResourceUnavailableException("Unable to apply network rules as a part of network " + network + " implement", DataCenter.class, network.getDataCenterId());
            ex.addProxyObject(ApiDBUtils.findZoneById(network.getDataCenterId()).getUuid());
            throw ex;
        }
    }

    protected void prepareElement(NetworkElement element, NetworkVO network,
            NicProfile profile, VirtualMachineProfile<? extends VMInstanceVO> vmProfile,
            DeployDestination dest, ReservationContext context) throws InsufficientCapacityException,
            ConcurrentOperationException, ResourceUnavailableException {
        element.prepare(network, profile, vmProfile, dest, context);
        if (vmProfile.getType() == Type.User && vmProfile.getHypervisorType() != HypervisorType.BareMetal && element.getProvider() != null) {
            if (areServicesSupportedInNetwork(network.getId(), Service.Dhcp) &&
                    isProviderSupportServiceInNetwork(network.getId(), Service.Dhcp, element.getProvider()) &&
                    (element instanceof DhcpServiceProvider)) {
                DhcpServiceProvider sp = (DhcpServiceProvider) element;
                sp.addDhcpEntry(network, profile, vmProfile, dest, context);
            }
            if (areServicesSupportedInNetwork(network.getId(), Service.UserData) &&
                    isProviderSupportServiceInNetwork(network.getId(), Service.UserData, element.getProvider()) &&
                    (element instanceof UserDataServiceProvider)) {
                UserDataServiceProvider sp = (UserDataServiceProvider) element;
                sp.addPasswordAndUserdata(network, profile, vmProfile, dest, context);
            }
        }
    }

    @DB
    protected void updateNic(NicVO nic, long networkId, int count) {
        Transaction txn = Transaction.currentTxn();
        txn.start();
        _nicDao.update(nic.getId(), nic);

        if (nic.getVmType() == VirtualMachine.Type.User) {
            s_logger.debug("Changing active number of nics for network id=" + networkId + " on " + count);
            _networksDao.changeActiveNicsBy(networkId, count);
        }

        if (nic.getVmType() == VirtualMachine.Type.User || (nic.getVmType() == VirtualMachine.Type.DomainRouter && getNetwork(networkId).getTrafficType() == TrafficType.Guest)) {
            _networksDao.setCheckForGc(networkId);
        }

        txn.commit();
    }

    @Override
    public void prepare(VirtualMachineProfile<? extends VMInstanceVO> vmProfile, DeployDestination dest, ReservationContext context) throws InsufficientCapacityException,
            ConcurrentOperationException, ResourceUnavailableException {
        List<NicVO> nics = _nicDao.listByVmId(vmProfile.getId());

        // we have to implement default nics first - to ensure that default network elements start up first in multiple
        //nics case
        // (need for setting DNS on Dhcp to domR's Ip4 address)
        Collections.sort(nics, new Comparator<NicVO>() {

            @Override
            public int compare(NicVO nic1, NicVO nic2) {
                boolean isDefault1 = nic1.isDefaultNic();
                boolean isDefault2 = nic2.isDefaultNic();

                return (isDefault1 ^ isDefault2) ? ((isDefault1 ^ true) ? 1 : -1) : 0;
            }
        });

        for (NicVO nic : nics) {
            Pair<NetworkGuru, NetworkVO> implemented = implementNetwork(nic.getNetworkId(), dest, context);

            NetworkVO network = implemented.second();
            NicProfile profile = prepareNic(vmProfile, dest, context, nic.getId(), network);
            vmProfile.addNic(profile);
        }
    }

    @Override
    public NicProfile prepareNic(VirtualMachineProfile<? extends VMInstanceVO> vmProfile, DeployDestination
            dest, ReservationContext context, long nicId, NetworkVO network)
            throws InsufficientVirtualNetworkCapcityException, InsufficientAddressCapacityException,
            ConcurrentOperationException, InsufficientCapacityException, ResourceUnavailableException {

        Integer networkRate = getNetworkRate(network.getId(), vmProfile.getId());
        NetworkGuru guru = _networkGurus.get(network.getGuruName());
        NicVO nic = _nicDao.findById(nicId);

        NicProfile profile = null;
        if (nic.getReservationStrategy() == Nic.ReservationStrategy.Start) {
            nic.setState(Nic.State.Reserving);
            nic.setReservationId(context.getReservationId());
            _nicDao.update(nic.getId(), nic);
            URI broadcastUri = nic.getBroadcastUri();
            if (broadcastUri == null) {
                broadcastUri = network.getBroadcastUri();
            }

            URI isolationUri = nic.getIsolationUri();

            profile = new NicProfile(nic, network, broadcastUri, isolationUri,

            networkRate, isSecurityGroupSupportedInNetwork(network), getNetworkTag(vmProfile.getHypervisorType(), network));
            guru.reserve(profile, network, vmProfile, dest, context);
            nic.setIp4Address(profile.getIp4Address());
            nic.setAddressFormat(profile.getFormat());
            nic.setIp6Address(profile.getIp6Address());
            nic.setMacAddress(profile.getMacAddress());
            nic.setIsolationUri(profile.getIsolationUri());
            nic.setBroadcastUri(profile.getBroadCastUri());
            nic.setReserver(guru.getName());
            nic.setState(Nic.State.Reserved);
            nic.setNetmask(profile.getNetmask());
            nic.setGateway(profile.getGateway());

            if (profile.getStrategy() != null) {
                nic.setReservationStrategy(profile.getStrategy());
            }

            updateNic(nic, network.getId(), 1);
        } else {
            profile = new NicProfile(nic, network, nic.getBroadcastUri(), nic.getIsolationUri(),
                        networkRate, isSecurityGroupSupportedInNetwork(network), getNetworkTag(vmProfile.getHypervisorType(), network));
            guru.updateNicProfile(profile, network);
            nic.setState(Nic.State.Reserved);
            updateNic(nic, network.getId(), 1);
        }

        for (NetworkElement element : _networkElements) {
            if (s_logger.isDebugEnabled()) {
                s_logger.debug("Asking " + element.getName() + " to prepare for " + nic);
            }
            prepareElement(element, network, profile, vmProfile, dest, context);
        }

        profile.setSecurityGroupEnabled(isSecurityGroupSupportedInNetwork(network));
        guru.updateNicProfile(profile, network);
        return profile;
    }

    @Override
    public <T extends VMInstanceVO> void prepareNicForMigration(VirtualMachineProfile<T> vm, DeployDestination dest) {
        List<NicVO> nics = _nicDao.listByVmId(vm.getId());
        for (NicVO nic : nics) {
            NetworkVO network = _networksDao.findById(nic.getNetworkId());
            Integer networkRate = getNetworkRate(network.getId(), vm.getId());

            NetworkGuru guru = _networkGurus.get(network.getGuruName());
            NicProfile profile = new NicProfile(nic, network, nic.getBroadcastUri(), nic.getIsolationUri(), networkRate,
                    isSecurityGroupSupportedInNetwork(network), getNetworkTag(vm.getHypervisorType(), network));
            guru.updateNicProfile(profile, network);
            vm.addNic(profile);
        }
    }

    @Override
    @DB
    public void release(VirtualMachineProfile<? extends VMInstanceVO> vmProfile, boolean forced) throws
            ConcurrentOperationException, ResourceUnavailableException {
        List<NicVO> nics = _nicDao.listByVmId(vmProfile.getId());
        for (NicVO nic : nics) {
            releaseNic(vmProfile, nic);
        }
    }


    @Override
    @DB
    public void releaseNic(VirtualMachineProfile<? extends VMInstanceVO> vmProfile, Nic nic)
            throws ConcurrentOperationException, ResourceUnavailableException {
        NicVO nicVO = _nicDao.findById(nic.getId());
        releaseNic(vmProfile, nicVO);
    }

    @DB
    protected void releaseNic(VirtualMachineProfile<? extends VMInstanceVO> vmProfile, NicVO nicVO)
            throws ConcurrentOperationException, ResourceUnavailableException {
        //lock the nic
        Transaction txn = Transaction.currentTxn();
        txn.start();

        NicVO nic = _nicDao.lockRow(nicVO.getId(), true);
        if (nic == null) {
            throw new ConcurrentOperationException("Unable to acquire lock on nic " + nic);
        }

        Nic.State originalState = nic.getState();
        NetworkVO network = _networksDao.findById(nicVO.getNetworkId());

        if (originalState == Nic.State.Reserved || originalState == Nic.State.Reserving) {
            if (nic.getReservationStrategy() == Nic.ReservationStrategy.Start) {
                NetworkGuru guru = _networkGurus.get(network.getGuruName());
                nic.setState(Nic.State.Releasing);
                _nicDao.update(nic.getId(), nic);
                NicProfile profile = new NicProfile(nic, network, nic.getBroadcastUri(), nic.getIsolationUri(), null,
                        isSecurityGroupSupportedInNetwork(network), getNetworkTag(vmProfile.getHypervisorType(), network));
                if (guru.release(profile, vmProfile, nic.getReservationId())) {
                    applyProfileToNicForRelease(nic, profile);
                    nic.setState(Nic.State.Allocated);
                    if (originalState == Nic.State.Reserved) {
                        updateNic(nic, network.getId(), -1);
                    } else {
                        _nicDao.update(nic.getId(), nic);
                    }
                }
                //commit the transaction before proceeding releasing nic profile on the network elements
                txn.commit();

                // Perform release on network elements
                for (NetworkElement element : _networkElements) {
                    if (s_logger.isDebugEnabled()) {
                        s_logger.debug("Asking " + element.getName() + " to release " + nic);
                    }
                    //NOTE: Context appear to never be used in release method
                    //implementations. Consider removing it from interface Element
                    element.release(network, profile, vmProfile, null);
                }

            } else {
                nic.setState(Nic.State.Allocated);
                updateNic(nic, network.getId(), -1);
                txn.commit();
            }
        }
    }

    @Override
    public List<? extends Nic> getNics(long vmId) {
        return _nicDao.listByVmId(vmId);
    }

    @Override
    public List<NicProfile> getNicProfiles(VirtualMachine vm) {
        List<NicVO> nics = _nicDao.listByVmId(vm.getId());
        List<NicProfile> profiles = new ArrayList<NicProfile>();

        if (nics != null) {
            for (Nic nic : nics) {
                NetworkVO network = _networksDao.findById(nic.getNetworkId());
                Integer networkRate = getNetworkRate(network.getId(), vm.getId());

                NetworkGuru guru = _networkGurus.get(network.getGuruName());
                NicProfile profile = new NicProfile(nic, network, nic.getBroadcastUri(), nic.getIsolationUri(),
                        networkRate, isSecurityGroupSupportedInNetwork(network), getNetworkTag(vm.getHypervisorType(), network));
                guru.updateNicProfile(profile, network);
                profiles.add(profile);
            }
        }
        return profiles;
    }

    @Override
    public NicProfile getNicProfile(VirtualMachine vm, long networkId, String broadcastUri) {
        NicVO nic = null;
        if (broadcastUri != null) {
            nic = _nicDao.findByNetworkIdInstanceIdAndBroadcastUri(networkId, vm.getId(), broadcastUri);
        } else {
           nic =  _nicDao.findByInstanceIdAndNetworkId(networkId, vm.getId());
        }
        NetworkVO network = _networksDao.findById(networkId);
        Integer networkRate = getNetworkRate(network.getId(), vm.getId());

        NetworkGuru guru = _networkGurus.get(network.getGuruName());
        NicProfile profile = new NicProfile(nic, network, nic.getBroadcastUri(), nic.getIsolationUri(),
                networkRate, isSecurityGroupSupportedInNetwork(network), getNetworkTag(vm.getHypervisorType(), network));
        guru.updateNicProfile(profile, network);

        return profile;
    }

    @Override
    @DB
    @ActionEvent(eventType = EventTypes.EVENT_NET_IP_RELEASE, eventDescription = "disassociating Ip", async = true)
    public boolean releaseIpAddress(long ipAddressId) throws InsufficientAddressCapacityException {
        Long userId = UserContext.current().getCallerUserId();
        Account caller = UserContext.current().getCaller();

        // Verify input parameters
        IPAddressVO ipVO = _ipAddressDao.findById(ipAddressId);
        if (ipVO == null) {
            throw new InvalidParameterValueException("Unable to find ip address by id");
        }

        if (ipVO.getAllocatedTime() == null) {
            s_logger.debug("Ip Address id= " + ipAddressId + " is not allocated, so do nothing.");
            return true;
        }

        // verify permissions
        if (ipVO.getAllocatedToAccountId() != null) {
            _accountMgr.checkAccess(caller, null, true, ipVO);
        }

        if (ipVO.isSourceNat()) {
            throw new IllegalArgumentException("ip address is used for source nat purposes and can not be disassociated.");
        }

        VlanVO vlan = _vlanDao.findById(ipVO.getVlanId());
        if (!vlan.getVlanType().equals(VlanType.VirtualNetwork)) {
            throw new IllegalArgumentException("only ip addresses that belong to a virtual network may be disassociated.");
        }

        // Check for account wide pool. It will have an entry for account_vlan_map.
        if (_accountVlanMapDao.findAccountVlanMap(ipVO.getAllocatedToAccountId(), ipVO.getVlanId()) != null) {
            //see IPaddressVO.java
            InvalidParameterValueException ex = new InvalidParameterValueException("Sepcified IP address uuid belongs to" +
                    " Account wide IP pool and cannot be disassociated");
            ex.addProxyObject("user_ip_address", ipAddressId, "ipAddressId");
            throw ex;
        }

        // don't allow releasing system ip address
        if (ipVO.getSystem()) {
            InvalidParameterValueException ex = new InvalidParameterValueException("Can't release system IP address with specified id");
            ex.addProxyObject(ipVO, ipVO.getId(), "systemIpAddrId");
            throw ex;
        }

        boolean success = disassociatePublicIpAddress(ipAddressId, userId, caller);

        if (success) {
            Long networkId = ipVO.getAssociatedWithNetworkId();
            if (networkId != null) {
                Network guestNetwork = getNetwork(networkId);
                NetworkOffering offering = _configMgr.getNetworkOffering(guestNetwork.getNetworkOfferingId());
                Long vmId = ipVO.getAssociatedWithVmId();
                if (offering.getElasticIp() && vmId != null) {
                    _rulesMgr.getSystemIpAndEnableStaticNatForVm(_userVmDao.findById(vmId), true);
                    return true;
                }
            }
        } else {
            s_logger.warn("Failed to release public ip address id=" + ipAddressId);
        }
        return success;
    }

    @Deprecated
    // No one is using this method.
    public AccountVO getNetworkOwner(long networkId) {
        SearchCriteria<AccountVO> sc = AccountsUsingNetworkSearch.create();
        sc.setJoinParameters("nc", "config", networkId);
        sc.setJoinParameters("nc", "owner", true);
        List<AccountVO> accounts = _accountDao.search(sc, null);
        return accounts.size() != 0 ? accounts.get(0) : null;
    }

    @Deprecated
    // No one is using this method.
    public List<NetworkVO> getNetworksforOffering(long offeringId, long dataCenterId, long accountId) {
        return _networksDao.getNetworksForOffering(offeringId, dataCenterId, accountId);
    }

    @Override
    public String getNextAvailableMacAddressInNetwork(long networkId) throws InsufficientAddressCapacityException {
        String mac = _networksDao.getNextAvailableMacAddress(networkId);
        if (mac == null) {
            throw new InsufficientAddressCapacityException("Unable to create another mac address", Network.class, networkId);
        }
        return mac;
    }

    @Override
    @DB
    public Network getNetwork(long id) {
        return _networksDao.findById(id);
    }

    @Override
    @DB
    public Network getNetwork(String uuid) {
        return _networksDao.findByUuid(uuid);
    }

    @Override
    public List<? extends RemoteAccessVPNServiceProvider> getRemoteAccessVpnElements() {
        List<RemoteAccessVPNServiceProvider> elements = new ArrayList<RemoteAccessVPNServiceProvider>();
        for (NetworkElement element : _networkElements) {
            if (element instanceof RemoteAccessVPNServiceProvider) {
                RemoteAccessVPNServiceProvider e = (RemoteAccessVPNServiceProvider) element;
                elements.add(e);
            }
        }

        return elements;
    }

    @Override
    public List<? extends Site2SiteVpnServiceProvider> getSite2SiteVpnElements() {
        List<Site2SiteVpnServiceProvider> elements = new ArrayList<Site2SiteVpnServiceProvider>();
        for (NetworkElement element : _networkElements) {
            if (element instanceof Site2SiteVpnServiceProvider) {
                Site2SiteVpnServiceProvider e = (Site2SiteVpnServiceProvider) element;
                elements.add(e);
            }
        }

        return elements;
    }

    @Override
    public void cleanupNics(VirtualMachineProfile<? extends VMInstanceVO> vm) {
        if (s_logger.isDebugEnabled()) {
            s_logger.debug("Cleaning network for vm: " + vm.getId());
        }

        List<NicVO> nics = _nicDao.listByVmId(vm.getId());
        for (NicVO nic : nics) {
            removeNic(vm, nic);
        }
    }

    @Override
    public void removeNic(VirtualMachineProfile<? extends VMInstanceVO> vm, Nic nic) {
        removeNic(vm, _nicDao.findById(nic.getId()));
    }

    protected void removeNic(VirtualMachineProfile<? extends VMInstanceVO> vm, NicVO nic) {
        nic.setState(Nic.State.Deallocating);
        _nicDao.update(nic.getId(), nic);
        NetworkVO network = _networksDao.findById(nic.getNetworkId());
        NicProfile profile = new NicProfile(nic, network, null, null, null,
                isSecurityGroupSupportedInNetwork(network), getNetworkTag(vm.getHypervisorType(), network));
        NetworkGuru guru = _networkGurus.get(network.getGuruName());
        guru.deallocate(network, profile, vm);
        _nicDao.remove(nic.getId());
        s_logger.debug("Removed nic id=" + nic.getId());
    }

    @Override
    public void expungeNics(VirtualMachineProfile<? extends VMInstanceVO> vm) {
        List<NicVO> nics = _nicDao.listByVmIdIncludingRemoved(vm.getId());
        for (NicVO nic : nics) {
            _nicDao.expunge(nic.getId());
        }
    }

    @Override
    @DB
    @ActionEvent(eventType = EventTypes.EVENT_NETWORK_CREATE, eventDescription = "creating network")
    public Network createGuestNetwork(CreateNetworkCmd cmd) throws InsufficientCapacityException, ConcurrentOperationException, ResourceAllocationException {
        Long networkOfferingId = cmd.getNetworkOfferingId();
        String gateway = cmd.getGateway();
        String startIP = cmd.getStartIp();
        String endIP = cmd.getEndIp();
        String netmask = cmd.getNetmask();
        String networkDomain = cmd.getNetworkDomain();
        String vlanId = cmd.getVlan();
        String name = cmd.getNetworkName();
        String displayText = cmd.getDisplayText();
        Account caller = UserContext.current().getCaller();
        Long physicalNetworkId = cmd.getPhysicalNetworkId();
        Long zoneId = cmd.getZoneId();
        String aclTypeStr = cmd.getAclType();
        Long domainId = cmd.getDomainId();
        boolean isDomainSpecific = false;
        Boolean subdomainAccess = cmd.getSubdomainAccess();
        Long vpcId = cmd.getVpcId();

        // Validate network offering
        NetworkOfferingVO ntwkOff = _networkOfferingDao.findById(networkOfferingId);
        if (ntwkOff == null || ntwkOff.isSystemOnly()) {
            InvalidParameterValueException ex = new InvalidParameterValueException("Unable to find network offering by specified id");
            if (ntwkOff != null) {
                ex.addProxyObject(ntwkOff, networkOfferingId, "networkOfferingId");
                // Get the VO object's table name.
                String tablename = AnnotationHelper.getTableName(ntwkOff);
                if (tablename != null) {
                    ex.addProxyObject(tablename, networkOfferingId, "networkOfferingId");
                } else {
                    s_logger.info("\nCould not retrieve table name (annotation) from " + tablename + " VO proxy object\n");
                }
                throw ex;
            }
            throw ex;
        }
        // validate physical network and zone
        // Check if physical network exists
        PhysicalNetwork pNtwk = null;
        if (physicalNetworkId != null) {
            pNtwk = _physicalNetworkDao.findById(physicalNetworkId);
            if (pNtwk == null) {
                throw new InvalidParameterValueException("Unable to find a physical network having the specified physical network id");
            }
        }

        if (zoneId == null) {
            zoneId = pNtwk.getDataCenterId();
        }

        DataCenter zone = _dcDao.findById(zoneId);
        if (zone == null) {
            throw new InvalidParameterValueException("Specified zone id was not found");
        }

        if (Grouping.AllocationState.Disabled == zone.getAllocationState() && !_accountMgr.isRootAdmin(caller.getType())) {
            // See DataCenterVO.java
            PermissionDeniedException ex = new PermissionDeniedException("Cannot perform this operation since specified Zone is currently disabled");
            ex.addProxyObject(zone, zoneId, "zoneId");
            throw ex;
        }

        // Only domain and account ACL types are supported in Acton.
        ACLType aclType = null;
        if (aclTypeStr != null) {
            if (aclTypeStr.equalsIgnoreCase(ACLType.Account.toString())) {
                aclType = ACLType.Account;
            } else if (aclTypeStr.equalsIgnoreCase(ACLType.Domain.toString())) {
                aclType = ACLType.Domain;
            } else {
                throw new InvalidParameterValueException("Incorrect aclType specified. Check the API documentation for supported types");
            }
            // In 3.0 all Shared networks should have aclType == Domain, all Isolated networks aclType==Account
            if (ntwkOff.getGuestType() == GuestType.Isolated) {
                if (aclType != ACLType.Account) {
                    throw new InvalidParameterValueException("AclType should be " + ACLType.Account + " for network of type " + Network.GuestType.Isolated);
                }
            } else if (ntwkOff.getGuestType() == GuestType.Shared) {
                if (!(aclType == ACLType.Domain || aclType == ACLType.Account)) {
                    throw new InvalidParameterValueException("AclType should be " + ACLType.Domain + " or " +
                ACLType.Account + " for network of type " + Network.GuestType.Shared);
                }
            }
        } else {
            if (ntwkOff.getGuestType() == GuestType.Isolated) {
                aclType = ACLType.Account;
            } else if (ntwkOff.getGuestType() == GuestType.Shared) {
                aclType = ACLType.Domain;
            }
        }

        // Only Admin can create Shared networks
        if (ntwkOff.getGuestType() == GuestType.Shared && !_accountMgr.isAdmin(caller.getType())) {
            throw new InvalidParameterValueException("Only Admins can create network with guest type " + GuestType.Shared);
        }

        // Check if the network is domain specific
        if (aclType == ACLType.Domain) {
            // only Admin can create domain with aclType=Domain
            if (!_accountMgr.isAdmin(caller.getType())) {
                throw new PermissionDeniedException("Only admin can create networks with aclType=Domain");
            }

            // only shared networks can be Domain specific
            if (ntwkOff.getGuestType() != GuestType.Shared) {
                throw new InvalidParameterValueException("Only " + GuestType.Shared + " networks can have aclType=" + ACLType.Domain);
            }

            if (domainId != null) {
                if (ntwkOff.getTrafficType() != TrafficType.Guest || ntwkOff.getGuestType() != Network.GuestType.Shared) {
                    throw new InvalidParameterValueException("Domain level networks are supported just for traffic type "
                + TrafficType.Guest + " and guest type " + Network.GuestType.Shared);
                }

                DomainVO domain = _domainDao.findById(domainId);
                if (domain == null) {
                    throw new InvalidParameterValueException("Unable to find domain by specified id");
                }
                _accountMgr.checkAccess(caller, domain);
            }
            isDomainSpecific = true;

        } else if (subdomainAccess != null) {
            throw new InvalidParameterValueException("Parameter subDomainAccess can be specified only with aclType=Domain");
        }
        Account owner = null;
        if ((cmd.getAccountName() != null && domainId != null) || cmd.getProjectId() != null) {
            owner = _accountMgr.finalizeOwner(caller, cmd.getAccountName(), domainId, cmd.getProjectId());
        } else {
            owner = caller;
        }

        UserContext.current().setAccountId(owner.getAccountId());

        // VALIDATE IP INFO
        // if end ip is not specified, default it to startIp
        if (startIP != null) {
            if (!NetUtils.isValidIp(startIP)) {
                throw new InvalidParameterValueException("Invalid format for the startIp parameter");
            }
            if (endIP == null) {
                endIP = startIP;
            } else if (!NetUtils.isValidIp(endIP)) {
                throw new InvalidParameterValueException("Invalid format for the endIp parameter");
            }
        }

        if (startIP != null && endIP != null) {
            if (!(gateway != null && netmask != null)) {
                throw new InvalidParameterValueException("gateway and netmask should be defined when startIP/endIP are passed in");
            }
        }

        String cidr = null;
        if (gateway != null && netmask != null) {
            if (!NetUtils.isValidIp(gateway)) {
                throw new InvalidParameterValueException("Invalid gateway");
            }
            if (!NetUtils.isValidNetmask(netmask)) {
                throw new InvalidParameterValueException("Invalid netmask");
            }

            cidr = NetUtils.ipAndNetMaskToCidr(gateway, netmask);
        }

        // Regular user can create Guest Isolated Source Nat enabled network only
        if (caller.getType() == Account.ACCOUNT_TYPE_NORMAL
                && (ntwkOff.getTrafficType() != TrafficType.Guest || ntwkOff.getGuestType() != Network.GuestType.Isolated
                        && areServicesSupportedByNetworkOffering(ntwkOff.getId(), Service.SourceNat))) {
            throw new InvalidParameterValueException("Regular user can create a network only from the network" +
                    " offering having traffic type " + TrafficType.Guest + " and network type "
                    + Network.GuestType.Isolated + " with a service " + Service.SourceNat.getName() + " enabled");
        }

        // Don't allow to specify vlan if the caller is a regular user
        if (caller.getType() == Account.ACCOUNT_TYPE_NORMAL && (ntwkOff.getSpecifyVlan() || vlanId != null)) {
            throw new InvalidParameterValueException("Regular user is not allowed to specify vlanId");
        }

        // For non-root admins check cidr limit - if it's allowed by global config value
        if (caller.getType() != Account.ACCOUNT_TYPE_ADMIN && cidr != null) {

            String[] cidrPair = cidr.split("\\/");
            int cidrSize = Integer.valueOf(cidrPair[1]);

            if (cidrSize < _cidrLimit) {
                throw new InvalidParameterValueException("Cidr size can't be less than " + _cidrLimit);
            }
        }

        Collection<String> ntwkProviders = finalizeServicesAndProvidersForNetwork(ntwkOff, physicalNetworkId).values();
        if (cidr != null && providersConfiguredForExternalNetworking(ntwkProviders)) {
            throw new InvalidParameterValueException("Cannot specify CIDR when using network offering with external devices!");
        }

        // Vlan is created in 2 cases - works in Advance zone only:
        // 1) GuestType is Shared
        // 2) GuestType is Isolated, but SourceNat service is disabled
        boolean createVlan = (startIP != null && endIP != null && zone.getNetworkType() == NetworkType.Advanced
                && ((ntwkOff.getGuestType() == Network.GuestType.Shared)
                || (ntwkOff.getGuestType() == GuestType.Isolated &&
                !areServicesSupportedByNetworkOffering(ntwkOff.getId(), Service.SourceNat))));

        // Can add vlan range only to the network which allows it
        if (createVlan && !ntwkOff.getSpecifyIpRanges()) {
            InvalidParameterValueException ex = new InvalidParameterValueException("Network offering with specified id doesn't support adding multiple ip ranges");
            ex.addProxyObject(ntwkOff, ntwkOff.getId(), "networkOfferingId");
            String tablename = AnnotationHelper.getTableName(ntwkOff);
            if (tablename != null) {
                ex.addProxyObject(tablename, ntwkOff.getId(), "networkOfferingId");
            } else {
                s_logger.info("\nCould not retrieve table name (annotation) from " + tablename + " VO proxy object\n");
            }
            throw ex;
        }

        Transaction txn = Transaction.currentTxn();
        txn.start();

        Long sharedDomainId = null;
        if (isDomainSpecific) {
            if (domainId != null) {
                sharedDomainId = domainId;
            } else {
                sharedDomainId = _domainMgr.getDomain(Domain.ROOT_DOMAIN).getId();
                subdomainAccess = true;
            }
        }

        // default owner to system if network has aclType=Domain
        if (aclType == ACLType.Domain) {
            owner = _accountMgr.getAccount(Account.ACCOUNT_ID_SYSTEM);
        }

        //Create guest network
        Network network = null;
        if (vpcId != null) {
            if (!_configMgr.isOfferingForVpc(ntwkOff)){
                throw new InvalidParameterValueException("Network offering can't be used for VPC networks");
            }
            network = _vpcMgr.createVpcGuestNetwork(networkOfferingId, name, displayText, gateway, cidr, vlanId,
                    networkDomain, owner, sharedDomainId, pNtwk, zoneId, aclType, subdomainAccess, vpcId, caller);
        } else {
            if (_configMgr.isOfferingForVpc(ntwkOff)){
                throw new InvalidParameterValueException("Network offering can be used for VPC networks only");
            }
            network = createGuestNetwork(networkOfferingId, name, displayText, gateway, cidr, vlanId,
                    networkDomain, owner, sharedDomainId, pNtwk, zoneId, aclType, subdomainAccess, vpcId);
        }

        if (caller.getType() == Account.ACCOUNT_TYPE_ADMIN && createVlan) {
            // Create vlan ip range
            _configMgr.createVlanAndPublicIpRange(pNtwk.getDataCenterId(), network.getId(), physicalNetworkId,
                    false, null, startIP, endIP, gateway, netmask, vlanId, null);
        }

        txn.commit();

        return network;
    }

    @Override
    @DB
    public Network createGuestNetwork(long networkOfferingId, String name, String displayText, String gateway,
            String cidr, String vlanId, String networkDomain, Account owner, Long domainId,
            PhysicalNetwork pNtwk, long zoneId, ACLType aclType, Boolean subdomainAccess, Long vpcId)
                    throws ConcurrentOperationException, InsufficientCapacityException, ResourceAllocationException {

        NetworkOfferingVO ntwkOff = _networkOfferingDao.findById(networkOfferingId);
        // this method supports only guest network creation
        if (ntwkOff.getTrafficType() != TrafficType.Guest) {
            s_logger.warn("Only guest networks can be created using this method");
            return null;
        }

        boolean updateResourceCount = resourceCountNeedsUpdate(ntwkOff, aclType);
        //check resource limits
        if (updateResourceCount) {
            _resourceLimitMgr.checkResourceLimit(owner, ResourceType.network);
        }

        // Validate network offering
        if (ntwkOff.getState() != NetworkOffering.State.Enabled) {
            // see NetworkOfferingVO
            InvalidParameterValueException ex = new InvalidParameterValueException("Can't use specified network offering id as its stat is not " + NetworkOffering.State.Enabled);
            ex.addProxyObject(ntwkOff, ntwkOff.getId(), "networkOfferingId");
            throw ex;
        }

        // Validate physical network
        if (pNtwk.getState() != PhysicalNetwork.State.Enabled) {
            // see PhysicalNetworkVO.java
            InvalidParameterValueException ex = new InvalidParameterValueException("Specified physical network id is" +
                    " in incorrect state:" + pNtwk.getState());
            ex.addProxyObject("physical_network", pNtwk.getId(), "physicalNetworkId");
            throw ex;
        }

        // Validate zone
        DataCenterVO zone = _dcDao.findById(zoneId);
        if (zone.getNetworkType() == NetworkType.Basic) {
            // In Basic zone the network should have aclType=Domain, domainId=1, subdomainAccess=true
            if (aclType == null || aclType != ACLType.Domain) {
                throw new InvalidParameterValueException("Only AclType=Domain can be specified for network creation in Basic zone");
            }

            // Only one guest network is supported in Basic zone
            List<NetworkVO> guestNetworks = _networksDao.listByZoneAndTrafficType(zone.getId(), TrafficType.Guest);
            if (!guestNetworks.isEmpty()) {
                throw new InvalidParameterValueException("Can't have more than one Guest network in zone with network type "
                                                        + NetworkType.Basic);
            }

            // if zone is basic, only Shared network offerings w/o source nat service are allowed
            if (!(ntwkOff.getGuestType() == GuestType.Shared &&
                    !areServicesSupportedByNetworkOffering(ntwkOff.getId(), Service.SourceNat))) {
                throw new InvalidParameterValueException("For zone of type " + NetworkType.Basic + " only offerings of " +
                        "guestType " + GuestType.Shared + " with disabled " + Service.SourceNat.getName()
                        + " service are allowed");
            }

            if (domainId == null || domainId != Domain.ROOT_DOMAIN) {
                throw new InvalidParameterValueException("Guest network in Basic zone should be dedicated to ROOT domain");
            }

            if (subdomainAccess == null) {
                subdomainAccess = true;
            } else if (!subdomainAccess) {
                throw new InvalidParameterValueException("Subdomain access should be set to true for the" +
                        " guest network in the Basic zone");
            }

            if (vlanId == null) {
                vlanId = Vlan.UNTAGGED;
            } else {
                if (!vlanId.equalsIgnoreCase(Vlan.UNTAGGED)) {
                    throw new InvalidParameterValueException("Only vlan " + Vlan.UNTAGGED + " can be created in " +
                            "the zone of type " + NetworkType.Basic);
                }
            }

        } else if (zone.getNetworkType() == NetworkType.Advanced) {
            if (zone.isSecurityGroupEnabled()) {
                // Only Account specific Isolated network with sourceNat service disabled are allowed in security group
                // enabled zone
                boolean allowCreation = (ntwkOff.getGuestType() == GuestType.Isolated
                        && !areServicesSupportedByNetworkOffering(ntwkOff.getId(), Service.SourceNat));
                if (!allowCreation) {
                    throw new InvalidParameterValueException("Only Account specific Isolated network with sourceNat " +
                            "service disabled are allowed in security group enabled zone");
                }
            }

            //don't allow eip/elb networks in Advance zone
            if (ntwkOff.getElasticIp() || ntwkOff.getElasticLb()) {
                throw new InvalidParameterValueException("Elastic IP and Elastic LB services are supported in zone of type " + NetworkType.Basic);
            }
        }

        // VlanId can be specified only when network offering supports it
        boolean vlanSpecified = (vlanId != null);
        if (vlanSpecified != ntwkOff.getSpecifyVlan()) {
            if (vlanSpecified) {
                throw new InvalidParameterValueException("Can't specify vlan; corresponding offering says specifyVlan=false");
            } else {
                throw new InvalidParameterValueException("Vlan has to be specified; corresponding offering says specifyVlan=true");
            }
        }

        if (vlanId != null) {
            String uri = "vlan://" + vlanId;
            // For Isolated networks, don't allow to create network with vlan that already exists in the zone
            if (ntwkOff.getGuestType() == GuestType.Isolated) {
                if (_networksDao.countByZoneAndUri(zoneId, uri) > 0) {
                throw new InvalidParameterValueException("Network with vlan " + vlanId + " already exists in zone " + zoneId);
            }
            } else {
                //don't allow to create Shared network with Vlan that already exists in the zone for Isolated networks
                if (_networksDao.countByZoneUriAndGuestType(zoneId, uri, GuestType.Isolated) > 0) {
                    throw new InvalidParameterValueException("Isolated network with vlan " + vlanId + " already exists " +
                            "in zone " + zoneId);
                }
        }
        }

        // If networkDomain is not specified, take it from the global configuration
        if (areServicesSupportedByNetworkOffering(networkOfferingId, Service.Dns)) {
            Map<Network.Capability, String> dnsCapabilities = getNetworkOfferingServiceCapabilities
                    (_configMgr.getNetworkOffering(networkOfferingId), Service.Dns);
            String isUpdateDnsSupported = dnsCapabilities.get(Capability.AllowDnsSuffixModification);
            if (isUpdateDnsSupported == null || !Boolean.valueOf(isUpdateDnsSupported)) {
                if (networkDomain != null) {
                    // TBD: NetworkOfferingId and zoneId. Send uuids instead.
                    throw new InvalidParameterValueException("Domain name change is not supported by network offering id="
                            + networkOfferingId + " in zone id=" + zoneId);
                }
            } else {
                if (networkDomain == null) {
                    // 1) Get networkDomain from the corresponding account/domain/zone
                    if (aclType == ACLType.Domain) {
                        networkDomain = getDomainNetworkDomain(domainId, zoneId);
                    } else if (aclType == ACLType.Account) {
                        networkDomain = getAccountNetworkDomain(owner.getId(), zoneId);
                    }

                    // 2) If null, generate networkDomain using domain suffix from the global config variables
                    if (networkDomain == null) {
                        networkDomain = "cs" + Long.toHexString(owner.getId()) + _networkDomain;
                    }

                } else {
                    // validate network domain
                    if (!NetUtils.verifyDomainName(networkDomain)) {
                        throw new InvalidParameterValueException(
                                "Invalid network domain. Total length shouldn't exceed 190 chars. Each domain " +
                                "label must be between 1 and 63 characters long, can contain ASCII letters 'a' through 'z', the digits '0' through '9', "
                                        + "and the hyphen ('-'); can't start or end with \"-\"");
                    }
                }
            }
        }

        // In Advance zone Cidr for Shared networks and Isolated networks w/o source nat service can't be NULL - 2.2.x
        // limitation, remove after we introduce support for multiple ip ranges
        // with different Cidrs for the same Shared network
        boolean cidrRequired = zone.getNetworkType() == NetworkType.Advanced && ntwkOff.getTrafficType() == TrafficType.Guest
                && (ntwkOff.getGuestType() == GuestType.Shared || (ntwkOff.getGuestType() == GuestType.Isolated
                && !areServicesSupportedByNetworkOffering(ntwkOff.getId(), Service.SourceNat)));
        if (cidr == null && cidrRequired) {
            throw new InvalidParameterValueException("StartIp/endIp/gateway/netmask are required when create network of" +
                    " type " + Network.GuestType.Shared + " and network of type " + GuestType.Isolated + " with service "
                    + Service.SourceNat.getName() + " disabled");
        }

        // No cidr can be specified in Basic zone
        if (zone.getNetworkType() == NetworkType.Basic && cidr != null) {
            throw new InvalidParameterValueException("StartIp/endIp/gateway/netmask can't be specified for zone of type " + NetworkType.Basic);
        }

        // Check if cidr is RFC1918 compliant if the network is Guest Isolated
        if (cidr != null && ntwkOff.getGuestType() == Network.GuestType.Isolated && ntwkOff.getTrafficType() == TrafficType.Guest) {
            if (!NetUtils.validateGuestCidr(cidr)) {
                throw new InvalidParameterValueException("Virtual Guest Cidr " + cidr + " is not RFC1918 compliant");
            }
        }

        Transaction txn = Transaction.currentTxn();
        txn.start();

        Long physicalNetworkId = null;
        if (pNtwk != null) {
            physicalNetworkId = pNtwk.getId();
        }
        DataCenterDeployment plan = new DataCenterDeployment(zoneId, null, null, null, null, physicalNetworkId);
        NetworkVO userNetwork = new NetworkVO();
        userNetwork.setNetworkDomain(networkDomain);

        if (cidr != null && gateway != null) {
            userNetwork.setCidr(cidr);
            userNetwork.setGateway(gateway);
            if (vlanId != null) {
                userNetwork.setBroadcastUri(URI.create("vlan://" + vlanId));
                userNetwork.setBroadcastDomainType(BroadcastDomainType.Vlan);
                if (!vlanId.equalsIgnoreCase(Vlan.UNTAGGED)) {
                    userNetwork.setBroadcastDomainType(BroadcastDomainType.Vlan);
                } else {
                    userNetwork.setBroadcastDomainType(BroadcastDomainType.Native);
                }
            }
        }

        List<NetworkVO> networks = setupNetwork(owner, ntwkOff, userNetwork, plan, name, displayText, true, domainId,
                aclType, subdomainAccess, vpcId);

        Network network = null;
        if (networks == null || networks.isEmpty()) {
            throw new CloudRuntimeException("Fail to create a network");
        } else {
            if (networks.size() > 0 && networks.get(0).getGuestType() == Network.GuestType.Isolated &&
                    networks.get(0).getTrafficType() == TrafficType.Guest) {
                Network defaultGuestNetwork = networks.get(0);
                for (Network nw : networks) {
                    if (nw.getCidr() != null && nw.getCidr().equals(zone.getGuestNetworkCidr())) {
                        defaultGuestNetwork = nw;
                    }
                }
                network = defaultGuestNetwork;
            } else {
                // For shared network
                network = networks.get(0);
            }
        }

        if (updateResourceCount) {
            _resourceLimitMgr.incrementResourceCount(owner.getId(), ResourceType.network);
        }

        txn.commit();
        UserContext.current().setEventDetails("Network Id: " + network.getId());
        return network;
    }

    @Override
    public List<? extends Network> searchForNetworks(ListNetworksCmd cmd) {
        Long id = cmd.getId();
        String keyword = cmd.getKeyword();
        Long zoneId = cmd.getZoneId();
        Account caller = UserContext.current().getCaller();
        Long domainId = cmd.getDomainId();
        String accountName = cmd.getAccountName();
        String guestIpType = cmd.getGuestIpType();
        String trafficType = cmd.getTrafficType();
        Boolean isSystem = cmd.getIsSystem();
        String aclType = cmd.getAclType();
        Long projectId = cmd.getProjectId();
        List<Long> permittedAccounts = new ArrayList<Long>();
        String path = null;
        Long physicalNetworkId = cmd.getPhysicalNetworkId();
        List<String> supportedServicesStr = cmd.getSupportedServices();
        Boolean restartRequired = cmd.getRestartRequired();
        boolean listAll = cmd.listAll();
        boolean isRecursive = cmd.isRecursive();
        Boolean specifyIpRanges = cmd.getSpecifyIpRanges();
        Long vpcId = cmd.getVpcId();
        Boolean canUseForDeploy = cmd.canUseForDeploy();
        Map<String, String> tags = cmd.getTags();
        Boolean forVpc = cmd.getForVpc();

        // 1) default is system to false if not specified
        // 2) reset parameter to false if it's specified by the regular user
        if ((isSystem == null || caller.getType() == Account.ACCOUNT_TYPE_NORMAL) && id == null) {
            isSystem = false;
        }

        // Account/domainId parameters and isSystem are mutually exclusive
        if (isSystem != null && isSystem && (accountName != null || domainId != null)) {
            throw new InvalidParameterValueException("System network belongs to system, account and domainId parameters can't be specified");
        }

        if (domainId != null) {
            DomainVO domain = _domainDao.findById(domainId);
            if (domain == null) {
                // see DomainVO.java
                throw new InvalidParameterValueException("Specified domain id doesn't exist in the system");
            }

            _accountMgr.checkAccess(caller, domain);
            if (accountName != null) {
                Account owner = _accountMgr.getActiveAccountByName(accountName, domainId);
                if (owner == null) {
                    // see DomainVO.java
                    throw new InvalidParameterValueException("Unable to find account " + accountName + " in specified domain");
                }

                _accountMgr.checkAccess(caller, null, true, owner);
                permittedAccounts.add(owner.getId());
            }
        }

        if (!_accountMgr.isAdmin(caller.getType()) || (!listAll && (projectId != null && projectId.longValue() != -1 && domainId == null))) {
            permittedAccounts.add(caller.getId());
            domainId = caller.getDomainId();
        }

        // set project information
        boolean skipProjectNetworks = true;
        if (projectId != null) {
            if (projectId.longValue() == -1) {
                if (!_accountMgr.isAdmin(caller.getType())) {
                    permittedAccounts.addAll(_projectMgr.listPermittedProjectAccounts(caller.getId()));
                }
            } else {
                permittedAccounts.clear();
                Project project = _projectMgr.getProject(projectId);
                if (project == null) {
                    throw new InvalidParameterValueException("Unable to find project by specified id");
                }
                if (!_projectMgr.canAccessProjectAccount(caller, project.getProjectAccountId())) {
                    // getProject() returns type ProjectVO.
                    InvalidParameterValueException ex = new InvalidParameterValueException("Account " + caller + " cannot access specified project id");
                    ex.addProxyObject(project, projectId, "projectId");
                    throw ex;
                }
                permittedAccounts.add(project.getProjectAccountId());
            }
            skipProjectNetworks = false;
        }

        if (domainId != null) {
            path = _domainDao.findById(domainId).getPath();
        } else {
        path = _domainDao.findById(caller.getDomainId()).getPath();
        }

        if (listAll && domainId == null) {
            isRecursive = true;
        }

        Filter searchFilter = new Filter(NetworkVO.class, "id", false, cmd.getStartIndex(), cmd.getPageSizeVal());
        SearchBuilder<NetworkVO> sb = _networksDao.createSearchBuilder();

        if (forVpc != null) {
            if (forVpc) {
                sb.and("vpc", sb.entity().getVpcId(), Op.NNULL);
            } else {
                sb.and("vpc", sb.entity().getVpcId(), Op.NULL);
            }
        }

        // Don't display networks created of system network offerings
        SearchBuilder<NetworkOfferingVO> networkOfferingSearch = _networkOfferingDao.createSearchBuilder();
        networkOfferingSearch.and("systemOnly", networkOfferingSearch.entity().isSystemOnly(), SearchCriteria.Op.EQ);
        if (isSystem != null && isSystem) {
            networkOfferingSearch.and("trafficType", networkOfferingSearch.entity().getTrafficType(), SearchCriteria.Op.EQ);
        }
        sb.join("networkOfferingSearch", networkOfferingSearch, sb.entity().getNetworkOfferingId(), networkOfferingSearch.entity().getId(), JoinBuilder.JoinType.INNER);

        SearchBuilder<DataCenterVO> zoneSearch = _dcDao.createSearchBuilder();
        zoneSearch.and("networkType", zoneSearch.entity().getNetworkType(), SearchCriteria.Op.EQ);
        sb.join("zoneSearch", zoneSearch, sb.entity().getDataCenterId(), zoneSearch.entity().getId(), JoinBuilder.JoinType.INNER);
        sb.and("removed", sb.entity().getRemoved(), Op.NULL);

        if (tags != null && !tags.isEmpty()) {
            SearchBuilder<ResourceTagVO> tagSearch = _resourceTagDao.createSearchBuilder();
            for (int count=0; count < tags.size(); count++) {
                tagSearch.or().op("key" + String.valueOf(count), tagSearch.entity().getKey(), SearchCriteria.Op.EQ);
                tagSearch.and("value" + String.valueOf(count), tagSearch.entity().getValue(), SearchCriteria.Op.EQ);
                tagSearch.cp();
            }
            tagSearch.and("resourceType", tagSearch.entity().getResourceType(), SearchCriteria.Op.EQ);
            sb.groupBy(sb.entity().getId());
            sb.join("tagSearch", tagSearch, sb.entity().getId(), tagSearch.entity().getResourceId(), JoinBuilder.JoinType.INNER);
        }

        if (permittedAccounts.isEmpty()) {
            SearchBuilder<DomainVO> domainSearch = _domainDao.createSearchBuilder();
            domainSearch.and("path", domainSearch.entity().getPath(), SearchCriteria.Op.LIKE);
            sb.join("domainSearch", domainSearch, sb.entity().getDomainId(), domainSearch.entity().getId(), JoinBuilder.JoinType.INNER);
        }


            SearchBuilder<AccountVO> accountSearch = _accountDao.createSearchBuilder();
        accountSearch.and("typeNEQ", accountSearch.entity().getType(), SearchCriteria.Op.NEQ);
        accountSearch.and("typeEQ", accountSearch.entity().getType(), SearchCriteria.Op.EQ);


            sb.join("accountSearch", accountSearch, sb.entity().getAccountId(), accountSearch.entity().getId(), JoinBuilder.JoinType.INNER);

        List<NetworkVO> networksToReturn = new ArrayList<NetworkVO>();

        if (isSystem == null || !isSystem) {
            if (!permittedAccounts.isEmpty()) {
                //get account level networks
                networksToReturn.addAll(listAccountSpecificNetworks(
                        buildNetworkSearchCriteria(sb, keyword, id, isSystem, zoneId, guestIpType, trafficType,
                                physicalNetworkId, aclType, skipProjectNetworks, restartRequired, specifyIpRanges, vpcId, tags), searchFilter,
                        permittedAccounts));
                //get domain level networks
                if (domainId != null) {
                    networksToReturn
                    .addAll(listDomainLevelNetworks(
                            buildNetworkSearchCriteria(sb, keyword, id, isSystem, zoneId, guestIpType, trafficType,
                                    physicalNetworkId, aclType, true, restartRequired, specifyIpRanges, vpcId, tags), searchFilter,
                                    domainId, false));
                }
            } else {
                //add account specific networks
                networksToReturn.addAll(listAccountSpecificNetworksByDomainPath(
                        buildNetworkSearchCriteria(sb, keyword, id, isSystem, zoneId, guestIpType, trafficType,
                                physicalNetworkId, aclType, skipProjectNetworks, restartRequired, specifyIpRanges, vpcId, tags), searchFilter, path,
                        isRecursive));
                //add domain specific networks of domain + parent domains
                networksToReturn.addAll(listDomainSpecificNetworksByDomainPath(
                        buildNetworkSearchCriteria(sb, keyword, id, isSystem, zoneId, guestIpType, trafficType,
                                physicalNetworkId, aclType, skipProjectNetworks, restartRequired, specifyIpRanges, vpcId, tags), searchFilter, path,
                                isRecursive));
                //add networks of subdomains
                if (domainId == null) {
                    networksToReturn
                    .addAll(listDomainLevelNetworks(
                            buildNetworkSearchCriteria(sb, keyword, id, isSystem, zoneId, guestIpType, trafficType,
                                    physicalNetworkId, aclType, true, restartRequired, specifyIpRanges, vpcId, tags), searchFilter,
                                    caller.getDomainId(), true));
                }
            }
        } else {
            networksToReturn = _networksDao.search(buildNetworkSearchCriteria(sb, keyword, id, isSystem, zoneId,
                    guestIpType, trafficType, physicalNetworkId, null, skipProjectNetworks, restartRequired, specifyIpRanges, vpcId, tags),
                    searchFilter);
        }

        if (supportedServicesStr != null && !supportedServicesStr.isEmpty() && !networksToReturn.isEmpty()) {
            List<NetworkVO> supportedNetworks = new ArrayList<NetworkVO>();
            Service[] suppportedServices = new Service[supportedServicesStr.size()];
            int i = 0;
            for (String supportedServiceStr : supportedServicesStr) {
                Service service = Service.getService(supportedServiceStr);
                if (service == null) {
                    throw new InvalidParameterValueException("Invalid service specified " + supportedServiceStr);
                } else {
                    suppportedServices[i] = service;
                }
                i++;
            }

            for (NetworkVO network : networksToReturn) {
                if (areServicesSupportedInNetwork(network.getId(), suppportedServices)) {
                    supportedNetworks.add(network);
                }
            }

            networksToReturn=supportedNetworks;
        }

        if (canUseForDeploy != null) {
            List<NetworkVO> networksForDeploy = new ArrayList<NetworkVO>();
            for (NetworkVO network : networksToReturn) {
                if (canUseForDeploy(network) == canUseForDeploy) {
                    networksForDeploy.add(network);
                }
            }

            networksToReturn=networksForDeploy;
        }

            return networksToReturn;
        }

    @Override
    public boolean canUseForDeploy(Network network) {
        if (network.getTrafficType() != TrafficType.Guest) {
            return false;
        }
        boolean hasFreeIps = true;
        if (network.getGuestType() == GuestType.Shared) {
            hasFreeIps = _ipAddressDao.countFreeIPsInNetwork(network.getId()) > 0;
        } else {
            hasFreeIps = (getAvailableIps(network, null)).size() > 0;
        }

        return hasFreeIps;
    }

    private SearchCriteria<NetworkVO> buildNetworkSearchCriteria(SearchBuilder<NetworkVO> sb, String keyword, Long id,
            Boolean isSystem, Long zoneId, String guestIpType, String trafficType, Long physicalNetworkId,
            String aclType, boolean skipProjectNetworks, Boolean restartRequired, Boolean specifyIpRanges, Long vpcId, Map<String, String> tags) {

        SearchCriteria<NetworkVO> sc = sb.create();

        if (isSystem != null) {
            sc.setJoinParameters("networkOfferingSearch", "systemOnly", isSystem);
        }

        if (keyword != null) {
            SearchCriteria<NetworkVO> ssc = _networksDao.createSearchCriteria();
            ssc.addOr("name", SearchCriteria.Op.LIKE, "%" + keyword + "%");
            sc.addAnd("name", SearchCriteria.Op.SC, ssc);
        }

        if (id != null) {
            sc.addAnd("id", SearchCriteria.Op.EQ, id);
        }

        if (zoneId != null) {
            sc.addAnd("dataCenterId", SearchCriteria.Op.EQ, zoneId);
        }

        if (guestIpType != null) {
            sc.addAnd("guestType", SearchCriteria.Op.EQ, guestIpType);
        }

        if (trafficType != null) {
            sc.addAnd("trafficType", SearchCriteria.Op.EQ, trafficType);
        }

        if (aclType != null) {
            sc.addAnd("aclType", SearchCriteria.Op.EQ, aclType.toString());
        }

        if (physicalNetworkId != null) {
            sc.addAnd("physicalNetworkId", SearchCriteria.Op.EQ, physicalNetworkId);
        }

        if (skipProjectNetworks) {
            sc.setJoinParameters("accountSearch", "typeNEQ", Account.ACCOUNT_TYPE_PROJECT);
        } else {
            sc.setJoinParameters("accountSearch", "typeEQ", Account.ACCOUNT_TYPE_PROJECT);
        }

        if (restartRequired != null) {
            sc.addAnd("restartRequired", SearchCriteria.Op.EQ, restartRequired);
        }

        if (specifyIpRanges != null) {
            sc.addAnd("specifyIpRanges", SearchCriteria.Op.EQ, specifyIpRanges);
        }

        if (vpcId != null) {
            sc.addAnd("vpcId", SearchCriteria.Op.EQ, vpcId);
        }

        if (tags != null && !tags.isEmpty()) {
            int count = 0;
            sc.setJoinParameters("tagSearch", "resourceType", TaggedResourceType.Network.toString());
            for (String key : tags.keySet()) {
                sc.setJoinParameters("tagSearch", "key" + String.valueOf(count), key);
                sc.setJoinParameters("tagSearch", "value" + String.valueOf(count), tags.get(key));
                count++;
            }
        }

        return sc;
    }

    private List<NetworkVO> listDomainLevelNetworks(SearchCriteria<NetworkVO> sc, Filter searchFilter, long domainId, boolean parentDomainsOnly) {
        List<Long> networkIds = new ArrayList<Long>();
        Set<Long> allowedDomains = _domainMgr.getDomainParentIds(domainId);
        List<NetworkDomainVO> maps = _networkDomainDao.listDomainNetworkMapByDomain(allowedDomains.toArray());

        for (NetworkDomainVO map : maps) {
            if (map.getDomainId() == domainId && parentDomainsOnly) {
                continue;
            }
            boolean subdomainAccess = (map.isSubdomainAccess() != null) ? map.isSubdomainAccess() : getAllowSubdomainAccessGlobal();
            if (map.getDomainId() == domainId || subdomainAccess) {
                networkIds.add(map.getNetworkId());
            }
        }

        if (!networkIds.isEmpty()) {
            SearchCriteria<NetworkVO> domainSC = _networksDao.createSearchCriteria();
            domainSC.addAnd("id", SearchCriteria.Op.IN, networkIds.toArray());
            domainSC.addAnd("aclType", SearchCriteria.Op.EQ, ACLType.Domain.toString());

            sc.addAnd("id", SearchCriteria.Op.SC, domainSC);
            return _networksDao.search(sc, searchFilter);
        } else {
            return new ArrayList<NetworkVO>();
        }
    }

    private List<NetworkVO> listAccountSpecificNetworks(SearchCriteria<NetworkVO> sc, Filter searchFilter, List<Long> permittedAccounts) {
        SearchCriteria<NetworkVO> accountSC = _networksDao.createSearchCriteria();
        if (!permittedAccounts.isEmpty()) {
            accountSC.addAnd("accountId", SearchCriteria.Op.IN, permittedAccounts.toArray());
        }

        accountSC.addAnd("aclType", SearchCriteria.Op.EQ, ACLType.Account.toString());

        sc.addAnd("id", SearchCriteria.Op.SC, accountSC);
        return _networksDao.search(sc, searchFilter);
    }

    private List<NetworkVO> listAccountSpecificNetworksByDomainPath(SearchCriteria<NetworkVO> sc, Filter searchFilter, String path, boolean isRecursive) {
        SearchCriteria<NetworkVO> accountSC = _networksDao.createSearchCriteria();
        accountSC.addAnd("aclType", SearchCriteria.Op.EQ, ACLType.Account.toString());

        if (path != null) {
            if (isRecursive) {
                sc.setJoinParameters("domainSearch", "path", path + "%");
            } else {
                sc.setJoinParameters("domainSearch", "path", path);
            }
        }

        sc.addAnd("id", SearchCriteria.Op.SC, accountSC);
        return _networksDao.search(sc, searchFilter);
    }

    private List<NetworkVO> listDomainSpecificNetworksByDomainPath(SearchCriteria<NetworkVO> sc, Filter searchFilter,
            String path, boolean isRecursive) {

        Set<Long> allowedDomains = new HashSet<Long>();
        if (path != null) {
            if (isRecursive) {
                allowedDomains = _domainMgr.getDomainChildrenIds(path);
            } else {
                Domain domain = _domainDao.findDomainByPath(path);
                allowedDomains.add(domain.getId());
            }
        }

        List<Long> networkIds = new ArrayList<Long>();

        List<NetworkDomainVO> maps = _networkDomainDao.listDomainNetworkMapByDomain(allowedDomains.toArray());

        for (NetworkDomainVO map : maps) {
            networkIds.add(map.getNetworkId());
        }

        if (!networkIds.isEmpty()) {
            SearchCriteria<NetworkVO> domainSC = _networksDao.createSearchCriteria();
            domainSC.addAnd("id", SearchCriteria.Op.IN, networkIds.toArray());
            domainSC.addAnd("aclType", SearchCriteria.Op.EQ, ACLType.Domain.toString());

            sc.addAnd("id", SearchCriteria.Op.SC, domainSC);
        return _networksDao.search(sc, searchFilter);
        } else {
            return new ArrayList<NetworkVO>();
        }
    }

    @Override
    @ActionEvent(eventType = EventTypes.EVENT_NETWORK_DELETE, eventDescription = "deleting network", async = true)
    public boolean deleteNetwork(long networkId) {

        Account caller = UserContext.current().getCaller();

        // Verify network id
        NetworkVO network = _networksDao.findById(networkId);
        if (network == null) {
            // see NetworkVO.java

            InvalidParameterValueException ex = new InvalidParameterValueException("unable to find network with specified id");
            ex.addProxyObject(network, networkId, "networkId");
            throw ex;
        }

        // don't allow to delete system network
        if (isNetworkSystem(network)) {
            InvalidParameterValueException ex = new InvalidParameterValueException("Network with specified id is system and can't be removed");
            ex.addProxyObject(network, network.getId(), "networkId");
            throw ex;
        }

        Account owner = _accountMgr.getAccount(network.getAccountId());

        // Perform permission check
        _accountMgr.checkAccess(caller, null, true, network);

        User callerUser = _accountMgr.getActiveUser(UserContext.current().getCallerUserId());
        ReservationContext context = new ReservationContextImpl(null, null, callerUser, owner);

        return destroyNetwork(networkId, context);
    }

    @Override
    @DB
    public boolean shutdownNetwork(long networkId, ReservationContext context, boolean cleanupElements) {
        boolean result = false;

        NetworkVO network = _networksDao.lockRow(networkId, true);
        if (network == null) {
            s_logger.debug("Unable to find network with id: " + networkId);
            return false;
        }
        if (network.getState() != Network.State.Implemented && network.getState() != Network.State.Shutdown) {
            s_logger.debug("Network is not implemented: " + network);
            return false;
        }

        try {
            stateTransitTo(network, Event.DestroyNetwork);
         } catch (NoTransitionException e) {
             s_logger.debug(e.getMessage());
         }

        boolean success = shutdownNetworkElementsAndResources(context, cleanupElements, network);

        Transaction txn = Transaction.currentTxn();
        txn.start();
        if (success) {
            if (s_logger.isDebugEnabled()) {
                s_logger.debug("Network id=" + networkId + " is shutdown successfully, cleaning up corresponding resources now.");
            }
            NetworkGuru guru = _networkGurus.get(network.getGuruName());
            NetworkProfile profile = convertNetworkToNetworkProfile(network.getId());
            guru.shutdown(profile, _networkOfferingDao.findById(network.getNetworkOfferingId()));

            applyProfileToNetwork(network, profile);

            try {
                stateTransitTo(network, Event.OperationSucceeded);
             } catch (NoTransitionException e) {
                 s_logger.debug(e.getMessage());
             }

            network.setRestartRequired(false);
            _networksDao.update(network.getId(), network);
            _networksDao.clearCheckForGc(networkId);
            result = true;
        } else {
            try {
                stateTransitTo(network, Event.OperationFailed);
             } catch (NoTransitionException e) {
                 s_logger.debug(e.getMessage());
             }
            result = false;
        }
        txn.commit();
        return result;
    }

    private boolean shutdownNetworkElementsAndResources(ReservationContext context, boolean cleanupElements, NetworkVO network) {
        // 1) Cleanup all the rules for the network. If it fails, just log the failure and proceed with shutting down
        // the elements
        boolean cleanupResult = true;
        try {
            cleanupResult = shutdownNetworkResources(network.getId(), context.getAccount(), context.getCaller().getId());
        } catch (Exception ex) {
            s_logger.warn("shutdownNetworkRules failed during the network " + network + " shutdown due to ", ex);
        } finally {
            // just warn the administrator that the network elements failed to shutdown
            if (!cleanupResult) {
                s_logger.warn("Failed to cleanup network id=" + network.getId() + " resources as a part of shutdownNetwork");
            }
        }

        // 2) Shutdown all the network elements
        // get providers to shutdown
        List<Provider> providersToShutdown = getNetworkProviders(network.getId());
        boolean success = true;
        for (NetworkElement element : _networkElements) {
            if (providersToShutdown.contains(element.getProvider())) {
                try {
                    if (!isProviderEnabledInPhysicalNetwork(getPhysicalNetworkId(network), element.getProvider().getName())) {
                        s_logger.warn("Unable to complete shutdown of the network elements due to element: " + element.getName() + " either doesn't exist or not enabled in the physical network "
                                + getPhysicalNetworkId(network));
                        success = false;
                    }
                    if (s_logger.isDebugEnabled()) {
                        s_logger.debug("Sending network shutdown to " + element.getName());
                    }
                    if (!element.shutdown(network, context, cleanupElements)) {
                        s_logger.warn("Unable to complete shutdown of the network elements due to element: " + element.getName());
                        success = false;
                    }
                } catch (ResourceUnavailableException e) {
                    s_logger.warn("Unable to complete shutdown of the network elements due to element: " + element.getName(), e);
                    success = false;
                } catch (ConcurrentOperationException e) {
                    s_logger.warn("Unable to complete shutdown of the network elements due to element: " + element.getName(), e);
                    success = false;
                } catch (Exception e) {
                    s_logger.warn("Unable to complete shutdown of the network elements due to element: " + element.getName(), e);
                    success = false;
                }
            }
        }
        return success;
    }

    @Override
    @DB
    public boolean destroyNetwork(long networkId, ReservationContext context) {
        Account callerAccount = _accountMgr.getAccount(context.getCaller().getAccountId());

        NetworkVO network = _networksDao.findById(networkId);
        if (network == null) {
            s_logger.debug("Unable to find network with id: " + networkId);
            return false;
        }

        // Don't allow to delete network via api call when it has vms assigned to it
        int nicCount = getActiveNicsInNetwork(networkId);
        if (nicCount > 0) {
            s_logger.debug("Unable to remove the network id=" + networkId + " as it has active Nics.");
            return false;
        }

        // Make sure that there are no user vms in the network that are not Expunged/Error
        List<UserVmVO> userVms = _userVmDao.listByNetworkIdAndStates(networkId);

        for (UserVmVO vm : userVms) {
            if (!(vm.getState() == VirtualMachine.State.Expunging && vm.getRemoved() != null)) {
                s_logger.warn("Can't delete the network, not all user vms are expunged. Vm " + vm + " is in " + vm.getState() + " state");
                return false;
            }
        }

        //In Basic zone, make sure that there are no non-removed console proxies and SSVMs using the network
        DataCenter zone = _configMgr.getZone(network.getDataCenterId());
        if (zone.getNetworkType() == NetworkType.Basic) {
            List<VMInstanceVO> systemVms = _vmDao.listNonRemovedVmsByTypeAndNetwork(network.getId(),
                    Type.ConsoleProxy, Type.SecondaryStorageVm);
            if (systemVms != null && !systemVms.isEmpty()) {
                s_logger.warn("Can't delete the network, not all consoleProxy/secondaryStorage vms are expunged");
                return false;
            }
        }

        // Shutdown network first
        shutdownNetwork(networkId, context, false);

        // get updated state for the network
        network = _networksDao.findById(networkId);
        if (network.getState() != Network.State.Allocated && network.getState() != Network.State.Setup) {
            s_logger.debug("Network is not not in the correct state to be destroyed: " + network.getState());
            return false;
        }

        boolean success = true;
        if (!cleanupNetworkResources(networkId, callerAccount, context.getCaller().getId())) {
            s_logger.warn("Unable to delete network id=" + networkId + ": failed to cleanup network resources");
            return false;
        }

        // get providers to destroy
        List<Provider> providersToDestroy = getNetworkProviders(network.getId());
        for (NetworkElement element : _networkElements) {
            if (providersToDestroy.contains(element.getProvider())) {
                try {
                    if (!isProviderEnabledInPhysicalNetwork(getPhysicalNetworkId(network), element.getProvider().getName())) {
                        s_logger.warn("Unable to complete destroy of the network elements due to element: " + element.getName() + " either doesn't exist or not enabled in the physical network "
                                + getPhysicalNetworkId(network));
                        success = false;
                    }

                    if (s_logger.isDebugEnabled()) {
                        s_logger.debug("Sending destroy to " + element);
                    }

                    if (!element.destroy(network, context)) {
                        success = false;
                        s_logger.warn("Unable to complete destroy of the network: failed to destroy network element " + element.getName());
                    }
                } catch (ResourceUnavailableException e) {
                    s_logger.warn("Unable to complete destroy of the network due to element: " + element.getName(), e);
                    success = false;
                } catch (ConcurrentOperationException e) {
                    s_logger.warn("Unable to complete destroy of the network due to element: " + element.getName(), e);
                    success = false;
                } catch (Exception e) {
                    s_logger.warn("Unable to complete destroy of the network due to element: " + element.getName(), e);
                    success = false;
                }
            }
        }

        if (success) {
            if (s_logger.isDebugEnabled()) {
                s_logger.debug("Network id=" + networkId + " is destroyed successfully, cleaning up corresponding resources now.");
            }
            NetworkGuru guru = _networkGurus.get(network.getGuruName());
            Account owner = _accountMgr.getAccount(network.getAccountId());

            Transaction txn = Transaction.currentTxn();
            txn.start();
            guru.trash(network, _networkOfferingDao.findById(network.getNetworkOfferingId()), owner);

            if (!deleteVlansInNetwork(network.getId(), context.getCaller().getId(), callerAccount)) {
                success = false;
                s_logger.warn("Failed to delete network " + network + "; was unable to cleanup corresponding ip ranges");
            } else {
                // commit transaction only when ips and vlans for the network are released successfully
                try {
                    stateTransitTo(network, Event.DestroyNetwork);
                 } catch (NoTransitionException e) {
                     s_logger.debug(e.getMessage());
                 }
                _networksDao.remove(network.getId());

                NetworkOffering ntwkOff = _configMgr.getNetworkOffering(network.getNetworkOfferingId());
                boolean updateResourceCount = resourceCountNeedsUpdate(ntwkOff, network.getAclType());
                if (updateResourceCount) {
                    _resourceLimitMgr.decrementResourceCount(owner.getId(), ResourceType.network);
                }
                txn.commit();
            }
        }

        return success;
    }

    private boolean resourceCountNeedsUpdate(NetworkOffering ntwkOff, ACLType aclType) {
        boolean updateResourceCount = (!ntwkOff.getSpecifyVlan() && aclType == ACLType.Account);
        return updateResourceCount;
    }

    protected boolean deleteVlansInNetwork(long networkId, long userId, Account callerAccount) {

        //cleanup Public vlans
        List<VlanVO> publicVlans = _vlanDao.listVlansByNetworkId(networkId);
        boolean result = true;
        for (VlanVO vlan : publicVlans) {
            if (!_configMgr.deleteVlanAndPublicIpRange(_accountMgr.getSystemUser().getId(), vlan.getId(), callerAccount)) {
                s_logger.warn("Failed to delete vlan " + vlan.getId() + ");");
                result = false;
            }
        }

        //cleanup private vlans
        int privateIpAllocCount = _privateIpDao.countAllocatedByNetworkId(networkId);
        if (privateIpAllocCount > 0) {
            s_logger.warn("Can't delete Private ip range for network " + networkId + " as it has allocated ip addresses");
            result = false;
        } else {
            _privateIpDao.deleteByNetworkId(networkId);
            s_logger.debug("Deleted ip range for private network id=" + networkId);
        }
        return result;
    }

    @Override
    public boolean validateRule(FirewallRule rule) {
        Network network = _networksDao.findById(rule.getNetworkId());
        Purpose purpose = rule.getPurpose();
        switch (purpose) {
        case LoadBalancing:
            LoadBalancingServiceProvider ne = getLoadBalancingProviderForNetwork(network);
            if (!ne.validateLBRule(network, (LoadBalancingRule) rule)) {
                return false;
            }
            break;
        default:
            s_logger.debug("Unable to validate network rules for purpose: " + purpose.toString());
        }
        return true;
    }

    protected boolean applyLbRules(Network network, List<LoadBalancingRule> rules, LoadBalancingServiceProvider element) throws ResourceUnavailableException {
        return element.applyLBRules(network, rules);
    }
    
    @Override
    /* The rules here is only the same kind of rule, e.g. all load balancing rules or all port forwarding rules */
    public boolean applyRules(List<? extends FirewallRule> rules, boolean continueOnError) throws ResourceUnavailableException {
        if (rules == null || rules.size() == 0) {
            s_logger.debug("There are no rules to forward to the network elements");
            return true;
        }

        boolean success = true;
        Network network = _networksDao.findById(rules.get(0).getNetworkId());
        Purpose purpose = rules.get(0).getPurpose();

        // get the list of public ip's owned by the network
        List<IPAddressVO> userIps = _ipAddressDao.listByAssociatedNetwork(network.getId(), null);
        List<PublicIp> publicIps = new ArrayList<PublicIp>();
        if (userIps != null && !userIps.isEmpty()) {
            for (IPAddressVO userIp : userIps) {
                PublicIp publicIp = new PublicIp(userIp, _vlanDao.findById(userIp.getVlanId()), NetUtils.createSequenceBasedMacAddress(userIp.getMacAddress()));
                publicIps.add(publicIp);
            }
        }

        // rules can not programmed unless IP is associated with network service provider, so run IP assoication for
        // the network so as to ensure IP is associated before applying rules (in add state)
        applyIpAssociations(network, false, continueOnError, publicIps);

        Service service = null;
        switch (purpose) {
        case LoadBalancing: 
            service = Service.Lb;
            break;
        case PortForwarding: 
            service = Service.PortForwarding;
            break;
        case StaticNat: 
        case Firewall: 
            service = Service.Firewall;
            break;
        case NetworkACL:
            service = Service.NetworkACL;
            break;
        default:
            break;
        }

        if (service != null) {
            List<Provider> providers = getProvidersForServiceInNetwork(network, service);
            if (providers == null || providers.size() != 1) {
                // FIXME: If there is a service not made available by network offering, then rule should not get created
                // in first place. For now error out during the apply rules.
                String msg = "Cannot find the " + service.getName() + " provider for network " + network.getId();
                s_logger.error(msg);
                throw new CloudRuntimeException(msg);
            }
            NetworkElement ne = getElementImplementingProvider(providers.get(0).getName());
            try {
                boolean handled;
                switch (purpose) {
                case LoadBalancing:
                    assert ne instanceof LoadBalancingServiceProvider;
                    handled = applyLbRules(network, (List<LoadBalancingRule>)rules, (LoadBalancingServiceProvider) ne);
                    break;
                case PortForwarding:
                    assert ne instanceof PortForwardingServiceProvider;
                    handled = ((PortForwardingServiceProvider) ne).applyPFRules(network, (List<PortForwardingRule>) rules);
                    break;
                case StaticNat:
                    /* It's firewall rule for static nat, not static nat rule */
                    /* Fall through */
                case Firewall:
                    assert ne instanceof FirewallServiceProvider;
                    handled = ((FirewallServiceProvider) ne).applyFWRules(network, rules);
                    break;
                case NetworkACL:
                    assert ne instanceof NetworkACLServiceProvider;
                    handled = ((NetworkACLServiceProvider) ne).applyNetworkACLs(network, rules);
                    break;
                default:
                    s_logger.debug("Unable to handle network rules for purpose: " + purpose.toString());
                    handled = false;
                }
                s_logger.debug("Network Rules for network " + network.getId() + " were " + (handled ? "" : " not") + " handled by " + ne.getName());
            } catch (ResourceUnavailableException e) {
                if (!continueOnError) {
                    throw e;
                }
                s_logger.warn("Problems with " + ne.getName() + " but pushing on", e);
                success = false;
            }
        } else {
            s_logger.debug("Unable to handle network rules for purpose: " + purpose.toString());
            success = false;
        }

        // if all the rules configured on public IP are revoked then dis-associate IP with network service provider
        applyIpAssociations(network, true, continueOnError, publicIps);

        return success;
    }

    public class NetworkGarbageCollector implements Runnable {

        @Override
        public void run() {
            try {
                List<Long> shutdownList = new ArrayList<Long>();
                long currentTime = System.currentTimeMillis() >> 10;
                HashMap<Long, Long> stillFree = new HashMap<Long, Long>();

                List<Long> networkIds = _networksDao.findNetworksToGarbageCollect();
                for (Long networkId : networkIds) {
                    Long time = _lastNetworkIdsToFree.remove(networkId);
                    if (time == null) {
                        if (s_logger.isDebugEnabled()) {
                            s_logger.debug("We found network " + networkId + " to be free for the first time.  Adding it to the list: " + currentTime);
                        }
                        stillFree.put(networkId, currentTime);
                    } else if (time > (currentTime - _networkGcWait)) {
                        if (s_logger.isDebugEnabled()) {
                            s_logger.debug("Network " + networkId + " is still free but it's not time to shutdown yet: " + time);
                        }
                        stillFree.put(networkId, time);
                    } else {
                        shutdownList.add(networkId);
                    }
                }

                _lastNetworkIdsToFree = stillFree;

                for (Long networkId : shutdownList) {

                    // If network is removed, unset gc flag for it
                    if (getNetwork(networkId) == null) {
                        s_logger.debug("Network id=" + networkId + " is removed, so clearing up corresponding gc check");
                        _networksDao.clearCheckForGc(networkId);
                    } else {
                        try {

                            User caller = _accountMgr.getSystemUser();
                            Account owner = _accountMgr.getAccount(getNetwork(networkId).getAccountId());

                            ReservationContext context = new ReservationContextImpl(null, null, caller, owner);

                            shutdownNetwork(networkId, context, false);
                        } catch (Exception e) {
                            s_logger.warn("Unable to shutdown network: " + networkId);
                        }
                    }
                }
            } catch (Exception e) {
                s_logger.warn("Caught exception while running network gc: ", e);
            }
        }
    }

    @Override
    @ActionEvent(eventType = EventTypes.EVENT_NETWORK_RESTART, eventDescription = "restarting network", async = true)
    public boolean restartNetwork(RestartNetworkCmd cmd, boolean cleanup) throws ConcurrentOperationException, ResourceUnavailableException, InsufficientCapacityException {
        // This method restarts all network elements belonging to the network and re-applies all the rules
        Long networkId = cmd.getNetworkId();

        User callerUser = _accountMgr.getActiveUser(UserContext.current().getCallerUserId());
        Account callerAccount = _accountMgr.getActiveAccountById(callerUser.getAccountId());

        // Check if network exists
        NetworkVO network = _networksDao.findById(networkId);
        if (network == null) {
            InvalidParameterValueException ex = new InvalidParameterValueException("Network with specified id doesn't exist");
            ex.addProxyObject("networks", networkId, "networkId");
            throw ex;
        }

        // Don't allow to restart network if it's not in Implemented/Setup state
        if (!(network.getState() == Network.State.Implemented || network.getState() == Network.State.Setup)) {
            throw new InvalidParameterValueException("Network is not in the right state to be restarted. Correct states are: " + Network.State.Implemented + ", " + Network.State.Setup);
        }

        if (network.getBroadcastDomainType() == BroadcastDomainType.Lswitch ) {
        	/**
        	 * Unable to restart these networks now.
        	 * TODO Restarting a SDN based network requires updating the nics and the configuration
        	 * in the controller. This requires a non-trivial rewrite of the restart procedure.
        	 */
        	throw new InvalidParameterException("Unable to restart a running SDN network.");
        }

        _accountMgr.checkAccess(callerAccount, null, true, network);

        boolean success = restartNetwork(networkId, callerAccount, callerUser, cleanup);

        if (success) {
            s_logger.debug("Network id=" + networkId + " is restarted successfully.");
        } else {
            s_logger.warn("Network id=" + networkId + " failed to restart.");
        }

        return success;
    }

    @Override
    public boolean startNetwork(long networkId, DeployDestination dest, ReservationContext context) throws ConcurrentOperationException, ResourceUnavailableException, InsufficientCapacityException {

        // Check if network exists
        NetworkVO network = _networksDao.findById(networkId);
        if (network == null) {
            InvalidParameterValueException ex = new InvalidParameterValueException("Network with specified id doesn't exist");
            ex.addProxyObject(network, networkId, "networkId");
            throw ex;
        }

        // implement the network
        s_logger.debug("Starting network " + network + "...");
        Pair<NetworkGuru, NetworkVO> implementedNetwork = implementNetwork(networkId, dest, context);
        if (implementedNetwork.first() == null) {
            s_logger.warn("Failed to start the network " + network);
            return false;
        } else {
            return true;
        }
    }

    private boolean restartNetwork(long networkId, Account callerAccount, User callerUser, boolean cleanup) throws ConcurrentOperationException, ResourceUnavailableException, InsufficientCapacityException {

        NetworkVO network = _networksDao.findById(networkId);

        s_logger.debug("Restarting network " + networkId + "...");

        ReservationContext context = new ReservationContextImpl(null, null, callerUser, callerAccount);

        if (cleanup) {
            // shutdown the network
            s_logger.debug("Shutting down the network id=" + networkId + " as a part of network restart");

            if (!shutdownNetworkElementsAndResources(context, true, network)) {
                s_logger.debug("Failed to shutdown the network elements and resources as a part of network restart: " + network.getState());
                setRestartRequired(network, true);
                return false;
            }
        } else {
            s_logger.debug("Skip the shutting down of network id=" + networkId);
        }

        // implement the network elements and rules again
        DeployDestination dest = new DeployDestination(_dcDao.findById(network.getDataCenterId()), null, null, null);

        s_logger.debug("Implementing the network " + network + " elements and resources as a part of network restart");
        NetworkOfferingVO offering = _networkOfferingDao.findById(network.getNetworkOfferingId());

        try {
            implementNetworkElementsAndResources(dest, context, network, offering);
            setRestartRequired(network, true);
        } catch (Exception ex) {
            s_logger.warn("Failed to implement network " + network + " elements and resources as a part of network restart due to ", ex);
            return false;
        }
        setRestartRequired(network, false);
        return true;
    }

    private void setRestartRequired(NetworkVO network, boolean restartRequired) {
        s_logger.debug("Marking network " + network + " with restartRequired=" + restartRequired);
        network.setRestartRequired(restartRequired);
        _networksDao.update(network.getId(), network);
    }

    // This method re-programs the rules/ips for existing network
    protected boolean reprogramNetworkRules(long networkId, Account caller, NetworkVO network) throws ResourceUnavailableException {
        boolean success = true;
        // associate all ip addresses
        if (!applyIpAssociations(network, false)) {
            s_logger.warn("Failed to apply ip addresses as a part of network id" + networkId + " restart");
            success = false;
        }

        // apply static nat
        if (!_rulesMgr.applyStaticNatsForNetwork(networkId, false, caller)) {
            s_logger.warn("Failed to apply static nats a part of network id" + networkId + " restart");
            success = false;
        }

        // apply firewall rules
        List<FirewallRuleVO> firewallRulesToApply = _firewallDao.listByNetworkAndPurpose(networkId, Purpose.Firewall);
        if (!_firewallMgr.applyFirewallRules(firewallRulesToApply, false, caller)) {
            s_logger.warn("Failed to reapply firewall rule(s) as a part of network id=" + networkId + " restart");
            success = false;
        }

        // apply port forwarding rules
        if (!_rulesMgr.applyPortForwardingRulesForNetwork(networkId, false, caller)) {
            s_logger.warn("Failed to reapply port forwarding rule(s) as a part of network id=" + networkId + " restart");
            success = false;
        }

        // apply static nat rules
        if (!_rulesMgr.applyStaticNatRulesForNetwork(networkId, false, caller)) {
            s_logger.warn("Failed to reapply static nat rule(s) as a part of network id=" + networkId + " restart");
            success = false;
        }

        // apply load balancer rules
        if (!_lbMgr.applyLoadBalancersForNetwork(networkId)) {
            s_logger.warn("Failed to reapply load balancer rules as a part of network id=" + networkId + " restart");
            success = false;
        }

        // apply vpn rules
        List<? extends RemoteAccessVpn> vpnsToReapply = _vpnMgr.listRemoteAccessVpns(networkId);
        if (vpnsToReapply != null) {
            for (RemoteAccessVpn vpn : vpnsToReapply) {
                // Start remote access vpn per ip
                if (_vpnMgr.startRemoteAccessVpn(vpn.getServerAddressId(), false) == null) {
                    s_logger.warn("Failed to reapply vpn rules as a part of network id=" + networkId + " restart");
                    success = false;
                }
            }
        }

        //apply network ACLs
        if (!_networkACLMgr.applyNetworkACLs(networkId, caller)) {
            s_logger.warn("Failed to reapply network ACLs as a part of  of network id=" + networkId + " restart");
            success = false;
        }

        return success;
    }

    @Override
    public int getActiveNicsInNetwork(long networkId) {
        return _networksDao.getActiveNicsIn(networkId);
    }

    @Override
    public Map<Service, Map<Capability, String>> getNetworkCapabilities(long networkId) {

        Map<Service, Map<Capability, String>> networkCapabilities = new HashMap<Service, Map<Capability, String>>();

        // list all services of this networkOffering
        List<NetworkServiceMapVO> servicesMap = _ntwkSrvcDao.getServicesInNetwork(networkId);
        for (NetworkServiceMapVO instance : servicesMap) {
            Service service = Service.getService(instance.getService());
            NetworkElement element = getElementImplementingProvider(instance.getProvider());
            if (element != null) {
                Map<Service, Map<Capability, String>> elementCapabilities = element.getCapabilities();
                ;
                if (elementCapabilities != null) {
                    networkCapabilities.put(service, elementCapabilities.get(service));
                }
            }
        }

        return networkCapabilities;
    }

    @Override
    public Map<Capability, String> getNetworkServiceCapabilities(long networkId, Service service) {

        if (!areServicesSupportedInNetwork(networkId, service)) {
            // TBD: networkId to uuid. No VO object being passed. So we will need to call
            // addProxyObject with hardcoded tablename. Or we should probably look up the correct dao proxy object.
            throw new UnsupportedServiceException("Service " + service.getName() + " is not supported in the network id=" + networkId);
        }

        Map<Capability, String> serviceCapabilities = new HashMap<Capability, String>();

        // get the Provider for this Service for this offering
        String provider = _ntwkSrvcDao.getProviderForServiceInNetwork(networkId, service);

        NetworkElement element = getElementImplementingProvider(provider);
        if (element != null) {
            Map<Service, Map<Capability, String>> elementCapabilities = element.getCapabilities();
            ;

            if (elementCapabilities == null || !elementCapabilities.containsKey(service)) {
                throw new UnsupportedServiceException("Service " + service.getName() + " is not supported by the element=" + element.getName() + " implementing Provider=" + provider);
            }
            serviceCapabilities = elementCapabilities.get(service);
        }

        return serviceCapabilities;
    }

    @Override
    public Map<Capability, String> getNetworkOfferingServiceCapabilities(NetworkOffering offering, Service service) {

        if (!areServicesSupportedByNetworkOffering(offering.getId(), service)) {
            // TBD: We should be sending networkOfferingId and not the offering object itself.
            throw new UnsupportedServiceException("Service " + service.getName() + " is not supported by the network offering " + offering);
        }

        Map<Capability, String> serviceCapabilities = new HashMap<Capability, String>();

        // get the Provider for this Service for this offering
        List<String> providers = _ntwkOfferingSrvcDao.listProvidersForServiceForNetworkOffering(offering.getId(), service);
        if (providers.isEmpty()) {
            // TBD: We should be sending networkOfferingId and not the offering object itself.
            throw new InvalidParameterValueException("Service " + service.getName() + " is not supported by the network offering " + offering);
        }

        // FIXME - in post 3.0 we are going to support multiple providers for the same service per network offering, so
        // we have to calculate capabilities for all of them
        String provider = providers.get(0);

        // FIXME we return the capabilities of the first provider of the service - what if we have multiple providers
        // for same Service?
        NetworkElement element = getElementImplementingProvider(provider);
        if (element != null) {
            Map<Service, Map<Capability, String>> elementCapabilities = element.getCapabilities();
            ;

            if (elementCapabilities == null || !elementCapabilities.containsKey(service)) {
                // TBD: We should be sending providerId and not the offering object itself.
                throw new UnsupportedServiceException("Service " + service.getName() + " is not supported by the element=" + element.getName() + " implementing Provider=" + provider);
            }
            serviceCapabilities = elementCapabilities.get(service);
        }

        return serviceCapabilities;
    }

    @Override
    public NetworkVO getSystemNetworkByZoneAndTrafficType(long zoneId, TrafficType trafficType) {
        // find system public network offering
        Long networkOfferingId = null;
        List<NetworkOfferingVO> offerings = _networkOfferingDao.listSystemNetworkOfferings();
        for (NetworkOfferingVO offering : offerings) {
            if (offering.getTrafficType() == trafficType) {
                networkOfferingId = offering.getId();
                break;
            }
        }

        if (networkOfferingId == null) {
            throw new InvalidParameterValueException("Unable to find system network offering with traffic type " + trafficType);
        }

        List<NetworkVO> networks = _networksDao.listBy(Account.ACCOUNT_ID_SYSTEM, networkOfferingId, zoneId);
        if (networks == null || networks.isEmpty()) {
            // TBD: send uuid instead of zoneId. Hardcode tablename in call to addProxyObject().
            throw new InvalidParameterValueException("Unable to find network with traffic type " + trafficType + " in zone " + zoneId);
        }
        return networks.get(0);
    }

    @Override
    public NetworkVO getNetworkWithSecurityGroupEnabled(Long zoneId) {
        List<NetworkVO> networks = _networksDao.listByZoneSecurityGroup(zoneId);
        if (networks == null || networks.isEmpty()) {
            return null;
        }

        if (networks.size() > 1) {
            s_logger.debug("There are multiple network with security group enabled? select one of them...");
        }
        return networks.get(0);
    }

    @Override
    public PublicIpAddress getPublicIpAddress(long ipAddressId) {
        IPAddressVO addr = _ipAddressDao.findById(ipAddressId);
        if (addr == null) {
            return null;
        }

        return new PublicIp(addr, _vlanDao.findById(addr.getVlanId()), NetUtils.createSequenceBasedMacAddress(addr.getMacAddress()));
    }

    @Override
    public List<VlanVO> listPodVlans(long podId) {
        List<VlanVO> vlans = _vlanDao.listVlansForPodByType(podId, VlanType.DirectAttached);
        return vlans;
    }

    @Override
    public List<NetworkVO> listNetworksUsedByVm(long vmId, boolean isSystem) {
        List<NetworkVO> networks = new ArrayList<NetworkVO>();

        List<NicVO> nics = _nicDao.listByVmId(vmId);
        if (nics != null) {
            for (Nic nic : nics) {
                NetworkVO network = _networksDao.findByIdIncludingRemoved(nic.getNetworkId());

                if (isNetworkSystem(network) == isSystem) {
                    networks.add(network);
                }
            }
        }

        return networks;
    }

    @Override
    public Nic getNicInNetwork(long vmId, long networkId) {
        return _nicDao.findByInstanceIdAndNetworkId(networkId, vmId);
    }

    @Override
    public String getIpInNetwork(long vmId, long networkId) {
        Nic guestNic = getNicInNetwork(vmId, networkId);
        assert (guestNic != null && guestNic.getIp4Address() != null) : "Vm doesn't belong to network associated with " +
                "ipAddress or ip4 address is null";
        return guestNic.getIp4Address();
    }

    @Override
    public String getIpInNetworkIncludingRemoved(long vmId, long networkId) {
        Nic guestNic = getNicInNetworkIncludingRemoved(vmId, networkId);
        assert (guestNic != null && guestNic.getIp4Address() != null) : "Vm doesn't belong to network associated with " +
                "ipAddress or ip4 address is null";
        return guestNic.getIp4Address();
    }

    private Nic getNicInNetworkIncludingRemoved(long vmId, long networkId) {
        return _nicDao.findByInstanceIdAndNetworkIdIncludingRemoved(networkId, vmId);
    }

    @Override
    @DB
    public boolean associateIpAddressListToAccount(long userId, long accountId, long zoneId, Long vlanId, Network guestNetwork)
            throws InsufficientCapacityException, ConcurrentOperationException,
            ResourceUnavailableException, ResourceAllocationException {
        Account owner = _accountMgr.getActiveAccountById(accountId);
        boolean createNetwork = false;

        if (guestNetwork != null && guestNetwork.getTrafficType() != TrafficType.Guest) {
            throw new InvalidParameterValueException("Network " + guestNetwork + " is not of a type " + TrafficType.Guest);
        }

        Transaction txn = Transaction.currentTxn();
        txn.start();

        if (guestNetwork == null) {
            List<? extends Network> networks = getIsolatedNetworksWithSourceNATOwnedByAccountInZone(zoneId, owner);
            if (networks.size() == 0) {
                createNetwork = true;
            } else if (networks.size() == 1)  {
                guestNetwork = networks.get(0);
            } else {
                throw new InvalidParameterValueException("Error, more than 1 Guest Isolated Networks with SourceNAT " +
                        "service enabled found for this account, cannot assosiate the IP range, please provide the network ID");
            }
        }

        // create new Virtual network (Isolated with SourceNAT) for the user if it doesn't exist
        if (createNetwork) {
            List<NetworkOfferingVO> requiredOfferings = _networkOfferingDao.listByAvailability(Availability.Required, false);
            if (requiredOfferings.size() < 1) {
                throw new CloudRuntimeException("Unable to find network offering with availability=" +
            Availability.Required + " to automatically create the network as part of createVlanIpRange");
            }
            if (requiredOfferings.get(0).getState() == NetworkOffering.State.Enabled) {

                long physicalNetworkId = findPhysicalNetworkId(zoneId, requiredOfferings.get(0).getTags(), requiredOfferings.get(0).getTrafficType());
                // Validate physical network
                PhysicalNetwork physicalNetwork = _physicalNetworkDao.findById(physicalNetworkId);
                if (physicalNetwork == null) {
                    throw new InvalidParameterValueException("Unable to find physical network with id: "+physicalNetworkId   + " and tag: " +requiredOfferings.get(0).getTags());
                }

                s_logger.debug("Creating network for account " + owner + " from the network offering id=" +
            requiredOfferings.get(0).getId() + " as a part of createVlanIpRange process");
                guestNetwork = createGuestNetwork(requiredOfferings.get(0).getId(), owner.getAccountName() + "-network"
                        , owner.getAccountName() + "-network", null, null, null, null, owner, null, physicalNetwork,
                        zoneId, ACLType.Account,
                        null, null);
                if (guestNetwork == null) {
                    s_logger.warn("Failed to create default Virtual network for the account " + accountId + "in zone " + zoneId);
                    throw new CloudRuntimeException("Failed to create a Guest Isolated Networks with SourceNAT " +
                            "service enabled as a part of createVlanIpRange, for the account " + accountId + "in zone " + zoneId);
                }
            } else {
                throw new CloudRuntimeException("Required network offering id=" + requiredOfferings.get(0).getId()
                        + " is not in " + NetworkOffering.State.Enabled);
            }
        }

        // Check if there is a source nat ip address for this account; if not - we have to allocate one
        boolean allocateSourceNat = false;
        List<IPAddressVO> sourceNat = _ipAddressDao.listByAssociatedNetwork(guestNetwork.getId(), true);
        if (sourceNat.isEmpty()) {
            allocateSourceNat = true;
        }

        // update all ips with a network id, mark them as allocated and update resourceCount/usage
        List<IPAddressVO> ips = _ipAddressDao.listByVlanId(vlanId);
        boolean isSourceNatAllocated = false;
        for (IPAddressVO addr : ips) {
            if (addr.getState() != State.Allocated) {
                if (!isSourceNatAllocated && allocateSourceNat) {
                    addr.setSourceNat(true);
                    isSourceNatAllocated = true;
                } else {
                    addr.setSourceNat(false);
                }
                addr.setAssociatedWithNetworkId(guestNetwork.getId());
                addr.setVpcId(guestNetwork.getVpcId());
                addr.setAllocatedTime(new Date());
                addr.setAllocatedInDomainId(owner.getDomainId());
                addr.setAllocatedToAccountId(owner.getId());
                addr.setSystem(false);
                addr.setState(IpAddress.State.Allocating);
                markPublicIpAsAllocated(addr);
            }
        }

        txn.commit();
        return true;
    }

    @Override
    public List<NicVO> getNicsForTraffic(long vmId, TrafficType type) {
        SearchCriteria<NicVO> sc = NicForTrafficTypeSearch.create();
        sc.setParameters("instance", vmId);
        sc.setJoinParameters("network", "traffictype", type);

        return _nicDao.search(sc, null);
    }

    @Override
    public IpAddress getIp(long ipAddressId) {
        return _ipAddressDao.findById(ipAddressId);
    }

    @Override
    public NetworkProfile convertNetworkToNetworkProfile(long networkId) {
        NetworkVO network = _networksDao.findById(networkId);
        NetworkGuru guru = _networkGurus.get(network.getGuruName());
        NetworkProfile profile = new NetworkProfile(network);
        guru.updateNetworkProfile(profile);

        return profile;
    }

    @Override
    public Network getDefaultNetworkForVm(long vmId) {
        Nic defaultNic = getDefaultNic(vmId);
        if (defaultNic == null) {
            return null;
        } else {
            return _networksDao.findById(defaultNic.getNetworkId());
        }
    }

    @Override
    public Nic getDefaultNic(long vmId) {
        List<NicVO> nics = _nicDao.listByVmId(vmId);
        Nic defaultNic = null;
        if (nics != null) {
            for (Nic nic : nics) {
                if (nic.isDefaultNic()) {
                    defaultNic = nic;
                    break;
                }
            }
        } else {
            s_logger.debug("Unable to find default network for the vm; vm doesn't have any nics");
            return null;
        }

        if (defaultNic == null) {
            s_logger.debug("Unable to find default network for the vm; vm doesn't have default nic");
        }

        return defaultNic;

    }


    @Override
    public UserDataServiceProvider getPasswordResetProvider(Network network) {
        String passwordProvider = _ntwkSrvcDao.getProviderForServiceInNetwork(network.getId(), Service.UserData);

        if (passwordProvider == null) {
            s_logger.debug("Network " + network + " doesn't support service " + Service.UserData.getName());
            return null;
        }

        return (UserDataServiceProvider)getElementImplementingProvider(passwordProvider);
    }

    @Override
    public UserDataServiceProvider getUserDataUpdateProvider(Network network) {
        String userDataProvider = _ntwkSrvcDao.getProviderForServiceInNetwork(network.getId(), Service.UserData);

        if (userDataProvider == null) {
            s_logger.debug("Network " + network + " doesn't support service " + Service.UserData.getName());
            return null;
        }

        return (UserDataServiceProvider)getElementImplementingProvider(userDataProvider);
    }

    @Override
    public boolean networkIsConfiguredForExternalNetworking(long zoneId, long networkId) {
        boolean netscalerInNetwork = isProviderForNetwork(Network.Provider.Netscaler, networkId);
        boolean juniperInNetwork = isProviderForNetwork(Network.Provider.JuniperSRX, networkId);
        boolean f5InNetwork = isProviderForNetwork(Network.Provider.F5BigIp, networkId);

        if (netscalerInNetwork || juniperInNetwork || f5InNetwork) {
            return true;
        } else {
            return false;
        }
    }
    
    public boolean providersConfiguredForExternalNetworking(Collection<String> providers) {
        for(String providerStr : providers){
            Provider provider = Network.Provider.getProvider(providerStr);
            if(provider.isExternal()){
                return true;
            }
        }
        return false;
    }

    @Override
    public boolean areServicesSupportedByNetworkOffering(long networkOfferingId, Service... services) {
        return (_ntwkOfferingSrvcDao.areServicesSupportedByNetworkOffering(networkOfferingId, services));
    }

    @Override
    public boolean areServicesSupportedInNetwork(long networkId, Service... services) {
        return (_ntwkSrvcDao.areServicesSupportedInNetwork(networkId, services));
    }

    private boolean cleanupIpResources(long ipId, long userId, Account caller) {
        boolean success = true;

        // Revoke all firewall rules for the ip
        try {
            s_logger.debug("Revoking all " + Purpose.Firewall + "rules as a part of public IP id=" + ipId + " release...");
            if (!_firewallMgr.revokeFirewallRulesForIp(ipId, userId, caller)) {
                s_logger.warn("Unable to revoke all the firewall rules for ip id=" + ipId + " as a part of ip release");
                success = false;
            }
        } catch (ResourceUnavailableException e) {
            s_logger.warn("Unable to revoke all firewall rules for ip id=" + ipId + " as a part of ip release", e);
            success = false;
        }

        // Revoke all PF/Static nat rules for the ip
        try {
            s_logger.debug("Revoking all " + Purpose.PortForwarding + "/" + Purpose.StaticNat + " rules as a part of public IP id=" + ipId + " release...");
            if (!_rulesMgr.revokeAllPFAndStaticNatRulesForIp(ipId, userId, caller)) {
                s_logger.warn("Unable to revoke all the port forwarding rules for ip id=" + ipId + " as a part of ip release");
                success = false;
            }
        } catch (ResourceUnavailableException e) {
            s_logger.warn("Unable to revoke all the port forwarding rules for ip id=" + ipId + " as a part of ip release", e);
            success = false;
        }

        s_logger.debug("Revoking all " + Purpose.LoadBalancing + " rules as a part of public IP id=" + ipId + " release...");
        if (!_lbMgr.removeAllLoadBalanacersForIp(ipId, caller, userId)) {
            s_logger.warn("Unable to revoke all the load balancer rules for ip id=" + ipId + " as a part of ip release");
            success = false;
        }

        // remote access vpn can be enabled only for static nat ip, so this part should never be executed under normal
        // conditions
        // only when ip address failed to be cleaned up as a part of account destroy and was marked as Releasing, this part of
        // the code would be triggered
        s_logger.debug("Cleaning up remote access vpns as a part of public IP id=" + ipId + " release...");
        try {
            _vpnMgr.destroyRemoteAccessVpn(ipId, caller);
        } catch (ResourceUnavailableException e) {
            s_logger.warn("Unable to destroy remote access vpn for ip id=" + ipId + " as a part of ip release", e);
            success = false;
        }

        return success;
    }

    @Override
    public String getIpOfNetworkElementInVirtualNetwork(long accountId, long dataCenterId) {

        List<NetworkVO> virtualNetworks = _networksDao.listByZoneAndGuestType(accountId, dataCenterId, Network.GuestType.Isolated, false);

        if (virtualNetworks.isEmpty()) {
            s_logger.trace("Unable to find default Virtual network account id=" + accountId);
            return null;
        }

        NetworkVO virtualNetwork = virtualNetworks.get(0);

        NicVO networkElementNic = _nicDao.findByNetworkIdAndType(virtualNetwork.getId(), Type.DomainRouter);

        if (networkElementNic != null) {
            return networkElementNic.getIp4Address();
        } else {
            s_logger.warn("Unable to set find network element for the network id=" + virtualNetwork.getId());
            return null;
        }
    }

    @Override
    public List<NetworkVO> listNetworksForAccount(long accountId, long zoneId, Network.GuestType type) {
        List<NetworkVO> accountNetworks = _networksDao.listNetworksByAccount(accountId, zoneId, type, false);
        return accountNetworks;
    }

    @Override
    public List<NetworkVO> listAllNetworksInAllZonesByType(Network.GuestType type) {
        List<NetworkVO> networks = new ArrayList<NetworkVO>();
        for (NetworkVO network: _networksDao.listAll()) {
            if (!isNetworkSystem(network)) {
                networks.add(network);
            }
        }
        return networks;
    }

    @DB
    @Override
    public IPAddressVO markIpAsUnavailable(long addrId) {
        Transaction txn = Transaction.currentTxn();

        IPAddressVO ip = _ipAddressDao.findById(addrId);

        if (ip.getAllocatedToAccountId() == null && ip.getAllocatedTime() == null) {
            s_logger.trace("Ip address id=" + addrId + " is already released");
            return ip;
        }

        if (ip.getState() != State.Releasing) {
            txn.start();

            // don't decrement resource count for direct ips
            if (ip.getAssociatedWithNetworkId() != null) {
                _resourceLimitMgr.decrementResourceCount(_ipAddressDao.findById(addrId).getAllocatedToAccountId(), ResourceType.public_ip);
            }

            // Save usage event
            if (ip.getAllocatedToAccountId() != Account.ACCOUNT_ID_SYSTEM) {
                VlanVO vlan = _vlanDao.findById(ip.getVlanId());

                String guestType = vlan.getVlanType().toString();

<<<<<<< HEAD
                UsageEventGenerator.publishUsageEvent(EventTypes.EVENT_NET_IP_RELEASE,
                        ip.getAllocatedToAccountId(), ip.getDataCenterId(), addrId, ip.getAddress().addr(), 
=======
                UsageEventVO usageEvent = new UsageEventVO(EventTypes.EVENT_NET_IP_RELEASE,
                        ip.getAllocatedToAccountId(), ip.getDataCenterId(), addrId, ip.getAddress().addr(),
>>>>>>> 3dabd5fb
                        ip.isSourceNat(), guestType, ip.getSystem());
            }

            ip = _ipAddressDao.markAsUnavailable(addrId);

            txn.commit();
        }

        return ip;
    }

    @Override
    public boolean isNetworkAvailableInDomain(long networkId, long domainId) {
        Long networkDomainId = null;
        Network network = getNetwork(networkId);
        if (network.getGuestType() != Network.GuestType.Shared) {
            s_logger.trace("Network id=" + networkId + " is not shared");
            return false;
        }

        NetworkDomainVO networkDomainMap = _networkDomainDao.getDomainNetworkMapByNetworkId(networkId);
        if (networkDomainMap == null) {
            s_logger.trace("Network id=" + networkId + " is shared, but not domain specific");
            return true;
        } else {
            networkDomainId = networkDomainMap.getDomainId();
        }

        if (domainId == networkDomainId.longValue()) {
            return true;
        }

        if (networkDomainMap.subdomainAccess) {
            Set<Long> parentDomains = _domainMgr.getDomainParentIds(domainId);

            if (parentDomains.contains(domainId)) {
                return true;
            }
        }

        return false;
    }

    @Override
    public Long getDedicatedNetworkDomain(long networkId) {
        NetworkDomainVO networkMaps = _networkDomainDao.getDomainNetworkMapByNetworkId(networkId);
        if (networkMaps != null) {
            return networkMaps.getDomainId();
        } else {
            return null;
        }
    }

    private boolean checkForNonStoppedVmInNetwork(long networkId) {
        List<UserVmVO> vms = _userVmDao.listByNetworkIdAndStates(networkId, VirtualMachine.State.Starting,
                VirtualMachine.State.Running, VirtualMachine.State.Migrating, VirtualMachine.State.Stopping);
        return vms.isEmpty();
    }

    @Override
    @DB
    @ActionEvent(eventType = EventTypes.EVENT_NETWORK_UPDATE, eventDescription = "updating network", async = true)
    public Network updateGuestNetwork(long networkId, String name, String displayText, Account callerAccount,
            User callerUser, String domainSuffix, Long networkOfferingId, Boolean changeCidr) {
        boolean restartNetwork = false;

        // verify input parameters
        NetworkVO network = _networksDao.findById(networkId);
        if (network == null) {
            // see NetworkVO.java
            InvalidParameterValueException ex = new InvalidParameterValueException("Specified network id doesn't exist in the system");
            ex.addProxyObject("networks", networkId, "networkId");
            throw ex;
        }

        // don't allow to update network in Destroy state
        if (network.getState() == Network.State.Destroy) {
            throw new InvalidParameterValueException("Don't allow to update network in state " + Network.State.Destroy);
        }

        // Don't allow to update system network
        NetworkOffering offering = _networkOfferingDao.findByIdIncludingRemoved(network.getNetworkOfferingId());
        if (offering.isSystemOnly()) {
            throw new InvalidParameterValueException("Can't update system networks");
        }

        // allow to upgrade only Guest networks
        if (network.getTrafficType() != Networks.TrafficType.Guest) {
            throw new InvalidParameterValueException("Can't allow networks which traffic type is not " + TrafficType.Guest);
        }

        _accountMgr.checkAccess(callerAccount, null, true, network);

        if (name != null) {
            network.setName(name);
        }

        if (displayText != null) {
            network.setDisplayText(displayText);
        }

        // network offering and domain suffix can be updated for Isolated networks only in 3.0
        if ((networkOfferingId != null || domainSuffix != null) && network.getGuestType() != GuestType.Isolated) {
            throw new InvalidParameterValueException("NetworkOffering and domain suffix upgrade can be perfomed for Isolated networks only");
        }

        boolean networkOfferingChanged = false;

        long oldNetworkOfferingId = network.getNetworkOfferingId();
        if (networkOfferingId != null) {

            NetworkOfferingVO networkOffering = _networkOfferingDao.findById(networkOfferingId);
            if (networkOffering == null || networkOffering.isSystemOnly()) {
                InvalidParameterValueException ex = new InvalidParameterValueException("Unable to find network offering with specified id");
                ex.addProxyObject(networkOffering, networkOfferingId, "networkOfferingId");
                throw ex;
            }

            // network offering should be in Enabled state
            if (networkOffering.getState() != NetworkOffering.State.Enabled) {
                InvalidParameterValueException ex = new InvalidParameterValueException("Network offering with specified id is not in " + NetworkOffering.State.Enabled + " state, can't upgrade to it");
                ex.addProxyObject(networkOffering, networkOfferingId, "networkOfferingId");
                throw ex;
            }


            //can't update from vpc to non-vpc network offering
            boolean forVpcNew = _configMgr.isOfferingForVpc(networkOffering);
            boolean vorVpcOriginal = _configMgr.isOfferingForVpc(_configMgr.getNetworkOffering(oldNetworkOfferingId));
            if (forVpcNew != vorVpcOriginal) {
                String errMsg = forVpcNew ? "a vpc offering " : "not a vpc offering";
                throw new InvalidParameterValueException("Can't update as the new offering is " + errMsg);
            }

            if (networkOfferingId != oldNetworkOfferingId) {
                NetworkOffering oldNtwkOff = _networkOfferingDao.findByIdIncludingRemoved(oldNetworkOfferingId);
                Collection<String> newProviders = finalizeServicesAndProvidersForNetwork(networkOffering, network.getPhysicalNetworkId()).values();
                Collection<String> oldProviders = finalizeServicesAndProvidersForNetwork(oldNtwkOff, network.getPhysicalNetworkId()).values();
                
                if (providersConfiguredForExternalNetworking(newProviders) != providersConfiguredForExternalNetworking(oldProviders)
                        && !changeCidr) {
                    throw new InvalidParameterValueException("Updating network failed since guest CIDR needs to be changed!");
                }
                if (changeCidr) {
                    if (!checkForNonStoppedVmInNetwork(network.getId())) {
                        InvalidParameterValueException ex = new InvalidParameterValueException("All user vm of network of specified id should be stopped before changing CIDR!");
                        ex.addProxyObject(network, networkId, "networkId");
                        throw ex;
                    }
                }
                // check if the network is upgradable
                if (!canUpgrade(network, oldNetworkOfferingId, networkOfferingId)) {
                    throw new InvalidParameterValueException("Can't upgrade from network offering " + oldNetworkOfferingId + " to " + networkOfferingId + "; check logs for more information");
                }
                restartNetwork = true;
                networkOfferingChanged = true;
            }
        }
        Map<String, String> newSvcProviders = new HashMap<String, String>();
        if (networkOfferingChanged) {
            newSvcProviders = finalizeServicesAndProvidersForNetwork(_configMgr.getNetworkOffering(networkOfferingId), network.getPhysicalNetworkId());
        }

        // don't allow to modify network domain if the service is not supported
        if (domainSuffix != null) {
            // validate network domain
            if (!NetUtils.verifyDomainName(domainSuffix)) {
                throw new InvalidParameterValueException(
                        "Invalid network domain. Total length shouldn't exceed 190 chars. Each domain label must be between 1 and 63 characters long, can contain ASCII letters 'a' through 'z', the digits '0' through '9', "
                                + "and the hyphen ('-'); can't start or end with \"-\"");
            }

            long offeringId = oldNetworkOfferingId;
            if (networkOfferingId != null) {
                offeringId = networkOfferingId;
            }

            Map<Network.Capability, String> dnsCapabilities = getNetworkOfferingServiceCapabilities(_configMgr.getNetworkOffering(offeringId), Service.Dns);
            String isUpdateDnsSupported = dnsCapabilities.get(Capability.AllowDnsSuffixModification);
            if (isUpdateDnsSupported == null || !Boolean.valueOf(isUpdateDnsSupported)) {
                // TBD: use uuid instead of networkOfferingId. May need to hardcode tablename in call to addProxyObject().
                throw new InvalidParameterValueException("Domain name change is not supported by the network offering id=" + networkOfferingId);
            }

            network.setNetworkDomain(domainSuffix);
            // have to restart the network
            restartNetwork = true;
        }

        ReservationContext context = new ReservationContextImpl(null, null, callerUser, callerAccount);
        // 1) Shutdown all the elements and cleanup all the rules. Don't allow to shutdown network in intermediate
        // states - Shutdown and Implementing
        boolean validStateToShutdown = (network.getState() == Network.State.Implemented || network.getState() == Network.State.Setup || network.getState() == Network.State.Allocated);
        if (restartNetwork) {
            if (validStateToShutdown) {
                if (!changeCidr) {
                    s_logger.debug("Shutting down elements and resources for network id=" + networkId + " as a part of network update");

                    if (!shutdownNetworkElementsAndResources(context, true, network)) {
                        s_logger.warn("Failed to shutdown the network elements and resources as a part of network restart: " + network);
                        CloudRuntimeException ex = new CloudRuntimeException("Failed to shutdown the network elements and resources as a part of update to network of specified id");
                        ex.addProxyObject(network, networkId, "networkId");
                        throw ex;
                    }
                } else {
                    // We need to shutdown the network, since we want to re-implement the network.
                    s_logger.debug("Shutting down network id=" + networkId + " as a part of network update");

                    if (!shutdownNetwork(network.getId(), context, true)) {
                        s_logger.warn("Failed to shutdown the network as a part of update to network with specified id");
                        CloudRuntimeException ex = new CloudRuntimeException("Failed to shutdown the network as a part of update of specified network id");
                        ex.addProxyObject(network, networkId, "networkId");
                        throw ex;
                    }
                }
            } else {
                CloudRuntimeException ex = new CloudRuntimeException("Failed to shutdown the network elements and resources as a part of update to network with specified id; network is in wrong state: " + network.getState());
                ex.addProxyObject(network, networkId, "networkId");
                throw ex;
            }
        }

        // 2) Only after all the elements and rules are shutdown properly, update the network VO
        // get updated network
        Network.State networkState = _networksDao.findById(networkId).getState();
        boolean validStateToImplement = (networkState == Network.State.Implemented || networkState == Network.State.Setup || networkState == Network.State.Allocated);
        if (restartNetwork && !validStateToImplement) {
            CloudRuntimeException ex = new CloudRuntimeException("Failed to implement the network elements and resources as a part of update to network with specified id; network is in wrong state: " + networkState);
            ex.addProxyObject(network, networkId, "networkId");
            throw ex;
        }

        if (networkOfferingId != null) {
            if (networkOfferingChanged) {
                Transaction txn = Transaction.currentTxn();
                txn.start();
                network.setNetworkOfferingId(networkOfferingId);
                _networksDao.update(networkId, network, newSvcProviders);
                // get all nics using this network
                // log remove usage events for old offering
                // log assign usage events for new offering
                List<NicVO> nics = _nicDao.listByNetworkId(networkId);
                for (NicVO nic : nics) {
                    if (nic.getReservationStrategy() == Nic.ReservationStrategy.PlaceHolder) {
                        continue;
                    }
                    long vmId = nic.getInstanceId();
                    VMInstanceVO vm = _vmDao.findById(vmId);
                    if (vm == null) {
                        s_logger.error("Vm for nic " + nic.getId() + " not found with Vm Id:" + vmId);
                        continue;
                    }
                    long isDefault = (nic.isDefaultNic()) ? 1 : 0;
                    UsageEventGenerator.publishUsageEvent(EventTypes.EVENT_NETWORK_OFFERING_REMOVE, vm.getAccountId(), vm.getDataCenterIdToDeployIn(), vm.getId(), null, oldNetworkOfferingId, null, 0L);
                    UsageEventGenerator.publishUsageEvent(EventTypes.EVENT_NETWORK_OFFERING_ASSIGN, vm.getAccountId(), vm.getDataCenterIdToDeployIn(), vm.getId(), vm.getHostName(), networkOfferingId, null, isDefault);
                }
                txn.commit();
            } else {
                network.setNetworkOfferingId(networkOfferingId);
                _networksDao.update(networkId, network, finalizeServicesAndProvidersForNetwork(_configMgr.getNetworkOffering(networkOfferingId), network.getPhysicalNetworkId()));
            }
        } else {
            _networksDao.update(networkId, network);
        }

        // 3) Implement the elements and rules again
        if (restartNetwork) {
            if (network.getState() != Network.State.Allocated) {
                DeployDestination dest = new DeployDestination(_dcDao.findById(network.getDataCenterId()), null, null, null);
                s_logger.debug("Implementing the network " + network + " elements and resources as a part of network update");
                try {
                    if (!changeCidr) {
                        implementNetworkElementsAndResources(dest, context, network, _networkOfferingDao.findById(network.getNetworkOfferingId()));
                    } else {
                        implementNetwork(network.getId(), dest, context);
                    }
                } catch (Exception ex) {
                    s_logger.warn("Failed to implement network " + network + " elements and resources as a part of network update due to ", ex);
                    CloudRuntimeException e = new CloudRuntimeException("Failed to implement network (with specified id) elements and resources as a part of network update");
                    e.addProxyObject(network, networkId, "networkId");
                    throw e;
                }
            }
        }

        return getNetwork(network.getId());
    }

    @Override
    public Integer getNetworkRate(long networkId, Long vmId) {
        VMInstanceVO vm = null;
        if (vmId != null) {
            vm = _vmDao.findById(vmId);
        }
        Network network = getNetwork(networkId);
        NetworkOffering ntwkOff = _configMgr.getNetworkOffering(network.getNetworkOfferingId());

        // For default userVm Default network and domR guest/public network, get rate information from the service
        // offering; for other situations get information
        // from the network offering
        boolean isUserVmsDefaultNetwork = false;
        boolean isDomRGuestOrPublicNetwork = false;
        if (vm != null) {
            Nic nic = _nicDao.findByInstanceIdAndNetworkId(networkId, vmId);
            if (vm.getType() == Type.User && nic != null && nic.isDefaultNic()) {
                isUserVmsDefaultNetwork = true;
            } else if (vm.getType() == Type.DomainRouter && ntwkOff != null && (ntwkOff.getTrafficType() == TrafficType.Public || ntwkOff.getTrafficType() == TrafficType.Guest)) {
                isDomRGuestOrPublicNetwork = true;
            }
        }
        if (isUserVmsDefaultNetwork || isDomRGuestOrPublicNetwork) {
            return _configMgr.getServiceOfferingNetworkRate(vm.getServiceOfferingId());
        } else {
            return _configMgr.getNetworkOfferingNetworkRate(ntwkOff.getId());
        }
    }

    Random _rand = new Random(System.currentTimeMillis());

    @Override
    @DB
    public String acquireGuestIpAddress(Network network, String requestedIp) {
        if (requestedIp != null && requestedIp.equals(network.getGateway())) {
            s_logger.warn("Requested ip address " + requestedIp + " is used as a gateway address in network " + network);
            return null;
        }

        Set<Long> availableIps = getAvailableIps(network, requestedIp);

        if (availableIps.isEmpty()) {
            return null;
        }

        Long[] array = availableIps.toArray(new Long[availableIps.size()]);

        if (requestedIp != null) {
            // check that requested ip has the same cidr
            String[] cidr = network.getCidr().split("/");
            boolean isSameCidr = NetUtils.sameSubnetCIDR(requestedIp, NetUtils.long2Ip(array[0]), Integer.parseInt(cidr[1]));
            if (!isSameCidr) {
                s_logger.warn("Requested ip address " + requestedIp + " doesn't belong to the network " + network + " cidr");
                return null;
            } else {
                return requestedIp;
            }
        }

        String result;
        do {
            result = NetUtils.long2Ip(array[_rand.nextInt(array.length)]);
        } while (result.split("\\.")[3].equals("1"));
        return result;
    }

    protected Set<Long> getAvailableIps(Network network, String requestedIp) {
        String[] cidr = network.getCidr().split("/");
        List<String> ips = _nicDao.listIpAddressInNetwork(network.getId());
        Set<Long> allPossibleIps = NetUtils.getAllIpsFromCidr(cidr[0], Integer.parseInt(cidr[1]));
        Set<Long> usedIps = new TreeSet<Long>();

        for (String ip : ips) {
            if (requestedIp != null && requestedIp.equals(ip)) {
                s_logger.warn("Requested ip address " + requestedIp + " is already in use in network" + network);
                return null;
            }

            usedIps.add(NetUtils.ip2Long(ip));
        }
        if (usedIps.size() != 0) {
            allPossibleIps.removeAll(usedIps);
        }
        return allPossibleIps;
    }


    private String getZoneNetworkDomain(long zoneId) {
        return _dcDao.findById(zoneId).getDomain();
    }

    private String getDomainNetworkDomain(long domainId, long zoneId) {
        String networkDomain = null;
        Long searchDomainId = domainId;
        while(searchDomainId != null){
            DomainVO domain = _domainDao.findById(searchDomainId);
            if(domain.getNetworkDomain() != null){
                networkDomain = domain.getNetworkDomain();
                break;
            }
            searchDomainId = domain.getParent();
        }
        if (networkDomain == null) {
            return getZoneNetworkDomain(zoneId);
        }
        return networkDomain;
    }

    @Override
    public String getAccountNetworkDomain(long accountId, long zoneId) {
        String networkDomain = _accountDao.findById(accountId).getNetworkDomain();

        if (networkDomain == null) {
            // get domain level network domain
            return getDomainNetworkDomain(_accountDao.findById(accountId).getDomainId(), zoneId);
        }

        return networkDomain;
    }

    @Override
    public String getGlobalGuestDomainSuffix() {
        return _networkDomain;
    }

    @Override
    public String getStartIpAddress(long networkId) {
        List<VlanVO> vlans = _vlanDao.listVlansByNetworkId(networkId);
        if (vlans.isEmpty()) {
            return null;
        }

        String startIP = vlans.get(0).getIpRange().split("-")[0];

        for (VlanVO vlan : vlans) {
            String startIP1 = vlan.getIpRange().split("-")[0];
            long startIPLong = NetUtils.ip2Long(startIP);
            long startIPLong1 = NetUtils.ip2Long(startIP1);

            if (startIPLong1 < startIPLong) {
                startIP = startIP1;
            }
        }

        return startIP;
    }

    @Override
    public boolean applyStaticNats(List<? extends StaticNat> staticNats, boolean continueOnError) throws ResourceUnavailableException {
        Network network = _networksDao.findById(staticNats.get(0).getNetworkId());
        boolean success = true;

        if (staticNats == null || staticNats.size() == 0) {
            s_logger.debug("There are no static nat rules for the network elements");
            return true;
        }

        // get the list of public ip's owned by the network
        List<IPAddressVO> userIps = _ipAddressDao.listByAssociatedNetwork(network.getId(), null);
        List<PublicIp> publicIps = new ArrayList<PublicIp>();
        if (userIps != null && !userIps.isEmpty()) {
            for (IPAddressVO userIp : userIps) {
                PublicIp publicIp = new PublicIp(userIp, _vlanDao.findById(userIp.getVlanId()), NetUtils.createSequenceBasedMacAddress(userIp.getMacAddress()));
                publicIps.add(publicIp);
            }
        }

        // static NAT rules can not programmed unless IP is associated with network service provider, so run IP
        // association for the network so as to ensure IP is associated before applying rules (in add state)
        applyIpAssociations(network, false, continueOnError, publicIps);

        // get provider
        StaticNatServiceProvider element = getStaticNatProviderForNetwork(network);
        try {
            success = element.applyStaticNats(network, staticNats);
        } catch (ResourceUnavailableException e) {
            if (!continueOnError) {
                throw e;
            }
            s_logger.warn("Problems with " + element.getName() + " but pushing on", e);
            success = false;
        }

        // For revoked static nat IP, set the vm_id to null, indicate it should be revoked
        for (StaticNat staticNat : staticNats) {
            if (staticNat.isForRevoke()) {
                for (PublicIp publicIp : publicIps) {
                    if (publicIp.getId() == staticNat.getSourceIpAddressId()) {
                        publicIps.remove(publicIp);
                        IPAddressVO ip = _ipAddressDao.findByIdIncludingRemoved(staticNat.getSourceIpAddressId());
                        // ip can't be null, otherwise something wrong happened
                        ip.setAssociatedWithVmId(null);
                        publicIp = new PublicIp(ip, _vlanDao.findById(ip.getVlanId()), NetUtils.createSequenceBasedMacAddress(ip.getMacAddress()));
                        publicIps.add(publicIp);
                        break;
                    }
                }
            }
        }

        // if all the rules configured on public IP are revoked then, dis-associate IP with network service provider
        applyIpAssociations(network, true, continueOnError, publicIps);

        return success;
    }

    @Override
    public Long getPodIdForVlan(long vlanDbId) {
        PodVlanMapVO podVlanMaps = _podVlanMapDao.listPodVlanMapsByVlan(vlanDbId);
        if (podVlanMaps == null) {
            return null;
        } else {
            return podVlanMaps.getPodId();
        }
    }

    @DB
    @Override
    public boolean reallocate(VirtualMachineProfile<? extends VMInstanceVO> vm, DataCenterDeployment dest) throws InsufficientCapacityException, ConcurrentOperationException {
        VMInstanceVO vmInstance = _vmDao.findById(vm.getId());
        DataCenterVO dc = _dcDao.findById(vmInstance.getDataCenterIdToDeployIn());
        if (dc.getNetworkType() == NetworkType.Basic) {
            List<NicVO> nics = _nicDao.listByVmId(vmInstance.getId());
            NetworkVO network = _networksDao.findById(nics.get(0).getNetworkId());
            Pair<NetworkVO, NicProfile> profile = new Pair<NetworkVO, NicProfile>(network, null);
            List<Pair<NetworkVO, NicProfile>> profiles = new ArrayList<Pair<NetworkVO, NicProfile>>();
            profiles.add(profile);

            Transaction txn = Transaction.currentTxn();
            txn.start();

            try {
                this.cleanupNics(vm);
                this.allocate(vm, profiles);
            } finally {
                txn.commit();
            }
        }
        return true;
    }

    @Override
    public Map<Service, Set<Provider>> getNetworkOfferingServiceProvidersMap(long networkOfferingId) {
        Map<Service, Set<Provider>> serviceProviderMap = new HashMap<Service, Set<Provider>>();
        List<NetworkOfferingServiceMapVO> map = _ntwkOfferingSrvcDao.listByNetworkOfferingId(networkOfferingId);

        for (NetworkOfferingServiceMapVO instance : map) {
            String service = instance.getService();
            Set<Provider> providers;
            providers = serviceProviderMap.get(service);
            if (providers == null) {
                providers = new HashSet<Provider>();
            }
            providers.add(Provider.getProvider(instance.getProvider()));
            serviceProviderMap.put(Service.getService(service), providers);
        }

        return serviceProviderMap;
    }

    @Override
    public boolean isProviderSupportServiceInNetwork(long networkId, Service service, Provider provider) {
        return _ntwkSrvcDao.canProviderSupportServiceInNetwork(networkId, service, provider);
    }

    protected boolean canUpgrade(Network network, long oldNetworkOfferingId, long newNetworkOfferingId) {
        NetworkOffering oldNetworkOffering = _networkOfferingDao.findByIdIncludingRemoved(oldNetworkOfferingId);
        NetworkOffering newNetworkOffering = _networkOfferingDao.findById(newNetworkOfferingId);

        // can upgrade only Isolated networks
        if (oldNetworkOffering.getGuestType() != GuestType.Isolated) {
            throw new InvalidParameterValueException("NetworkOfferingId can be upgraded only for the network of type " + GuestType.Isolated);
        }

        // security group service should be the same
        if (areServicesSupportedByNetworkOffering(oldNetworkOfferingId, Service.SecurityGroup) != areServicesSupportedByNetworkOffering(newNetworkOfferingId, Service.SecurityGroup)) {
            s_logger.debug("Offerings " + newNetworkOfferingId + " and " + oldNetworkOfferingId + " have different securityGroupProperty, can't upgrade");
            return false;
        }

        // Type of the network should be the same
        if (oldNetworkOffering.getGuestType() != newNetworkOffering.getGuestType()) {
            s_logger.debug("Network offerings " + newNetworkOfferingId + " and " + oldNetworkOfferingId + " are of different types, can't upgrade");
            return false;
        }

        // tags should be the same
        if (newNetworkOffering.getTags() != null) {
            if (oldNetworkOffering.getTags() == null) {
                s_logger.debug("New network offering id=" + newNetworkOfferingId + " has tags and old network offering id=" + oldNetworkOfferingId + " doesn't, can't upgrade");
                return false;
            }
            if (!oldNetworkOffering.getTags().equalsIgnoreCase(newNetworkOffering.getTags())) {
                s_logger.debug("Network offerings " + newNetworkOfferingId + " and " + oldNetworkOfferingId + " have different tags, can't upgrade");
                return false;
            }
        }

        // Traffic types should be the same
        if (oldNetworkOffering.getTrafficType() != newNetworkOffering.getTrafficType()) {
            s_logger.debug("Network offerings " + newNetworkOfferingId + " and " + oldNetworkOfferingId + " have different traffic types, can't upgrade");
            return false;
        }

        // specify vlan should be the same
        if (oldNetworkOffering.getSpecifyVlan() != newNetworkOffering.getSpecifyVlan()) {
            s_logger.debug("Network offerings " + newNetworkOfferingId + " and " + oldNetworkOfferingId + " have different values for specifyVlan, can't upgrade");
            return false;
        }

        // specify ipRanges should be the same
        if (oldNetworkOffering.getSpecifyIpRanges() != newNetworkOffering.getSpecifyIpRanges()) {
            s_logger.debug("Network offerings " + newNetworkOfferingId + " and " + oldNetworkOfferingId + " have different values for specifyIpRangess, can't upgrade");
            return false;
        }

        // Check all ips
        List<IPAddressVO> userIps = _ipAddressDao.listByAssociatedNetwork(network.getId(), null);
        List<PublicIp> publicIps = new ArrayList<PublicIp>();
        if (userIps != null && !userIps.isEmpty()) {
            for (IPAddressVO userIp : userIps) {
                PublicIp publicIp = new PublicIp(userIp, _vlanDao.findById(userIp.getVlanId()), NetUtils.createSequenceBasedMacAddress(userIp.getMacAddress()));
                publicIps.add(publicIp);
            }
        }
        if (oldNetworkOffering.isConserveMode() && !newNetworkOffering.isConserveMode()) {
            if (!canIpsUsedForNonConserve(publicIps)) {
                return false;
            }
        }

        return canIpsUseOffering(publicIps, newNetworkOfferingId);
    }

    protected boolean canUpgradeProviders(long oldNetworkOfferingId, long newNetworkOfferingId) {
        // list of services and providers should be the same
        Map<Service, Set<Provider>> newServices = getNetworkOfferingServiceProvidersMap(newNetworkOfferingId);
        Map<Service, Set<Provider>> oldServices = getNetworkOfferingServiceProvidersMap(oldNetworkOfferingId);

        if (newServices.size() < oldServices.size()) {
            s_logger.debug("Network offering downgrade is not allowed: number of supported services for the new offering " + newNetworkOfferingId + " is less than the old offering " + oldNetworkOfferingId);
            return false;
        }

        for (Service service : oldServices.keySet()) {

            // 1)check that all old services are present in the new network offering
            if (!newServices.containsKey(service)) {
                s_logger.debug("New service offering doesn't have " + service + " service present in the old service offering, downgrade is not allowed");
                return false;
            }

            Set<Provider> newProviders = newServices.get(service);
            Set<Provider> oldProviders = oldServices.get(service);

            // 2) Can upgrade only from internal provider to external provider. Any other combinations are not allowed
            for (Provider oldProvider : oldProviders) {
                if (newProviders.contains(oldProvider)) {
                    s_logger.trace("New list of providers contains provider " + oldProvider);
                    continue;
                }
                // iterate through new providers and check that the old provider can upgrade
                for (Provider newProvider : newProviders) {
                    if (!(!oldProvider.isExternal() && newProvider.isExternal())) {
                        s_logger.debug("Can't downgrade from network offering " + oldNetworkOfferingId + " to the new networkOffering " + newNetworkOfferingId);
                        return false;
                    }
                }
            }
        }
        return true;
    }

    @Override
    @DB
    @ActionEvent(eventType = EventTypes.EVENT_PHYSICAL_NETWORK_CREATE, eventDescription = "Creating Physical Network", create = true)
    public PhysicalNetwork createPhysicalNetwork(Long zoneId, String vnetRange, String networkSpeed, List<String>
    isolationMethods, String broadcastDomainRangeStr, Long domainId, List<String> tags, String name) {

        // Check if zone exists
        if (zoneId == null) {
            throw new InvalidParameterValueException("Please specify a valid zone.");
        }

        DataCenterVO zone = _dcDao.findById(zoneId);
        if (zone == null) {
            throw new InvalidParameterValueException("Please specify a valid zone.");
        }

        if (Grouping.AllocationState.Enabled == zone.getAllocationState()) {
            // TBD: Send uuid instead of zoneId; may have to hardcode tablename in call to addProxyObject().
            throw new PermissionDeniedException("Cannot create PhysicalNetwork since the Zone is currently enabled, zone Id: " + zoneId);
        }

        NetworkType zoneType = zone.getNetworkType();

        if (zoneType == NetworkType.Basic) {
            if (!_physicalNetworkDao.listByZone(zoneId).isEmpty()) {
                // TBD: Send uuid instead of zoneId; may have to hardcode tablename in call to addProxyObject().
                throw new CloudRuntimeException("Cannot add the physical network to basic zone id: " + zoneId + ", there is a physical network already existing in this basic Zone");
            }
        }
        if (tags != null && tags.size() > 1) {
            throw new InvalidParameterException("Only one tag can be specified for a physical network at this time");
        }

        if (isolationMethods != null && isolationMethods.size() > 1) {
            throw new InvalidParameterException("Only one isolationMethod can be specified for a physical network at this time");
        }

        int vnetStart = 0;
        int vnetEnd = 0;
        if (vnetRange != null) {
            // Verify zone type
            if (zoneType == NetworkType.Basic
                    || (zoneType == NetworkType.Advanced && zone.isSecurityGroupEnabled())) {
                throw new InvalidParameterValueException("Can't add vnet range to the physical network in the zone that supports " + zoneType + " network, Security Group enabled: " + zone.isSecurityGroupEnabled());
            }

            String[] tokens = vnetRange.split("-");
            try {
                vnetStart = Integer.parseInt(tokens[0]);
                if (tokens.length == 1) {
                    vnetEnd = vnetStart;
                } else {
                    vnetEnd = Integer.parseInt(tokens[1]);
                }
            } catch (NumberFormatException e) {
                throw new InvalidParameterValueException("Please specify valid integers for the vlan range.");
            }

            //check for vnet conflicts with other physical network(s) in the zone
            checkGuestVnetsConflicts(zoneId, vnetStart, vnetEnd, null);

            if ((vnetStart > vnetEnd) || (vnetStart < 0) || (vnetEnd > 4096)) {
                s_logger.warn("Invalid vnet range: start range:" + vnetStart + " end range:" + vnetEnd);
                throw new InvalidParameterValueException("Vnet range should be between 0-4096 and start range should be lesser than or equal to end range");
            }
        }

        BroadcastDomainRange broadcastDomainRange = null;
        if (broadcastDomainRangeStr != null && !broadcastDomainRangeStr.isEmpty()) {
            try {
                broadcastDomainRange = PhysicalNetwork.BroadcastDomainRange.valueOf(broadcastDomainRangeStr.toUpperCase());
            } catch (IllegalArgumentException ex) {
                throw new InvalidParameterValueException("Unable to resolve broadcastDomainRange '" + broadcastDomainRangeStr + "' to a supported value {Pod or Zone}");
            }

            // in Acton release you can specify only Zone broadcastdomain type in Advance zone, and Pod in Basic
            if (zoneType == NetworkType.Basic && broadcastDomainRange != null && broadcastDomainRange != BroadcastDomainRange.POD) {
                throw new InvalidParameterValueException("Basic zone can have broadcast domain type of value " + BroadcastDomainRange.POD + " only");
            } else if (zoneType == NetworkType.Advanced && broadcastDomainRange != null && broadcastDomainRange != BroadcastDomainRange.ZONE) {
                throw new InvalidParameterValueException("Advance zone can have broadcast domain type of value " + BroadcastDomainRange.ZONE + " only");
            }
        }

        if (broadcastDomainRange == null) {
            if (zoneType == NetworkType.Basic) {
                broadcastDomainRange = PhysicalNetwork.BroadcastDomainRange.POD;
            } else {
                broadcastDomainRange = PhysicalNetwork.BroadcastDomainRange.ZONE;
            }
        }

        Transaction txn = Transaction.currentTxn();
        try {
            txn.start();
            // Create the new physical network in the database
            long id = _physicalNetworkDao.getNextInSequence(Long.class, "id");
            PhysicalNetworkVO pNetwork = new PhysicalNetworkVO(id, zoneId, vnetRange, networkSpeed, domainId, broadcastDomainRange, name);
            pNetwork.setTags(tags);
            pNetwork.setIsolationMethods(isolationMethods);

            pNetwork = _physicalNetworkDao.persist(pNetwork);

            // Add vnet entries for the new zone if zone type is Advanced
            if (vnetRange != null) {
                _dcDao.addVnet(zone.getId(), pNetwork.getId(), vnetStart, vnetEnd);
            }

            // add VirtualRouter as the default network service provider
            addDefaultVirtualRouterToPhysicalNetwork(pNetwork.getId());

            // add security group provider to the physical network
            addDefaultSecurityGroupProviderToPhysicalNetwork(pNetwork.getId());

            // add VPCVirtualRouter as the defualt network service provider
            addDefaultVpcVirtualRouterToPhysicalNetwork(pNetwork.getId());

            txn.commit();
            return pNetwork;
        } catch (Exception ex) {
            s_logger.warn("Exception: ", ex);
            throw new CloudRuntimeException("Fail to create a physical network");
        }
    }

    @Override
    public Pair<List<? extends PhysicalNetwork>, Integer> searchPhysicalNetworks(Long id, Long zoneId, String keyword, Long startIndex, Long pageSize, String name) {
        Filter searchFilter = new Filter(PhysicalNetworkVO.class, "id", Boolean.TRUE, startIndex, pageSize);
        SearchCriteria<PhysicalNetworkVO> sc = _physicalNetworkDao.createSearchCriteria();

        if (id != null) {
            sc.addAnd("id", SearchCriteria.Op.EQ, id);
        }

        if (zoneId != null) {
            sc.addAnd("dataCenterId", SearchCriteria.Op.EQ, zoneId);
        }

        if (name != null) {
            sc.addAnd("name", SearchCriteria.Op.LIKE, "%" + name + "%");
        }

        Pair<List<PhysicalNetworkVO>, Integer> result =  _physicalNetworkDao.searchAndCount(sc, searchFilter);
        return new Pair<List<? extends PhysicalNetwork>, Integer>(result.first(), result.second());
    }

    @Override
    @DB
    @ActionEvent(eventType = EventTypes.EVENT_PHYSICAL_NETWORK_UPDATE, eventDescription = "updating physical network", async = true)
    public PhysicalNetwork updatePhysicalNetwork(Long id, String networkSpeed, List<String> tags, String newVnetRangeString, String state) {

        // verify input parameters
        PhysicalNetworkVO network = _physicalNetworkDao.findById(id);
        if (network == null) {
            InvalidParameterValueException ex = new InvalidParameterValueException("Physical Network with specified id doesn't exist in the system");
            ex.addProxyObject(network, id, "physicalNetworkId");
            throw ex;
        }

        // if zone is of Basic type, don't allow to add vnet range
        DataCenter zone = _dcDao.findById(network.getDataCenterId());
        if (zone == null) {
            InvalidParameterValueException ex = new InvalidParameterValueException("Zone with id=" + network.getDataCenterId() + " doesn't exist in the system");
            ex.addProxyObject(zone, network.getDataCenterId(), "dataCenterId");
            throw ex;
        }
        if (newVnetRangeString != null) {
            if (zone.getNetworkType() == NetworkType.Basic
                    || (zone.getNetworkType() == NetworkType.Advanced && zone.isSecurityGroupEnabled())) {
                throw new InvalidParameterValueException("Can't add vnet range to the physical network in the zone that supports " + zone.getNetworkType() + " network, Security Group enabled: "
                        + zone.isSecurityGroupEnabled());
            }
        }

        if (tags != null && tags.size() > 1) {
            throw new InvalidParameterException("Unable to support more than one tag on network yet");
        }

        PhysicalNetwork.State networkState = null;
        if (state != null && !state.isEmpty()) {
            try {
                networkState = PhysicalNetwork.State.valueOf(state);
            } catch (IllegalArgumentException ex) {
                throw new InvalidParameterValueException("Unable to resolve state '" + state + "' to a supported value {Enabled or Disabled}");
            }
        }

        if (state != null) {
            network.setState(networkState);
        }

        if (tags != null) {
            network.setTags(tags);
        }

        if (networkSpeed != null) {
            network.setSpeed(networkSpeed);
        }

        // Vnet range can be extended only
        boolean replaceVnet = false;
        ArrayList<Pair<Integer, Integer>> vnetsToAdd = new ArrayList<Pair<Integer, Integer>>(2);

        if (newVnetRangeString != null) {
            Integer newStartVnet = 0;
            Integer newEndVnet = 0;
            String[] newVnetRange = newVnetRangeString.split("-");
            int maxVnet = 4096;
            // for GRE phynets allow up to 32bits
            // TODO: Not happy about this test.
            // What about guru-like objects for physical networs?
            s_logger.debug("ISOLATION METHODS:" + network.getIsolationMethods());
            // Java does not have unsigned types...
            if (network.getIsolationMethods().contains("GRE")) {
                maxVnet = (int)(Math.pow(2, 32)-1);
            }
            String rangeMessage = " between 0 and " + maxVnet;
            if (newVnetRange.length < 2) {
                throw new InvalidParameterValueException("Please provide valid vnet range" + rangeMessage);
            }

            if (newVnetRange[0] == null || newVnetRange[1] == null) {
                throw new InvalidParameterValueException("Please provide valid vnet range" + rangeMessage);
            }

            try {
                newStartVnet = Integer.parseInt(newVnetRange[0]);
                newEndVnet = Integer.parseInt(newVnetRange[1]);
            } catch (NumberFormatException e) {
                s_logger.warn("Unable to parse vnet range:", e);
                throw new InvalidParameterValueException("Please provide valid vnet range" + rangeMessage);
            }
            if (newStartVnet < 0 || newEndVnet > maxVnet) {
                throw new InvalidParameterValueException("Vnet range has to be" + rangeMessage);
            }

            if (newStartVnet > newEndVnet) {
                throw new InvalidParameterValueException("Vnet range has to be" + rangeMessage + " and start range should be lesser than or equal to stop range");
            }

            //check if new vnet conflicts with vnet ranges of other physical networks
            checkGuestVnetsConflicts(network.getDataCenterId(), newStartVnet, newEndVnet, network.getId());

            if (physicalNetworkHasAllocatedVnets(network.getDataCenterId(), network.getId())) {
                String[] existingRange = network.getVnet().split("-");
                int existingStartVnet = Integer.parseInt(existingRange[0]);
                int existingEndVnet = Integer.parseInt(existingRange[1]);

                // check if vnet is being extended
                if (newStartVnet.intValue() > existingStartVnet || newEndVnet.intValue() < existingEndVnet) {
                    throw new InvalidParameterValueException("Can't shrink existing vnet range as it the range has vnets allocated. Only extending existing vnet is supported");
                }

                if (newStartVnet < existingStartVnet) {
                    vnetsToAdd.add(new Pair<Integer, Integer>(newStartVnet, existingStartVnet - 1));
                }

                if (newEndVnet > existingEndVnet) {
                    vnetsToAdd.add(new Pair<Integer, Integer>(existingEndVnet + 1, newEndVnet));
                }

            } else {
                vnetsToAdd.add(new Pair<Integer, Integer>(newStartVnet, newEndVnet));
                replaceVnet = true;
            }
        }

        if (newVnetRangeString != null) {
            network.setVnet(newVnetRangeString);
        }

        _physicalNetworkDao.update(id, network);

        if (replaceVnet) {
            s_logger.debug("Deleting existing vnet range for the physicalNetwork id= " + id + " and zone id=" + network.getDataCenterId() + " as a part of updatePhysicalNetwork call");
            _dcDao.deleteVnet(network.getId());
        }

        for (Pair<Integer, Integer> vnetToAdd : vnetsToAdd) {
            s_logger.debug("Adding vnet range " + vnetToAdd.first() + "-" + vnetToAdd.second() + " for the physicalNetwork id= " + id + " and zone id=" + network.getDataCenterId()
                    + " as a part of updatePhysicalNetwork call");
            _dcDao.addVnet(network.getDataCenterId(), network.getId(), vnetToAdd.first(), vnetToAdd.second());
        }

        return network;
    }

    protected void checkGuestVnetsConflicts(long zoneId, int newStartVnet, int newEndVnet, Long pNtwkIdToSkip) {
        List<? extends PhysicalNetwork> pNtwks = _physicalNetworkDao.listByZone(zoneId);
        for (PhysicalNetwork pNtwk : pNtwks) {
            // skip my own network and networks that don't have vnet range set
            if ((pNtwk.getVnet() == null || pNtwk.getVnet().isEmpty()) || (pNtwkIdToSkip != null && pNtwkIdToSkip == pNtwk.getId())) {
                continue;
            }
            String[] existingRange = pNtwk.getVnet().split("-");
            int startVnet = Integer.parseInt(existingRange[0]);
            int endVnet = Integer.parseInt(existingRange[1]);
            if ((newStartVnet >= startVnet && newStartVnet <= endVnet)
                    || (newEndVnet <= endVnet && newEndVnet >= startVnet)) {
                throw new InvalidParameterValueException("Vnet range for physical network conflicts with another " +
                		"physical network's vnet in the zone");
            }
        }
    }

    private boolean physicalNetworkHasAllocatedVnets(long zoneId, long physicalNetworkId) {
        return !_dcDao.listAllocatedVnets(physicalNetworkId).isEmpty();
    }

    @Override
    @ActionEvent(eventType = EventTypes.EVENT_PHYSICAL_NETWORK_DELETE, eventDescription = "deleting physical network", async = true)
    @DB
    public boolean deletePhysicalNetwork(Long physicalNetworkId) {

        // verify input parameters
        PhysicalNetworkVO pNetwork = _physicalNetworkDao.findById(physicalNetworkId);
        if (pNetwork == null) {
            InvalidParameterValueException ex = new InvalidParameterValueException("Physical Network with specified id doesn't exist in the system");
            ex.addProxyObject(pNetwork, physicalNetworkId, "physicalNetworkId");
            throw ex;
        }

        checkIfPhysicalNetworkIsDeletable(physicalNetworkId);

        Transaction txn = Transaction.currentTxn();
        txn.start();
        // delete vlans for this zone
        List<VlanVO> vlans = _vlanDao.listVlansByPhysicalNetworkId(physicalNetworkId);
        for (VlanVO vlan : vlans) {
            _vlanDao.remove(vlan.getId());
        }

        // Delete networks
        List<NetworkVO> networks = _networksDao.listByPhysicalNetwork(physicalNetworkId);
        if (networks != null && !networks.isEmpty()) {
            for (NetworkVO network : networks) {
                _networksDao.remove(network.getId());
            }
        }

        // delete vnets
        _dcDao.deleteVnet(physicalNetworkId);

        // delete service providers
        List<PhysicalNetworkServiceProviderVO> providers = _pNSPDao.listBy(physicalNetworkId);

        for(PhysicalNetworkServiceProviderVO provider : providers){
            try {
                deleteNetworkServiceProvider(provider.getId());
            }catch (ResourceUnavailableException e) {
                s_logger.warn("Unable to complete destroy of the physical network provider: " + provider.getProviderName() + ", id: "+ provider.getId(), e);
                return false;
            } catch (ConcurrentOperationException e) {
                s_logger.warn("Unable to complete destroy of the physical network provider: " + provider.getProviderName() + ", id: "+ provider.getId(), e);
                return false;
            }
        }

        // delete traffic types
        _pNTrafficTypeDao.deleteTrafficTypes(physicalNetworkId);

        boolean success = _physicalNetworkDao.remove(physicalNetworkId);

        txn.commit();

        return success;
    }

    @DB
    private void checkIfPhysicalNetworkIsDeletable(Long physicalNetworkId) {
        List<List<String>> tablesToCheck = new ArrayList<List<String>>();

        List<String> vnet = new ArrayList<String>();
        vnet.add(0, "op_dc_vnet_alloc");
        vnet.add(1, "physical_network_id");
        vnet.add(2, "there are allocated vnets for this physical network");
        tablesToCheck.add(vnet);

        List<String> networks = new ArrayList<String>();
        networks.add(0, "networks");
        networks.add(1, "physical_network_id");
        networks.add(2, "there are networks associated to this physical network");
        tablesToCheck.add(networks);

        /*
         * List<String> privateIP = new ArrayList<String>();
         * privateIP.add(0, "op_dc_ip_address_alloc");
         * privateIP.add(1, "data_center_id");
         * privateIP.add(2, "there are private IP addresses allocated for this zone");
         * tablesToCheck.add(privateIP);
         */

        List<String> publicIP = new ArrayList<String>();
        publicIP.add(0, "user_ip_address");
        publicIP.add(1, "physical_network_id");
        publicIP.add(2, "there are public IP addresses allocated for this physical network");
        tablesToCheck.add(publicIP);

        for (List<String> table : tablesToCheck) {
            String tableName = table.get(0);
            String column = table.get(1);
            String errorMsg = table.get(2);

            String dbName = "cloud";

            String selectSql = "SELECT * FROM `" + dbName + "`.`" + tableName + "` WHERE " + column + " = ?";

            if (tableName.equals("networks")) {
                selectSql += " AND removed is NULL";
            }

            if (tableName.equals("op_dc_vnet_alloc")) {
                selectSql += " AND taken IS NOT NULL";
            }

            if (tableName.equals("user_ip_address")) {
                selectSql += " AND state!='Free'";
            }

            if (tableName.equals("op_dc_ip_address_alloc")) {
                selectSql += " AND taken IS NOT NULL";
            }

            Transaction txn = Transaction.currentTxn();
            try {
                PreparedStatement stmt = txn.prepareAutoCloseStatement(selectSql);
                stmt.setLong(1, physicalNetworkId);
                ResultSet rs = stmt.executeQuery();
                if (rs != null && rs.next()) {
                    throw new CloudRuntimeException("The Physical Network is not deletable because " + errorMsg);
                }
            } catch (SQLException ex) {
                throw new CloudRuntimeException("The Management Server failed to detect if physical network is deletable. Please contact Cloud Support.");
            }
        }

    }

    @Override
    public List<? extends Service> listNetworkServices(String providerName) {

        Provider provider = null;
        if (providerName != null) {
            provider = Network.Provider.getProvider(providerName);
            if (provider == null) {
                throw new InvalidParameterValueException("Invalid Network Service Provider=" + providerName);
            }
        }

        if (provider != null) {
            NetworkElement element = getElementImplementingProvider(providerName);
            if (element == null) {
                throw new InvalidParameterValueException("Unable to find the Network Element implementing the Service Provider '" + providerName + "'");
            }
            return new ArrayList<Service>(element.getCapabilities().keySet());
        } else {
            return Service.listAllServices();
        }
    }

    @Override
    public List<? extends Provider> listSupportedNetworkServiceProviders(String serviceName) {
        Network.Service service = null;
        if (serviceName != null) {
            service = Network.Service.getService(serviceName);
            if (service == null) {
                throw new InvalidParameterValueException("Invalid Network Service=" + serviceName);
            }
        }

        Set<Provider> supportedProviders = new HashSet<Provider>();

        if (service != null) {
            supportedProviders.addAll(s_serviceToImplementedProvidersMap.get(service));
        } else {
            for (List<Provider> pList : s_serviceToImplementedProvidersMap.values()) {
                supportedProviders.addAll(pList);
            }
        }

        return new ArrayList<Provider>(supportedProviders);
    }

    @Override
    public Provider getDefaultUniqueProviderForService(String serviceName) {
        List<? extends Provider> providers = listSupportedNetworkServiceProviders(serviceName);
        if (providers.isEmpty()) {
            throw new CloudRuntimeException("No providers supporting service " + serviceName + " found in cloudStack");
        }
        if (providers.size() > 1) {
            throw new CloudRuntimeException("More than 1 provider supporting service " + serviceName + " found in cloudStack");
        }

        return providers.get(0);
    }

    @Override
    @DB
    @ActionEvent(eventType = EventTypes.EVENT_SERVICE_PROVIDER_CREATE, eventDescription = "Creating Physical Network ServiceProvider", create = true)
    public PhysicalNetworkServiceProvider addProviderToPhysicalNetwork(Long physicalNetworkId, String providerName, Long destinationPhysicalNetworkId, List<String> enabledServices) {

        // verify input parameters
        PhysicalNetworkVO network = _physicalNetworkDao.findById(physicalNetworkId);
        if (network == null) {
            InvalidParameterValueException ex = new InvalidParameterValueException("Physical Network with specified id doesn't exist in the system");
            ex.addProxyObject(network, physicalNetworkId, "physicalNetworkId");
            throw ex;
        }

        // verify input parameters
        if (destinationPhysicalNetworkId != null) {
            PhysicalNetworkVO destNetwork = _physicalNetworkDao.findById(destinationPhysicalNetworkId);
            if (destNetwork == null) {
                InvalidParameterValueException ex = new InvalidParameterValueException("Destination Physical Network with specified id doesn't exist in the system");
                ex.addProxyObject(destNetwork, destinationPhysicalNetworkId, "destinationPhysicalNetworkId");
                throw ex;
            }
        }

        if (providerName != null) {
            Provider provider = Network.Provider.getProvider(providerName);
            if (provider == null) {
                throw new InvalidParameterValueException("Invalid Network Service Provider=" + providerName);
            }
        }

        if (_pNSPDao.findByServiceProvider(physicalNetworkId, providerName) != null) {
            // TBD: send uuid instead of physicalNetworkId.
            throw new CloudRuntimeException("The '" + providerName + "' provider already exists on physical network : " + physicalNetworkId);
        }

        // check if services can be turned off
        NetworkElement element = getElementImplementingProvider(providerName);
        if (element == null) {
            throw new InvalidParameterValueException("Unable to find the Network Element implementing the Service Provider '" + providerName + "'");
        }
        List<Service> services = new ArrayList<Service>();

        if (enabledServices != null) {
            if (!element.canEnableIndividualServices()) {
                if (enabledServices.size() != element.getCapabilities().keySet().size()) {
                    throw new InvalidParameterValueException("Cannot enable subset of Services, Please specify the complete list of Services for this Service Provider '" + providerName + "'");
                }
            }

            // validate Services
            boolean addGatewayService = false;
            for (String serviceName : enabledServices) {
                Network.Service service = Network.Service.getService(serviceName);
                if (service == null || service == Service.Gateway) {
                    throw new InvalidParameterValueException("Invalid Network Service specified=" + serviceName);
                } else if (service == Service.SourceNat) {
                    addGatewayService = true;
                }

                // check if the service is provided by this Provider
                if (!element.getCapabilities().containsKey(service)) {
                    throw new InvalidParameterValueException(providerName + " Provider cannot provide this Service specified=" + serviceName);
                }
                services.add(service);
            }

            if (addGatewayService) {
                services.add(Service.Gateway);
            }
        } else {
            // enable all the default services supported by this element.
            services = new ArrayList<Service>(element.getCapabilities().keySet());
        }

        Transaction txn = Transaction.currentTxn();
        try {
            txn.start();
            // Create the new physical network in the database
            PhysicalNetworkServiceProviderVO nsp = new PhysicalNetworkServiceProviderVO(physicalNetworkId, providerName);
            // set enabled services
            nsp.setEnabledServices(services);

            if (destinationPhysicalNetworkId != null) {
                nsp.setDestinationPhysicalNetworkId(destinationPhysicalNetworkId);
            }
            nsp = _pNSPDao.persist(nsp);

            txn.commit();
            return nsp;
        } catch (Exception ex) {
            s_logger.warn("Exception: ", ex);
            throw new CloudRuntimeException("Fail to add a provider to physical network");
        }

    }

    @Override
    public Pair<List<? extends PhysicalNetworkServiceProvider>, Integer> listNetworkServiceProviders(Long physicalNetworkId,
            String name, String state, Long startIndex, Long pageSize) {

        Filter searchFilter = new Filter(PhysicalNetworkServiceProviderVO.class, "id", false, startIndex, pageSize);
        SearchBuilder<PhysicalNetworkServiceProviderVO> sb = _pNSPDao.createSearchBuilder();
        SearchCriteria<PhysicalNetworkServiceProviderVO> sc = sb.create();

        if (physicalNetworkId != null) {
            sc.addAnd("physicalNetworkId", Op.EQ, physicalNetworkId);
        }

        if (name != null) {
            sc.addAnd("providerName", Op.EQ, name);
        }

        if (state != null) {
            sc.addAnd("state", Op.EQ, state);
        }

        Pair<List<PhysicalNetworkServiceProviderVO>, Integer> result =  _pNSPDao.searchAndCount(sc, searchFilter);
        return new Pair<List<? extends PhysicalNetworkServiceProvider>, Integer>(result.first(), result.second());
    }

    @Override
    @ActionEvent(eventType = EventTypes.EVENT_SERVICE_PROVIDER_UPDATE, eventDescription = "Updating physical network ServiceProvider", async = true)
    public PhysicalNetworkServiceProvider updateNetworkServiceProvider(Long id, String stateStr, List<String> enabledServices) {

        PhysicalNetworkServiceProviderVO provider = _pNSPDao.findById(id);
        if (provider == null) {
            throw new InvalidParameterValueException("Network Service Provider id=" + id + "doesn't exist in the system");
        }

        NetworkElement element = getElementImplementingProvider(provider.getProviderName());
        if (element == null) {
            throw new InvalidParameterValueException("Unable to find the Network Element implementing the Service Provider '" + provider.getProviderName() + "'");
        }

        PhysicalNetworkServiceProvider.State state = null;
        if (stateStr != null && !stateStr.isEmpty()) {
            try {
                state = PhysicalNetworkServiceProvider.State.valueOf(stateStr);
            } catch (IllegalArgumentException ex) {
                throw new InvalidParameterValueException("Unable to resolve state '" + stateStr + "' to a supported value {Enabled or Disabled}");
            }
        }

        boolean update = false;

        if (state != null) {
            if (state == PhysicalNetworkServiceProvider.State.Shutdown) {
                throw new InvalidParameterValueException("Updating the provider state to 'Shutdown' is not supported");
            }

            if (s_logger.isDebugEnabled()) {
                s_logger.debug("updating state of the service provider id=" + id + " on physical network: " + provider.getPhysicalNetworkId() + " to state: " + stateStr);
            }
            switch (state) {
            case Enabled:
                if (element != null && element.isReady(provider)) {
                    provider.setState(PhysicalNetworkServiceProvider.State.Enabled);
                    update = true;
                } else {
                    throw new CloudRuntimeException("Provider is not ready, cannot Enable the provider, please configure the provider first");
                }
                break;
            case Disabled:
                // do we need to do anything for the provider instances before disabling?
                provider.setState(PhysicalNetworkServiceProvider.State.Disabled);
                update = true;
                break;
            }
        }

        if (enabledServices != null) {
            // check if services can be turned of
            if (!element.canEnableIndividualServices()) {
                throw new InvalidParameterValueException("Cannot update set of Services for this Service Provider '" + provider.getProviderName() + "'");
            }

            // validate Services
            List<Service> services = new ArrayList<Service>();
            for (String serviceName : enabledServices) {
                Network.Service service = Network.Service.getService(serviceName);
                if (service == null) {
                    throw new InvalidParameterValueException("Invalid Network Service specified=" + serviceName);
                }
                services.add(service);
            }
            // set enabled services
            provider.setEnabledServices(services);
            update = true;
        }

        if (update) {
            _pNSPDao.update(id, provider);
        }
        return provider;
    }

    @Override
    @ActionEvent(eventType = EventTypes.EVENT_SERVICE_PROVIDER_DELETE, eventDescription = "Deleting physical network ServiceProvider", async = true)
    public boolean deleteNetworkServiceProvider(Long id) throws ConcurrentOperationException, ResourceUnavailableException {
        PhysicalNetworkServiceProviderVO provider = _pNSPDao.findById(id);

        if (provider == null) {
            throw new InvalidParameterValueException("Network Service Provider id=" + id + "doesn't exist in the system");
        }

        // check if there are networks using this provider
        List<NetworkVO> networks = _networksDao.listByPhysicalNetworkAndProvider(provider.getPhysicalNetworkId(), provider.getProviderName());
        if (networks != null && !networks.isEmpty()) {
            throw new CloudRuntimeException("Provider is not deletable because there are active networks using this provider, please upgrade these networks to new network offerings");
        }

        User callerUser = _accountMgr.getActiveUser(UserContext.current().getCallerUserId());
        Account callerAccount = _accountMgr.getActiveAccountById(callerUser.getAccountId());
        // shutdown the provider instances
        ReservationContext context = new ReservationContextImpl(null, null, callerUser, callerAccount);
        if (s_logger.isDebugEnabled()) {
            s_logger.debug("Shutting down the service provider id=" + id + " on physical network: " + provider.getPhysicalNetworkId());
        }
        NetworkElement element = getElementImplementingProvider(provider.getProviderName());
        if (element == null) {
            throw new InvalidParameterValueException("Unable to find the Network Element implementing the Service Provider '" + provider.getProviderName() + "'");
        }

        if (element != null && element.shutdownProviderInstances(provider, context)) {
            provider.setState(PhysicalNetworkServiceProvider.State.Shutdown);
        }

        return _pNSPDao.remove(id);
    }

    @Override
    public PhysicalNetwork getPhysicalNetwork(Long physicalNetworkId) {
        return _physicalNetworkDao.findById(physicalNetworkId);
    }

    @Override
    @ActionEvent(eventType = EventTypes.EVENT_PHYSICAL_NETWORK_CREATE, eventDescription = "Creating Physical Network", async = true)
    public PhysicalNetwork getCreatedPhysicalNetwork(Long physicalNetworkId) {
        return getPhysicalNetwork(physicalNetworkId);
    }

    @Override
    public PhysicalNetworkServiceProvider getPhysicalNetworkServiceProvider(Long providerId) {
        return _pNSPDao.findById(providerId);
    }

    @Override
    @ActionEvent(eventType = EventTypes.EVENT_SERVICE_PROVIDER_CREATE, eventDescription = "Creating Physical Network ServiceProvider", async = true)
    public PhysicalNetworkServiceProvider getCreatedPhysicalNetworkServiceProvider(Long providerId) {
        return getPhysicalNetworkServiceProvider(providerId);
    }

    @Override
    public long findPhysicalNetworkId(long zoneId, String tag, TrafficType trafficType) {
        List<PhysicalNetworkVO> pNtwks = new ArrayList<PhysicalNetworkVO>();
        if (trafficType != null) {
            pNtwks = _physicalNetworkDao.listByZoneAndTrafficType(zoneId, trafficType);
        } else {
            pNtwks = _physicalNetworkDao.listByZone(zoneId);
        }

        if (pNtwks.isEmpty()) {
            throw new InvalidParameterValueException("Unable to find physical network in zone id=" + zoneId);
        }

        if (pNtwks.size() > 1) {
            if (tag == null) {
                throw new InvalidParameterValueException("More than one physical networks exist in zone id=" + zoneId + " and no tags are specified in order to make a choice");
            }

            Long pNtwkId = null;
            for (PhysicalNetwork pNtwk : pNtwks) {
                if (pNtwk.getTags().contains(tag)) {
                    s_logger.debug("Found physical network id=" + pNtwk.getId() + " based on requested tags " + tag);
                    pNtwkId = pNtwk.getId();
                    break;
                }
            }
            if (pNtwkId == null) {
                throw new InvalidParameterValueException("Unable to find physical network which match the tags " + tag);
            }
            return pNtwkId;
        } else {
            return pNtwks.get(0).getId();
        }
    }

    @Override
    public List<Long> listNetworkOfferingsForUpgrade(long networkId) {
        List<Long> offeringsToReturn = new ArrayList<Long>();
        NetworkOffering originalOffering = _configMgr.getNetworkOffering(getNetwork(networkId).getNetworkOfferingId());

        boolean securityGroupSupportedByOriginalOff = areServicesSupportedByNetworkOffering(originalOffering.getId(), Service.SecurityGroup);

        // security group supported property should be the same

        List<Long> offerings = _networkOfferingDao.getOfferingIdsToUpgradeFrom(originalOffering);

        for (Long offeringId : offerings) {
            if (areServicesSupportedByNetworkOffering(offeringId, Service.SecurityGroup) == securityGroupSupportedByOriginalOff) {
                offeringsToReturn.add(offeringId);
            }
        }

        return offeringsToReturn;
    }

    private boolean cleanupNetworkResources(long networkId, Account caller, long callerUserId) {
        boolean success = true;
        Network network = getNetwork(networkId);

        //remove all PF/Static Nat rules for the network
        try {
            if (_rulesMgr.revokeAllPFStaticNatRulesForNetwork(networkId, callerUserId, caller)) {
                s_logger.debug("Successfully cleaned up portForwarding/staticNat rules for network id=" + networkId);
            } else {
                success = false;
                s_logger.warn("Failed to release portForwarding/StaticNat rules as a part of network id=" + networkId + " cleanup");
            }
        } catch (ResourceUnavailableException ex) {
            success = false;
            // shouldn't even come here as network is being cleaned up after all network elements are shutdown
            s_logger.warn("Failed to release portForwarding/StaticNat rules as a part of network id=" + networkId + " cleanup due to resourceUnavailable ", ex);
        }

        //remove all LB rules for the network
        if (_lbMgr.removeAllLoadBalanacersForNetwork(networkId, caller, callerUserId)) {
            s_logger.debug("Successfully cleaned up load balancing rules for network id=" + networkId);
        } else {
            // shouldn't even come here as network is being cleaned up after all network elements are shutdown
            success = false;
            s_logger.warn("Failed to cleanup LB rules as a part of network id=" + networkId + " cleanup");
        }

        //revoke all firewall rules for the network
        try {
            if (_firewallMgr.revokeAllFirewallRulesForNetwork(networkId, callerUserId, caller)) {
                s_logger.debug("Successfully cleaned up firewallRules rules for network id=" + networkId);
            } else {
                success = false;
                s_logger.warn("Failed to cleanup Firewall rules as a part of network id=" + networkId + " cleanup");
            }
        } catch (ResourceUnavailableException ex) {
            success = false;
            // shouldn't even come here as network is being cleaned up after all network elements are shutdown
            s_logger.warn("Failed to cleanup Firewall rules as a part of network id=" + networkId + " cleanup due to resourceUnavailable ", ex);
        }

        //revoke all network ACLs for network
        try {
            if (_networkACLMgr.revokeAllNetworkACLsForNetwork(networkId, callerUserId, caller)) {
                s_logger.debug("Successfully cleaned up NetworkACLs for network id=" + networkId);
            } else {
                success = false;
                s_logger.warn("Failed to cleanup NetworkACLs as a part of network id=" + networkId + " cleanup");
            }
        } catch (ResourceUnavailableException ex) {
            success = false;
            s_logger.warn("Failed to cleanup Network ACLs as a part of network id=" + networkId +
                    " cleanup due to resourceUnavailable ", ex);
        }

        //release all ip addresses
        List<IPAddressVO> ipsToRelease = _ipAddressDao.listByAssociatedNetwork(networkId, null);
        for (IPAddressVO ipToRelease : ipsToRelease) {
            if (ipToRelease.getVpcId() == null) {
                IPAddressVO ip = markIpAsUnavailable(ipToRelease.getId());
                assert (ip != null) : "Unable to mark the ip address id=" + ipToRelease.getId() + " as unavailable.";
            } else {
                _vpcMgr.unassignIPFromVpcNetwork(ipToRelease.getId(), network.getId());
            }
        }

        try {
            if (!applyIpAssociations(network, true)) {
                s_logger.warn("Unable to apply ip address associations for " + network);
                success = false;
            }
        } catch (ResourceUnavailableException e) {
            throw new CloudRuntimeException("We should never get to here because we used true when applyIpAssociations", e);
        }

        return success;
    }

    private boolean shutdownNetworkResources(long networkId, Account caller, long callerUserId) {
        // This method cleans up network rules on the backend w/o touching them in the DB
        boolean success = true;

        // Mark all PF rules as revoked and apply them on the backend (not in the DB)
        List<PortForwardingRuleVO> pfRules = _portForwardingRulesDao.listByNetwork(networkId);
        if (s_logger.isDebugEnabled()) {
            s_logger.debug("Releasing " + pfRules.size() + " port forwarding rules for network id=" + networkId + " as a part of shutdownNetworkRules");
        }

        for (PortForwardingRuleVO pfRule : pfRules) {
            s_logger.trace("Marking pf rule " + pfRule + " with Revoke state");
            pfRule.setState(FirewallRule.State.Revoke);
        }

        try {
            if (!_firewallMgr.applyRules(pfRules, true, false)) {
                s_logger.warn("Failed to cleanup pf rules as a part of shutdownNetworkRules");
                success = false;
            }
        } catch (ResourceUnavailableException ex) {
            s_logger.warn("Failed to cleanup pf rules as a part of shutdownNetworkRules due to ", ex);
            success = false;
        }

        // Mark all static rules as revoked and apply them on the backend (not in the DB)
        List<FirewallRuleVO> firewallStaticNatRules = _firewallDao.listByNetworkAndPurpose(networkId, Purpose.StaticNat);
        List<StaticNatRule> staticNatRules = new ArrayList<StaticNatRule>();
        if (s_logger.isDebugEnabled()) {
            s_logger.debug("Releasing " + firewallStaticNatRules.size() + " static nat rules for network id=" + networkId + " as a part of shutdownNetworkRules");
        }

        for (FirewallRuleVO firewallStaticNatRule : firewallStaticNatRules) {
            s_logger.trace("Marking static nat rule " + firewallStaticNatRule + " with Revoke state");
            IpAddress ip = _ipAddressDao.findById(firewallStaticNatRule.getSourceIpAddressId());
            FirewallRuleVO ruleVO = _firewallDao.findById(firewallStaticNatRule.getId());

            if (ip == null || !ip.isOneToOneNat() || ip.getAssociatedWithVmId() == null) {
                throw new InvalidParameterValueException("Source ip address of the rule id=" + firewallStaticNatRule.getId() + " is not static nat enabled");
            }

            String dstIp = getIpInNetwork(ip.getAssociatedWithVmId(), firewallStaticNatRule.getNetworkId());
            ruleVO.setState(FirewallRule.State.Revoke);
            staticNatRules.add(new StaticNatRuleImpl(ruleVO, dstIp));
        }

        try {
            if (!_firewallMgr.applyRules(staticNatRules, true, false)) {
                s_logger.warn("Failed to cleanup static nat rules as a part of shutdownNetworkRules");
                success = false;
            }
        } catch (ResourceUnavailableException ex) {
            s_logger.warn("Failed to cleanup static nat rules as a part of shutdownNetworkRules due to ", ex);
            success = false;
        }

        // remove all LB rules for the network
        List<LoadBalancerVO> lbs = _lbDao.listByNetworkId(networkId);
        List<LoadBalancingRule> lbRules = new ArrayList<LoadBalancingRule>();
        for (LoadBalancerVO lb : lbs) {
            s_logger.trace("Marking lb rule " + lb + " with Revoke state");
            lb.setState(FirewallRule.State.Revoke);
            List<LbDestination> dstList = _lbMgr.getExistingDestinations(lb.getId());
            List<LbStickinessPolicy> policyList = _lbMgr.getStickinessPolicies(lb.getId());
            // mark all destination with revoke state
            for (LbDestination dst : dstList) {
                s_logger.trace("Marking lb destination " + dst + " with Revoke state");
                dst.setRevoked(true);
            }

            LoadBalancingRule loadBalancing = new LoadBalancingRule(lb, dstList, policyList);
            lbRules.add(loadBalancing);
        }

        try {
            if (!_firewallMgr.applyRules(lbRules, true, false)) {
                s_logger.warn("Failed to cleanup lb rules as a part of shutdownNetworkRules");
                success = false;
            }
        } catch (ResourceUnavailableException ex) {
            s_logger.warn("Failed to cleanup lb rules as a part of shutdownNetworkRules due to ", ex);
            success = false;
        }

        // revoke all firewall rules for the network w/o applying them on the DB
        List<FirewallRuleVO> firewallRules = _firewallDao.listByNetworkAndPurpose(networkId, Purpose.Firewall);
        if (s_logger.isDebugEnabled()) {
            s_logger.debug("Releasing " + firewallRules.size() + " firewall rules for network id=" + networkId + " as a part of shutdownNetworkRules");
        }

        for (FirewallRuleVO firewallRule : firewallRules) {
            s_logger.trace("Marking firewall rule " + firewallRule + " with Revoke state");
            firewallRule.setState(FirewallRule.State.Revoke);
        }

        try {
            if (!_firewallMgr.applyRules(firewallRules, true, false)) {
                s_logger.warn("Failed to cleanup firewall rules as a part of shutdownNetworkRules");
                success = false;
            }
        } catch (ResourceUnavailableException ex) {
            s_logger.warn("Failed to cleanup firewall rules as a part of shutdownNetworkRules due to ", ex);
            success = false;
        }

        //revoke all Network ACLs for the network w/o applying them in the DB
        List<FirewallRuleVO> networkACLs = _firewallDao.listByNetworkAndPurpose(networkId, Purpose.NetworkACL);
        if (s_logger.isDebugEnabled()) {
            s_logger.debug("Releasing " + networkACLs.size() + " Network ACLs for network id=" + networkId +
                    " as a part of shutdownNetworkRules");
        }

        for (FirewallRuleVO networkACL : networkACLs) {
            s_logger.trace("Marking network ACL " + networkACL + " with Revoke state");
            networkACL.setState(FirewallRule.State.Revoke);
        }

        try {
            if (!_firewallMgr.applyRules(networkACLs, true, false)) {
                s_logger.warn("Failed to cleanup network ACLs as a part of shutdownNetworkRules");
                success = false;
            }
        } catch (ResourceUnavailableException ex) {
            s_logger.warn("Failed to cleanup network ACLs as a part of shutdownNetworkRules due to ", ex);
            success = false;
        }

        //release all static nats for the network
        if (!_rulesMgr.applyStaticNatForNetwork(networkId, false, caller, true)) {
            s_logger.warn("Failed to disable static nats as part of shutdownNetworkRules for network id " + networkId);
            success = false;
        }

        // Get all ip addresses, mark as releasing and release them on the backend
        Network network = getNetwork(networkId);
        List<IPAddressVO> userIps = _ipAddressDao.listByAssociatedNetwork(networkId, null);
        List<PublicIp> publicIpsToRelease = new ArrayList<PublicIp>();
        if (userIps != null && !userIps.isEmpty()) {
            for (IPAddressVO userIp : userIps) {
                userIp.setState(State.Releasing);
                PublicIp publicIp = new PublicIp(userIp, _vlanDao.findById(userIp.getVlanId()), NetUtils.createSequenceBasedMacAddress(userIp.getMacAddress()));
                publicIpsToRelease.add(publicIp);
            }
        }

        try {
            if (!applyIpAssociations(network, true, true, publicIpsToRelease)) {
                s_logger.warn("Unable to apply ip address associations for " + network + " as a part of shutdownNetworkRules");
                success = false;
            }
        } catch (ResourceUnavailableException e) {
            throw new CloudRuntimeException("We should never get to here because we used true when applyIpAssociations", e);
        }

        return success;
    }

    @Override
    public boolean isSecurityGroupSupportedInNetwork(Network network) {
        if (network.getTrafficType() != TrafficType.Guest) {
            s_logger.trace("Security group can be enabled for Guest networks only; and network " + network + " has a diff traffic type");
            return false;
        }

        Long physicalNetworkId = network.getPhysicalNetworkId();

        // physical network id can be null in Guest Network in Basic zone, so locate the physical network
        if (physicalNetworkId == null) {
            physicalNetworkId = findPhysicalNetworkId(network.getDataCenterId(), null, null);
        }

        return isServiceEnabledInNetwork(physicalNetworkId, network.getId(), Service.SecurityGroup);
    }

    @Override
    @DB
    @ActionEvent(eventType = EventTypes.EVENT_TRAFFIC_TYPE_CREATE, eventDescription = "Creating Physical Network TrafficType", create = true)
    public PhysicalNetworkTrafficType addTrafficTypeToPhysicalNetwork(Long physicalNetworkId, String trafficTypeStr, String xenLabel, String kvmLabel, String vmwareLabel, String simulatorLabel, String vlan) {

        // verify input parameters
        PhysicalNetworkVO network = _physicalNetworkDao.findById(physicalNetworkId);
        if (network == null) {
            throw new InvalidParameterValueException("Physical Network id=" + physicalNetworkId + "doesn't exist in the system");
        }

        Networks.TrafficType trafficType = null;
        if (trafficTypeStr != null && !trafficTypeStr.isEmpty()) {
            try {
                trafficType = Networks.TrafficType.valueOf(trafficTypeStr);
            } catch (IllegalArgumentException ex) {
                throw new InvalidParameterValueException("Unable to resolve trafficType '" + trafficTypeStr + "' to a supported value");
            }
        }

        if (_pNTrafficTypeDao.isTrafficTypeSupported(physicalNetworkId, trafficType)) {
            throw new CloudRuntimeException("This physical network already supports the traffic type: " + trafficType);
        }
        // For Storage, Control, Management, Public check if the zone has any other physical network with this
        // traffictype already present
        // If yes, we cant add these traffics to one more physical network in the zone.

        if (TrafficType.isSystemNetwork(trafficType) || TrafficType.Public.equals(trafficType) || TrafficType.Storage.equals(trafficType)) {
            if (!_physicalNetworkDao.listByZoneAndTrafficType(network.getDataCenterId(), trafficType).isEmpty()) {
                throw new CloudRuntimeException("Fail to add the traffic type to physical network because Zone already has a physical network with this traffic type: " + trafficType);
            }
        }

        if (TrafficType.Storage.equals(trafficType)) {
            List<SecondaryStorageVmVO> ssvms = _stnwMgr.getSSVMWithNoStorageNetwork(network.getDataCenterId());
            if (!ssvms.isEmpty()) {
                StringBuilder sb = new StringBuilder(
                        "Cannot add "
                                + trafficType
                                + " traffic type as there are below secondary storage vm still running. Please stop them all and add Storage traffic type again, then destory them all to allow CloudStack recreate them with storage network(If you have added storage network ip range)");
                sb.append("SSVMs:");
                for (SecondaryStorageVmVO ssvm : ssvms) {
                    sb.append(ssvm.getInstanceName()).append(":").append(ssvm.getState());
                }
                throw new CloudRuntimeException(sb.toString());
            }
        }

        Transaction txn = Transaction.currentTxn();
        try {
            txn.start();
            // Create the new traffic type in the database
            if (xenLabel == null) {
                xenLabel = getDefaultXenNetworkLabel(trafficType);
            }
            PhysicalNetworkTrafficTypeVO pNetworktrafficType = new PhysicalNetworkTrafficTypeVO(physicalNetworkId, trafficType, xenLabel, kvmLabel, vmwareLabel, simulatorLabel, vlan);
            pNetworktrafficType = _pNTrafficTypeDao.persist(pNetworktrafficType);

            txn.commit();
            return pNetworktrafficType;
        } catch (Exception ex) {
            s_logger.warn("Exception: ", ex);
            throw new CloudRuntimeException("Fail to add a traffic type to physical network");
        }

    }

    private String getDefaultXenNetworkLabel(TrafficType trafficType) {
        String xenLabel = null;
        switch (trafficType) {
        case Public:
            xenLabel = _configDao.getValue(Config.XenPublicNetwork.key());
            break;
        case Guest:
            xenLabel = _configDao.getValue(Config.XenGuestNetwork.key());
            break;
        case Storage:
            xenLabel = _configDao.getValue(Config.XenStorageNetwork1.key());
            break;
        case Management:
            xenLabel = _configDao.getValue(Config.XenPrivateNetwork.key());
            break;
        case Control:
            xenLabel = "cloud_link_local_network";
            break;
        }
        return xenLabel;
    }

    @Override
    @ActionEvent(eventType = EventTypes.EVENT_TRAFFIC_TYPE_CREATE, eventDescription = "Creating Physical Network TrafficType", async = true)
    public PhysicalNetworkTrafficType getPhysicalNetworkTrafficType(Long id) {
        return _pNTrafficTypeDao.findById(id);
    }

    @Override
    @ActionEvent(eventType = EventTypes.EVENT_TRAFFIC_TYPE_UPDATE, eventDescription = "Updating physical network TrafficType", async = true)
    public PhysicalNetworkTrafficType updatePhysicalNetworkTrafficType(Long id, String xenLabel, String kvmLabel, String vmwareLabel) {

        PhysicalNetworkTrafficTypeVO trafficType = _pNTrafficTypeDao.findById(id);

        if (trafficType == null) {
            throw new InvalidParameterValueException("Traffic Type with id=" + id + "doesn't exist in the system");
        }

        if (xenLabel != null) {
            if("".equals(xenLabel)){
                xenLabel = null;
            }
            trafficType.setXenNetworkLabel(xenLabel);
        }
        if (kvmLabel != null) {
            if("".equals(kvmLabel)){
                kvmLabel = null;
            }
            trafficType.setKvmNetworkLabel(kvmLabel);
        }
        if (vmwareLabel != null) {
            if("".equals(vmwareLabel)){
                vmwareLabel = null;
            }
            trafficType.setVmwareNetworkLabel(vmwareLabel);
        }
        _pNTrafficTypeDao.update(id, trafficType);

        return trafficType;
    }

    @Override
    @ActionEvent(eventType = EventTypes.EVENT_TRAFFIC_TYPE_DELETE, eventDescription = "Deleting physical network TrafficType", async = true)
    public boolean deletePhysicalNetworkTrafficType(Long id) {
        PhysicalNetworkTrafficTypeVO trafficType = _pNTrafficTypeDao.findById(id);

        if (trafficType == null) {
            throw new InvalidParameterValueException("Traffic Type with id=" + id + "doesn't exist in the system");
        }

        // check if there are any networks associated to this physical network with this traffic type
        if (TrafficType.Guest.equals(trafficType.getTrafficType())) {
            if (!_networksDao.listByPhysicalNetworkTrafficType(trafficType.getPhysicalNetworkId(), trafficType.getTrafficType()).isEmpty()) {
                throw new CloudRuntimeException("The Traffic Type is not deletable because there are existing networks with this traffic type:" + trafficType.getTrafficType());
            }
        } else if (TrafficType.Storage.equals(trafficType.getTrafficType())) {
            PhysicalNetworkVO pn = _physicalNetworkDao.findById(trafficType.getPhysicalNetworkId());
            if (_stnwMgr.isAnyStorageIpInUseInZone(pn.getDataCenterId())) {
                throw new CloudRuntimeException("The Traffic Type is not deletable because there are still some storage network ip addresses in use:" + trafficType.getTrafficType());
            }
        }
        return _pNTrafficTypeDao.remove(id);
    }

    @Override
    public Pair<List<? extends PhysicalNetworkTrafficType>, Integer> listTrafficTypes(Long physicalNetworkId) {
        PhysicalNetworkVO network = _physicalNetworkDao.findById(physicalNetworkId);
        if (network == null) {
            InvalidParameterValueException ex = new InvalidParameterValueException("Physical Network with specified id doesn't exist in the system");
            ex.addProxyObject(network, physicalNetworkId, "physicalNetworkId");
            throw ex;
        }

        Pair<List<PhysicalNetworkTrafficTypeVO>, Integer> result = _pNTrafficTypeDao.listAndCountBy(physicalNetworkId);
        return new Pair<List<? extends PhysicalNetworkTrafficType>, Integer>(result.first(), result.second());
    }

    @Override
    public PhysicalNetwork getDefaultPhysicalNetworkByZoneAndTrafficType(long zoneId, TrafficType trafficType) {

        List<PhysicalNetworkVO> networkList = _physicalNetworkDao.listByZoneAndTrafficType(zoneId, trafficType);

        if (networkList.isEmpty()) {
            InvalidParameterValueException ex = new InvalidParameterValueException("Unable to find the default physical network with traffic=" + trafficType + " in the specified zone id");
            // Since we don't have a DataCenterVO object at our disposal, we just set the table name that the zoneId's corresponding uuid is looked up from, manually.
            ex.addProxyObject("data_center", zoneId, "zoneId");
            throw ex;
        }

        if (networkList.size() > 1) {
            InvalidParameterValueException ex = new InvalidParameterValueException("More than one physical networks exist in zone id=" + zoneId + " with traffic type=" + trafficType);
            ex.addProxyObject("data_center", zoneId, "zoneId");
            throw ex;
        }

        return networkList.get(0);
    }

    @Override
    public String getDefaultManagementTrafficLabel(long zoneId, HypervisorType hypervisorType){
        try{
            PhysicalNetwork mgmtPhyNetwork = getDefaultPhysicalNetworkByZoneAndTrafficType(zoneId, TrafficType.Management);
            PhysicalNetworkTrafficTypeVO mgmtTraffic = _pNTrafficTypeDao.findBy(mgmtPhyNetwork.getId(), TrafficType.Management);
            if(mgmtTraffic != null){
                String label = null;
                switch(hypervisorType){
                    case XenServer : label = mgmtTraffic.getXenNetworkLabel();
                                     break;
                    case KVM : label = mgmtTraffic.getKvmNetworkLabel();
                               break;
                    case VMware : label = mgmtTraffic.getVmwareNetworkLabel();
                                  break;
                }
                return label;
            }
        }catch(Exception ex){
            if(s_logger.isDebugEnabled()){
                s_logger.debug("Failed to retrive the default label for management traffic:"+"zone: "+ zoneId +" hypervisor: "+hypervisorType +" due to:" + ex.getMessage());
            }
        }
        return null;
    }

    @Override
    public String getDefaultStorageTrafficLabel(long zoneId, HypervisorType hypervisorType){
        try{
            PhysicalNetwork storagePhyNetwork = getDefaultPhysicalNetworkByZoneAndTrafficType(zoneId, TrafficType.Storage);
            PhysicalNetworkTrafficTypeVO storageTraffic = _pNTrafficTypeDao.findBy(storagePhyNetwork.getId(), TrafficType.Storage);
            if(storageTraffic != null){
                String label = null;
                switch(hypervisorType){
                    case XenServer : label = storageTraffic.getXenNetworkLabel();
                                     break;
                    case KVM : label = storageTraffic.getKvmNetworkLabel();
                               break;
                    case VMware : label = storageTraffic.getVmwareNetworkLabel();
                                  break;
                }
                return label;
            }
        }catch(Exception ex){
            if(s_logger.isDebugEnabled()){
                s_logger.debug("Failed to retrive the default label for storage traffic:"+"zone: "+ zoneId +" hypervisor: "+hypervisorType +" due to:" + ex.getMessage());
            }
        }
        return null;
    }


    @Override
    public boolean processAnswers(long agentId, long seq, Answer[] answers) {
        return false;
    }

    @Override
    public boolean processCommands(long agentId, long seq, Command[] commands) {
        return false;
    }

    @Override
    public AgentControlAnswer processControlCommand(long agentId, AgentControlCommand cmd) {
        return null;
    }

    @Override
    public List<PhysicalNetworkSetupInfo> getPhysicalNetworkInfo(long dcId, HypervisorType hypervisorType) {
        List<PhysicalNetworkSetupInfo> networkInfoList = new ArrayList<PhysicalNetworkSetupInfo>();
        List<PhysicalNetworkVO> physicalNtwkList = _physicalNetworkDao.listByZone(dcId);
        for (PhysicalNetworkVO pNtwk : physicalNtwkList) {
            String publicName = _pNTrafficTypeDao.getNetworkTag(pNtwk.getId(), TrafficType.Public, hypervisorType);
            String privateName = _pNTrafficTypeDao.getNetworkTag(pNtwk.getId(), TrafficType.Management, hypervisorType);
            String guestName = _pNTrafficTypeDao.getNetworkTag(pNtwk.getId(), TrafficType.Guest, hypervisorType);
            String storageName = _pNTrafficTypeDao.getNetworkTag(pNtwk.getId(), TrafficType.Storage, hypervisorType);
            // String controlName = _pNTrafficTypeDao.getNetworkTag(pNtwk.getId(), TrafficType.Control, hypervisorType);
            PhysicalNetworkSetupInfo info = new PhysicalNetworkSetupInfo();
            info.setPhysicalNetworkId(pNtwk.getId());
            info.setGuestNetworkName(guestName);
            info.setPrivateNetworkName(privateName);
            info.setPublicNetworkName(publicName);
            info.setStorageNetworkName(storageName);
            PhysicalNetworkTrafficTypeVO mgmtTraffic = _pNTrafficTypeDao.findBy(pNtwk.getId(), TrafficType.Management);
            if (mgmtTraffic != null) {
                String vlan = mgmtTraffic.getVlan();
                info.setMgmtVlan(vlan);
            }
            networkInfoList.add(info);
        }
        return networkInfoList;
    }

    @Override
    public void processConnect(HostVO host, StartupCommand cmd, boolean forRebalance) throws ConnectionException {
        if (!(cmd instanceof StartupRoutingCommand)) {
            return;
        }
        long hostId = host.getId();
        StartupRoutingCommand startup = (StartupRoutingCommand) cmd;

        String dataCenter = startup.getDataCenter();

        long dcId = -1;
        DataCenterVO dc = _dcDao.findByName(dataCenter);
        if (dc == null) {
            try {
                dcId = Long.parseLong(dataCenter);
                dc = _dcDao.findById(dcId);
            } catch (final NumberFormatException e) {
            }
        }
        if (dc == null) {
            throw new IllegalArgumentException("Host " + startup.getPrivateIpAddress() + " sent incorrect data center: " + dataCenter);
        }
        dcId = dc.getId();
        HypervisorType hypervisorType = startup.getHypervisorType();

        if (s_logger.isDebugEnabled()) {
            s_logger.debug("Host's hypervisorType is: " + hypervisorType);
        }

        List<PhysicalNetworkSetupInfo> networkInfoList = new ArrayList<PhysicalNetworkSetupInfo>();

        // list all physicalnetworks in the zone & for each get the network names
        List<PhysicalNetworkVO> physicalNtwkList = _physicalNetworkDao.listByZone(dcId);
        for (PhysicalNetworkVO pNtwk : physicalNtwkList) {
            String publicName = _pNTrafficTypeDao.getNetworkTag(pNtwk.getId(), TrafficType.Public, hypervisorType);
            String privateName = _pNTrafficTypeDao.getNetworkTag(pNtwk.getId(), TrafficType.Management, hypervisorType);
            String guestName = _pNTrafficTypeDao.getNetworkTag(pNtwk.getId(), TrafficType.Guest, hypervisorType);
            String storageName = _pNTrafficTypeDao.getNetworkTag(pNtwk.getId(), TrafficType.Storage, hypervisorType);
            // String controlName = _pNTrafficTypeDao.getNetworkTag(pNtwk.getId(), TrafficType.Control, hypervisorType);
            PhysicalNetworkSetupInfo info = new PhysicalNetworkSetupInfo();
            info.setPhysicalNetworkId(pNtwk.getId());
            info.setGuestNetworkName(guestName);
            info.setPrivateNetworkName(privateName);
            info.setPublicNetworkName(publicName);
            info.setStorageNetworkName(storageName);
            PhysicalNetworkTrafficTypeVO mgmtTraffic = _pNTrafficTypeDao.findBy(pNtwk.getId(), TrafficType.Management);
            if (mgmtTraffic != null) {
                String vlan = mgmtTraffic.getVlan();
                info.setMgmtVlan(vlan);
            }
            networkInfoList.add(info);
        }

        // send the names to the agent
        if (s_logger.isDebugEnabled()) {
            s_logger.debug("Sending CheckNetworkCommand to check the Network is setup correctly on Agent");
        }
        CheckNetworkCommand nwCmd = new CheckNetworkCommand(networkInfoList);

        CheckNetworkAnswer answer = (CheckNetworkAnswer) _agentMgr.easySend(hostId, nwCmd);

        if (answer == null) {
            s_logger.warn("Unable to get an answer to the CheckNetworkCommand from agent:" + host.getId());
            throw new ConnectionException(true, "Unable to get an answer to the CheckNetworkCommand from agent: " + host.getId());
        }

        if (!answer.getResult()) {
            s_logger.warn("Unable to setup agent " + hostId + " due to " + ((answer != null) ? answer.getDetails() : "return null"));
            String msg = "Incorrect Network setup on agent, Reinitialize agent after network names are setup, details : " + answer.getDetails();
            _alertMgr.sendAlert(AlertManager.ALERT_TYPE_HOST, dcId, host.getPodId(), msg, msg);
            throw new ConnectionException(true, msg);
        } else {
            if (answer.needReconnect()) {
                throw new ConnectionException(false, "Reinitialize agent after network setup.");
            }
            if (s_logger.isDebugEnabled()) {
                s_logger.debug("Network setup is correct on Agent");
            }
            return;
        }
    }

    @Override
    public boolean processDisconnect(long agentId, Status state) {
        return false;
    }

    @Override
    public boolean isRecurring() {
        return false;
    }

    @Override
    public int getTimeout() {
        return 0;
    }

    @Override
    public boolean processTimeout(long agentId, long seq) {
        return false;
    }

    private boolean isProviderEnabled(PhysicalNetworkServiceProvider provider) {
        if (provider == null || provider.getState() != PhysicalNetworkServiceProvider.State.Enabled) { // TODO: check
// for other states: Shutdown?
            return false;
        }
        return true;
    }

    @Override
    public boolean isProviderEnabledInPhysicalNetwork(long physicalNetowrkId, String providerName) {
        PhysicalNetworkServiceProviderVO ntwkSvcProvider = _pNSPDao.findByServiceProvider(physicalNetowrkId, providerName);
        if (ntwkSvcProvider == null) {
            s_logger.warn("Unable to find provider " + providerName + " in physical network id=" + physicalNetowrkId);
            return false;
        }
        return isProviderEnabled(ntwkSvcProvider);
    }

    private boolean isServiceEnabledInNetwork(long physicalNetworkId, long networkId, Service service) {
        // check if the service is supported in the network
        if (!areServicesSupportedInNetwork(networkId, service)) {
            s_logger.debug("Service " + service.getName() + " is not supported in the network id=" + networkId);
            return false;
        }

        // get provider for the service and check if all of them are supported
        String provider = _ntwkSrvcDao.getProviderForServiceInNetwork(networkId, service);
        if (!isProviderEnabledInPhysicalNetwork(physicalNetworkId, provider)) {
            s_logger.debug("Provider " + provider + " is not enabled in physical network id=" + physicalNetworkId);
            return false;
        }

        return true;
    }

    @Override
    public String getNetworkTag(HypervisorType hType, Network network) {
        // no network tag for control traffic type
        TrafficType effectiveTrafficType = network.getTrafficType();
        if(hType == HypervisorType.VMware && effectiveTrafficType == TrafficType.Control)
            effectiveTrafficType = TrafficType.Management;

        if (effectiveTrafficType == TrafficType.Control) {
            return null;
        }

        Long physicalNetworkId = null;
        if (effectiveTrafficType != TrafficType.Guest) {
            physicalNetworkId = getNonGuestNetworkPhysicalNetworkId(network);
        } else {
            NetworkOffering offering = _configMgr.getNetworkOffering(network.getNetworkOfferingId());
            physicalNetworkId = network.getPhysicalNetworkId();
            if(physicalNetworkId == null){
                physicalNetworkId = findPhysicalNetworkId(network.getDataCenterId(), offering.getTags(), offering.getTrafficType());
            }
        }

        if (physicalNetworkId == null) {
            assert (false) : "Can't get the physical network";
            s_logger.warn("Can't get the physical network");
            return null;
        }

        return _pNTrafficTypeDao.getNetworkTag(physicalNetworkId, effectiveTrafficType, hType);
    }

    protected Long getNonGuestNetworkPhysicalNetworkId(Network network) {
        // no physical network for control traffic type

        // have to remove this sanity check as VMware control network is management network
        // we need to retrieve traffic label information through physical network
/*
        if (network.getTrafficType() == TrafficType.Control) {
            return null;
        }
*/
        Long physicalNetworkId = network.getPhysicalNetworkId();

        if (physicalNetworkId == null) {
            List<PhysicalNetworkVO> pNtwks = _physicalNetworkDao.listByZone(network.getDataCenterId());
            if (pNtwks.size() == 1) {
                physicalNetworkId = pNtwks.get(0).getId();
            } else {
                // locate physicalNetwork with supported traffic type
                // We can make this assumptions based on the fact that Public/Management/Control traffic types are
                // supported only in one physical network in the zone in 3.0
                for (PhysicalNetworkVO pNtwk : pNtwks) {
                    if (_pNTrafficTypeDao.isTrafficTypeSupported(pNtwk.getId(), network.getTrafficType())) {
                        physicalNetworkId = pNtwk.getId();
                        break;
                    }
                }
            }
        }
        return physicalNetworkId;
    }

    @Override
    public NetworkVO getExclusiveGuestNetwork(long zoneId) {
        List<NetworkVO> networks = _networksDao.listBy(Account.ACCOUNT_ID_SYSTEM, zoneId, GuestType.Shared, TrafficType.Guest);
        if (networks == null || networks.isEmpty()) {
            throw new InvalidParameterValueException("Unable to find network with trafficType " + TrafficType.Guest + " and guestType " + GuestType.Shared + " in zone " + zoneId);
        }

        if (networks.size() > 1) {
            throw new InvalidParameterValueException("Found more than 1 network with trafficType " + TrafficType.Guest + " and guestType " + GuestType.Shared + " in zone " + zoneId);

        }

        return networks.get(0);
    }

    protected PhysicalNetworkServiceProvider addDefaultVirtualRouterToPhysicalNetwork(long physicalNetworkId) {

        PhysicalNetworkServiceProvider nsp = addProviderToPhysicalNetwork(physicalNetworkId, Network.Provider.VirtualRouter.getName(), null, null);
        // add instance of the provider
        VirtualRouterElement element = (VirtualRouterElement) getElementImplementingProvider(Network.Provider.VirtualRouter.getName());
        if (element == null) {
            throw new CloudRuntimeException("Unable to find the Network Element implementing the VirtualRouter Provider");
        }
        element.addElement(nsp.getId(), VirtualRouterProviderType.VirtualRouter);

        return nsp;
    }

    protected PhysicalNetworkServiceProvider addDefaultVpcVirtualRouterToPhysicalNetwork(long physicalNetworkId) {

        PhysicalNetworkServiceProvider nsp = addProviderToPhysicalNetwork(physicalNetworkId,
                Network.Provider.VPCVirtualRouter.getName(), null, null);
        // add instance of the provider
        VpcVirtualRouterElement element = (VpcVirtualRouterElement) getElementImplementingProvider(Network.Provider.VPCVirtualRouter.getName());
        if (element == null) {
            throw new CloudRuntimeException("Unable to find the Network Element implementing the VPCVirtualRouter Provider");
        }
        element.addElement(nsp.getId(), VirtualRouterProviderType.VPCVirtualRouter);

        return nsp;
    }

    protected PhysicalNetworkServiceProvider addDefaultSecurityGroupProviderToPhysicalNetwork(long physicalNetworkId) {

        PhysicalNetworkServiceProvider nsp = addProviderToPhysicalNetwork(physicalNetworkId,
                Network.Provider.SecurityGroupProvider.getName(), null, null);

        return nsp;
    }

    @Override
    public boolean isNetworkSystem(Network network) {
        NetworkOffering no = _networkOfferingDao.findByIdIncludingRemoved(network.getNetworkOfferingId());
        if (no.isSystemOnly()) {
            return true;
        } else {
            return false;
        }
    }

    protected Map<String, String> finalizeServicesAndProvidersForNetwork(NetworkOffering offering, Long physicalNetworkId) {
        Map<String, String> svcProviders = new HashMap<String, String>();
        Map<String, List<String>> providerSvcs = new HashMap<String, List<String>>();
        List<NetworkOfferingServiceMapVO> servicesMap = _ntwkOfferingSrvcDao.listByNetworkOfferingId(offering.getId());

        boolean checkPhysicalNetwork = (physicalNetworkId != null) ? true : false;

        for (NetworkOfferingServiceMapVO serviceMap : servicesMap) {
            if (svcProviders.containsKey(serviceMap.getService())) {
                // FIXME - right now we pick up the first provider from the list, need to add more logic based on
                // provider load, etc
                continue;
            }

            String service = serviceMap.getService();
            String provider = serviceMap.getProvider();

            if (provider == null) {
                provider = getDefaultUniqueProviderForService(service).getName();
            }

            // check that provider is supported
            if (checkPhysicalNetwork) {
                if (!_pNSPDao.isServiceProviderEnabled(physicalNetworkId, provider, service)) {
                    throw new UnsupportedServiceException("Provider " + provider + " is either not enabled or doesn't " +
                            "support service " + service + " in physical network id=" + physicalNetworkId);
                }
            }

            svcProviders.put(service, provider);
            List<String> l = providerSvcs.get(provider);
            if (l == null) {
                providerSvcs.put(provider, l = new ArrayList<String>());
            }
            l.add(service);
        }

        return svcProviders;
    }

    @Override
    public Long getPhysicalNetworkId(Network network) {
        if (network.getTrafficType() != TrafficType.Guest) {
            return getNonGuestNetworkPhysicalNetworkId(network);
        }

        Long physicalNetworkId = network.getPhysicalNetworkId();
        NetworkOffering offering = _configMgr.getNetworkOffering(network.getNetworkOfferingId());
        if (physicalNetworkId == null) {
            physicalNetworkId = findPhysicalNetworkId(network.getDataCenterId(), offering.getTags(), offering.getTrafficType());
        }
        return physicalNetworkId;
    }

    @Override
    public boolean getAllowSubdomainAccessGlobal() {
        return _allowSubdomainNetworkAccess;
    }

    private List<Provider> getNetworkProviders(long networkId) {
        List<String> providerNames = _ntwkSrvcDao.getDistinctProviders(networkId);
        List<Provider> providers = new ArrayList<Provider>();
        for (String providerName : providerNames) {
            providers.add(Network.Provider.getProvider(providerName));
        }

        return providers;
    }

    @Override
    public boolean isProviderForNetwork(Provider provider, long networkId) {
        if (_ntwkSrvcDao.isProviderForNetwork(networkId, provider) != null) {
            return true;
        } else {
            return false;
        }
    }

    @Override
    public boolean isProviderForNetworkOffering(Provider provider, long networkOfferingId) {
        if (_ntwkOfferingSrvcDao.isProviderForNetworkOffering(networkOfferingId, provider)) {
            return true;
        } else {
            return false;
        }
    }

    @Override
    public void canProviderSupportServices(Map<Provider, Set<Service>> providersMap) {
        for (Provider provider : providersMap.keySet()) {
            // check if services can be turned off
            NetworkElement element = getElementImplementingProvider(provider.getName());
            if (element == null) {
                throw new InvalidParameterValueException("Unable to find the Network Element implementing the Service Provider '" + provider.getName() + "'");
            }

            Set<Service> enabledServices = new HashSet<Service>();
            enabledServices.addAll(providersMap.get(provider));

            if (enabledServices != null && !enabledServices.isEmpty()) {
                if (!element.canEnableIndividualServices()) {
                    Set<Service> requiredServices = new HashSet<Service>();
                    requiredServices.addAll(element.getCapabilities().keySet());

                    if (requiredServices.contains(Network.Service.Gateway)) {
                        requiredServices.remove(Network.Service.Gateway);
                    }

                    if (requiredServices.contains(Network.Service.Firewall)) {
                        requiredServices.remove(Network.Service.Firewall);
                    }

                    if (enabledServices.contains(Network.Service.Firewall)) {
                        enabledServices.remove(Network.Service.Firewall);
                    }

                    // exclude gateway service
                    if (enabledServices.size() != requiredServices.size()) {
                        StringBuilder servicesSet = new StringBuilder();

                        for (Service requiredService : requiredServices) {
                            // skip gateway service as we don't allow setting it via API
                            if (requiredService == Service.Gateway) {
                                continue;
                            }
                            servicesSet.append(requiredService.getName() + ", ");
                        }
                        servicesSet.delete(servicesSet.toString().length() - 2, servicesSet.toString().length());

                        throw new InvalidParameterValueException("Cannot enable subset of Services, Please specify the complete list of Services: " + servicesSet.toString() + "  for Service Provider "
                                + provider.getName());
                    }
                }
                List<String> serviceList = new ArrayList<String>();
                for (Service service : enabledServices) {
                    // check if the service is provided by this Provider
                    if (!element.getCapabilities().containsKey(service)) {
                        throw new UnsupportedServiceException(provider.getName() + " Provider cannot provide service " + service.getName());
                    }
                    serviceList.add(service.getName());
                }
                if (!element.verifyServicesCombination(enabledServices)) {
                    throw new UnsupportedServiceException("Provider " + provider.getName() + " doesn't support services combination: " + serviceList);
                }
            }
        }
    }

    @Override
    public boolean canAddDefaultSecurityGroup() {
        String defaultAdding = _configDao.getValue(Config.SecurityGroupDefaultAdding.key());
        return (defaultAdding != null && defaultAdding.equalsIgnoreCase("true"));
    }

    @Override
    public List<Service> listNetworkOfferingServices(long networkOfferingId) {
        List<Service> services = new ArrayList<Service>();
        List<String> servicesStr = _ntwkOfferingSrvcDao.listServicesForNetworkOffering(networkOfferingId);
        for (String serviceStr : servicesStr) {
            services.add(Service.getService(serviceStr));
        }

        return services;
    }

    @Override
    public boolean areServicesEnabledInZone(long zoneId, NetworkOffering offering, List<Service> services) {
        long physicalNtwkId = findPhysicalNetworkId(zoneId, offering.getTags(), offering.getTrafficType());
        boolean result = true;
        List<String> checkedProvider = new ArrayList<String>();
        for (Service service : services) {
            // get all the providers, and check if each provider is enabled
            List<String> providerNames = _ntwkOfferingSrvcDao.listProvidersForServiceForNetworkOffering(offering.getId(), service);
            for (String providerName : providerNames) {
                if (!checkedProvider.contains(providerName)) {
                    result = result && isProviderEnabledInPhysicalNetwork(physicalNtwkId, providerName);
                }
            }
        }

        return result;
    }

    @Override
    public boolean checkIpForService(IPAddressVO userIp, Service service, Long networkId) {
        if (networkId == null) {
            networkId = userIp.getAssociatedWithNetworkId();
        }

        NetworkVO network = _networksDao.findById(networkId);
        NetworkOfferingVO offering = _networkOfferingDao.findById(network.getNetworkOfferingId());
        if (offering.getGuestType() != GuestType.Isolated) {
            return true;
        }
        PublicIp publicIp = new PublicIp(userIp, _vlanDao.findById(userIp.getVlanId()), NetUtils.createSequenceBasedMacAddress(userIp.getMacAddress()));
        if (!canIpUsedForService(publicIp, service, networkId)) {
            return false;
        }
        if (!offering.isConserveMode()) {
            return canIpUsedForNonConserveService(publicIp, service);
        }
        return true;
    }

    @Override
    public List<Pair<TrafficType, String>> listTrafficTypeImplementor(ListTrafficTypeImplementorsCmd cmd) {
        String type = cmd.getTrafficType();
        List<Pair<TrafficType, String>> results = new ArrayList<Pair<TrafficType, String>>();
        if (type != null) {
            for (NetworkGuru guru : _networkGurus) {
                if (guru.isMyTrafficType(TrafficType.getTrafficType(type))) {
                    results.add(new Pair<TrafficType, String>(TrafficType.getTrafficType(type), guru.getName()));
                    break;
                }
            }
        } else {
            for (NetworkGuru guru : _networkGurus) {
                TrafficType[] allTypes = guru.getSupportedTrafficType();
                for (TrafficType t : allTypes) {
                    results.add(new Pair<TrafficType, String>(t, guru.getName()));
                }
            }
        }

        return results;
    }

    @Override
    public void checkCapabilityForProvider(Set<Provider> providers, Service service, Capability cap, String capValue) {
        for (Provider provider : providers) {
            NetworkElement element = getElementImplementingProvider(provider.getName());
            if (element != null) {
                Map<Service, Map<Capability, String>> elementCapabilities = element.getCapabilities();
                if (elementCapabilities == null || !elementCapabilities.containsKey(service)) {
                    throw new UnsupportedServiceException("Service " + service.getName() + " is not supported by the element=" + element.getName() + " implementing Provider=" + provider.getName());
                }
                Map<Capability, String> serviceCapabilities = elementCapabilities.get(service);
                if (serviceCapabilities == null || serviceCapabilities.isEmpty()) {
                    throw new UnsupportedServiceException("Service " + service.getName() + " doesn't have capabilites for element=" + element.getName() + " implementing Provider=" + provider.getName());
                }

                String value = serviceCapabilities.get(cap);
                if (value == null || value.isEmpty()) {
                    throw new UnsupportedServiceException("Service " + service.getName() + " doesn't have capability " + cap.getName() + " for element=" + element.getName() + " implementing Provider="
                            + provider.getName());
                }

                capValue = capValue.toLowerCase();

                if (!value.contains(capValue)) {
                    throw new UnsupportedServiceException("Service " + service.getName() + " doesn't support value " + capValue + " for capability " + cap.getName() + " for element=" + element.getName()
                            + " implementing Provider=" + provider.getName());
                }
            } else {
                throw new UnsupportedServiceException("Unable to find network element for provider " + provider.getName());
            }
        }
    }

    public IpAddress assignSystemIp(long networkId, Account owner, boolean forElasticLb, boolean forElasticIp)
            throws InsufficientAddressCapacityException {
        Network guestNetwork = getNetwork(networkId);
        NetworkOffering off = _configMgr.getNetworkOffering(guestNetwork.getNetworkOfferingId());
        IpAddress ip = null;
        if ((off.getElasticLb() && forElasticLb) || (off.getElasticIp() && forElasticIp)) {

            try {
                s_logger.debug("Allocating system IP address for load balancer rule...");
                // allocate ip
                ip = allocateIP(owner, true, guestNetwork.getDataCenterId());
                // apply ip associations
                ip = associateIPToNetwork(ip.getId(), networkId);
            } catch (ResourceAllocationException ex) {
                throw new CloudRuntimeException("Failed to allocate system ip due to ", ex);
            } catch (ConcurrentOperationException ex) {
                throw new CloudRuntimeException("Failed to allocate system lb ip due to ", ex);
            } catch (ResourceUnavailableException ex) {
                throw new CloudRuntimeException("Failed to allocate system lb ip due to ", ex);
            }

            if (ip == null) {
                throw new CloudRuntimeException("Failed to allocate system ip");
            }
        }

        return ip;
    }

    @Override
    public boolean handleSystemIpRelease(IpAddress ip) {
        boolean success = true;
        Long networkId = ip.getAssociatedWithNetworkId();
        if (networkId != null) {
            if (ip.getSystem()) {
                UserContext ctx = UserContext.current();
                if (!disassociatePublicIpAddress(ip.getId(), ctx.getCallerUserId(), ctx.getCaller())) {
                    s_logger.warn("Unable to release system ip address id=" + ip.getId());
                    success = false;
                } else {
                    s_logger.warn("Successfully released system ip address id=" + ip.getId());
                }
            }
        }
        return success;
    }

    @Override
    public void checkNetworkPermissions(Account owner, Network network) {
        // Perform account permission check
        if (network.getGuestType() != Network.GuestType.Shared) {
            List<NetworkVO> networkMap = _networksDao.listBy(owner.getId(), network.getId());
            if (networkMap == null || networkMap.isEmpty()) {
                throw new PermissionDeniedException("Unable to use network with id= " + network.getId() + ", permission denied");
            }
        } else {
            if (!isNetworkAvailableInDomain(network.getId(), owner.getDomainId())) {
                throw new PermissionDeniedException("Shared network id=" + network.getId() + " is not available in domain id=" + owner.getDomainId());
            }
        }
    }

    public void allocateDirectIp(NicProfile nic, DataCenter dc, VirtualMachineProfile<? extends VirtualMachine> vm, Network network, String requestedIp) throws InsufficientVirtualNetworkCapcityException,
            InsufficientAddressCapacityException {
        if (nic.getIp4Address() == null) {
            PublicIp ip = assignPublicIpAddress(dc.getId(), null, vm.getOwner(), VlanType.DirectAttached, network.getId(), requestedIp, false);
            nic.setIp4Address(ip.getAddress().toString());
            nic.setGateway(ip.getGateway());
            nic.setNetmask(ip.getNetmask());
            nic.setIsolationUri(IsolationType.Vlan.toUri(ip.getVlanTag()));
            nic.setBroadcastType(BroadcastDomainType.Vlan);
            nic.setBroadcastUri(BroadcastDomainType.Vlan.toUri(ip.getVlanTag()));
            nic.setFormat(AddressFormat.Ip4);
            nic.setReservationId(String.valueOf(ip.getVlanTag()));
            nic.setMacAddress(ip.getMacAddress());
        }

        nic.setDns1(dc.getDns1());
        nic.setDns2(dc.getDns2());
    }

    @Override
    public String getDefaultPublicTrafficLabel(long dcId, HypervisorType hypervisorType) {
        try {
            PhysicalNetwork publicPhyNetwork = getOnePhysicalNetworkByZoneAndTrafficType(dcId, TrafficType.Public);
            PhysicalNetworkTrafficTypeVO publicTraffic = _pNTrafficTypeDao.findBy(publicPhyNetwork.getId(),
                    TrafficType.Public);
            if (publicTraffic != null) {
                String label = null;
                switch (hypervisorType) {
                case XenServer:
                    label = publicTraffic.getXenNetworkLabel();
                    break;
                case KVM:
                    label = publicTraffic.getKvmNetworkLabel();
                    break;
                case VMware:
                    label = publicTraffic.getVmwareNetworkLabel();
                    break;
                }
                return label;
            }
        } catch (Exception ex) {
            if (s_logger.isDebugEnabled()) {
                s_logger.debug("Failed to retrieve the default label for public traffic." + "zone: " + dcId + " hypervisor: " + hypervisorType + " due to: " + ex.getMessage());
            }
        }
        return null;
    }

    @Override
    public String getDefaultGuestTrafficLabel(long dcId, HypervisorType hypervisorType) {
        try {
            PhysicalNetwork guestPhyNetwork = getOnePhysicalNetworkByZoneAndTrafficType(dcId, TrafficType.Guest);
            PhysicalNetworkTrafficTypeVO guestTraffic = _pNTrafficTypeDao.findBy(guestPhyNetwork.getId(),
                    TrafficType.Guest);
            if (guestTraffic != null) {
                String label = null;
                switch (hypervisorType) {
                case XenServer:
                    label = guestTraffic.getXenNetworkLabel();
                    break;
                case KVM:
                    label = guestTraffic.getKvmNetworkLabel();
                    break;
                case VMware:
                    label = guestTraffic.getVmwareNetworkLabel();
                    break;
                }
                return label;
            }
        } catch (Exception ex) {
            if (s_logger.isDebugEnabled()) {
                s_logger.debug("Failed to retrive the default label for management traffic:" + "zone: " + dcId +
                        " hypervisor: " + hypervisorType + " due to:" + ex.getMessage());
            }
        }
        return null;
    }

    private PhysicalNetwork getOnePhysicalNetworkByZoneAndTrafficType(long zoneId, TrafficType trafficType) {
        List<PhysicalNetworkVO> networkList = _physicalNetworkDao.listByZoneAndTrafficType(zoneId, trafficType);

        if (networkList.isEmpty()) {
            throw new InvalidParameterValueException("Unable to find the default physical network with traffic="
                    + trafficType + " in zone id=" + zoneId + ". ");
        }

        if (networkList.size() > 1) {
            s_logger.info("More than one physical networks exist in zone id=" + zoneId + " with traffic type="
                    + trafficType + ". ");
        }

        return networkList.get(0);
    }

    @Override
    public List<? extends Network> listNetworksByVpc(long vpcId) {
        return _networksDao.listByVpc(vpcId);
    }

    @Override
    public String getDefaultNetworkDomain() {
        return _networkDomain;
    }

    @Override
    public List<Provider> getNtwkOffDistinctProviders(long ntkwOffId) {
        List<String> providerNames = _ntwkOfferingSrvcDao.getDistinctProviders(ntkwOffId);
        List<Provider> providers = new ArrayList<Provider>();
        for (String providerName : providerNames) {
            providers.add(Network.Provider.getProvider(providerName));
        }

        return providers;
    }

    @Override
    public boolean isVmPartOfNetwork(long vmId, long ntwkId) {
        if (_nicDao.findNonReleasedByInstanceIdAndNetworkId(ntwkId, vmId) != null) {
            return true;
        }
        return false;
    }

    @Override
    @ActionEvent(eventType = EventTypes.EVENT_NET_IP_ASSIGN, eventDescription = "associating Ip", async = true)
    public IpAddress associateIPToNetwork(long ipId, long networkId) throws InsufficientAddressCapacityException,
    ResourceAllocationException, ResourceUnavailableException, ConcurrentOperationException {

        Network network = _networksDao.findById(networkId);
        if (network == null) {
            throw new InvalidParameterValueException("Invalid network id is given");
        }

        if (network.getVpcId() != null) {
            throw new InvalidParameterValueException("Can't assign ip to the network directly when network belongs" +
                    " to VPC.Specify vpcId to associate ip address to VPC");
        }
        return associateIPToGuestNetwork(ipId, networkId, true);

    }


    @Override @DB
    public Network createPrivateNetwork(String networkName, String displayText, long physicalNetworkId,
            String vlan, String startIp, String endIp, String gateway, String netmask, long networkOwnerId, Long vpcId)
                    throws ResourceAllocationException, ConcurrentOperationException, InsufficientCapacityException {

        Account owner = _accountMgr.getAccount(networkOwnerId);

        // Get system network offeirng
        NetworkOfferingVO ntwkOff = _systemNetworks.get(NetworkOffering.SystemPrivateGatewayNetworkOffering);

        // Validate physical network
        PhysicalNetwork pNtwk = _physicalNetworkDao.findById(physicalNetworkId);
        if (pNtwk == null) {
            InvalidParameterValueException ex = new InvalidParameterValueException("Unable to find a physical network" +
                    " having the given id");
            ex.addProxyObject("physical_network", physicalNetworkId, "physicalNetworkId");
            throw ex;
        }

        // VALIDATE IP INFO
        // if end ip is not specified, default it to startIp
        if (!NetUtils.isValidIp(startIp)) {
            throw new InvalidParameterValueException("Invalid format for the startIp parameter");
        }
        if (endIp == null) {
            endIp = startIp;
        } else if (!NetUtils.isValidIp(endIp)) {
            throw new InvalidParameterValueException("Invalid format for the endIp parameter");
        }

        String cidr = null;
        if (!NetUtils.isValidIp(gateway)) {
            throw new InvalidParameterValueException("Invalid gateway");
        }
        if (!NetUtils.isValidNetmask(netmask)) {
            throw new InvalidParameterValueException("Invalid netmask");
        }

        cidr = NetUtils.ipAndNetMaskToCidr(gateway, netmask);


        Transaction txn = Transaction.currentTxn();
        txn.start();

        //lock datacenter as we need to get mac address seq from there
        DataCenterVO dc = _dcDao.lockRow(pNtwk.getDataCenterId(), true);

        //check if we need to create guest network
        Network privateNetwork = _networksDao.getPrivateNetwork(BroadcastDomainType.Vlan.toUri(vlan).toString(), cidr,
                networkOwnerId, pNtwk.getDataCenterId());
        if (privateNetwork == null) {
            //create Guest network
            privateNetwork = createGuestNetwork(ntwkOff.getId(), networkName, displayText, gateway, cidr, vlan,
                    null, owner, null, pNtwk, pNtwk.getDataCenterId(), ACLType.Account, null, null);
            s_logger.debug("Created private network " + privateNetwork);
        } else {
            s_logger.debug("Private network already exists: " + privateNetwork);
        }

        //add entry to private_ip_address table
        PrivateIpVO privateIp = _privateIpDao.findByIpAndSourceNetworkId(privateNetwork.getId(), startIp);
        if (privateIp != null) {
            throw new InvalidParameterValueException("Private ip address " + startIp + " already used for private gateway" +
                    " in zone " + _configMgr.getZone(pNtwk.getDataCenterId()).getName());
        }

        Long mac = dc.getMacAddress();
        Long nextMac = mac + 1;
        dc.setMacAddress(nextMac);

        privateIp = new PrivateIpVO(startIp, privateNetwork.getId(), nextMac, vpcId);
        _privateIpDao.persist(privateIp);

        _dcDao.update(dc.getId(), dc);

        txn.commit();
        s_logger.debug("Private network " + privateNetwork + " is created");

        return privateNetwork;
    }

    @Override
    public boolean setupDns(Network network, Provider provider) {
        boolean dnsProvided = isProviderSupportServiceInNetwork(network.getId(), Service.Dns, provider );
        boolean dhcpProvided =isProviderSupportServiceInNetwork(network.getId(), Service.Dhcp,
                provider);

        boolean setupDns = dnsProvided || dhcpProvided;
        return setupDns;
    }


    @Override
    public List<? extends PhysicalNetwork> getPhysicalNtwksSupportingTrafficType(long zoneId, TrafficType trafficType) {

        List<? extends PhysicalNetwork> pNtwks = _physicalNetworkDao.listByZone(zoneId);

        Iterator<? extends PhysicalNetwork> it = pNtwks.iterator();
        while (it.hasNext()) {
            PhysicalNetwork pNtwk = it.next();
            if (!_pNTrafficTypeDao.isTrafficTypeSupported(pNtwk.getId(), trafficType)) {
                it.remove();
            }
        }
        return pNtwks;
    }

    @Override
    public boolean isPrivateGateway(Nic guestNic) {
        Network network = getNetwork(guestNic.getNetworkId());
        if (network.getTrafficType() != TrafficType.Guest || network.getNetworkOfferingId() != _privateOfferingId.longValue()) {
            return false;
        }
        return true;
    }

    @Override
    public NicProfile createNicForVm(Network network, NicProfile requested, ReservationContext context,
            VirtualMachineProfileImpl<VMInstanceVO> vmProfile, boolean prepare)
            throws InsufficientVirtualNetworkCapcityException, InsufficientAddressCapacityException,
            ConcurrentOperationException, InsufficientCapacityException, ResourceUnavailableException {

        VirtualMachine vm = vmProfile.getVirtualMachine();
        NetworkVO networkVO = _networksDao.findById(network.getId());
        DataCenter dc = _configMgr.getZone(network.getDataCenterId());
        Host host = _hostDao.findById(vm.getHostId());
        DeployDestination dest = new DeployDestination(dc, null, null, host);

        NicProfile nic = getNicProfileForVm(network, requested, vm);

        //1) allocate nic (if needed)
        if (nic == null) {
            int deviceId = _nicDao.countNics(vm.getId());

            nic = allocateNic(requested, network, false,
                    deviceId, vmProfile).first();

            if (nic == null) {
                throw new CloudRuntimeException("Failed to allocate nic for vm " + vm + " in network " + network);
            }

            s_logger.debug("Nic is allocated successfully for vm " + vm + " in network " + network);
        }

        //2) prepare nic
        if (prepare) {
            nic = prepareNic(vmProfile, dest, context, nic.getId(), networkVO);
            s_logger.debug("Nic is prepared successfully for vm " + vm + " in network " + network);
        }

        return nic;
    }

    private NicProfile getNicProfileForVm(Network network, NicProfile requested, VirtualMachine vm) {
        NicProfile nic = null;
        if (requested != null && requested.getBroadCastUri() != null) {
            String broadcastUri = requested.getBroadCastUri().toString();
            String ipAddress = requested.getIp4Address();
            NicVO nicVO = _nicDao.findByNetworkIdInstanceIdAndBroadcastUri(network.getId(), vm.getId(), broadcastUri);
            if (nicVO != null) {
                if (ipAddress == null || nicVO.getIp4Address().equals(ipAddress)) {
                    nic = getNicProfile(vm, network.getId(), broadcastUri);
                }
            }
        } else {
            NicVO nicVO = _nicDao.findByInstanceIdAndNetworkId(network.getId(), vm.getId());
            if (nicVO != null) {
                nic = getNicProfile(vm, network.getId(), null);
            }
        }
        return nic;
    }


    @Override
    public int getNetworkLockTimeout() {
        return _networkLockTimeout;
    }

<<<<<<< HEAD
    protected boolean stateTransitTo(NetworkVO network, Network.Event e) throws NoTransitionException {
        return _stateMachine.transitTo(network, e, null, _networksDao);
    }

    private void setStateMachine() {
        _stateMachine = Network.State.getStateMachine();
=======
    @Override
    public List<Provider> getProvidersForServiceInNetwork(Network network, Service service) {
        Map<Service, Set<Provider>> service2ProviderMap = getServiceProvidersMap(network.getId());
        if (service2ProviderMap.get(service) != null) {
            List<Provider> providers = new ArrayList<Provider>(service2ProviderMap.get(service));
            return providers;
        }
        return null;
    }

    protected NetworkElement getElementForServiceInNetwork(Network network, Service service) {
        List<Provider> providers = getProvidersForServiceInNetwork(network, service);
        //Only support one provider now
        if (providers == null)  {
            s_logger.error("Cannot find " + service.getName() + " provider for network " + network.getId());
            return null;
        }
        if (providers.size() != 1) {
            s_logger.error("Found " + providers.size() + " " + service.getName() + " providers for network!" + network.getId());
            return null;
        }
        NetworkElement element = getElementImplementingProvider(providers.get(0).getName());
        s_logger.info("Let " + element.getName() + " handle " + service.getName() + " in network " + network.getId());
        return element;
    }
    
    @Override
    public StaticNatServiceProvider getStaticNatProviderForNetwork(Network network) {
        NetworkElement element = getElementForServiceInNetwork(network, Service.StaticNat);
        assert element instanceof StaticNatServiceProvider;
        return (StaticNatServiceProvider)element;
    }

    @Override
    public LoadBalancingServiceProvider getLoadBalancingProviderForNetwork(Network network) {
        NetworkElement element = getElementForServiceInNetwork(network, Service.Lb);
        assert element instanceof LoadBalancingServiceProvider; 
        return ( LoadBalancingServiceProvider)element;
    }
    public boolean isNetworkInlineMode(Network network) {
        NetworkOfferingVO offering = _networkOfferingDao.findById(network.getNetworkOfferingId());
        return offering.isInline();
    }

    @Override
    public int getRuleCountForIp(Long addressId, FirewallRule.Purpose purpose, FirewallRule.State state) {
        List<FirewallRuleVO> rules = _firewallDao.listByIpAndPurposeWithState(addressId, purpose, state);
        if (rules == null) {
            return 0;
        }
        return rules.size();
>>>>>>> 3dabd5fb
    }
}<|MERGE_RESOLUTION|>--- conflicted
+++ resolved
@@ -43,22 +43,8 @@
 import com.cloud.event.EventTypes;
 import com.cloud.event.UsageEventGenerator;
 import com.cloud.event.dao.UsageEventDao;
-<<<<<<< HEAD
 import com.cloud.event.dao.EventDao;
-import com.cloud.exception.AccountLimitException;
-import com.cloud.exception.ConcurrentOperationException;
-import com.cloud.exception.ConnectionException;
-import com.cloud.exception.InsufficientAddressCapacityException;
-import com.cloud.exception.InsufficientCapacityException;
-import com.cloud.exception.InsufficientVirtualNetworkCapcityException;
-import com.cloud.exception.InvalidParameterValueException;
-import com.cloud.exception.PermissionDeniedException;
-import com.cloud.exception.ResourceAllocationException;
-import com.cloud.exception.ResourceUnavailableException;
-import com.cloud.exception.UnsupportedServiceException;
-=======
 import com.cloud.exception.*;
->>>>>>> 3dabd5fb
 import com.cloud.host.Host;
 import com.cloud.host.HostVO;
 import com.cloud.host.Status;
@@ -76,38 +62,9 @@
 import com.cloud.network.PhysicalNetwork.BroadcastDomainRange;
 import com.cloud.network.VirtualRouterProvider.VirtualRouterProviderType;
 import com.cloud.network.addr.PublicIp;
-<<<<<<< HEAD
-import com.cloud.network.dao.FirewallRulesDao;
-import com.cloud.network.dao.IPAddressDao;
-import com.cloud.network.dao.LoadBalancerDao;
-import com.cloud.network.dao.NetworkDao;
-import com.cloud.network.dao.NetworkDomainDao;
-import com.cloud.network.dao.NetworkServiceMapDao;
-import com.cloud.network.dao.PhysicalNetworkDao;
-import com.cloud.network.dao.PhysicalNetworkServiceProviderDao;
-import com.cloud.network.dao.PhysicalNetworkServiceProviderVO;
-import com.cloud.network.dao.PhysicalNetworkTrafficTypeDao;
-import com.cloud.network.dao.PhysicalNetworkTrafficTypeVO;
-import com.cloud.network.element.ConnectivityProvider;
-import com.cloud.network.element.DhcpServiceProvider;
-import com.cloud.network.element.FirewallServiceProvider;
-import com.cloud.network.element.SourceNatServiceProvider;
-import com.cloud.network.element.IpDeployer;
-import com.cloud.network.element.LoadBalancingServiceProvider;
-import com.cloud.network.element.NetworkACLServiceProvider;
-import com.cloud.network.element.NetworkElement;
-import com.cloud.network.element.PortForwardingServiceProvider;
-import com.cloud.network.element.RemoteAccessVPNServiceProvider;
-import com.cloud.network.element.Site2SiteVpnServiceProvider;
-import com.cloud.network.element.StaticNatServiceProvider;
-import com.cloud.network.element.UserDataServiceProvider;
-import com.cloud.network.element.VirtualRouterElement;
-import com.cloud.network.element.VpcVirtualRouterElement;
 import com.cloud.network.Network.Event;
-=======
 import com.cloud.network.dao.*;
 import com.cloud.network.element.*;
->>>>>>> 3dabd5fb
 import com.cloud.network.guru.NetworkGuru;
 import com.cloud.network.lb.LoadBalancingRule;
 import com.cloud.network.lb.LoadBalancingRule.LbDestination;
@@ -446,15 +403,8 @@
             VlanVO vlan = _vlanDao.findById(addr.getVlanId());
 
             String guestType = vlan.getVlanType().toString();
-<<<<<<< HEAD
-            
             UsageEventGenerator.publishUsageEvent(EventTypes.EVENT_NET_IP_ASSIGN, owner.getId(),
                     addr.getDataCenterId(), addr.getId(), addr.getAddress().toString(), addr.isSourceNat(), guestType, 
-=======
-
-            UsageEventVO usageEvent = new UsageEventVO(EventTypes.EVENT_NET_IP_ASSIGN, owner.getId(),
-                    addr.getDataCenterId(), addr.getId(), addr.getAddress().toString(), addr.isSourceNat(), guestType,
->>>>>>> 3dabd5fb
                     addr.getSystem());
             // don't increment resource count for direct ip addresses
             if (addr.getAssociatedWithNetworkId() != null) {
@@ -4519,13 +4469,8 @@
 
                 String guestType = vlan.getVlanType().toString();
 
-<<<<<<< HEAD
                 UsageEventGenerator.publishUsageEvent(EventTypes.EVENT_NET_IP_RELEASE,
                         ip.getAllocatedToAccountId(), ip.getDataCenterId(), addrId, ip.getAddress().addr(), 
-=======
-                UsageEventVO usageEvent = new UsageEventVO(EventTypes.EVENT_NET_IP_RELEASE,
-                        ip.getAllocatedToAccountId(), ip.getDataCenterId(), addrId, ip.getAddress().addr(),
->>>>>>> 3dabd5fb
                         ip.isSourceNat(), guestType, ip.getSystem());
             }
 
@@ -7419,14 +7364,14 @@
         return _networkLockTimeout;
     }
 
-<<<<<<< HEAD
     protected boolean stateTransitTo(NetworkVO network, Network.Event e) throws NoTransitionException {
         return _stateMachine.transitTo(network, e, null, _networksDao);
     }
 
     private void setStateMachine() {
         _stateMachine = Network.State.getStateMachine();
-=======
+    }
+
     @Override
     public List<Provider> getProvidersForServiceInNetwork(Network network, Service service) {
         Map<Service, Set<Provider>> service2ProviderMap = getServiceProvidersMap(network.getId());
@@ -7478,6 +7423,5 @@
             return 0;
         }
         return rules.size();
->>>>>>> 3dabd5fb
     }
 }