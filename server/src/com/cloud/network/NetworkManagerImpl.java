// Licensed to the Apache Software Foundation (ASF) under one
// or more contributor license agreements.  See the NOTICE file
// distributed with this work for additional information
// regarding copyright ownership.  The ASF licenses this file
// to you under the Apache License, Version 2.0 (the
// "License"); you may not use this file except in compliance
// with the License.  You may obtain a copy of the License at
// 
//   http://www.apache.org/licenses/LICENSE-2.0
//
// Unless required by applicable law or agreed to in writing,
// software distributed under the License is distributed on an
// "AS IS" BASIS, WITHOUT WARRANTIES OR CONDITIONS OF ANY
// KIND, either express or implied.  See the License for the
// specific language governing permissions and limitations
// under the License.
package com.cloud.network;

import java.net.URI;
import java.security.InvalidParameterException;
import java.sql.PreparedStatement;
import java.sql.ResultSet;
import java.sql.SQLException;
import java.util.ArrayList;
import java.util.Arrays;
import java.util.Comparator;
import java.util.Date;
import java.util.HashMap;
import java.util.HashSet;
import java.util.Iterator;
import java.util.List;
import java.util.Map;
import java.util.Random;
import java.util.Set;
import java.util.TreeSet;
import java.util.concurrent.Executors;
import java.util.concurrent.ScheduledExecutorService;
import java.util.concurrent.TimeUnit;

import javax.ejb.Local;
import javax.naming.ConfigurationException;

import org.apache.log4j.Logger;

import com.cloud.acl.ControlledEntity.ACLType;
import com.cloud.acl.SecurityChecker.AccessType;
import com.cloud.agent.AgentManager;
import com.cloud.agent.Listener;
import com.cloud.agent.api.AgentControlAnswer;
import com.cloud.agent.api.AgentControlCommand;
import com.cloud.agent.api.Answer;
import com.cloud.agent.api.CheckNetworkAnswer;
import com.cloud.agent.api.CheckNetworkCommand;
import com.cloud.agent.api.Command;
import com.cloud.agent.api.StartupCommand;
import com.cloud.agent.api.StartupRoutingCommand;
import com.cloud.agent.api.to.NicTO;
import com.cloud.alert.AlertManager;
import com.cloud.api.commands.CreateNetworkCmd;
import com.cloud.api.commands.ListNetworksCmd;
import com.cloud.api.commands.ListTrafficTypeImplementorsCmd;
import com.cloud.api.commands.RestartNetworkCmd;
import com.cloud.configuration.Config;
import com.cloud.configuration.ConfigurationManager;
import com.cloud.configuration.Resource.ResourceType;
import com.cloud.configuration.dao.ConfigurationDao;
import com.cloud.dc.AccountVlanMapVO;
import com.cloud.dc.DataCenter;
import com.cloud.dc.DataCenter.NetworkType;
import com.cloud.dc.DataCenterVO;
import com.cloud.dc.Pod;
import com.cloud.dc.PodVlanMapVO;
import com.cloud.dc.Vlan;
import com.cloud.dc.Vlan.VlanType;
import com.cloud.dc.VlanVO;
import com.cloud.dc.dao.AccountVlanMapDao;
import com.cloud.dc.dao.DataCenterDao;
import com.cloud.dc.dao.PodVlanMapDao;
import com.cloud.dc.dao.VlanDao;
import com.cloud.deploy.DataCenterDeployment;
import com.cloud.deploy.DeployDestination;
import com.cloud.deploy.DeploymentPlan;
import com.cloud.domain.Domain;
import com.cloud.domain.DomainVO;
import com.cloud.domain.dao.DomainDao;
import com.cloud.event.ActionEvent;
import com.cloud.event.EventTypes;
import com.cloud.event.UsageEventVO;
import com.cloud.event.dao.EventDao;
import com.cloud.event.dao.UsageEventDao;
import com.cloud.exception.AccountLimitException;
import com.cloud.exception.ConcurrentOperationException;
import com.cloud.exception.ConnectionException;
import com.cloud.exception.InsufficientAddressCapacityException;
import com.cloud.exception.InsufficientCapacityException;
import com.cloud.exception.InsufficientVirtualNetworkCapcityException;
import com.cloud.exception.InvalidParameterValueException;
import com.cloud.exception.PermissionDeniedException;
import com.cloud.exception.ResourceAllocationException;
import com.cloud.exception.ResourceUnavailableException;
import com.cloud.exception.UnsupportedServiceException;
import com.cloud.host.HostVO;
import com.cloud.host.Status;
import com.cloud.host.dao.HostDao;
import com.cloud.hypervisor.Hypervisor.HypervisorType;
import com.cloud.network.IpAddress.State;
import com.cloud.network.Network.Capability;
import com.cloud.network.Network.GuestType;
import com.cloud.network.Network.Provider;
import com.cloud.network.Network.Service;
import com.cloud.network.Networks.AddressFormat;
import com.cloud.network.Networks.BroadcastDomainType;
import com.cloud.network.Networks.IsolationType;
import com.cloud.network.Networks.TrafficType;
import com.cloud.network.PhysicalNetwork.BroadcastDomainRange;
import com.cloud.network.VirtualRouterProvider.VirtualRouterProviderType;
import com.cloud.network.addr.PublicIp;
import com.cloud.network.dao.FirewallRulesDao;
import com.cloud.network.dao.IPAddressDao;
import com.cloud.network.dao.LoadBalancerDao;
import com.cloud.network.dao.NetworkDao;
import com.cloud.network.dao.NetworkDomainDao;
import com.cloud.network.dao.NetworkServiceMapDao;
import com.cloud.network.dao.PhysicalNetworkDao;
import com.cloud.network.dao.PhysicalNetworkServiceProviderDao;
import com.cloud.network.dao.PhysicalNetworkServiceProviderVO;
import com.cloud.network.dao.PhysicalNetworkTrafficTypeDao;
import com.cloud.network.dao.PhysicalNetworkTrafficTypeVO;
import com.cloud.network.element.DhcpServiceProvider;
import com.cloud.network.element.FirewallServiceProvider;
import com.cloud.network.element.IpDeployer;
import com.cloud.network.element.LoadBalancingServiceProvider;
import com.cloud.network.element.NetworkACLServiceProvider;
import com.cloud.network.element.NetworkElement;
import com.cloud.network.element.PortForwardingServiceProvider;
import com.cloud.network.element.RemoteAccessVPNServiceProvider;
import com.cloud.network.element.Site2SiteVpnServiceProvider;
import com.cloud.network.element.SourceNatServiceProvider;
import com.cloud.network.element.StaticNatServiceProvider;
import com.cloud.network.element.UserDataServiceProvider;
import com.cloud.network.element.VirtualRouterElement;
import com.cloud.network.element.VpcVirtualRouterElement;
import com.cloud.network.guru.NetworkGuru;
import com.cloud.network.lb.LoadBalancingRule;
import com.cloud.network.lb.LoadBalancingRule.LbDestination;
import com.cloud.network.lb.LoadBalancingRule.LbStickinessPolicy;
import com.cloud.network.lb.LoadBalancingRulesManager;
import com.cloud.network.rules.FirewallManager;
import com.cloud.network.rules.FirewallRule;
import com.cloud.network.rules.FirewallRule.Purpose;
import com.cloud.network.rules.FirewallRuleVO;
import com.cloud.network.rules.PortForwardingRule;
import com.cloud.network.rules.PortForwardingRuleVO;
import com.cloud.network.rules.RulesManager;
import com.cloud.network.rules.StaticNat;
import com.cloud.network.rules.StaticNatRule;
import com.cloud.network.rules.StaticNatRuleImpl;
import com.cloud.network.rules.dao.PortForwardingRulesDao;
import com.cloud.network.vpc.NetworkACLManager;
import com.cloud.network.vpc.PrivateIpVO;
import com.cloud.network.vpc.Vpc;
import com.cloud.network.vpc.VpcManager;
import com.cloud.network.vpc.Dao.PrivateIpDao;
import com.cloud.network.vpn.RemoteAccessVpnService;
import com.cloud.offering.NetworkOffering;
import com.cloud.offering.NetworkOffering.Availability;
import com.cloud.offerings.NetworkOfferingServiceMapVO;
import com.cloud.offerings.NetworkOfferingVO;
import com.cloud.offerings.dao.NetworkOfferingDao;
import com.cloud.offerings.dao.NetworkOfferingServiceMapDao;
import com.cloud.org.Grouping;
import com.cloud.projects.Project;
import com.cloud.projects.ProjectManager;
import com.cloud.server.ResourceTag.TaggedResourceType;
import com.cloud.tags.ResourceTagVO;
import com.cloud.tags.dao.ResourceTagDao;
import com.cloud.user.Account;
import com.cloud.user.AccountManager;
import com.cloud.user.AccountVO;
import com.cloud.user.DomainManager;
import com.cloud.user.ResourceLimitService;
import com.cloud.user.User;
import com.cloud.user.UserContext;
import com.cloud.user.dao.AccountDao;
import com.cloud.user.dao.UserStatisticsDao;
import com.cloud.utils.AnnotationHelper;
import com.cloud.utils.NumbersUtil;
import com.cloud.utils.Pair;
import com.cloud.utils.component.Adapters;
import com.cloud.utils.component.Inject;
import com.cloud.utils.component.Manager;
import com.cloud.utils.concurrency.NamedThreadFactory;
import com.cloud.utils.db.DB;
import com.cloud.utils.db.Filter;
import com.cloud.utils.db.JoinBuilder;
import com.cloud.utils.db.JoinBuilder.JoinType;
import com.cloud.utils.db.SearchBuilder;
import com.cloud.utils.db.SearchCriteria;
import com.cloud.utils.db.SearchCriteria.Op;
import com.cloud.utils.db.Transaction;
import com.cloud.utils.exception.CloudRuntimeException;
import com.cloud.utils.net.Ip;
import com.cloud.utils.net.NetUtils;
import com.cloud.vm.Nic;
import com.cloud.vm.NicProfile;
import com.cloud.vm.NicVO;
import com.cloud.vm.ReservationContext;
import com.cloud.vm.ReservationContextImpl;
import com.cloud.vm.SecondaryStorageVmVO;
import com.cloud.vm.UserVmVO;
import com.cloud.vm.VMInstanceVO;
import com.cloud.vm.VirtualMachine;
import com.cloud.vm.VirtualMachine.Type;
import com.cloud.vm.VirtualMachineProfile;
import com.cloud.vm.dao.DomainRouterDao;
import com.cloud.vm.dao.NicDao;
import com.cloud.vm.dao.UserVmDao;
import com.cloud.vm.dao.VMInstanceDao;

import edu.emory.mathcs.backport.java.util.Collections;

/**
 * NetworkManagerImpl implements NetworkManager.
 */
@Local(value = { NetworkManager.class, NetworkService.class })
public class NetworkManagerImpl implements NetworkManager, NetworkService, Manager, Listener {
    private static final Logger s_logger = Logger.getLogger(NetworkManagerImpl.class);

    String _name;
    @Inject
    DataCenterDao _dcDao = null;
    @Inject
    VlanDao _vlanDao = null;
    @Inject
    IPAddressDao _ipAddressDao = null;
    @Inject
    AccountDao _accountDao = null;
    @Inject
    DomainDao _domainDao = null;
    @Inject
    UserStatisticsDao _userStatsDao = null;
    @Inject
    EventDao _eventDao = null;
    @Inject
    ConfigurationDao _configDao;
    @Inject
    UserVmDao _userVmDao = null;
    @Inject
    AlertManager _alertMgr;
    @Inject
    AccountManager _accountMgr;
    @Inject
    ConfigurationManager _configMgr;
    @Inject
    AccountVlanMapDao _accountVlanMapDao;
    @Inject
    NetworkOfferingDao _networkOfferingDao = null;
    @Inject
    NetworkDao _networksDao = null;
    @Inject
    NicDao _nicDao = null;
    @Inject
    FirewallRulesDao _fwRulesDao = null;
    @Inject
    RulesManager _rulesMgr;
    @Inject
    LoadBalancingRulesManager _lbMgr;
    @Inject
    UsageEventDao _usageEventDao;
    @Inject
    RemoteAccessVpnService _vpnMgr;
    @Inject
    PodVlanMapDao _podVlanMapDao;
    @Inject(adapter = NetworkGuru.class)
    Adapters<NetworkGuru> _networkGurus;
    @Inject(adapter = NetworkElement.class)
    Adapters<NetworkElement> _networkElements;
    @Inject
    NetworkDomainDao _networkDomainDao;
    @Inject
    VMInstanceDao _vmDao;
    @Inject
    FirewallManager _firewallMgr;
    @Inject
    FirewallRulesDao _firewallDao;
    @Inject
    PortForwardingRulesDao _portForwardingDao;
    @Inject
    ResourceLimitService _resourceLimitMgr;
    @Inject
    DomainRouterDao _routerDao;
    @Inject
    DomainManager _domainMgr;
    @Inject
    ProjectManager _projectMgr;
    @Inject
    NetworkOfferingServiceMapDao _ntwkOfferingSrvcDao;
    @Inject
    PhysicalNetworkDao _physicalNetworkDao;
    @Inject
    PhysicalNetworkServiceProviderDao _pNSPDao;
    @Inject
    PortForwardingRulesDao _portForwardingRulesDao;
    @Inject
    LoadBalancerDao _lbDao;
    @Inject
    PhysicalNetworkTrafficTypeDao _pNTrafficTypeDao;
    @Inject
    AgentManager _agentMgr;
    @Inject
    HostDao _hostDao;
    @Inject
    NetworkServiceMapDao _ntwkSrvcDao;
    @Inject
    StorageNetworkManager _stnwMgr;
    @Inject
<<<<<<< HEAD
    VpcManager _vpcMgr;
    @Inject
    PrivateIpDao _privateIpDao;
    @Inject
    NetworkACLManager _networkACLMgr;
=======
    ResourceTagDao _resourceTagDao;
>>>>>>> 85677b71

    private final HashMap<String, NetworkOfferingVO> _systemNetworks = new HashMap<String, NetworkOfferingVO>(5);
    private static Long _privateOfferingId = null;

    ScheduledExecutorService _executor;

    SearchBuilder<AccountVO> AccountsUsingNetworkSearch;
    SearchBuilder<IPAddressVO> AssignIpAddressSearch;
    SearchBuilder<IPAddressVO> AssignIpAddressFromPodVlanSearch;
    SearchBuilder<IPAddressVO> IpAddressSearch;
    SearchBuilder<NicVO> NicForTrafficTypeSearch;

    int _networkGcWait;
    int _networkGcInterval;
    String _networkDomain;
    int _cidrLimit;
    boolean _allowSubdomainNetworkAccess;
    int _networkLockTimeout;

    private Map<String, String> _configs;

    HashMap<Long, Long> _lastNetworkIdsToFree = new HashMap<Long, Long>();

    private static HashMap<Service, List<Provider>> s_serviceToImplementedProvidersMap = new HashMap<Service, List<Provider>>();
    private static HashMap<String, String> s_providerToNetworkElementMap = new HashMap<String, String>();

    @Override
    public NetworkElement getElementImplementingProvider(String providerName) {
        String elementName = s_providerToNetworkElementMap.get(providerName);
        NetworkElement element = _networkElements.get(elementName);
        return element;
    }

    @Override
    public List<Service> getElementServices(Provider provider) {
        NetworkElement element = getElementImplementingProvider(provider.getName());
        if (element == null) {
            throw new InvalidParameterValueException("Unable to find the Network Element implementing the Service Provider '" + provider.getName() + "'");
        }
        return new ArrayList<Service>(element.getCapabilities().keySet());
    }

    @Override
    public boolean canElementEnableIndividualServices(Provider provider) {
        NetworkElement element = getElementImplementingProvider(provider.getName());
        if (element == null) {
            throw new InvalidParameterValueException("Unable to find the Network Element implementing the Service Provider '" + provider.getName() + "'");
        }
        return element.canEnableIndividualServices();
    }

    @Override
    public PublicIp assignPublicIpAddress(long dcId, Long podId, Account owner, VlanType type, Long networkId, String requestedIp, boolean isSystem) throws InsufficientAddressCapacityException {
        return fetchNewPublicIp(dcId, podId, null, owner, type, networkId, false, true, requestedIp, isSystem, null);
    }

    @DB
    public PublicIp fetchNewPublicIp(long dcId, Long podId, Long vlanDbId, Account owner, VlanType vlanUse, 
            Long guestNetworkId, boolean sourceNat, boolean assign, String requestedIp, boolean isSystem, Long vpcId)
            throws InsufficientAddressCapacityException {
        StringBuilder errorMessage = new StringBuilder("Unable to get ip adress in ");
        Transaction txn = Transaction.currentTxn();
        txn.start();
        SearchCriteria<IPAddressVO> sc = null;
        if (podId != null) {
            sc = AssignIpAddressFromPodVlanSearch.create();
            sc.setJoinParameters("podVlanMapSB", "podId", podId);
            errorMessage.append(" pod id=" + podId);
        } else {
            sc = AssignIpAddressSearch.create();
            errorMessage.append(" zone id=" + dcId);
        }

        if (vlanDbId != null) {
            sc.addAnd("vlanId", SearchCriteria.Op.EQ, vlanDbId);
            errorMessage.append(", vlanId id=" + vlanDbId);
        }

        sc.setParameters("dc", dcId);

        DataCenter zone = _configMgr.getZone(dcId);

        // for direct network take ip addresses only from the vlans belonging to the network
        if (vlanUse == VlanType.DirectAttached) {
            sc.setJoinParameters("vlan", "networkId", guestNetworkId);
            errorMessage.append(", network id=" + guestNetworkId);
        }
        sc.setJoinParameters("vlan", "type", vlanUse);

        if (requestedIp != null) {
            sc.addAnd("address", SearchCriteria.Op.EQ, requestedIp);
            errorMessage.append(": requested ip " + requestedIp + " is not available");
        }

        Filter filter = new Filter(IPAddressVO.class, "vlanId", true, 0l, 1l);

        List<IPAddressVO> addrs = _ipAddressDao.lockRows(sc, filter, true);

        if (addrs.size() == 0) {
            if (podId != null) {
                InsufficientAddressCapacityException ex = new InsufficientAddressCapacityException
                        ("Insufficient address capacity", Pod.class, podId);
            	// for now, we hardcode the table names, but we should ideally do a lookup for the tablename from the VO object.
            	ex.addProxyObject("Pod", podId, "podId");            	
            	throw ex;
            }
            s_logger.warn(errorMessage.toString());
            InsufficientAddressCapacityException ex = new InsufficientAddressCapacityException
                    ("Insufficient address capacity", DataCenter.class, dcId);
            ex.addProxyObject("data_center", dcId, "dcId");
        	throw ex;
        }

        assert (addrs.size() == 1) : "Return size is incorrect: " + addrs.size();

        IPAddressVO addr = addrs.get(0);
        addr.setSourceNat(sourceNat);
        addr.setAllocatedTime(new Date());
        addr.setAllocatedInDomainId(owner.getDomainId());
        addr.setAllocatedToAccountId(owner.getId());
        addr.setSystem(isSystem);

        if (assign) {
            markPublicIpAsAllocated(addr);
        } else {
            addr.setState(IpAddress.State.Allocating);
        }
        addr.setState(assign ? IpAddress.State.Allocated : IpAddress.State.Allocating);

        if (vlanUse != VlanType.DirectAttached || zone.getNetworkType() == NetworkType.Basic) {
            addr.setAssociatedWithNetworkId(guestNetworkId);
            addr.setVpcId(vpcId);
        }

        _ipAddressDao.update(addr.getId(), addr);

        txn.commit();

        if (vlanUse == VlanType.VirtualNetwork) {
            _firewallMgr.addSystemFirewallRules(addr, owner);
        }

        long macAddress = NetUtils.createSequenceBasedMacAddress(addr.getMacAddress());

        return new PublicIp(addr, _vlanDao.findById(addr.getVlanId()), macAddress);
    }

    @DB
    protected void markPublicIpAsAllocated(IPAddressVO addr) {

        assert (addr.getState() == IpAddress.State.Allocating || addr.getState() == IpAddress.State.Free) :
            "Unable to transition from state " + addr.getState() + " to " + IpAddress.State.Allocated;

        Transaction txn = Transaction.currentTxn();

        Account owner = _accountMgr.getAccount(addr.getAllocatedToAccountId());

        txn.start();
        addr.setState(IpAddress.State.Allocated);
        _ipAddressDao.update(addr.getId(), addr);

        // Save usage event
        if (owner.getAccountId() != Account.ACCOUNT_ID_SYSTEM) {
            VlanVO vlan = _vlanDao.findById(addr.getVlanId());

            String guestType = vlan.getVlanType().toString();
            
            UsageEventVO usageEvent = new UsageEventVO(EventTypes.EVENT_NET_IP_ASSIGN, owner.getId(), 
                    addr.getDataCenterId(), addr.getId(), addr.getAddress().toString(), addr.isSourceNat(), guestType, 
                    addr.getSystem());
            _usageEventDao.persist(usageEvent);
            // don't increment resource count for direct ip addresses
            if (addr.getAssociatedWithNetworkId() != null) {
                _resourceLimitMgr.incrementResourceCount(owner.getId(), ResourceType.public_ip);
            }
        }

        txn.commit();
    }
    
    
    @Override
    public PublicIp assignSourceNatIpAddressToVpc(Account owner, Vpc vpc) throws InsufficientAddressCapacityException, ConcurrentOperationException {
        long dcId = vpc.getZoneId();
        
        IPAddressVO sourceNatIp = getExistingSourceNat(owner.getId(), null, vpc.getId());
        
        PublicIp ipToReturn = null;
        
        if (sourceNatIp != null) {
            ipToReturn = new PublicIp(sourceNatIp, _vlanDao.findById(sourceNatIp.getVlanId()), 
                    NetUtils.createSequenceBasedMacAddress(sourceNatIp.getMacAddress()));
        } else {
            ipToReturn = assignSourceNatIpAddress(owner, null, vpc.getId(), dcId);
        }
        
        return ipToReturn;
    } 
    
    @Override
    public PublicIp assignSourceNatIpAddressToGuestNetwork(Account owner, Network guestNetwork) 
            throws InsufficientAddressCapacityException, ConcurrentOperationException {
        assert (guestNetwork.getTrafficType() != null) : "You're asking for a source nat but your network " +
        		"can't participate in source nat.  What do you have to say for yourself?";
        long dcId = guestNetwork.getDataCenterId();
        
        IPAddressVO sourceNatIp = getExistingSourceNat(owner.getId(), guestNetwork.getId(), guestNetwork.getVpcId());
                
        PublicIp ipToReturn = null;
        if (sourceNatIp != null) {
            ipToReturn = new PublicIp(sourceNatIp, _vlanDao.findById(sourceNatIp.getVlanId()), 
                    NetUtils.createSequenceBasedMacAddress(sourceNatIp.getMacAddress()));
        } else {
            ipToReturn = assignSourceNatIpAddress(owner, guestNetwork.getId(), null, dcId);
        }
        
        return ipToReturn;
    }

    @DB
    public PublicIp assignSourceNatIpAddress(Account owner, Long guestNtwkId, Long vpcId, long dcId) 
            throws ConcurrentOperationException, InsufficientAddressCapacityException {

        long ownerId = owner.getId();
        
        // Check that the maximum number of public IPs for the given accountId will not be exceeded
        try {
            _resourceLimitMgr.checkResourceLimit(owner, ResourceType.public_ip);
        } catch (ResourceAllocationException ex) {
            s_logger.warn("Failed to allocate resource of type " + ex.getResourceType() + " for account " + owner);
            throw new AccountLimitException("Maximum number of public IP addresses for account: " + owner.getAccountName() + " has been exceeded.");
        }

        PublicIp ip = null;
        Transaction txn = Transaction.currentTxn();
        try {
            txn.start();

            owner = _accountDao.acquireInLockTable(ownerId);

            if (owner == null) {
            	// this ownerId comes from owner or type Account. See the class "AccountVO" and the annotations in that class
            	// to get the table name and field name that is queried to fill this ownerid.
            	ConcurrentOperationException ex = new ConcurrentOperationException("Unable to lock account");
            }
            if (s_logger.isDebugEnabled()) {
                s_logger.debug("lock account " + ownerId + " is acquired");
            }
            
            // If account has Account specific ip ranges, try to allocate ip from there
            Long vlanId = null;
            List<AccountVlanMapVO> maps = _accountVlanMapDao.listAccountVlanMapsByAccount(ownerId);
            if (maps != null && !maps.isEmpty()) {
                vlanId = maps.get(0).getVlanDbId();
            }


            ip = fetchNewPublicIp(dcId, null, vlanId, owner, VlanType.VirtualNetwork, guestNtwkId, 
                    true, false, null, false, vpcId);
            IPAddressVO sourceNatIp = ip.ip();

            markPublicIpAsAllocated(sourceNatIp);
            _ipAddressDao.update(sourceNatIp.getId(), sourceNatIp);

            txn.commit();
            return ip;
        } finally {
            if (owner != null) {
                if (s_logger.isDebugEnabled()) {
                    s_logger.debug("Releasing lock account " + ownerId);
                }

                _accountDao.releaseFromLockTable(ownerId);
            }
            if (ip == null) {
                txn.rollback();
                s_logger.error("Unable to get source nat ip address for account " + ownerId);
            }
        }
    }

    /**
     * Returns the target account for an api command
     * 
     * @param accountName
     *            - non-null if the account name was passed in in the command
     * @param domainId
     *            - non-null if the domainId was passed in in the command.
     * @return
     */
    protected Account getAccountForApiCommand(String accountName, Long domainId) {
        Account account = UserContext.current().getCaller();

        if (_accountMgr.isAdmin(account.getType())) {
            // The admin is making the call, determine if it is for someone else or for himself
            if (domainId != null) {
                if ((account != null) && !_domainDao.isChildDomain(account.getDomainId(), domainId)) {
                	// TBD: Check if call to addProxyObject() needs correction.
                    PermissionDeniedException ex = new PermissionDeniedException("Invalid domain id given, permission denied");
                    ex.addProxyObject("domain", domainId, "domainId");
                    throw ex;
                }
                if (accountName != null) {
                    Account userAccount = _accountMgr.getActiveAccountByName(accountName, domainId);
                    if (userAccount != null) {
                        account = userAccount;
                    } else {
                    	// TBD: Check if call to addProxyObject() needs correction.
                    	PermissionDeniedException ex = new PermissionDeniedException("Unable to find account " + accountName + " in specified domain, permission denied");
                    	ex.addProxyObject("domain", domainId, "domainId");
                    	throw ex;
                    }
                }
            } else {
                // the admin is calling the api on his own behalf
                return account;
            }
        }
        return account;
    }

    @Override
    public boolean applyIpAssociations(Network network, boolean continueOnError) throws ResourceUnavailableException {
        List<IPAddressVO> userIps = _ipAddressDao.listByAssociatedNetwork(network.getId(), null);
        List<PublicIp> publicIps = new ArrayList<PublicIp>();
        if (userIps != null && !userIps.isEmpty()) {
            for (IPAddressVO userIp : userIps) {
                PublicIp publicIp = new PublicIp(userIp, _vlanDao.findById(userIp.getVlanId()), 
                        NetUtils.createSequenceBasedMacAddress(userIp.getMacAddress()));
                publicIps.add(publicIp);
            }
        }

        boolean success = applyIpAssociations(network, false, continueOnError, publicIps);

        if (success) {
            for (IPAddressVO addr : userIps) {
                if (addr.getState() == IpAddress.State.Allocating) {
                    markPublicIpAsAllocated(addr);
                } else if (addr.getState() == IpAddress.State.Releasing) {
                    // Cleanup all the resources for ip address if there are any, and only then un-assign ip in the
                    // system
                    if (cleanupIpResources(addr.getId(), Account.ACCOUNT_ID_SYSTEM, _accountMgr.getSystemAccount())) {
                        s_logger.debug("Unassiging ip address " + addr);
                        _ipAddressDao.unassignIpAddress(addr.getId());  
                    } else {
                        success = false;
                        s_logger.warn("Failed to release resources for ip address id=" + addr.getId());
                    }
                }
            }
        }

        return success;
    }

    private Map<Provider, Set<Service>> getProviderServicesMap(long networkId) {
        Map<Provider, Set<Service>> map = new HashMap<Provider, Set<Service>>();
        List<NetworkServiceMapVO> nsms = _ntwkSrvcDao.getServicesInNetwork(networkId);
        for (NetworkServiceMapVO nsm : nsms) {
            Set<Service> services = map.get(Provider.getProvider(nsm.getProvider()));
            if (services == null) {
                services = new HashSet<Service>();
            }
            services.add(Service.getService(nsm.getService()));
            map.put(Provider.getProvider(nsm.getProvider()), services);
        }
        return map;
    }

    private Map<Service, Set<Provider>> getServiceProvidersMap(long networkId) {
        Map<Service, Set<Provider>> map = new HashMap<Service, Set<Provider>>();
        List<NetworkServiceMapVO> nsms = _ntwkSrvcDao.getServicesInNetwork(networkId);
        for (NetworkServiceMapVO nsm : nsms) {
            Set<Provider> providers = map.get(Service.getService(nsm.getService()));
            if (providers == null) {
                providers = new HashSet<Provider>();
            }
            providers.add(Provider.getProvider(nsm.getProvider()));
            map.put(Service.getService(nsm.getService()), providers);
        }
        return map;
    }

    /* Get a list of IPs, classify them by service */
    @Override
    public Map<PublicIp, Set<Service>> getIpToServices(List<PublicIp> publicIps, boolean rulesRevoked, boolean includingFirewall) {
        Map<PublicIp, Set<Service>> ipToServices = new HashMap<PublicIp, Set<Service>>();

        if (publicIps != null && !publicIps.isEmpty()) {
            Set<Long> networkSNAT = new HashSet<Long>();
            for (PublicIp ip : publicIps) {
                Set<Service> services = ipToServices.get(ip);
                if (services == null) {
                    services = new HashSet<Service>();
                }
                if (ip.isSourceNat()) {
                    if (!networkSNAT.contains(ip.getAssociatedWithNetworkId())) {
                        services.add(Service.SourceNat);
                        networkSNAT.add(ip.getAssociatedWithNetworkId());
                    } else {
                    	CloudRuntimeException ex = new CloudRuntimeException("Multiple generic soure NAT IPs provided for network");
                    	// see the IPAddressVO.java class.
                    	ex.addProxyObject("user_ip_address", ip.getAssociatedWithNetworkId(), "networkId");
                    	throw ex;
                    }
                }
                ipToServices.put(ip, services);

                // if IP in allocating state then it will not have any rules attached so skip IPAssoc to network service
                // provider
                if (ip.getState() == State.Allocating) {
                    continue;
                }

                // check if any active rules are applied on the public IP
                Set<Purpose> purposes = getPublicIpPurposeInRules(ip, false, includingFirewall);
                // Firewall rules didn't cover static NAT
                if (ip.isOneToOneNat() && ip.getAssociatedWithVmId() != null) {
                    if (purposes == null) {
                        purposes = new HashSet<Purpose>();
                    }
                    purposes.add(Purpose.StaticNat);
                }
                //TODO Need to check site 2 site vpn ip assignment
                if (purposes == null || purposes.isEmpty()) {
                    // since no active rules are there check if any rules are applied on the public IP but are in
// revoking state
                    
                    purposes = getPublicIpPurposeInRules(ip, true, includingFirewall);
                    if (ip.isOneToOneNat()) {
                        if (purposes == null) {
                            purposes = new HashSet<Purpose>();
                        }
                        purposes.add(Purpose.StaticNat);
                    }
                    if (purposes == null || purposes.isEmpty()) {
                        // IP is not being used for any purpose so skip IPAssoc to network service provider
                        continue;
                    } else {
                        if (rulesRevoked) {
                            // no active rules/revoked rules are associated with this public IP, so remove the
// association with the provider
                            ip.setState(State.Releasing);
                        } else {
                            if (ip.getState() == State.Releasing) {
                                // rules are not revoked yet, so don't let the network service provider revoke the IP
// association
                                // mark IP is allocated so that IP association will not be removed from the provider
                                ip.setState(State.Allocated);
                            }
                        }
                    }
                }
                if (purposes.contains(Purpose.StaticNat)) {
                    services.add(Service.StaticNat);
                }
                if (purposes.contains(Purpose.LoadBalancing)) {
                    services.add(Service.Lb);
                }
                if (purposes.contains(Purpose.PortForwarding)) {
                    services.add(Service.PortForwarding);
                }
                if (purposes.contains(Purpose.Vpn)) {
                    services.add(Service.Vpn);
                }
                if (purposes.contains(Purpose.Firewall)) {
                    services.add(Service.Firewall);
                }
                if (services.isEmpty()) {
                    continue;
                }
                ipToServices.put(ip, services);
            }
        }
        return ipToServices;
    }

    public boolean canIpUsedForNonConserveService(PublicIp ip, Service service) {
        // If it's non-conserve mode, then the new ip should not be used by any other services
        List<PublicIp> ipList = new ArrayList<PublicIp>();
        ipList.add(ip);
        Map<PublicIp, Set<Service>> ipToServices = getIpToServices(ipList, false, false);
        Set<Service> services = ipToServices.get(ip);
        // Not used currently, safe
        if (services == null || services.isEmpty()) {
            return true;
        }
        // Since it's non-conserve mode, only one service should used for IP
        if (services.size() != 1) {
            throw new InvalidParameterException("There are multiple services used ip " + ip.getAddress() + ".");
        }
        if (service != null && !((Service) services.toArray()[0] == service || service.equals(Service.Firewall))) {
            throw new InvalidParameterException("The IP " + ip.getAddress() + " is already used as " + ((Service) services.toArray()[0]).getName() + " rather than " + service.getName());
        }
        return true;
    }

    protected boolean canIpsUsedForNonConserve(List<PublicIp> publicIps) {
        boolean result = true;
        for (PublicIp ip : publicIps) {
            result = canIpUsedForNonConserveService(ip, null);
            if (!result) {
                break;
            }
        }
        return result;
    }

    public boolean canIpsUseOffering(List<PublicIp> publicIps, long offeringId) {
        Map<PublicIp, Set<Service>> ipToServices = getIpToServices(publicIps, false, true);
        Map<Service, Set<Provider>> serviceToProviders = getNetworkOfferingServiceProvidersMap(offeringId);
        for (PublicIp ip : ipToServices.keySet()) {
            Set<Service> services = ipToServices.get(ip);
            Provider provider = null;
            for (Service service : services) {
                Set<Provider> curProviders = serviceToProviders.get(service);
                if (curProviders == null || curProviders.isEmpty()) {
                    continue;
                }
                Provider curProvider = (Provider) curProviders.toArray()[0];
                if (provider == null) {
                    provider = curProvider;
                    continue;
                }
                // We don't support multiple providers for one service now
                if (!provider.equals(curProvider)) {
                    throw new InvalidParameterException("There would be multiple providers for IP " + ip.getAddress() + " with the new network offering!");
                }
            }
        }
        return true;
    }

    public boolean canIpUsedForService(PublicIp publicIp, Service service) {
        List<PublicIp> ipList = new ArrayList<PublicIp>();
        ipList.add(publicIp);
        Map<PublicIp, Set<Service>> ipToServices = getIpToServices(ipList, false, true);
        Set<Service> services = ipToServices.get(publicIp);
        if (services == null || services.isEmpty()) {
            return true;
        }
        // We only support one provider for one service now
        Map<Service, Set<Provider>> serviceToProviders = getServiceProvidersMap(publicIp.getAssociatedWithNetworkId());
        Set<Provider> oldProviders = serviceToProviders.get((Service) services.toArray()[0]);
        Provider oldProvider = (Provider) oldProviders.toArray()[0];
        // Since IP already has service to bind with, the oldProvider can't be null
        Set<Provider> newProviders = serviceToProviders.get(service);
        if (newProviders == null || newProviders.isEmpty()) {
            throw new InvalidParameterException("There is no new provider for IP " + publicIp.getAddress() + " of service " + service.getName() + "!");
        }
        Provider newProvider = (Provider) newProviders.toArray()[0];
        if (!oldProvider.equals(newProvider)) {
            throw new InvalidParameterException("There would be multiple providers for IP " + publicIp.getAddress() + "!");
        }
        return true;
    }

    /* Return a mapping between provider in the network and the IP they should applied */
    @Override
    public Map<Provider, ArrayList<PublicIp>> getProviderToIpList(Network network, Map<PublicIp, Set<Service>> ipToServices) {
        NetworkOffering offering = _networkOfferingDao.findById(network.getNetworkOfferingId());
        if (!offering.isConserveMode()) {
            for (PublicIp ip : ipToServices.keySet()) {
                Set<Service> services = ipToServices.get(ip);
                if (services != null && services.size() > 1) {
                    throw new CloudRuntimeException("Ip " + ip.getAddress() + " is used by multiple services!");
                }
            }
        }
        Map<Service, Set<PublicIp>> serviceToIps = new HashMap<Service, Set<PublicIp>>();
        for (PublicIp ip : ipToServices.keySet()) {
            for (Service service : ipToServices.get(ip)) {
                Set<PublicIp> ips = serviceToIps.get(service);
                if (ips == null) {
                    ips = new HashSet<PublicIp>();
                }
                ips.add(ip);
                serviceToIps.put(service, ips);
            }
        }
        // TODO Check different provider for same IP
        Map<Provider, Set<Service>> providerToServices = getProviderServicesMap(network.getId());
        Map<Provider, ArrayList<PublicIp>> providerToIpList = new HashMap<Provider, ArrayList<PublicIp>>();
        for (Provider provider : providerToServices.keySet()) {
            Set<Service> services = providerToServices.get(provider);
            ArrayList<PublicIp> ipList = new ArrayList<PublicIp>();
            Set<PublicIp> ipSet = new HashSet<PublicIp>();
            for (Service service : services) {
                Set<PublicIp> serviceIps = serviceToIps.get(service);
                if (serviceIps == null || serviceIps.isEmpty()) {
                    continue;
                }
                ipSet.addAll(serviceIps);
            }
            Set<PublicIp> sourceNatIps = serviceToIps.get(Service.SourceNat);
            if (sourceNatIps != null && !sourceNatIps.isEmpty()) {
                ipList.addAll(0, sourceNatIps);
                ipSet.removeAll(sourceNatIps);
            }
            ipList.addAll(ipSet);
            providerToIpList.put(provider, ipList);
        }
        return providerToIpList;
    }

    protected boolean applyIpAssociations(Network network, boolean rulesRevoked, boolean continueOnError, 
            List<PublicIp> publicIps) throws ResourceUnavailableException {
        boolean success = true;

        Map<PublicIp, Set<Service>> ipToServices = getIpToServices(publicIps, rulesRevoked, false);
        Map<Provider, ArrayList<PublicIp>> providerToIpList = getProviderToIpList(network, ipToServices);

        for (Provider provider : providerToIpList.keySet()) {
            try {
                ArrayList<PublicIp> ips = providerToIpList.get(provider);
                if (ips == null || ips.isEmpty()) {
                    continue;
                }
                IpDeployer deployer = null;
                NetworkElement element = getElementImplementingProvider(provider.getName());
                if (element instanceof SourceNatServiceProvider) {
                    deployer = ((SourceNatServiceProvider) element).getIpDeployer(network);
                } else if (element instanceof StaticNatServiceProvider) {
                    deployer = ((StaticNatServiceProvider) element).getIpDeployer(network);
                } else if (element instanceof LoadBalancingServiceProvider) {
                    deployer = ((LoadBalancingServiceProvider) element).getIpDeployer(network);
                } else if (element instanceof PortForwardingServiceProvider) {
                    deployer = ((PortForwardingServiceProvider) element).getIpDeployer(network);
                } else if (element instanceof RemoteAccessVPNServiceProvider) {
                    deployer = ((RemoteAccessVPNServiceProvider) element).getIpDeployer(network);
                } else {
                    throw new CloudRuntimeException("Fail to get ip deployer for element: " + element);
                }
                //We would apply all the existed firewall rules for this IP, since the rule maybe discard by revoke PF/LB rules
                List<FirewallRule> firewallRules = new ArrayList<FirewallRule>();
                boolean applyFirewallRules = false;
                if (element instanceof FirewallServiceProvider &&
                        isProviderSupportServiceInNetwork(network.getId(), Service.Firewall, provider)) {
                    applyFirewallRules = true;
                }
                Set<Service> services = new HashSet<Service>();
                for (PublicIp ip : ips) {
                    if (!ipToServices.containsKey(ip)) {
                        continue;
                    }
                    services.addAll(ipToServices.get(ip));
                    if (applyFirewallRules) {
                        firewallRules.addAll(_fwRulesDao.listByIpAndPurpose(ip.getId(), Purpose.Firewall));
                    }
                }
                deployer.applyIps(network, ips, services);
                if (applyFirewallRules && !firewallRules.isEmpty()) {
                    ((FirewallServiceProvider) element).applyFWRules(network, firewallRules);
                }
            } catch (ResourceUnavailableException e) {
                success = false;
                if (!continueOnError) {
                    throw e;
                } else {
                    s_logger.debug("Resource is not available: " + provider.getName(), e);
                }
            }
        }

        return success;
    }

    Set<Purpose> getPublicIpPurposeInRules(PublicIp ip, boolean includeRevoked, boolean includingFirewall) {
        Set<Purpose> result = new HashSet<Purpose>();
        List<FirewallRuleVO> rules = null;
        if (includeRevoked) {
            rules = _firewallDao.listByIp(ip.getId());
        } else {
            rules = _firewallDao.listByIpAndNotRevoked(ip.getId());
        }

        if (rules == null || rules.isEmpty()) {
            return null;
        }

        for (FirewallRuleVO rule : rules) {
            if (rule.getPurpose() != Purpose.Firewall || includingFirewall) {
                result.add(rule.getPurpose());
            }
        }

        return result;
    }

    @Override
    public List<? extends Network> getIsolatedNetworksOwnedByAccountInZone(long zoneId, Account owner) {

        return _networksDao.listBy(owner.getId(), zoneId, Network.GuestType.Isolated);
    }
    
    @Override
    public List<? extends Network> getIsolatedNetworksWithSourceNATOwnedByAccountInZone(long zoneId, Account owner) {

        return _networksDao.listSourceNATEnabledNetworks(owner.getId(), zoneId, Network.GuestType.Isolated);
    }

    @Override
    @ActionEvent(eventType = EventTypes.EVENT_NET_IP_ASSIGN, eventDescription = "allocating Ip", create = true)

    public IpAddress allocateIP(Account ipOwner, boolean isSystem, long zoneId) 
            throws ResourceAllocationException, InsufficientAddressCapacityException, ConcurrentOperationException {
        Account caller = UserContext.current().getCaller();
        long callerUserId = UserContext.current().getCallerUserId();
        // check permissions
        _accountMgr.checkAccess(caller, null, false, ipOwner);
        
        DataCenter zone = _configMgr.getZone(zoneId);
        
        return allocateIp(ipOwner, isSystem, caller, callerUserId, zone);
    }

    @DB
    public IpAddress allocateIp(Account ipOwner, boolean isSystem, Account caller, long callerUserId, DataCenter zone) 
            throws ConcurrentOperationException, ResourceAllocationException,
            InsufficientAddressCapacityException {
        
        VlanType vlanType = VlanType.VirtualNetwork;
        boolean assign = false;

        if (Grouping.AllocationState.Disabled == zone.getAllocationState() && !_accountMgr.isRootAdmin(caller.getType())) {
            // zone is of type DataCenter. See DataCenterVO.java.
            PermissionDeniedException ex = new PermissionDeniedException("Cannot perform this operation, " +
            		"Zone is currently disabled");
            ex.addProxyObject("data_center", zone.getId(), "zoneId");
            throw ex;
        }

        PublicIp ip = null;

        Transaction txn = Transaction.currentTxn();
        Account accountToLock = null;
        try {
            if (s_logger.isDebugEnabled()) {
                s_logger.debug("Associate IP address called by the user " + callerUserId + " account " + ipOwner.getId());
            }
            accountToLock = _accountDao.acquireInLockTable(ipOwner.getId());
            if (accountToLock == null) {
                s_logger.warn("Unable to lock account: " + ipOwner.getId());
                throw new ConcurrentOperationException("Unable to acquire account lock");
            }

            if (s_logger.isDebugEnabled()) {
                s_logger.debug("Associate IP address lock acquired");
            }

            // Check that the maximum number of public IPs for the given
            // accountId will not be exceeded
            _resourceLimitMgr.checkResourceLimit(accountToLock, ResourceType.public_ip);

            txn.start();

            ip = fetchNewPublicIp(zone.getId(), null, null, ipOwner, vlanType, null, 
                    false, assign, null, isSystem, null);

            if (ip == null) {

            	InsufficientAddressCapacityException ex = new InsufficientAddressCapacityException
            	        ("Unable to find available public IP addresses", DataCenter.class, zone.getId());
            	ex.addProxyObject("data_center", zone.getId(), "zoneId");
            	throw ex;
            }
            UserContext.current().setEventDetails("Ip Id: " + ip.getId());
            Ip ipAddress = ip.getAddress();

            s_logger.debug("Got " + ipAddress + " to assign for account " + ipOwner.getId() + " in zone " + zone.getId());

            txn.commit();
        } finally {
            if (accountToLock != null) {
                if (s_logger.isDebugEnabled()) {
                    s_logger.debug("Releasing lock account " + ipOwner);
                }
                _accountDao.releaseFromLockTable(ipOwner.getId());
                s_logger.debug("Associate IP address lock released");
            }
        }
        return ip;
    }

    protected IPAddressVO getExistingSourceNat(long ownerId, Long networkId, Long vpcId) {
        
        List<IPAddressVO> addrs = null;
        if (vpcId != null) {
            addrs = listPublicIpsAssignedToVpc(ownerId, true, vpcId);
        } else if (networkId != null) {
            addrs = listPublicIpsAssignedToGuestNtwk(ownerId, networkId, true);
        }
        
        IPAddressVO sourceNatIp = null;
        if (addrs.isEmpty()) {
            return null;
        } else {
            // Account already has ip addresses
            for (IPAddressVO addr : addrs) {
                if (addr.isSourceNat()) {
                    sourceNatIp = addr;
                    return sourceNatIp;
                }
            }

            assert (sourceNatIp != null) : "How do we get a bunch of ip addresses but none of them are source nat? " +
                    "account=" + ownerId + "; networkId=" + networkId + "; vpcId=" + vpcId;
        } 
        
        return sourceNatIp;
    }

    @DB
    @Override
    public IPAddressVO associateIPToGuestNetwork(long ipId, long networkId) throws ResourceAllocationException, ResourceUnavailableException, 
        InsufficientAddressCapacityException, ConcurrentOperationException {
        Account caller = UserContext.current().getCaller();
        Account owner = null;

        IPAddressVO ipToAssoc = _ipAddressDao.findById(ipId);
        if (ipToAssoc != null) {
            _accountMgr.checkAccess(caller, null, true, ipToAssoc);
            owner = _accountMgr.getAccount(ipToAssoc.getAllocatedToAccountId());
        } else {
            s_logger.debug("Unable to find ip address by id: " + ipId);
            return null;
        }
        
        if (ipToAssoc.getAssociatedWithNetworkId() != null) {
            s_logger.debug("IP " + ipToAssoc + " is already assocaited with network id" + networkId);
            return ipToAssoc;
        }
        
        Network network = _networksDao.findById(networkId);
        if (network != null) {
            _accountMgr.checkAccess(caller, AccessType.UseNetwork, false, network);
        } else {
            s_logger.debug("Unable to find ip address by id: " + ipId);
            return null;
        }
        
        DataCenter zone = _configMgr.getZone(network.getDataCenterId());

        // allow associating IP addresses to guest network only
        if (network.getTrafficType() != TrafficType.Guest) {
            throw new InvalidParameterValueException("Ip address can be associated to the network with trafficType " + 
                                                    TrafficType.Guest);
        }

        // Check that network belongs to IP owner - skip this check for Basic zone as there is just one guest network,
        // and it belongs to the system
        if (zone.getNetworkType() != NetworkType.Basic && network.getAccountId() != owner.getId()) {
            throw new InvalidParameterValueException("The owner of the network is not the same as owner of the IP");
        }
        
        // In Advance zone only allow to do IP assoc for Isolated networks with source nat service enabled
        if (zone.getNetworkType() == NetworkType.Advanced && 
                !(network.getGuestType() == GuestType.Isolated && areServicesSupportedInNetwork(network.getId(), 
                        Service.SourceNat))) {
            throw new InvalidParameterValueException("In zone of type " + NetworkType.Advanced + 
                    " ip address can be associated only to the network of guest type " + GuestType.Isolated + " with the "
                    + Service.SourceNat.getName() + " enabled");
        }
        
        NetworkOffering offering = _networkOfferingDao.findById(network.getNetworkOfferingId());
        boolean sharedSourceNat = offering.getSharedSourceNat();
        boolean isSourceNat = false;
        if (!sharedSourceNat) {
            if (getExistingSourceNat(owner.getId(), networkId, null) == null) {
                if (network.getGuestType() == GuestType.Isolated && network.getVpcId() == null) {
                    isSourceNat = true;
                }
            }
        }
        
        s_logger.debug("Associating ip " + ipToAssoc + " to network " + network);
        
        IPAddressVO ip = _ipAddressDao.findById(ipId);
        //update ip address with networkId
        ip.setAssociatedWithNetworkId(networkId);
        ip.setSourceNat(isSourceNat);
        _ipAddressDao.update(ipId, ip);
        
        boolean success = false;
        try {
            success = applyIpAssociations(network, false);
            if (success) {
                s_logger.debug("Successfully associated ip address " + ip.getAddress().addr() + " to network " + network);
            } else {
                s_logger.warn("Failed to associate ip address " + ip.getAddress().addr() + " to network " + network);
            }
            return ip;
        } catch (ResourceUnavailableException e) {
            s_logger.error("Unable to associate ip address due to resource unavailable exception", e);
            return null;
        } finally {
            if (!success) {
                if (ip != null) {
                    try {
                        s_logger.warn("Failed to associate ip address " + ip);
                        _ipAddressDao.markAsUnavailable(ip.getId());
                        if (!applyIpAssociations(network, true)) {
                            // if fail to apply ip assciations again, unassign ip address without updating resource
                            // count and generating usage event as there is no need to keep it in the db
                            _ipAddressDao.unassignIpAddress(ip.getId());
                        }
                    } catch (Exception e) {
                        s_logger.warn("Unable to disassociate ip address for recovery", e);
                    }
                }
            }
        }
    }
    
    
    @DB
    protected IpAddress associateIPToVpc(long ipId, long vpcId) throws ResourceAllocationException, ResourceUnavailableException, 
    InsufficientAddressCapacityException, ConcurrentOperationException {
        Account caller = UserContext.current().getCaller();
        Account owner = null;

        IpAddress ipToAssoc = getIp(ipId);
        if (ipToAssoc != null) {
            _accountMgr.checkAccess(caller, null, true, ipToAssoc);
            owner = _accountMgr.getAccount(ipToAssoc.getAllocatedToAccountId());
        } else {
            s_logger.debug("Unable to find ip address by id: " + ipId);
            return null;
        }
        
        Vpc vpc = _vpcMgr.getVpc(vpcId);
        if (vpc == null) {
            throw new InvalidParameterValueException("Invalid VPC id " + vpcId);
        }
        
        // check permissions
        _accountMgr.checkAccess(caller, null, true, owner, vpc);
                
        boolean isSourceNat = false;
        if (getExistingSourceNat(owner.getId(), null, vpcId) == null) {
            isSourceNat = true;
        }
        
        s_logger.debug("Associating ip " + ipToAssoc + " to vpc " + vpc);
        
        Transaction txn = Transaction.currentTxn();
        txn.start();
        IPAddressVO ip = _ipAddressDao.findById(ipId);
        //update ip address with networkId
        ip.setVpcId(vpcId);
        ip.setSourceNat(isSourceNat);
        _ipAddressDao.update(ipId, ip);
        
        //mark ip as allocated
        markPublicIpAsAllocated(ip);
        txn.commit();
                
        s_logger.debug("Successfully assigned ip " + ipToAssoc + " to vpc " + vpc);

        return _ipAddressDao.findById(ipId);
    }
    

    @Override
    @DB
    public boolean disassociatePublicIpAddress(long addrId, long userId, Account caller) {

        boolean success = true;
        // Cleanup all ip address resources - PF/LB/Static nat rules
        if (!cleanupIpResources(addrId, userId, caller)) {
            success = false;
            s_logger.warn("Failed to release resources for ip address id=" + addrId);
        }

        IPAddressVO ip = markIpAsUnavailable(addrId);

        assert (ip != null) : "Unable to mark the ip address id=" + addrId + " as unavailable.";
        if (ip == null) {
            return true;
        }

        if (s_logger.isDebugEnabled()) {
            s_logger.debug("Releasing ip id=" + addrId + "; sourceNat = " + ip.isSourceNat());
        }

        if (ip.getAssociatedWithNetworkId() != null) {
            Network network = _networksDao.findById(ip.getAssociatedWithNetworkId());
            try {
                if (!applyIpAssociations(network, true)) {
                    s_logger.warn("Unable to apply ip address associations for " + network);
                    success = false;
                }
            } catch (ResourceUnavailableException e) {
                throw new CloudRuntimeException("We should never get to here because we used true when applyIpAssociations", e);
            }
        } else {
            if (ip.getState() == IpAddress.State.Releasing) {
                _ipAddressDao.unassignIpAddress(ip.getId());
            }
        }

        if (success) {
            s_logger.debug("Released a public ip id=" + addrId);
        }

        return success;
    }

    @Override
    @DB
    public boolean configure(final String name, final Map<String, Object> params) throws ConfigurationException {
        _name = name;

        _configs = _configDao.getConfiguration("AgentManager", params);
        _networkGcWait = NumbersUtil.parseInt(_configs.get(Config.NetworkGcWait.key()), 600);
        _networkGcInterval = NumbersUtil.parseInt(_configs.get(Config.NetworkGcInterval.key()), 600);

        _configs = _configDao.getConfiguration("Network", params);
        _networkDomain = _configs.get(Config.GuestDomainSuffix.key());

        _cidrLimit = NumbersUtil.parseInt(_configs.get(Config.NetworkGuestCidrLimit.key()), 22);
        _networkLockTimeout = NumbersUtil.parseInt(_configs.get(Config.NetworkLockTimeout.key()), 600);

        NetworkOfferingVO publicNetworkOffering = new NetworkOfferingVO(NetworkOfferingVO.SystemPublicNetwork, TrafficType.Public, true);
        publicNetworkOffering = _networkOfferingDao.persistDefaultNetworkOffering(publicNetworkOffering);
        _systemNetworks.put(NetworkOfferingVO.SystemPublicNetwork, publicNetworkOffering);
        NetworkOfferingVO managementNetworkOffering = new NetworkOfferingVO(NetworkOfferingVO.SystemManagementNetwork, TrafficType.Management, false);
        managementNetworkOffering = _networkOfferingDao.persistDefaultNetworkOffering(managementNetworkOffering);
        _systemNetworks.put(NetworkOfferingVO.SystemManagementNetwork, managementNetworkOffering);
        NetworkOfferingVO controlNetworkOffering = new NetworkOfferingVO(NetworkOfferingVO.SystemControlNetwork, TrafficType.Control, false);
        controlNetworkOffering = _networkOfferingDao.persistDefaultNetworkOffering(controlNetworkOffering);
        _systemNetworks.put(NetworkOfferingVO.SystemControlNetwork, controlNetworkOffering);
        NetworkOfferingVO storageNetworkOffering = new NetworkOfferingVO(NetworkOfferingVO.SystemStorageNetwork, TrafficType.Storage, true);
        storageNetworkOffering = _networkOfferingDao.persistDefaultNetworkOffering(storageNetworkOffering);
        _systemNetworks.put(NetworkOfferingVO.SystemStorageNetwork, storageNetworkOffering);
        NetworkOfferingVO privateGatewayNetworkOffering = new NetworkOfferingVO(NetworkOfferingVO.SystemPrivateGatewayNetworkOffering,
                GuestType.Isolated);
        privateGatewayNetworkOffering = _networkOfferingDao.persistDefaultNetworkOffering(privateGatewayNetworkOffering);
        _systemNetworks.put(NetworkOfferingVO.SystemPrivateGatewayNetworkOffering, privateGatewayNetworkOffering);
        _privateOfferingId = privateGatewayNetworkOffering.getId();


        // populate providers
        Map<Network.Service, Set<Network.Provider>> defaultSharedNetworkOfferingProviders = new HashMap<Network.Service, Set<Network.Provider>>();
        Set<Network.Provider> defaultProviders = new HashSet<Network.Provider>();

        defaultProviders.add(Network.Provider.VirtualRouter);
        defaultSharedNetworkOfferingProviders.put(Service.Dhcp, defaultProviders);
        defaultSharedNetworkOfferingProviders.put(Service.Dns, defaultProviders);
        defaultSharedNetworkOfferingProviders.put(Service.UserData, defaultProviders);

        Map<Network.Service, Set<Network.Provider>> defaultIsolatedNetworkOfferingProviders = defaultSharedNetworkOfferingProviders;

        Map<Network.Service, Set<Network.Provider>> defaultSharedSGEnabledNetworkOfferingProviders = new HashMap<Network.Service, Set<Network.Provider>>();
        defaultSharedSGEnabledNetworkOfferingProviders.put(Service.Dhcp, defaultProviders);
        defaultSharedSGEnabledNetworkOfferingProviders.put(Service.Dns, defaultProviders);
        defaultSharedSGEnabledNetworkOfferingProviders.put(Service.UserData, defaultProviders);
        Set<Provider> sgProviders = new HashSet<Provider>();
        sgProviders.add(Provider.SecurityGroupProvider);
        defaultSharedSGEnabledNetworkOfferingProviders.put(Service.SecurityGroup, sgProviders);

        Map<Network.Service, Set<Network.Provider>> defaultIsolatedSourceNatEnabledNetworkOfferingProviders = 
                new HashMap<Network.Service, Set<Network.Provider>>();
        defaultProviders.clear();
        defaultProviders.add(Network.Provider.VirtualRouter);
        defaultIsolatedSourceNatEnabledNetworkOfferingProviders.put(Service.Dhcp, defaultProviders);
        defaultIsolatedSourceNatEnabledNetworkOfferingProviders.put(Service.Dns, defaultProviders);
        defaultIsolatedSourceNatEnabledNetworkOfferingProviders.put(Service.UserData, defaultProviders);
        defaultIsolatedSourceNatEnabledNetworkOfferingProviders.put(Service.Firewall, defaultProviders);
        defaultIsolatedSourceNatEnabledNetworkOfferingProviders.put(Service.Gateway, defaultProviders);
        defaultIsolatedSourceNatEnabledNetworkOfferingProviders.put(Service.Lb, defaultProviders);
        defaultIsolatedSourceNatEnabledNetworkOfferingProviders.put(Service.SourceNat, defaultProviders);
        defaultIsolatedSourceNatEnabledNetworkOfferingProviders.put(Service.StaticNat, defaultProviders);
        defaultIsolatedSourceNatEnabledNetworkOfferingProviders.put(Service.PortForwarding, defaultProviders);
        defaultIsolatedSourceNatEnabledNetworkOfferingProviders.put(Service.Vpn, defaultProviders);
        
        
        Map<Network.Service, Set<Network.Provider>> defaultVPCOffProviders = 
                new HashMap<Network.Service, Set<Network.Provider>>();
        defaultProviders.clear();
        defaultProviders.add(Network.Provider.VirtualRouter);
        defaultVPCOffProviders.put(Service.Dhcp, defaultProviders);
        defaultVPCOffProviders.put(Service.Dns, defaultProviders);
        defaultVPCOffProviders.put(Service.UserData, defaultProviders);
        defaultVPCOffProviders.put(Service.NetworkACL, defaultProviders);
        defaultVPCOffProviders.put(Service.Gateway, defaultProviders);
        defaultVPCOffProviders.put(Service.Lb, defaultProviders);
        defaultVPCOffProviders.put(Service.SourceNat, defaultProviders);
        defaultVPCOffProviders.put(Service.StaticNat, defaultProviders);
        defaultVPCOffProviders.put(Service.PortForwarding, defaultProviders);
        defaultVPCOffProviders.put(Service.Vpn, defaultProviders);

        Transaction txn = Transaction.currentTxn();
        txn.start();
        // diff between offering #1 and #2 - securityGroup is enabled for the first, and disabled for the third

        NetworkOfferingVO offering = null;
        if (_networkOfferingDao.findByUniqueName(NetworkOffering.DefaultSharedNetworkOfferingWithSGService) == null) {
            offering = _configMgr.createNetworkOffering(NetworkOffering.DefaultSharedNetworkOfferingWithSGService, "Offering for Shared Security group enabled networks", TrafficType.Guest, null,
                    true, Availability.Optional, null, defaultSharedNetworkOfferingProviders, true, Network.GuestType.Shared, false, null, true, null, true);
            offering.setState(NetworkOffering.State.Enabled);
            _networkOfferingDao.update(offering.getId(), offering);
        }

        if (_networkOfferingDao.findByUniqueName(NetworkOffering.DefaultSharedNetworkOffering) == null) {
            offering = _configMgr.createNetworkOffering(NetworkOffering.DefaultSharedNetworkOffering, "Offering for Shared networks", TrafficType.Guest, null, true, Availability.Optional, null,
                    defaultSharedNetworkOfferingProviders, true, Network.GuestType.Shared, false, null, true, null, true);
            offering.setState(NetworkOffering.State.Enabled);
            _networkOfferingDao.update(offering.getId(), offering);
        }

        Map<Network.Service, Set<Network.Provider>> defaultINetworkOfferingProvidersForVpcNetwork = new HashMap<Network.Service, Set<Network.Provider>>();
        defaultProviders.clear();
        defaultProviders.add(Network.Provider.VPCVirtualRouter);
        defaultINetworkOfferingProvidersForVpcNetwork.put(Service.Dhcp, defaultProviders);
        defaultINetworkOfferingProvidersForVpcNetwork.put(Service.Dns, defaultProviders);
        defaultINetworkOfferingProvidersForVpcNetwork.put(Service.UserData, defaultProviders);
        defaultINetworkOfferingProvidersForVpcNetwork.put(Service.Firewall, defaultProviders);
        defaultINetworkOfferingProvidersForVpcNetwork.put(Service.Gateway, defaultProviders);
        defaultINetworkOfferingProvidersForVpcNetwork.put(Service.Lb, defaultProviders);
        defaultINetworkOfferingProvidersForVpcNetwork.put(Service.SourceNat, defaultProviders);
        defaultINetworkOfferingProvidersForVpcNetwork.put(Service.StaticNat, defaultProviders);
        defaultINetworkOfferingProvidersForVpcNetwork.put(Service.PortForwarding, defaultProviders);
        defaultINetworkOfferingProvidersForVpcNetwork.put(Service.Vpn, defaultProviders);

        if (_networkOfferingDao.findByUniqueName(NetworkOffering.DefaultIsolatedNetworkOfferingWithSourceNatService) == null) {
            offering = _configMgr.createNetworkOffering(NetworkOffering.DefaultIsolatedNetworkOfferingWithSourceNatService,
                    "Offering for Isolated networks with Source Nat service enabled", TrafficType.Guest,
                    null, false, Availability.Required, null, defaultINetworkOfferingProvidersForVpcNetwork,
                    true, Network.GuestType.Isolated, false, null, true, null, false);
            offering.setState(NetworkOffering.State.Enabled);
            _networkOfferingDao.update(offering.getId(), offering);
        }
        
        if (_networkOfferingDao.findByUniqueName(NetworkOffering.DefaultIsolatedNetworkOfferingForVpcNetworks) == null) {
            offering = _configMgr.createNetworkOffering(NetworkOffering.DefaultIsolatedNetworkOfferingForVpcNetworks,
                    "Offering for Isolated VPC networks with Source Nat service enabled", TrafficType.Guest,
                    null, false, Availability.Required, null, defaultVPCOffProviders,
                    true, Network.GuestType.Isolated, false, null, false, null, false);
            offering.setState(NetworkOffering.State.Enabled);
            _networkOfferingDao.update(offering.getId(), offering);
        }

        if (_networkOfferingDao.findByUniqueName(NetworkOffering.DefaultIsolatedNetworkOffering) == null) {
            offering = _configMgr.createNetworkOffering(NetworkOffering.DefaultIsolatedNetworkOffering, 
                    "Offering for Isolated networks with no Source Nat service", TrafficType.Guest, null, true,
                    Availability.Optional, null, defaultIsolatedNetworkOfferingProviders, true, Network.GuestType.Isolated,
                    false, null, true, null, true);
            offering.setState(NetworkOffering.State.Enabled);
            _networkOfferingDao.update(offering.getId(), offering);
        }
        
        Map<Network.Service, Set<Network.Provider>> netscalerServiceProviders = new HashMap<Network.Service, Set<Network.Provider>>();
        Set<Network.Provider> vrProvider = new HashSet<Network.Provider>();
        vrProvider.add(Provider.VirtualRouter);
        Set<Network.Provider> sgProvider = new HashSet<Network.Provider>();
        sgProvider.add(Provider.SecurityGroupProvider);
        Set<Network.Provider> nsProvider = new HashSet<Network.Provider>();
        nsProvider.add(Provider.Netscaler);
        netscalerServiceProviders.put(Service.Dhcp, vrProvider);
        netscalerServiceProviders.put(Service.Dns, vrProvider);
        netscalerServiceProviders.put(Service.UserData, vrProvider);
        netscalerServiceProviders.put(Service.SecurityGroup, sgProvider);
        netscalerServiceProviders.put(Service.StaticNat, nsProvider);
        netscalerServiceProviders.put(Service.Lb, nsProvider);
        
        Map<Service, Map<Capability, String>> serviceCapabilityMap = new HashMap<Service, Map<Capability, String>>();
        Map<Capability, String> elb = new HashMap<Capability, String>();
        elb.put(Capability.ElasticLb, "true");
        Map<Capability, String> eip = new HashMap<Capability, String>();
        eip.put(Capability.ElasticIp, "true");
        serviceCapabilityMap.put(Service.Lb, elb);
        serviceCapabilityMap.put(Service.StaticNat, eip);
        
        if (_networkOfferingDao.findByUniqueName(NetworkOffering.DefaultSharedEIPandELBNetworkOffering) == null) {
            offering = _configMgr.createNetworkOffering(NetworkOffering.DefaultSharedEIPandELBNetworkOffering, "Offering for Shared networks with Elastic IP and Elastic LB capabilities", TrafficType.Guest, null, true,
                    Availability.Optional, null, netscalerServiceProviders, true, Network.GuestType.Shared, false, null, true, serviceCapabilityMap, true);
            offering.setState(NetworkOffering.State.Enabled);
            offering.setDedicatedLB(false);
            _networkOfferingDao.update(offering.getId(), offering);
        }

        txn.commit();

        AccountsUsingNetworkSearch = _accountDao.createSearchBuilder();
        SearchBuilder<NetworkAccountVO> networkAccountSearch = _networksDao.createSearchBuilderForAccount();
        AccountsUsingNetworkSearch.join("nc", networkAccountSearch, AccountsUsingNetworkSearch.entity().getId(), networkAccountSearch.entity().getAccountId(), JoinType.INNER);
        networkAccountSearch.and("config", networkAccountSearch.entity().getNetworkId(), SearchCriteria.Op.EQ);
        networkAccountSearch.and("owner", networkAccountSearch.entity().isOwner(), SearchCriteria.Op.EQ);
        AccountsUsingNetworkSearch.done();

        AssignIpAddressSearch = _ipAddressDao.createSearchBuilder();
        AssignIpAddressSearch.and("dc", AssignIpAddressSearch.entity().getDataCenterId(), Op.EQ);
        AssignIpAddressSearch.and("allocated", AssignIpAddressSearch.entity().getAllocatedTime(), Op.NULL);
        AssignIpAddressSearch.and("vlanId", AssignIpAddressSearch.entity().getVlanId(), Op.EQ);
        SearchBuilder<VlanVO> vlanSearch = _vlanDao.createSearchBuilder();
        vlanSearch.and("type", vlanSearch.entity().getVlanType(), Op.EQ);
        vlanSearch.and("networkId", vlanSearch.entity().getNetworkId(), Op.EQ);
        AssignIpAddressSearch.join("vlan", vlanSearch, vlanSearch.entity().getId(), AssignIpAddressSearch.entity().getVlanId(), JoinType.INNER);
        AssignIpAddressSearch.done();

        AssignIpAddressFromPodVlanSearch = _ipAddressDao.createSearchBuilder();
        AssignIpAddressFromPodVlanSearch.and("dc", AssignIpAddressFromPodVlanSearch.entity().getDataCenterId(), Op.EQ);
        AssignIpAddressFromPodVlanSearch.and("allocated", AssignIpAddressFromPodVlanSearch.entity().getAllocatedTime(), Op.NULL);
        SearchBuilder<VlanVO> podVlanSearch = _vlanDao.createSearchBuilder();
        podVlanSearch.and("type", podVlanSearch.entity().getVlanType(), Op.EQ);
        podVlanSearch.and("networkId", podVlanSearch.entity().getNetworkId(), Op.EQ);
        SearchBuilder<PodVlanMapVO> podVlanMapSB = _podVlanMapDao.createSearchBuilder();
        podVlanMapSB.and("podId", podVlanMapSB.entity().getPodId(), Op.EQ);
        AssignIpAddressFromPodVlanSearch.join("podVlanMapSB", podVlanMapSB, podVlanMapSB.entity().getVlanDbId(), AssignIpAddressFromPodVlanSearch.entity().getVlanId(), JoinType.INNER);
        AssignIpAddressFromPodVlanSearch.join("vlan", podVlanSearch, podVlanSearch.entity().getId(), AssignIpAddressFromPodVlanSearch.entity().getVlanId(), JoinType.INNER);
        AssignIpAddressFromPodVlanSearch.done();

        IpAddressSearch = _ipAddressDao.createSearchBuilder();
        IpAddressSearch.and("accountId", IpAddressSearch.entity().getAllocatedToAccountId(), Op.EQ);
        IpAddressSearch.and("dataCenterId", IpAddressSearch.entity().getDataCenterId(), Op.EQ);
        IpAddressSearch.and("vpcId", IpAddressSearch.entity().getVpcId(), Op.EQ);
        IpAddressSearch.and("associatedWithNetworkId", IpAddressSearch.entity().getAssociatedWithNetworkId(), Op.EQ);
        SearchBuilder<VlanVO> virtualNetworkVlanSB = _vlanDao.createSearchBuilder();
        virtualNetworkVlanSB.and("vlanType", virtualNetworkVlanSB.entity().getVlanType(), Op.EQ);
        IpAddressSearch.join("virtualNetworkVlanSB", virtualNetworkVlanSB, IpAddressSearch.entity().getVlanId(), virtualNetworkVlanSB.entity().getId(), JoinBuilder.JoinType.INNER);
        IpAddressSearch.done();

        NicForTrafficTypeSearch = _nicDao.createSearchBuilder();
        SearchBuilder<NetworkVO> networkSearch = _networksDao.createSearchBuilder();
        NicForTrafficTypeSearch.join("network", networkSearch, networkSearch.entity().getId(), NicForTrafficTypeSearch.entity().getNetworkId(), JoinType.INNER);
        NicForTrafficTypeSearch.and("instance", NicForTrafficTypeSearch.entity().getInstanceId(), Op.EQ);
        networkSearch.and("traffictype", networkSearch.entity().getTrafficType(), Op.EQ);
        NicForTrafficTypeSearch.done();

        _executor = Executors.newScheduledThreadPool(1, new NamedThreadFactory("Network-Scavenger"));

        _allowSubdomainNetworkAccess = Boolean.valueOf(_configs.get(Config.SubDomainNetworkAccess.key()));

        _agentMgr.registerForHostEvents(this, true, false, true);

        s_logger.info("Network Manager is configured.");

        return true;
    }

    @Override
    public String getName() {
        return _name;
    }

    @Override
    public boolean start() {

        // populate s_serviceToImplementedProvidersMap & s_providerToNetworkElementMap with current _networkElements
        // Need to do this in start() since _networkElements are not completely configured until then.
        for (NetworkElement element : _networkElements) {
            Map<Service, Map<Capability, String>> capabilities = element.getCapabilities();
            Provider implementedProvider = element.getProvider();
            if (implementedProvider != null) {
                if (s_providerToNetworkElementMap.containsKey(implementedProvider.getName())) {
                    s_logger.error("Cannot start NetworkManager: Provider <-> NetworkElement must be a one-to-one map, " +
                    		"multiple NetworkElements found for Provider: " + implementedProvider.getName());
                    return false;
                }
                s_providerToNetworkElementMap.put(implementedProvider.getName(), element.getName());
            }
            if (capabilities != null && implementedProvider != null) {
                for (Service service : capabilities.keySet()) {
                    if (s_serviceToImplementedProvidersMap.containsKey(service)) {
                        List<Provider> providers = s_serviceToImplementedProvidersMap.get(service);
                        providers.add(implementedProvider);
                    } else {
                        List<Provider> providers = new ArrayList<Provider>();
                        providers.add(implementedProvider);
                        s_serviceToImplementedProvidersMap.put(service, providers);
                    }
                }
            }
        }

        _executor.scheduleWithFixedDelay(new NetworkGarbageCollector(), _networkGcInterval, _networkGcInterval, TimeUnit.SECONDS);
        return true;
    }

    @Override
    public boolean stop() {
        return true;
    }

    protected NetworkManagerImpl() {
    }

    @Override
    public List<IPAddressVO> listPublicIpsAssignedToGuestNtwk(long accountId, long associatedNetworkId, Boolean sourceNat) {
        SearchCriteria<IPAddressVO> sc = IpAddressSearch.create();
        sc.setParameters("accountId", accountId);
        sc.setParameters("associatedWithNetworkId", associatedNetworkId); 

        if (sourceNat != null) {
            sc.addAnd("sourceNat", SearchCriteria.Op.EQ, sourceNat);
        }
        sc.setJoinParameters("virtualNetworkVlanSB", "vlanType", VlanType.VirtualNetwork);

        return _ipAddressDao.search(sc, null);
    }
    
    @Override
    public List<IPAddressVO> listPublicIpsAssignedToAccount(long accountId, long dcId, Boolean sourceNat) {
        SearchCriteria<IPAddressVO> sc = IpAddressSearch.create();
        sc.setParameters("accountId", accountId);
        sc.setParameters("dataCenterId", dcId);

        if (sourceNat != null) {
            sc.addAnd("sourceNat", SearchCriteria.Op.EQ, sourceNat);
        }
        sc.setJoinParameters("virtualNetworkVlanSB", "vlanType", VlanType.VirtualNetwork);

        return _ipAddressDao.search(sc, null);
    }
    
    protected List<IPAddressVO> listPublicIpsAssignedToVpc(long accountId, Boolean sourceNat, long vpcId) {
        SearchCriteria<IPAddressVO> sc = IpAddressSearch.create();
        sc.setParameters("accountId", accountId);
        sc.setParameters("vpcId", vpcId);

        if (sourceNat != null) {
            sc.addAnd("sourceNat", SearchCriteria.Op.EQ, sourceNat);
        }
        sc.setJoinParameters("virtualNetworkVlanSB", "vlanType", VlanType.VirtualNetwork);

        return _ipAddressDao.search(sc, null);
    }

    @Override
    public List<NetworkVO> setupNetwork(Account owner, NetworkOfferingVO offering, DeploymentPlan plan, String name, 
            String displayText, boolean isDefault)
            throws ConcurrentOperationException {
        return setupNetwork(owner, offering, null, plan, name, displayText, false, null, null, null, null);
    }

    @Override
    @DB
    public List<NetworkVO> setupNetwork(Account owner, NetworkOfferingVO offering, Network predefined, DeploymentPlan 
            plan, String name, String displayText, boolean errorIfAlreadySetup, Long domainId,
            ACLType aclType, Boolean subdomainAccess, Long vpcId) throws ConcurrentOperationException {
        
        Account locked = _accountDao.acquireInLockTable(owner.getId());
        if (locked == null) {
            throw new ConcurrentOperationException("Unable to acquire lock on " + owner);
        }

        try {
            if (predefined == null
                    || (offering.getTrafficType() != TrafficType.Guest && predefined.getCidr() == null 
                    && predefined.getBroadcastUri() == null && predefined.getBroadcastDomainType() != BroadcastDomainType.Vlan)) {
                List<NetworkVO> configs = _networksDao.listBy(owner.getId(), offering.getId(), plan.getDataCenterId());
                if (configs.size() > 0) {
                    if (s_logger.isDebugEnabled()) {
                        s_logger.debug("Found existing network configuration for offering " + offering + ": " + configs.get(0));
                    }

                    if (errorIfAlreadySetup) {
                    	InvalidParameterValueException ex = new InvalidParameterValueException("Found existing network configuration (with specified id) for offering (with specified id)");
                    	ex.addProxyObject(offering, offering.getId(), "offeringId");
                    	ex.addProxyObject(configs.get(0), configs.get(0).getId(), "networkConfigId");                       
                        throw ex;
                    } else {
                        return configs;
                    }
                }
            } else if (predefined != null && predefined.getCidr() != null && predefined.getBroadcastUri() == null) {
                // don't allow to have 2 networks with the same cidr in the same zone for the account
                List<NetworkVO> configs = _networksDao.listBy(owner.getId(), plan.getDataCenterId(), predefined.getCidr());
                if (configs.size() > 0) {
                    if (s_logger.isDebugEnabled()) {
                        s_logger.debug("Found existing network configuration for offering " + offering + ": " + configs.get(0));
                    }

                    if (errorIfAlreadySetup) {
                    	InvalidParameterValueException ex = new InvalidParameterValueException("Found existing network configuration (with specified id) for offering (with specified id)");
                    	ex.addProxyObject(offering, offering.getId(), "offeringId");
                    	ex.addProxyObject(configs.get(0), configs.get(0).getId(), "networkConfigId");                       
                        throw ex;
                    } else {
                        return configs;
                    }
                }
            }

            List<NetworkVO> networks = new ArrayList<NetworkVO>();

            long related = -1;

            for (NetworkGuru guru : _networkGurus) {
                Network network = guru.design(offering, plan, predefined, owner);
                if (network == null) {
                    continue;
                }

                if (network.getId() != -1) {
                    if (network instanceof NetworkVO) {
                        networks.add((NetworkVO) network);
                    } else {
                        networks.add(_networksDao.findById(network.getId()));
                    }
                    continue;
                }

                long id = _networksDao.getNextInSequence(Long.class, "id");
                if (related == -1) {
                    related = id;
                }

                Transaction txn = Transaction.currentTxn();
                txn.start();

                NetworkVO vo = new NetworkVO(id, network, offering.getId(), guru.getName(), owner.getDomainId(), owner.getId(),
                        related, name, displayText, predefined.getNetworkDomain(), offering.getGuestType(), 
                        plan.getDataCenterId(), plan.getPhysicalNetworkId(), aclType, offering.getSpecifyIpRanges(), vpcId);
                networks.add(_networksDao.persist(vo, vo.getGuestType() == Network.GuestType.Isolated, 
                        finalizeServicesAndProvidersForNetwork(offering, plan.getPhysicalNetworkId())));

                if (domainId != null && aclType == ACLType.Domain) {
                    _networksDao.addDomainToNetwork(id, domainId, subdomainAccess);
                }

                txn.commit();
            }

            if (networks.size() < 1) {
            	// see networkOfferingVO.java
            	CloudRuntimeException ex = new CloudRuntimeException("Unable to convert network offering with specified id to network profile");
            	ex.addProxyObject(offering, offering.getId(), "offeringId");
                throw ex;
            }

            return networks;
        } finally {
            s_logger.debug("Releasing lock for " + locked);
            _accountDao.releaseFromLockTable(locked.getId());
        }
    }

    @Override
    public List<NetworkOfferingVO> getSystemAccountNetworkOfferings(String... offeringNames) {
        List<NetworkOfferingVO> offerings = new ArrayList<NetworkOfferingVO>(offeringNames.length);
        for (String offeringName : offeringNames) {
            NetworkOfferingVO network = _systemNetworks.get(offeringName);
            if (network == null) {
                throw new CloudRuntimeException("Unable to find system network profile for " + offeringName);
            }
            offerings.add(network);
        }
        return offerings;
    }

    @Override
    @DB
    public void allocate(VirtualMachineProfile<? extends VMInstanceVO> vm, List<Pair<NetworkVO, NicProfile>> networks) 
            throws InsufficientCapacityException, ConcurrentOperationException {
        Transaction txn = Transaction.currentTxn();
        txn.start();

        int deviceId = 0;

        boolean[] deviceIds = new boolean[networks.size()];
        Arrays.fill(deviceIds, false);

        List<NicProfile> nics = new ArrayList<NicProfile>(networks.size());
        NicProfile defaultNic = null;

        for (Pair<NetworkVO, NicProfile> network : networks) {
            NetworkVO config = network.first();
            NicProfile requested = network.second();
            
            Boolean isDefaultNic = false;
            if (vm != null && (requested != null && requested.isDefaultNic())) {
                isDefaultNic = true;
            }
            
            while (deviceIds[deviceId] && deviceId < deviceIds.length) {
                deviceId++;
            }
            
            Pair<NicProfile,Integer> vmNicPair = allocateNic(requested, config, isDefaultNic, 
                    deviceId, vm);
            
            NicProfile vmNic = vmNicPair.first();
            if (vmNic == null) {
                continue;
            }
            
            deviceId = vmNicPair.second();
            
            int devId = vmNic.getDeviceId();
            if (devId > deviceIds.length) {
                throw new IllegalArgumentException("Device id for nic is too large: " + vmNic);
            }
            if (deviceIds[devId]) {
                throw new IllegalArgumentException("Conflicting device id for two different nics: " + vmNic);
            }

            deviceIds[devId] = true;
            
            if (vmNic.isDefaultNic()) {
                if (defaultNic != null) {
                    throw new IllegalArgumentException("You cannot specify two nics as default nics: nic 1 = " + 
                defaultNic + "; nic 2 = " + vmNic);
                }
                defaultNic = vmNic;
            }
            
            nics.add(vmNic);
            vm.addNic(vmNic);
            
        }

        if (nics.size() != networks.size()) {
            s_logger.warn("Number of nics " + nics.size() + " doesn't match number of requested networks " + networks.size());
            throw new CloudRuntimeException("Number of nics " + nics.size() + " doesn't match number of requested networks " + networks.size());
        }

        if (nics.size() == 1) {
            nics.get(0).setDefaultNic(true);
        }

        txn.commit();
    }
    
    
    @DB
    @Override
    public Pair<NicProfile,Integer> allocateNic(NicProfile requested, Network network, Boolean isDefaultNic, 
            int deviceId, VirtualMachineProfile<? extends VMInstanceVO> vm) throws InsufficientVirtualNetworkCapcityException,
            InsufficientAddressCapacityException, ConcurrentOperationException{
        
        NetworkVO ntwkVO = _networksDao.findById(network.getId());
        s_logger.debug("Allocating nic for vm " + vm.getVirtualMachine() + " in network " + network);
        NetworkGuru guru = _networkGurus.get(ntwkVO.getGuruName());

        if (requested != null && requested.getMode() == null) {
            requested.setMode(network.getMode());
        }
        NicProfile profile = guru.allocate(network, requested, vm);
        if (isDefaultNic != null) {
            profile.setDefaultNic(isDefaultNic);
        }

        if (profile == null) {
            return null;
        }

        if (requested != null && requested.getMode() == null) {
            profile.setMode(requested.getMode());
        } else {
            profile.setMode(network.getMode());
        }

        NicVO vo = new NicVO(guru.getName(), vm.getId(), network.getId(), vm.getType());

        deviceId = applyProfileToNic(vo, profile, deviceId);

        vo = _nicDao.persist(vo);
    
        Integer networkRate = getNetworkRate(network.getId(), vm.getId());
        NicProfile vmNic = new NicProfile(vo, network, vo.getBroadcastUri(), vo.getIsolationUri(), networkRate, 
                isSecurityGroupSupportedInNetwork(network), getNetworkTag(vm.getHypervisorType(),
                network));
        
        return new Pair<NicProfile,Integer>(vmNic, Integer.valueOf(deviceId));
    }    

    protected Integer applyProfileToNic(NicVO vo, NicProfile profile, Integer deviceId) {
        if (profile.getDeviceId() != null) {
            vo.setDeviceId(profile.getDeviceId());
        } else if (deviceId != null) {
            vo.setDeviceId(deviceId++);
        }

        if (profile.getReservationStrategy() != null) {
            vo.setReservationStrategy(profile.getReservationStrategy());
        }

        vo.setDefaultNic(profile.isDefaultNic());

        if (profile.getIp4Address() != null) {
            vo.setIp4Address(profile.getIp4Address());
            vo.setAddressFormat(AddressFormat.Ip4);
        }

        if (profile.getMacAddress() != null) {
            vo.setMacAddress(profile.getMacAddress());
        }

        vo.setMode(profile.getMode());
        vo.setNetmask(profile.getNetmask());
        vo.setGateway(profile.getGateway());

        if (profile.getBroadCastUri() != null) {
            vo.setBroadcastUri(profile.getBroadCastUri());
        }

        if (profile.getIsolationUri() != null) {
            vo.setIsolationUri(profile.getIsolationUri());
        }

        vo.setState(Nic.State.Allocated);
        return deviceId;
    }

    protected void applyProfileToNicForRelease(NicVO vo, NicProfile profile) {
        vo.setGateway(profile.getGateway());
        vo.setAddressFormat(profile.getFormat());
        vo.setIp4Address(profile.getIp4Address());
        vo.setIp6Address(profile.getIp6Address());
        vo.setMacAddress(profile.getMacAddress());
        if (profile.getReservationStrategy() != null) {
            vo.setReservationStrategy(profile.getReservationStrategy());
        }
        vo.setBroadcastUri(profile.getBroadCastUri());
        vo.setIsolationUri(profile.getIsolationUri());
        vo.setNetmask(profile.getNetmask());
    }

    protected void applyProfileToNetwork(NetworkVO network, NetworkProfile profile) {
        network.setBroadcastUri(profile.getBroadcastUri());
        network.setDns1(profile.getDns1());
        network.setDns2(profile.getDns2());
        network.setPhysicalNetworkId(profile.getPhysicalNetworkId());
    }

    protected NicTO toNicTO(NicVO nic, NicProfile profile, NetworkVO config) {
        NicTO to = new NicTO();
        to.setDeviceId(nic.getDeviceId());
        to.setBroadcastType(config.getBroadcastDomainType());
        to.setType(config.getTrafficType());
        to.setIp(nic.getIp4Address());
        to.setNetmask(nic.getNetmask());
        to.setMac(nic.getMacAddress());
        to.setDns1(profile.getDns1());
        to.setDns2(profile.getDns2());
        if (nic.getGateway() != null) {
            to.setGateway(nic.getGateway());
        } else {
            to.setGateway(config.getGateway());
        }
        to.setDefaultNic(nic.isDefaultNic());
        to.setBroadcastUri(nic.getBroadcastUri());
        to.setIsolationuri(nic.getIsolationUri());
        if (profile != null) {
            to.setDns1(profile.getDns1());
            to.setDns2(profile.getDns2());
        }

        Integer networkRate = getNetworkRate(config.getId(), null);
        to.setNetworkRateMbps(networkRate);
        
        return to;
    }

    @Override
    @DB
    public Pair<NetworkGuru, NetworkVO> implementNetwork(long networkId, DeployDestination dest, ReservationContext context)
            throws ConcurrentOperationException, ResourceUnavailableException,
            InsufficientCapacityException {
        Transaction.currentTxn();
        Pair<NetworkGuru, NetworkVO> implemented = new Pair<NetworkGuru, NetworkVO>(null, null);

        NetworkVO network = _networksDao.acquireInLockTable(networkId, _networkLockTimeout);
        if (network == null) {
        	// see NetworkVO.java
        	ConcurrentOperationException ex = new ConcurrentOperationException("Unable to acquire network configuration");
        	ex.addProxyObject("networks", networkId, "networkId");
        	throw ex;
        }

        try {
            NetworkGuru guru = _networkGurus.get(network.getGuruName());
            Network.State state = network.getState();
            if (state == Network.State.Implemented || state == Network.State.Setup || state == Network.State.Implementing) {
                s_logger.debug("Network id=" + networkId + " is already implemented");
                implemented.set(guru, network);
                return implemented;
            }

            if (s_logger.isDebugEnabled()) {
                s_logger.debug("Asking " + guru.getName() + " to implement " + network);
            }

            NetworkOfferingVO offering = _networkOfferingDao.findById(network.getNetworkOfferingId());

            network.setReservationId(context.getReservationId());
            network.setState(Network.State.Implementing);

            _networksDao.update(networkId, network);

            Network result = guru.implement(network, offering, dest, context);
            network.setCidr(result.getCidr());
            network.setBroadcastUri(result.getBroadcastUri());
            network.setGateway(result.getGateway());
            network.setMode(result.getMode());
            network.setPhysicalNetworkId(result.getPhysicalNetworkId());
            _networksDao.update(networkId, network);

            // implement network elements and re-apply all the network rules
            implementNetworkElementsAndResources(dest, context, network, offering);

            network.setState(Network.State.Implemented);
            network.setRestartRequired(false);
            _networksDao.update(network.getId(), network);
            implemented.set(guru, network);
            return implemented;
        } finally {
            if (implemented.first() == null) {
                s_logger.debug("Cleaning up because we're unable to implement the network " + network);
                network.setState(Network.State.Shutdown);
                _networksDao.update(networkId, network);

                shutdownNetwork(networkId, context, false);
            }
            if (s_logger.isDebugEnabled()) {
                s_logger.debug("Releasing lock for network id " + networkId);
            }
            _networksDao.releaseFromLockTable(networkId);
        }
    }

    private void implementNetworkElementsAndResources(DeployDestination dest, ReservationContext context, 
            NetworkVO network, NetworkOfferingVO offering)
            throws ConcurrentOperationException, InsufficientAddressCapacityException, ResourceUnavailableException, InsufficientCapacityException {
        // If this is a 1) guest virtual network 2) network has sourceNat service 3) network offering does not support a
        // Shared source NAT rule,
        // associate a source NAT IP (if one isn't already associated with the network)

        boolean sharedSourceNat = offering.getSharedSourceNat();

        if (network.getGuestType() == Network.GuestType.Isolated 
                && areServicesSupportedInNetwork(network.getId(), Service.SourceNat) 
                && !sharedSourceNat) {
            
            List<IPAddressVO> ips = null;
            Vpc vpc = null;
            if (network.getVpcId() != null) {
                vpc = _vpcMgr.getVpc(network.getVpcId());
                ips = _ipAddressDao.listByAssociatedVpc(vpc.getId(), true);
            } else {
                ips = _ipAddressDao.listByAssociatedNetwork(network.getId(), true);
            }
            

            if (ips.isEmpty()) {
                String target = vpc != null ? vpc.toString() : network.toString();
                s_logger.debug("Creating a source nat ip for " + target);
                Account owner = _accountMgr.getAccount(network.getAccountId());
                if (vpc != null) {
                    assignSourceNatIpAddressToVpc(owner, vpc);
                } else {
                    assignSourceNatIpAddressToGuestNetwork(owner, network);
                }
            }
        }

        // get providers to implement
        List<Provider> providersToImplement = getNetworkProviders(network.getId());
        for (NetworkElement element : _networkElements) {
            if (providersToImplement.contains(element.getProvider())) {
                if (!isProviderEnabledInPhysicalNetwork(getPhysicalNetworkId(network), element.getProvider().getName())) {
                	// The physicalNetworkId will not get translated into a uuid by the reponse serializer,
                	// because the serializer would look up the NetworkVO class's table and retrieve the
                	// network id instead of the physical network id.
                	// So just throw this exception as is. We may need to TBD by changing the serializer.
                	throw new CloudRuntimeException("Service provider " + element.getProvider().getName() + "either doesn't exist or is not enabled in physical network id: " + network.getPhysicalNetworkId());                	
                }
                if (s_logger.isDebugEnabled()) {
                    s_logger.debug("Asking " + element.getName() + " to implemenet " + network);
                }
                if (!element.implement(network, offering, dest, context)) {
                	CloudRuntimeException ex = new CloudRuntimeException("Failed to implement provider " + element.getProvider().getName() + " for network with specified id");
                	ex.addProxyObject(network, network.getId(), "networkId");
                    throw ex;                    
                }
            }
        }

        // reapply all the firewall/staticNat/lb rules
        s_logger.debug("Reprogramming network " + network + " as a part of network implement");
        if (!reprogramNetworkRules(network.getId(), UserContext.current().getCaller(), network)) {
            s_logger.warn("Failed to re-program the network as a part of network " + network + " implement");
            // see DataCenterVO.java
            ResourceUnavailableException ex = new ResourceUnavailableException("Unable to apply network rules as a part of network " + network + " implement", DataCenter.class, network.getDataCenterId());
            ex.addProxyObject("data_center", network.getDataCenterId(), "dataCenterId");
            throw ex;
        }
    }

    protected void prepareElement(NetworkElement element, NetworkVO network, 
            NicProfile profile, VirtualMachineProfile<? extends VMInstanceVO> vmProfile,
            DeployDestination dest, ReservationContext context) throws InsufficientCapacityException,
            ConcurrentOperationException, ResourceUnavailableException {
        element.prepare(network, profile, vmProfile, dest, context);
        if (vmProfile.getType() == Type.User && vmProfile.getHypervisorType() != HypervisorType.BareMetal && element.getProvider() != null) {
            if (areServicesSupportedInNetwork(network.getId(), Service.Dhcp) &&
                    isProviderSupportServiceInNetwork(network.getId(), Service.Dhcp, element.getProvider()) &&
                    (element instanceof DhcpServiceProvider)) {
                DhcpServiceProvider sp = (DhcpServiceProvider) element;
                sp.addDhcpEntry(network, profile, vmProfile, dest, context);
            }
            if (areServicesSupportedInNetwork(network.getId(), Service.UserData) &&
                    isProviderSupportServiceInNetwork(network.getId(), Service.UserData, element.getProvider()) &&
                    (element instanceof UserDataServiceProvider)) {
                UserDataServiceProvider sp = (UserDataServiceProvider) element;
                sp.addPasswordAndUserdata(network, profile, vmProfile, dest, context);
            }
        }
    }

    @DB
    protected void updateNic(NicVO nic, long networkId, int count) {
        Transaction txn = Transaction.currentTxn();
        txn.start();
        _nicDao.update(nic.getId(), nic);

        if (nic.getVmType() == VirtualMachine.Type.User) {
            s_logger.debug("Changing active number of nics for network id=" + networkId + " on " + count);
            _networksDao.changeActiveNicsBy(networkId, count);
        }

        if (nic.getVmType() == VirtualMachine.Type.User || (nic.getVmType() == VirtualMachine.Type.DomainRouter && getNetwork(networkId).getTrafficType() == TrafficType.Guest)) {
            _networksDao.setCheckForGc(networkId);
        }
        
        txn.commit();
    }

    @Override
    public void prepare(VirtualMachineProfile<? extends VMInstanceVO> vmProfile, DeployDestination dest, ReservationContext context) throws InsufficientCapacityException,
            ConcurrentOperationException, ResourceUnavailableException {
        List<NicVO> nics = _nicDao.listByVmId(vmProfile.getId());

        // we have to implement default nics first - to ensure that default network elements start up first in multiple
        // nics case)(need for setting DNS on Dhcp to domR's Ip4 address)
        Collections.sort(nics, new Comparator<NicVO>() {

            @Override
            public int compare(NicVO nic1, NicVO nic2) {
                boolean isDefault1 = nic1.isDefaultNic();
                boolean isDefault2 = nic2.isDefaultNic();

                return (isDefault1 ^ isDefault2) ? ((isDefault1 ^ true) ? 1 : -1) : 0;
            }
        });

        for (NicVO nic : nics) {
            Pair<NetworkGuru, NetworkVO> implemented = implementNetwork(nic.getNetworkId(), dest, context);
            
            NetworkVO network = implemented.second();
            NicProfile profile = prepareNic(vmProfile, dest, context, nic.getId(), network);
            vmProfile.addNic(profile);
        }
    }

    @Override
    public NicProfile prepareNic(VirtualMachineProfile<? extends VMInstanceVO> vmProfile, DeployDestination 
            dest, ReservationContext context, long nicId, NetworkVO network)
            throws InsufficientVirtualNetworkCapcityException, InsufficientAddressCapacityException, 
            ConcurrentOperationException, InsufficientCapacityException, ResourceUnavailableException {
        
        Integer networkRate = getNetworkRate(network.getId(), vmProfile.getId());
        NetworkGuru guru = _networkGurus.get(network.getGuruName());
        NicVO nic = _nicDao.findById(nicId);
        
        NicProfile profile = null;
        if (nic.getReservationStrategy() == Nic.ReservationStrategy.Start) {
            nic.setState(Nic.State.Reserving);
            nic.setReservationId(context.getReservationId());
            _nicDao.update(nic.getId(), nic);
            URI broadcastUri = nic.getBroadcastUri();
            if (broadcastUri == null) {
                broadcastUri = network.getBroadcastUri();
            }

            URI isolationUri = nic.getIsolationUri();

            profile = new NicProfile(nic, network, broadcastUri, isolationUri, 

            networkRate, isSecurityGroupSupportedInNetwork(network), getNetworkTag(vmProfile.getHypervisorType(), network));
            guru.reserve(profile, network, vmProfile, dest, context);
            nic.setIp4Address(profile.getIp4Address());
            nic.setAddressFormat(profile.getFormat());
            nic.setIp6Address(profile.getIp6Address());
            nic.setMacAddress(profile.getMacAddress());
            nic.setIsolationUri(profile.getIsolationUri());
            nic.setBroadcastUri(profile.getBroadCastUri());
            nic.setReserver(guru.getName());
            nic.setState(Nic.State.Reserved);
            nic.setNetmask(profile.getNetmask());
            nic.setGateway(profile.getGateway());

            if (profile.getStrategy() != null) {
                nic.setReservationStrategy(profile.getStrategy());
            }

            updateNic(nic, network.getId(), 1);
        } else {
            profile = new NicProfile(nic, network, nic.getBroadcastUri(), nic.getIsolationUri(), 
                        networkRate, isSecurityGroupSupportedInNetwork(network), getNetworkTag(vmProfile.getHypervisorType(), network));
            guru.updateNicProfile(profile, network);
            nic.setState(Nic.State.Reserved);
            updateNic(nic, network.getId(), 1);
        }

        for (NetworkElement element : _networkElements) {
            if (s_logger.isDebugEnabled()) {
                s_logger.debug("Asking " + element.getName() + " to prepare for " + nic);
            }
            prepareElement(element, network, profile, vmProfile, dest, context);
        }

        profile.setSecurityGroupEnabled(isSecurityGroupSupportedInNetwork(network));
        guru.updateNicProfile(profile, network);
        return profile;
    }

    @Override
    public <T extends VMInstanceVO> void prepareNicForMigration(VirtualMachineProfile<T> vm, DeployDestination dest) {
        List<NicVO> nics = _nicDao.listByVmId(vm.getId());
        for (NicVO nic : nics) {
            NetworkVO network = _networksDao.findById(nic.getNetworkId());
            Integer networkRate = getNetworkRate(network.getId(), vm.getId());

            NetworkGuru guru = _networkGurus.get(network.getGuruName());
            NicProfile profile = new NicProfile(nic, network, nic.getBroadcastUri(), nic.getIsolationUri(), networkRate, 
                    isSecurityGroupSupportedInNetwork(network), getNetworkTag(vm.getHypervisorType(), network));
            guru.updateNicProfile(profile, network);
            vm.addNic(profile);
        }
    }

    @Override
    public void release(VirtualMachineProfile<? extends VMInstanceVO> vmProfile, boolean forced) throws
    		ConcurrentOperationException, ResourceUnavailableException {
        List<NicVO> nics = _nicDao.listByVmId(vmProfile.getId());
        for (NicVO nic : nics) {
            NetworkVO network = _networksDao.findById(nic.getNetworkId());
            releaseNic(vmProfile, nic, network);
        }
    }
    
    @Override
    public NicProfile releaseNic(VirtualMachineProfile<? extends VMInstanceVO> vmProfile, NetworkVO network) 
            throws ConcurrentOperationException, ResourceUnavailableException {
        NicVO nic = _nicDao.findByInstanceIdAndNetworkId(network.getId(), vmProfile.getId());
        releaseNic(vmProfile, nic, network);
        
        NicProfile profile = new NicProfile(nic, network, nic.getBroadcastUri(), nic.getIsolationUri(), null, 
                isSecurityGroupSupportedInNetwork(network), getNetworkTag(vmProfile.getVirtualMachine().getHypervisorType(), network));
        return profile;
    }
    
    
    @Override
    public NicProfile releaseNic(VirtualMachineProfile<? extends VMInstanceVO> vmProfile, NetworkVO network, URI broadcastUri) 
            throws ConcurrentOperationException, ResourceUnavailableException {
        NicVO nic = _nicDao.findByInstanceIdNetworkIdAndBroadcastUri(network.getId(), vmProfile.getId(), broadcastUri.toString());
        releaseNic(vmProfile, nic, network);
        
        NicProfile profile = new NicProfile(nic, network, nic.getBroadcastUri(), nic.getIsolationUri(), null, 
                isSecurityGroupSupportedInNetwork(network), getNetworkTag(vmProfile.getVirtualMachine().getHypervisorType(), network));
        return profile;
    }


    protected void releaseNic(VirtualMachineProfile<? extends VMInstanceVO> vmProfile, NicVO nic, NetworkVO network) 
            throws ConcurrentOperationException, ResourceUnavailableException {
        if (nic.getState() == Nic.State.Reserved || nic.getState() == Nic.State.Reserving) {
            Nic.State originalState = nic.getState();
            if (nic.getReservationStrategy() == Nic.ReservationStrategy.Start) {
                NetworkGuru guru = _networkGurus.get(network.getGuruName());
                nic.setState(Nic.State.Releasing);
                _nicDao.update(nic.getId(), nic);
                NicProfile profile = new NicProfile(nic, network, nic.getBroadcastUri(), nic.getIsolationUri(), null,
                        isSecurityGroupSupportedInNetwork(network), getNetworkTag(vmProfile.getHypervisorType(), network));
                if (guru.release(profile, vmProfile, nic.getReservationId())) {
                    applyProfileToNicForRelease(nic, profile);
                    nic.setState(Nic.State.Allocated);
                    if (originalState == Nic.State.Reserved) {
                        updateNic(nic, network.getId(), -1);
                    } else {
                        _nicDao.update(nic.getId(), nic);
                    }
                }
                // Perform release on network elements
                for (NetworkElement element : _networkElements) {
                    if (s_logger.isDebugEnabled()) {
                        s_logger.debug("Asking " + element.getName() + " to release " + nic);
                    }
                    //NOTE: Context appear to never be used in release method 
                    //implementations. Consider removing it from interface Element
                    element.release(network, profile, vmProfile, null);
                }
                                    
            } else {
                nic.setState(Nic.State.Allocated);
                updateNic(nic, network.getId(), -1);
            }
        }
    }

    @Override
    public List<? extends Nic> getNics(long vmId) {
        return _nicDao.listByVmId(vmId);
    }

    @Override
    public List<NicProfile> getNicProfiles(VirtualMachine vm) {
        List<NicVO> nics = _nicDao.listByVmId(vm.getId());
        List<NicProfile> profiles = new ArrayList<NicProfile>();

        if (nics != null) {
            for (Nic nic : nics) {
                NetworkVO network = _networksDao.findById(nic.getNetworkId());
                Integer networkRate = getNetworkRate(network.getId(), vm.getId());

                NetworkGuru guru = _networkGurus.get(network.getGuruName());
                NicProfile profile = new NicProfile(nic, network, nic.getBroadcastUri(), nic.getIsolationUri(), 
                        networkRate, isSecurityGroupSupportedInNetwork(network), getNetworkTag(vm.getHypervisorType(), network));
                guru.updateNicProfile(profile, network);
                profiles.add(profile);
            }
        }
        return profiles;
    }
    
    @Override
    public NicProfile getNicProfile(VirtualMachine vm, long networkId) {
        NicVO nic = _nicDao.findByInstanceIdAndNetworkId(networkId, vm.getId());
        NetworkVO network = _networksDao.findById(networkId);
        Integer networkRate = getNetworkRate(network.getId(), vm.getId());
    
        NetworkGuru guru = _networkGurus.get(network.getGuruName());
        NicProfile profile = new NicProfile(nic, network, nic.getBroadcastUri(), nic.getIsolationUri(), 
                networkRate, isSecurityGroupSupportedInNetwork(network), getNetworkTag(vm.getHypervisorType(), network));
        guru.updateNicProfile(profile, network);            
        
        return profile;
    }

    @Override
    @DB
    @ActionEvent(eventType = EventTypes.EVENT_NET_IP_RELEASE, eventDescription = "disassociating Ip", async = true)
    public boolean releaseIpAddress(long ipAddressId) throws InsufficientAddressCapacityException {
        Long userId = UserContext.current().getCallerUserId();
        Account caller = UserContext.current().getCaller();

        // Verify input parameters
        IPAddressVO ipVO = _ipAddressDao.findById(ipAddressId);
        if (ipVO == null) {
        	throw new InvalidParameterValueException("Unable to find ip address by id");
        }

        if (ipVO.getAllocatedTime() == null) {
            s_logger.debug("Ip Address id= " + ipAddressId + " is not allocated, so do nothing.");
            return true;
        }

        // verify permissions
        if (ipVO.getAllocatedToAccountId() != null) {
            _accountMgr.checkAccess(caller, null, true, ipVO);
        }

        if (ipVO.isSourceNat()) {
            throw new IllegalArgumentException("ip address is used for source nat purposes and can not be disassociated.");
        }

        VlanVO vlan = _vlanDao.findById(ipVO.getVlanId());
        if (!vlan.getVlanType().equals(VlanType.VirtualNetwork)) {
            throw new IllegalArgumentException("only ip addresses that belong to a virtual network may be disassociated.");
        }

        // Check for account wide pool. It will have an entry for account_vlan_map.
        if (_accountVlanMapDao.findAccountVlanMap(ipVO.getAllocatedToAccountId(), ipVO.getVlanId()) != null) {        	
        	//see IPaddressVO.java
        	InvalidParameterValueException ex = new InvalidParameterValueException("Sepcified IP address uuid belongs to" +
        			" Account wide IP pool and cannot be disassociated");
        	ex.addProxyObject("user_ip_address", ipAddressId, "ipAddressId");
        	throw ex;
        }

        // don't allow releasing system ip address
        if (ipVO.getSystem()) {
        	InvalidParameterValueException ex = new InvalidParameterValueException("Can't release system IP address with specified id");
        	ex.addProxyObject(ipVO, ipVO.getId(), "systemIpAddrId");
            throw ex;
        }

        boolean success = disassociatePublicIpAddress(ipAddressId, userId, caller);
        
        Long networkId = ipVO.getAssociatedWithNetworkId();
        if (success && networkId != null) {
            Network guestNetwork = getNetwork(networkId);
            NetworkOffering offering = _configMgr.getNetworkOffering(guestNetwork.getNetworkOfferingId());
            Long vmId = ipVO.getAssociatedWithVmId();
            if (offering.getElasticIp() && vmId != null) {
                _rulesMgr.getSystemIpAndEnableStaticNatForVm(_userVmDao.findById(vmId), true);
                return true;
            }
            return true;
        } else {
            s_logger.warn("Failed to release public ip address id=" + ipAddressId);
            return false;
        }
    }

    @Deprecated
    // No one is using this method.
    public AccountVO getNetworkOwner(long networkId) {
        SearchCriteria<AccountVO> sc = AccountsUsingNetworkSearch.create();
        sc.setJoinParameters("nc", "config", networkId);
        sc.setJoinParameters("nc", "owner", true);
        List<AccountVO> accounts = _accountDao.search(sc, null);
        return accounts.size() != 0 ? accounts.get(0) : null;
    }

    @Deprecated
    // No one is using this method.
    public List<NetworkVO> getNetworksforOffering(long offeringId, long dataCenterId, long accountId) {
        return _networksDao.getNetworksForOffering(offeringId, dataCenterId, accountId);
    }

    @Override
    public String getNextAvailableMacAddressInNetwork(long networkId) throws InsufficientAddressCapacityException {
        String mac = _networksDao.getNextAvailableMacAddress(networkId);
        if (mac == null) {
        	throw new InsufficientAddressCapacityException("Unable to create another mac address", Network.class, networkId);        	
        }
        return mac;
    }

    @Override
    @DB
    public Network getNetwork(long id) {
        return _networksDao.findById(id);
    }

    @Override
    public List<? extends RemoteAccessVPNServiceProvider> getRemoteAccessVpnElements() {
        List<RemoteAccessVPNServiceProvider> elements = new ArrayList<RemoteAccessVPNServiceProvider>();
        for (NetworkElement element : _networkElements) {
            if (element instanceof RemoteAccessVPNServiceProvider) {
                RemoteAccessVPNServiceProvider e = (RemoteAccessVPNServiceProvider) element;
                elements.add(e);
            }
        }

        return elements;
    }

    @Override
    public List<? extends Site2SiteVpnServiceProvider> getSite2SiteVpnElements() {
        List<Site2SiteVpnServiceProvider> elements = new ArrayList<Site2SiteVpnServiceProvider>();
        for (NetworkElement element : _networkElements) {
            if (element instanceof Site2SiteVpnServiceProvider) {
                Site2SiteVpnServiceProvider e = (Site2SiteVpnServiceProvider) element;
                elements.add(e);
            }
        }

        return elements;
    }

    @Override
    public void cleanupNics(VirtualMachineProfile<? extends VMInstanceVO> vm) {
        if (s_logger.isDebugEnabled()) {
            s_logger.debug("Cleaning network for vm: " + vm.getId());
        }

        List<NicVO> nics = _nicDao.listByVmId(vm.getId());
        for (NicVO nic : nics) {
            removeNic(vm, nic);
        }
    }
    
    @Override
    public void removeNic(VirtualMachineProfile<? extends VMInstanceVO> vm, Network network) {
        NicVO nic = _nicDao.findByInstanceIdAndNetworkId(network.getId(), vm.getVirtualMachine().getId());
        removeNic(vm, nic);
    }

    protected void removeNic(VirtualMachineProfile<? extends VMInstanceVO> vm, NicVO nic) {
        nic.setState(Nic.State.Deallocating);
        _nicDao.update(nic.getId(), nic);
        NetworkVO network = _networksDao.findById(nic.getNetworkId());
        NicProfile profile = new NicProfile(nic, network, null, null, null,
                isSecurityGroupSupportedInNetwork(network), getNetworkTag(vm.getHypervisorType(), network));
        NetworkGuru guru = _networkGurus.get(network.getGuruName());
        guru.deallocate(network, profile, vm);
        _nicDao.remove(nic.getId());
        s_logger.debug("Removed nic id=" + nic.getId());
    }

    @Override
    public void expungeNics(VirtualMachineProfile<? extends VMInstanceVO> vm) {
        List<NicVO> nics = _nicDao.listByVmIdIncludingRemoved(vm.getId());
        for (NicVO nic : nics) {
            _nicDao.expunge(nic.getId());
        }
    }

    private String getCidrAddress(String cidr) {
        String[] cidrPair = cidr.split("\\/");
        return cidrPair[0];
    }

    private int getCidrSize(String cidr) {
        String[] cidrPair = cidr.split("\\/");
        return Integer.parseInt(cidrPair[1]);
    }

    @Override
    public void checkVirtualNetworkCidrOverlap(Long zoneId, String cidr) {
        if (zoneId == null) {
            return;
        }
        if (cidr == null) {
            return;
        }
        List<NetworkVO> networks = _networksDao.listByZone((long) zoneId);
        Map<Long, String> networkToCidr = new HashMap<Long, String>();
        for (NetworkVO network : networks) {
            if (network.getGuestType() != GuestType.Isolated) {
                continue;
            }
            if (network.getCidr() != null) {
                networkToCidr.put(network.getId(), network.getCidr());
            }
        }
        if (networkToCidr == null || networkToCidr.isEmpty()) {
            return;
        }

        String currCidrAddress = getCidrAddress(cidr);
        int currCidrSize = getCidrSize(cidr);

        for (long networkId : networkToCidr.keySet()) {
            String ntwkCidr = networkToCidr.get(networkId);
            String ntwkCidrAddress = getCidrAddress(ntwkCidr);
            int ntwkCidrSize = getCidrSize(ntwkCidr);

            long cidrSizeToUse = currCidrSize < ntwkCidrSize ? currCidrSize : ntwkCidrSize;

            String ntwkCidrSubnet = NetUtils.getCidrSubNet(ntwkCidrAddress, cidrSizeToUse);
            String cidrSubnet = NetUtils.getCidrSubNet(currCidrAddress, cidrSizeToUse);

            if (cidrSubnet.equals(ntwkCidrSubnet)) {
            	InvalidParameterValueException ex = new InvalidParameterValueException("Warning: The specified existing network has conflict CIDR subnets with new network!");
            	ex.addProxyObject("networks", networkId, "networkId");
            	throw ex;
            }
        }
    }

    @Override
    @DB
    @ActionEvent(eventType = EventTypes.EVENT_NETWORK_CREATE, eventDescription = "creating network")
    public Network createGuestNetwork(CreateNetworkCmd cmd) throws InsufficientCapacityException, ConcurrentOperationException, ResourceAllocationException {
        Long networkOfferingId = cmd.getNetworkOfferingId();
        String gateway = cmd.getGateway();
        String startIP = cmd.getStartIp();
        String endIP = cmd.getEndIp();
        String netmask = cmd.getNetmask();
        String networkDomain = cmd.getNetworkDomain();
        String vlanId = cmd.getVlan();
        String name = cmd.getNetworkName();
        String displayText = cmd.getDisplayText();
        Account caller = UserContext.current().getCaller();
        Long physicalNetworkId = cmd.getPhysicalNetworkId();
        Long zoneId = cmd.getZoneId();
        String aclTypeStr = cmd.getAclType();
        Long domainId = cmd.getDomainId();
        boolean isDomainSpecific = false;
        Boolean subdomainAccess = cmd.getSubdomainAccess();
        Long vpcId = cmd.getVpcId();

        // Validate network offering
        NetworkOfferingVO ntwkOff = _networkOfferingDao.findById(networkOfferingId);
        if (ntwkOff == null || ntwkOff.isSystemOnly()) {
        	InvalidParameterValueException ex = new InvalidParameterValueException("Unable to find network offering by specified id");
        	if (ntwkOff != null) {
        		ex.addProxyObject(ntwkOff, networkOfferingId, "networkOfferingId");        		
        		// Get the VO object's table name.
                String tablename = AnnotationHelper.getTableName(ntwkOff);
                if (tablename != null) {
                	ex.addProxyObject(tablename, networkOfferingId, "networkOfferingId");
                } else {
                	s_logger.info("\nCould not retrieve table name (annotation) from " + tablename + " VO proxy object\n");
                }
                throw ex;
        	}
        	throw ex;
        }
        // validate physical network and zone
        // Check if physical network exists
        PhysicalNetwork pNtwk = null;
        if (physicalNetworkId != null) {
            pNtwk = _physicalNetworkDao.findById(physicalNetworkId);
            if (pNtwk == null) {
            	throw new InvalidParameterValueException("Unable to find a physical network having the specified physical network id");
            }
        }

        if (zoneId == null) {
            zoneId = pNtwk.getDataCenterId();
        }

        DataCenter zone = _dcDao.findById(zoneId);
        if (zone == null) {
        	throw new InvalidParameterValueException("Specified zone id was not found");
        }
        
        if (Grouping.AllocationState.Disabled == zone.getAllocationState() && !_accountMgr.isRootAdmin(caller.getType())) {
        	// See DataCenterVO.java
        	PermissionDeniedException ex = new PermissionDeniedException("Cannot perform this operation since specified Zone is currently disabled");
        	ex.addProxyObject(zone, zoneId, "zoneId");
            throw ex;        	
        }
        
        //validate vpc
        if (vpcId != null) {
            Vpc vpc = _vpcMgr.getActiveVpc(vpcId);
            if (vpc == null) {
                InvalidParameterValueException ex = new InvalidParameterValueException("Unable to find Enabled VPC ");
                ex.addProxyObject("vpc", vpcId, "VPC");
                throw ex;
            }
            _accountMgr.checkAccess(caller, null, false, vpc);
        }

        // Only domain and account ACL types are supported in Acton.
        ACLType aclType = null;
        if (aclTypeStr != null) {
            if (aclTypeStr.equalsIgnoreCase(ACLType.Account.toString())) {
                aclType = ACLType.Account;
            } else if (aclTypeStr.equalsIgnoreCase(ACLType.Domain.toString())) {
                aclType = ACLType.Domain;
            } else {
                throw new InvalidParameterValueException("Incorrect aclType specified. Check the API documentation for supported types");
            }
            // In 3.0 all Shared networks should have aclType == Domain, all Isolated networks aclType==Account
            if (ntwkOff.getGuestType() == GuestType.Isolated) {
                if (aclType != ACLType.Account) {
                    throw new InvalidParameterValueException("AclType should be " + ACLType.Account + " for network of type " + Network.GuestType.Isolated);
                }
            } else if (ntwkOff.getGuestType() == GuestType.Shared) {
                if (!(aclType == ACLType.Domain || aclType == ACLType.Account)) {
                    throw new InvalidParameterValueException("AclType should be " + ACLType.Domain + " or " + 
                ACLType.Account + " for network of type " + Network.GuestType.Shared);
                }
            }
        } else {
            if (ntwkOff.getGuestType() == GuestType.Isolated) {
                aclType = ACLType.Account;
            } else if (ntwkOff.getGuestType() == GuestType.Shared) {
                aclType = ACLType.Domain;
            }
        }

        // Only Admin can create Shared networks
        if (ntwkOff.getGuestType() == GuestType.Shared && !_accountMgr.isAdmin(caller.getType())) {
            throw new InvalidParameterValueException("Only Admins can create network with guest type " + GuestType.Shared);
        }

        // Check if the network is domain specific
        if (aclType == ACLType.Domain) {
            // only Admin can create domain with aclType=Domain
            if (!_accountMgr.isAdmin(caller.getType())) {
                throw new PermissionDeniedException("Only admin can create networks with aclType=Domain");
            }

            // only shared networks can be Domain specific
            if (ntwkOff.getGuestType() != GuestType.Shared) {
                throw new InvalidParameterValueException("Only " + GuestType.Shared + " networks can have aclType=" + ACLType.Domain);
            }

            if (domainId != null) {
                if (ntwkOff.getTrafficType() != TrafficType.Guest || ntwkOff.getGuestType() != Network.GuestType.Shared) {
                    throw new InvalidParameterValueException("Domain level networks are supported just for traffic type "
                + TrafficType.Guest + " and guest type " + Network.GuestType.Shared);
                }

                DomainVO domain = _domainDao.findById(domainId);
                if (domain == null) {                	
                	throw new InvalidParameterValueException("Unable to find domain by specified id");
                }
                _accountMgr.checkAccess(caller, domain);
            }
            isDomainSpecific = true;

        } else if (subdomainAccess != null) {
            throw new InvalidParameterValueException("Parameter subDomainAccess can be specified only with aclType=Domain");
        }
        Account owner = null;
        if ((cmd.getAccountName() != null && domainId != null) || cmd.getProjectId() != null) {
            owner = _accountMgr.finalizeOwner(caller, cmd.getAccountName(), domainId, cmd.getProjectId());
        } else {
            owner = caller;
        }

        UserContext.current().setAccountId(owner.getAccountId());

        // VALIDATE IP INFO
        // if end ip is not specified, default it to startIp
        if (startIP != null) {
            if (!NetUtils.isValidIp(startIP)) {
                throw new InvalidParameterValueException("Invalid format for the startIp parameter");
            }
            if (endIP == null) {
                endIP = startIP;
            } else if (!NetUtils.isValidIp(endIP)) {
                throw new InvalidParameterValueException("Invalid format for the endIp parameter");
            }
        }

        if (startIP != null && endIP != null) {
            if (!(gateway != null && netmask != null)) {
                throw new InvalidParameterValueException("gateway and netmask should be defined when startIP/endIP are passed in");
            }
        }

        String cidr = null;
        if (gateway != null && netmask != null) {
            if (!NetUtils.isValidIp(gateway)) {
                throw new InvalidParameterValueException("Invalid gateway");
            }
            if (!NetUtils.isValidNetmask(netmask)) {
                throw new InvalidParameterValueException("Invalid netmask");
            }

            cidr = NetUtils.ipAndNetMaskToCidr(gateway, netmask);
        }

        // Regular user can create Guest Isolated Source Nat enabled network only
        if (caller.getType() == Account.ACCOUNT_TYPE_NORMAL
                && (ntwkOff.getTrafficType() != TrafficType.Guest || ntwkOff.getGuestType() != Network.GuestType.Isolated
                        && areServicesSupportedByNetworkOffering(ntwkOff.getId(), Service.SourceNat))) {
            throw new InvalidParameterValueException("Regular user can create a network only from the network" +
            		" offering having traffic type " + TrafficType.Guest + " and network type "
                    + Network.GuestType.Isolated + " with a service " + Service.SourceNat.getName() + " enabled");
        }

        // Don't allow to specify vlan if the caller is a regular user
        if (caller.getType() == Account.ACCOUNT_TYPE_NORMAL && (ntwkOff.getSpecifyVlan() || vlanId != null)) {
            throw new InvalidParameterValueException("Regular user is not allowed to specify vlanId");
        }

        // For non-root admins check cidr limit - if it's allowed by global config value
        if (caller.getType() != Account.ACCOUNT_TYPE_ADMIN && cidr != null) {

            String[] cidrPair = cidr.split("\\/");
            int cidrSize = Integer.valueOf(cidrPair[1]);

            if (cidrSize < _cidrLimit) {
                throw new InvalidParameterValueException("Cidr size can't be less than " + _cidrLimit);
            }
        }

        if (cidr != null && networkOfferingIsConfiguredForExternalNetworking(networkOfferingId)) {
            throw new InvalidParameterValueException("Cannot specify CIDR when using network offering with external devices!");
        }

        // Vlan is created in 2 cases - works in Advance zone only:
        // 1) GuestType is Shared
        // 2) GuestType is Isolated, but SourceNat service is disabled
        boolean createVlan = (startIP != null && endIP != null && zone.getNetworkType() == NetworkType.Advanced
                && ((ntwkOff.getGuestType() == Network.GuestType.Shared)
                || (ntwkOff.getGuestType() == GuestType.Isolated && 
                !areServicesSupportedByNetworkOffering(ntwkOff.getId(), Service.SourceNat))));

        // Can add vlan range only to the network which allows it
        if (createVlan && !ntwkOff.getSpecifyIpRanges()) {
        	InvalidParameterValueException ex = new InvalidParameterValueException("Network offering with specified id doesn't support adding multiple ip ranges");
        	ex.addProxyObject(ntwkOff, ntwkOff.getId(), "networkOfferingId");
            String tablename = AnnotationHelper.getTableName(ntwkOff);
            if (tablename != null) {
            	ex.addProxyObject(tablename, ntwkOff.getId(), "networkOfferingId");
            } else {
            	s_logger.info("\nCould not retrieve table name (annotation) from " + tablename + " VO proxy object\n");
            }
            throw ex;   
        }

        Transaction txn = Transaction.currentTxn();
        txn.start();

        Long sharedDomainId = null;
        if (isDomainSpecific) {
            if (domainId != null) {
                sharedDomainId = domainId;
            } else {
                sharedDomainId = _domainMgr.getDomain(Domain.ROOT_DOMAIN).getId();
                subdomainAccess = true;
            }
        }

        // default owner to system if network has aclType=Domain
        if (aclType == ACLType.Domain) {
            owner = _accountMgr.getAccount(Account.ACCOUNT_ID_SYSTEM);
        }

        //Create guest network
        Network network = null;
        if (vpcId != null) {
            if (!_configMgr.isOfferingForVpc(ntwkOff)){
                throw new InvalidParameterValueException("Network offering can't be used for VPC networks");
            }
            network = createVpcGuestNetwork(networkOfferingId, name, displayText, gateway, cidr, vlanId, 
                    networkDomain, owner, sharedDomainId, pNtwk, zoneId, aclType, subdomainAccess, vpcId);
        } else {
            if (_configMgr.isOfferingForVpc(ntwkOff)){
                throw new InvalidParameterValueException("Network offering can be used for VPC networks only");
            }
            network = createGuestNetwork(networkOfferingId, name, displayText, gateway, cidr, vlanId, 
                    networkDomain, owner, sharedDomainId, pNtwk, zoneId, aclType, subdomainAccess, vpcId);
        }  

        if (caller.getType() == Account.ACCOUNT_TYPE_ADMIN && createVlan) {
            // Create vlan ip range
            _configMgr.createVlanAndPublicIpRange(pNtwk.getDataCenterId(), network.getId(), physicalNetworkId,
                    false, null, startIP, endIP, gateway, netmask, vlanId, null);
        }

        txn.commit();

        return network;
    }
    
    @DB
    protected Network createVpcGuestNetwork(long ntwkOffId, String name, String displayText, String gateway, 
            String cidr, String vlanId, String networkDomain, Account owner, Long domainId,
            PhysicalNetwork pNtwk, long zoneId, ACLType aclType, Boolean subdomainAccess, long vpcId) 
                    throws ConcurrentOperationException, InsufficientCapacityException, ResourceAllocationException {
        
        Vpc vpc = _vpcMgr.getActiveVpc(vpcId);
        if (networkDomain == null) {
            networkDomain = vpc.getNetworkDomain();
        }
        //1) Validate if network can be created for VPC
        _vpcMgr.validateGuestNtkwForVpc(_configMgr.getNetworkOffering(ntwkOffId), cidr, networkDomain, owner, vpc, null);
        
        //2) Create network
        Network guestNetwork = createGuestNetwork(ntwkOffId, name, displayText, gateway, cidr, vlanId, 
                networkDomain, owner, domainId, pNtwk, zoneId, aclType, subdomainAccess, vpcId);
        
        return guestNetwork;
    }

    @Override
    @DB
    public Network createGuestNetwork(long networkOfferingId, String name, String displayText, String gateway, 
            String cidr, String vlanId, String networkDomain, Account owner, Long domainId,
            PhysicalNetwork pNtwk, long zoneId, ACLType aclType, Boolean subdomainAccess, Long vpcId) 
                    throws ConcurrentOperationException, InsufficientCapacityException, ResourceAllocationException {

        NetworkOfferingVO ntwkOff = _networkOfferingDao.findById(networkOfferingId);
        // this method supports only guest network creation
        if (ntwkOff.getTrafficType() != TrafficType.Guest) {
            s_logger.warn("Only guest networks can be created using this method");
            return null;
        }
        
        boolean updateResourceCount = (!ntwkOff.getSpecifyVlan() && aclType == ACLType.Account);
        //check resource limits
        if (updateResourceCount) {
            _resourceLimitMgr.checkResourceLimit(owner, ResourceType.network);
        }

        // Validate network offering
        if (ntwkOff.getState() != NetworkOffering.State.Enabled) {
        	// see NetworkOfferingVO
        	InvalidParameterValueException ex = new InvalidParameterValueException("Can't use specified network offering id as its stat is not " + NetworkOffering.State.Enabled);
        	ex.addProxyObject(ntwkOff, ntwkOff.getId(), "networkOfferingId");
            throw ex;
        }

        // Validate physical network
        if (pNtwk.getState() != PhysicalNetwork.State.Enabled) {
        	// see PhysicalNetworkVO.java
        	InvalidParameterValueException ex = new InvalidParameterValueException("Specified physical network id is" +
        			" in incorrect state:" + pNtwk.getState());
        	ex.addProxyObject("physical_network", pNtwk.getId(), "physicalNetworkId");
        	throw ex;
        }

        // Validate zone
        DataCenterVO zone = _dcDao.findById(zoneId);
        if (zone.getNetworkType() == NetworkType.Basic) {
            // In Basic zone the network should have aclType=Domain, domainId=1, subdomainAccess=true
            if (aclType == null || aclType != ACLType.Domain) {
                throw new InvalidParameterValueException("Only AclType=Domain can be specified for network creation in Basic zone");
            }
            
            // Only one guest network is supported in Basic zone
            List<NetworkVO> guestNetworks = _networksDao.listByZoneAndTrafficType(zone.getId(), TrafficType.Guest);
            if (!guestNetworks.isEmpty()) {
                throw new InvalidParameterValueException("Can't have more than one Guest network in zone with network type "
                                                        + NetworkType.Basic);
            }

            // if zone is basic, only Shared network offerings w/o source nat service are allowed
            if (!(ntwkOff.getGuestType() == GuestType.Shared && 
                    !areServicesSupportedByNetworkOffering(ntwkOff.getId(), Service.SourceNat))) {
                throw new InvalidParameterValueException("For zone of type " + NetworkType.Basic + " only offerings of " +
                		"guestType " + GuestType.Shared + " with disabled " + Service.SourceNat.getName()
                        + " service are allowed");
            }

            if (domainId == null || domainId != Domain.ROOT_DOMAIN) {
                throw new InvalidParameterValueException("Guest network in Basic zone should be dedicated to ROOT domain");
            }

            if (subdomainAccess == null) {
                subdomainAccess = true;
            } else if (!subdomainAccess) {
                throw new InvalidParameterValueException("Subdomain access should be set to true for the" +
                		" guest network in the Basic zone");
            }

            if (vlanId == null) {
                vlanId = Vlan.UNTAGGED;
            } else {
                if (!vlanId.equalsIgnoreCase(Vlan.UNTAGGED)) {
                    throw new InvalidParameterValueException("Only vlan " + Vlan.UNTAGGED + " can be created in " +
                    		"the zone of type " + NetworkType.Basic);
                }
            }

        } else if (zone.getNetworkType() == NetworkType.Advanced) {
            if (zone.isSecurityGroupEnabled()) {
                // Only Account specific Isolated network with sourceNat service disabled are allowed in security group
                // enabled zone
                boolean allowCreation = (ntwkOff.getGuestType() == GuestType.Isolated 
                        && !areServicesSupportedByNetworkOffering(ntwkOff.getId(), Service.SourceNat));
                if (!allowCreation) {
                    throw new InvalidParameterValueException("Only Account specific Isolated network with sourceNat " +
                    		"service disabled are allowed in security group enabled zone");
                }
            }
        }

        // VlanId can be specified only when network offering supports it
        boolean vlanSpecified = (vlanId != null);
        if (vlanSpecified != ntwkOff.getSpecifyVlan()) {
            if (vlanSpecified) {
                throw new InvalidParameterValueException("Can't specify vlan; corresponding offering says specifyVlan=false");
            } else {
                throw new InvalidParameterValueException("Vlan has to be specified; corresponding offering says specifyVlan=true");
            }
        }

        if (vlanId != null) {
            String uri = "vlan://" + vlanId;
            // For Isolated networks, don't allow to create network with vlan that already exists in the zone
            if (ntwkOff.getGuestType() == GuestType.Isolated) {
                if (_networksDao.countByZoneAndUri(zoneId, uri) > 0) {
                throw new InvalidParameterValueException("Network with vlan " + vlanId + " already exists in zone " + zoneId);
            }
            } else {
                //don't allow to create Shared network with Vlan that already exists in the zone for Isolated networks
                if (_networksDao.countByZoneUriAndGuestType(zoneId, uri, GuestType.Isolated) > 0) {
                    throw new InvalidParameterValueException("Isolated network with vlan " + vlanId + " already exists " +
                    		"in zone " + zoneId);
                }
        }
        }
        
        // If networkDomain is not specified, take it from the global configuration
        if (areServicesSupportedByNetworkOffering(networkOfferingId, Service.Dns)) {
            Map<Network.Capability, String> dnsCapabilities = getNetworkOfferingServiceCapabilities
                    (_configMgr.getNetworkOffering(networkOfferingId), Service.Dns);
            String isUpdateDnsSupported = dnsCapabilities.get(Capability.AllowDnsSuffixModification);
            if (isUpdateDnsSupported == null || !Boolean.valueOf(isUpdateDnsSupported)) {
                if (networkDomain != null) {
                	// TBD: NetworkOfferingId and zoneId. Send uuids instead.
                    throw new InvalidParameterValueException("Domain name change is not supported by network offering id="
                            + networkOfferingId + " in zone id=" + zoneId);
                }
            } else {
                if (networkDomain == null) {
                    // 1) Get networkDomain from the corresponding account/domain/zone
                    if (aclType == ACLType.Domain) {
                        networkDomain = getDomainNetworkDomain(domainId, zoneId);
                    } else if (aclType == ACLType.Account) {
                        networkDomain = getAccountNetworkDomain(owner.getId(), zoneId);
                    }

                    // 2) If null, generate networkDomain using domain suffix from the global config variables
                    if (networkDomain == null) {
                        networkDomain = "cs" + Long.toHexString(owner.getId()) + _networkDomain;
                    }

                } else {
                    // validate network domain
                    if (!NetUtils.verifyDomainName(networkDomain)) {
                        throw new InvalidParameterValueException(
                                "Invalid network domain. Total length shouldn't exceed 190 chars. Each domain " +
                                "label must be between 1 and 63 characters long, can contain ASCII letters 'a' through 'z', the digits '0' through '9', "
                                        + "and the hyphen ('-'); can't start or end with \"-\"");
                    }
                }
            }
        }

        // In Advance zone Cidr for Shared networks and Isolated networks w/o source nat service can't be NULL - 2.2.x
        // limitation, remove after we introduce support for multiple ip ranges
        // with different Cidrs for the same Shared network
        boolean cidrRequired = zone.getNetworkType() == NetworkType.Advanced && ntwkOff.getTrafficType() == TrafficType.Guest
                && (ntwkOff.getGuestType() == GuestType.Shared || (ntwkOff.getGuestType() == GuestType.Isolated 
                && !areServicesSupportedByNetworkOffering(ntwkOff.getId(), Service.SourceNat)));
        if (cidr == null && cidrRequired) {
            throw new InvalidParameterValueException("StartIp/endIp/gateway/netmask are required when create network of" +
            		" type " + Network.GuestType.Shared + " and network of type " + GuestType.Isolated + " with service "
                    + Service.SourceNat.getName() + " disabled");
        }

        // No cidr can be specified in Basic zone
        if (zone.getNetworkType() == NetworkType.Basic && cidr != null) {
            throw new InvalidParameterValueException("StartIp/endIp/gateway/netmask can't be specified for zone of type " + NetworkType.Basic);
        }

        // Check if cidr is RFC1918 compliant if the network is Guest Isolated
        if (cidr != null && ntwkOff.getGuestType() == Network.GuestType.Isolated && ntwkOff.getTrafficType() == TrafficType.Guest) {
            if (!NetUtils.validateGuestCidr(cidr)) {
                throw new InvalidParameterValueException("Virtual Guest Cidr " + cidr + " is not RFC1918 compliant");
            }
        }

        Transaction txn = Transaction.currentTxn();
        txn.start();

        Long physicalNetworkId = null;
        if (pNtwk != null) {
            physicalNetworkId = pNtwk.getId();
        }
        DataCenterDeployment plan = new DataCenterDeployment(zoneId, null, null, null, null, physicalNetworkId);
        NetworkVO userNetwork = new NetworkVO();
        userNetwork.setNetworkDomain(networkDomain);

        if (cidr != null && gateway != null) {
            userNetwork.setCidr(cidr);
            userNetwork.setGateway(gateway);
            if (vlanId != null) {
                userNetwork.setBroadcastUri(URI.create("vlan://" + vlanId));
                userNetwork.setBroadcastDomainType(BroadcastDomainType.Vlan);
                if (!vlanId.equalsIgnoreCase(Vlan.UNTAGGED)) {
                    userNetwork.setBroadcastDomainType(BroadcastDomainType.Vlan);
                } else {
                    userNetwork.setBroadcastDomainType(BroadcastDomainType.Native);
                }
            }
        }

        List<NetworkVO> networks = setupNetwork(owner, ntwkOff, userNetwork, plan, name, displayText, true, domainId,
                aclType, subdomainAccess, vpcId);

        Network network = null;
        if (networks == null || networks.isEmpty()) {
            throw new CloudRuntimeException("Fail to create a network");
        } else {
            if (networks.size() > 0 && networks.get(0).getGuestType() == Network.GuestType.Isolated && 
                    networks.get(0).getTrafficType() == TrafficType.Guest) {
                Network defaultGuestNetwork = networks.get(0);
                for (Network nw : networks) {
                    if (nw.getCidr() != null && nw.getCidr().equals(zone.getGuestNetworkCidr())) {
                        defaultGuestNetwork = nw;
                    }
                }
                network = defaultGuestNetwork;
            } else {
                // For shared network
                network = networks.get(0);
            }
        }
        
        if (updateResourceCount) {
            _resourceLimitMgr.incrementResourceCount(owner.getId(), ResourceType.network);
        }

        txn.commit();
        UserContext.current().setEventDetails("Network Id: " + network.getId());
        return network;
    }

    @Override
    public List<? extends Network> searchForNetworks(ListNetworksCmd cmd) {
        Long id = cmd.getId();
        String keyword = cmd.getKeyword();
        Long zoneId = cmd.getZoneId();
        Account caller = UserContext.current().getCaller();
        Long domainId = cmd.getDomainId();
        String accountName = cmd.getAccountName();
        String guestIpType = cmd.getGuestIpType();
        String trafficType = cmd.getTrafficType();
        Boolean isSystem = cmd.getIsSystem();
        String aclType = cmd.getAclType();
        Long projectId = cmd.getProjectId();
        List<Long> permittedAccounts = new ArrayList<Long>();
        String path = null;
        Long physicalNetworkId = cmd.getPhysicalNetworkId();
        List<String> supportedServicesStr = cmd.getSupportedServices();
        Boolean restartRequired = cmd.getRestartRequired();
        boolean listAll = cmd.listAll();
        boolean isRecursive = cmd.isRecursive();
        Boolean specifyIpRanges = cmd.getSpecifyIpRanges();
        Long vpcId = cmd.getVpcId();
        Boolean canUseForDeploy = cmd.canUseForDeploy();
        Map<String, String> tags = cmd.getTags();

        // 1) default is system to false if not specified
        // 2) reset parameter to false if it's specified by the regular user
        if ((isSystem == null || caller.getType() == Account.ACCOUNT_TYPE_NORMAL) && id == null) {
            isSystem = false;
        }

        // Account/domainId parameters and isSystem are mutually exclusive
        if (isSystem != null && isSystem && (accountName != null || domainId != null)) {
            throw new InvalidParameterValueException("System network belongs to system, account and domainId parameters can't be specified");
        }

        if (domainId != null) {
            DomainVO domain = _domainDao.findById(domainId);
            if (domain == null) {
            	// see DomainVO.java
            	throw new InvalidParameterValueException("Specified domain id doesn't exist in the system");
            }

            _accountMgr.checkAccess(caller, domain);
            if (accountName != null) {
                Account owner = _accountMgr.getActiveAccountByName(accountName, domainId);
                if (owner == null) {
                	// see DomainVO.java
                	throw new InvalidParameterValueException("Unable to find account " + accountName + " in specified domain");
                }

                _accountMgr.checkAccess(caller, null, true, owner);
                permittedAccounts.add(owner.getId());
            }
        }

        if (!_accountMgr.isAdmin(caller.getType()) || !listAll) {
            permittedAccounts.add(caller.getId());
            domainId = caller.getDomainId();
        }

        if (caller.getType() == Account.ACCOUNT_TYPE_DOMAIN_ADMIN) {
            domainId = caller.getDomainId();
        }

        // set project information
        boolean skipProjectNetworks = true;
        if (projectId != null) {
            if (projectId == -1) {
                permittedAccounts.addAll(_projectMgr.listPermittedProjectAccounts(caller.getId()));
            } else {
                permittedAccounts.clear();
                Project project = _projectMgr.getProject(projectId);
                if (project == null) {                	
                	throw new InvalidParameterValueException("Unable to find project by specified id");
                }
                if (!_projectMgr.canAccessProjectAccount(caller, project.getProjectAccountId())) {
                	// getProject() returns type ProjectVO.
                	InvalidParameterValueException ex = new InvalidParameterValueException("Account " + caller + " cannot access specified project id");
                	ex.addProxyObject(project, projectId, "projectId");                	
                    throw ex;
                }
                permittedAccounts.add(project.getProjectAccountId());
            }
            skipProjectNetworks = false;
        }

        path = _domainDao.findById(caller.getDomainId()).getPath();
        if (listAll) {
            isRecursive = true;
        }

        Filter searchFilter = new Filter(NetworkVO.class, "id", false, cmd.getStartIndex(), cmd.getPageSizeVal());
        SearchBuilder<NetworkVO> sb = _networksDao.createSearchBuilder();

        // Don't display networks created of system network offerings
        SearchBuilder<NetworkOfferingVO> networkOfferingSearch = _networkOfferingDao.createSearchBuilder();
        networkOfferingSearch.and("systemOnly", networkOfferingSearch.entity().isSystemOnly(), SearchCriteria.Op.EQ);
        if (isSystem != null && isSystem) {
            networkOfferingSearch.and("trafficType", networkOfferingSearch.entity().getTrafficType(), SearchCriteria.Op.EQ);
        }
        sb.join("networkOfferingSearch", networkOfferingSearch, sb.entity().getNetworkOfferingId(), networkOfferingSearch.entity().getId(), JoinBuilder.JoinType.INNER);

        SearchBuilder<DataCenterVO> zoneSearch = _dcDao.createSearchBuilder();
        zoneSearch.and("networkType", zoneSearch.entity().getNetworkType(), SearchCriteria.Op.EQ);
        sb.join("zoneSearch", zoneSearch, sb.entity().getDataCenterId(), zoneSearch.entity().getId(), JoinBuilder.JoinType.INNER);
        sb.and("removed", sb.entity().getRemoved(), Op.NULL);
        
        if (tags != null && !tags.isEmpty()) {
            SearchBuilder<ResourceTagVO> tagSearch = _resourceTagDao.createSearchBuilder();
            for (int count=0; count < tags.size(); count++) {
                tagSearch.or().op("key" + String.valueOf(count), tagSearch.entity().getKey(), SearchCriteria.Op.EQ);
                tagSearch.and("value" + String.valueOf(count), tagSearch.entity().getValue(), SearchCriteria.Op.EQ);
                tagSearch.cp();
            }
            tagSearch.and("resourceType", tagSearch.entity().getResourceType(), SearchCriteria.Op.EQ);
            sb.groupBy(sb.entity().getId());
            sb.join("tagSearch", tagSearch, sb.entity().getId(), tagSearch.entity().getResourceId(), JoinBuilder.JoinType.INNER);
        }

        if (permittedAccounts.isEmpty()) {
            SearchBuilder<DomainVO> domainSearch = _domainDao.createSearchBuilder();
            domainSearch.and("path", domainSearch.entity().getPath(), SearchCriteria.Op.LIKE);
            sb.join("domainSearch", domainSearch, sb.entity().getDomainId(), domainSearch.entity().getId(), JoinBuilder.JoinType.INNER);
        }

        if (skipProjectNetworks) {
            SearchBuilder<AccountVO> accountSearch = _accountDao.createSearchBuilder();
            accountSearch.and("type", accountSearch.entity().getType(), SearchCriteria.Op.NEQ);
            sb.join("accountSearch", accountSearch, sb.entity().getAccountId(), accountSearch.entity().getId(), JoinBuilder.JoinType.INNER);
        }

        List<NetworkVO> networksToReturn = new ArrayList<NetworkVO>();

        if (isSystem == null || !isSystem) {
            // Get domain level networks
            if (domainId != null) {
                networksToReturn
<<<<<<< HEAD
                        .addAll(listDomainLevelNetworks(
                                buildNetworkSearchCriteria(sb, keyword, id, isSystem, zoneId, guestIpType, trafficType,
                                        physicalNetworkId, aclType, skipProjectNetworks, restartRequired, specifyIpRanges, vpcId), searchFilter,
                                domainId));
=======
                        .addAll(listDomainLevelNetworks(buildNetworkSearchCriteria(sb, keyword, id, isSystem, zoneId,
                                guestIpType, trafficType, physicalNetworkId, aclType, skipProjectNetworks, restartRequired,
                                specifyIpRanges, tags), searchFilter,domainId));
>>>>>>> 85677b71
            }

            if (!permittedAccounts.isEmpty()) {
                networksToReturn.addAll(listAccountSpecificNetworks(
                        buildNetworkSearchCriteria(sb, keyword, id, isSystem, zoneId, guestIpType, trafficType, 
<<<<<<< HEAD
                                physicalNetworkId, aclType, skipProjectNetworks, restartRequired, specifyIpRanges, vpcId), searchFilter,
=======
                                physicalNetworkId, aclType, skipProjectNetworks, restartRequired, specifyIpRanges, tags), searchFilter,
>>>>>>> 85677b71
                        permittedAccounts));
            } else if (domainId == null || listAll) {
                networksToReturn.addAll(listAccountSpecificNetworksByDomainPath(
                        buildNetworkSearchCriteria(sb, keyword, id, isSystem, zoneId, guestIpType, trafficType, 
<<<<<<< HEAD
                                physicalNetworkId, aclType, skipProjectNetworks, restartRequired, specifyIpRanges, vpcId), searchFilter, path,
=======
                                physicalNetworkId, aclType, skipProjectNetworks, restartRequired, specifyIpRanges, tags), searchFilter, path,
>>>>>>> 85677b71
                        isRecursive));
            }
        } else {
            networksToReturn = _networksDao.search(buildNetworkSearchCriteria(sb, keyword, id, isSystem, zoneId,
<<<<<<< HEAD
                    guestIpType, trafficType, physicalNetworkId, null, skipProjectNetworks, restartRequired, specifyIpRanges, vpcId),
=======
                    guestIpType, trafficType, physicalNetworkId, null, skipProjectNetworks, restartRequired, specifyIpRanges, tags),
>>>>>>> 85677b71
                    searchFilter);
        }

        if (supportedServicesStr != null && !supportedServicesStr.isEmpty() && !networksToReturn.isEmpty()) {
            List<NetworkVO> supportedNetworks = new ArrayList<NetworkVO>();
            Service[] suppportedServices = new Service[supportedServicesStr.size()];
            int i = 0;
            for (String supportedServiceStr : supportedServicesStr) {
                Service service = Service.getService(supportedServiceStr);
                if (service == null) {
                    throw new InvalidParameterValueException("Invalid service specified " + supportedServiceStr);
                } else {
                    suppportedServices[i] = service;
                }
                i++;
            }

            for (NetworkVO network : networksToReturn) {
                if (areServicesSupportedInNetwork(network.getId(), suppportedServices)) {
                    supportedNetworks.add(network);
                }
            }

            networksToReturn=supportedNetworks;
        }
        
        if (canUseForDeploy != null) {
            List<NetworkVO> networksForDeploy = new ArrayList<NetworkVO>();
            for (NetworkVO network : networksToReturn) {
                if (canUseForDeploy(network) == canUseForDeploy) {
                    networksForDeploy.add(network);
                }
            }
            
            networksToReturn=networksForDeploy;
        }
        
            return networksToReturn;
        }

    @Override
    public boolean canUseForDeploy(Network network) {
        if (network.getTrafficType() != TrafficType.Guest) {
            return false;
        }
        boolean hasFreeIps = true;
        if (network.getGuestType() == GuestType.Shared) {
            hasFreeIps = _ipAddressDao.countFreeIPsInNetwork(network.getId()) > 0;
        } else {
            hasFreeIps = (getAvailableIps(network, null)).size() > 0;
        }
       
        return hasFreeIps;
    }

<<<<<<< HEAD
    private SearchCriteria<NetworkVO> buildNetworkSearchCriteria(SearchBuilder<NetworkVO> sb, String keyword, Long id, 
            Boolean isSystem, Long zoneId, String guestIpType, String trafficType, Long physicalNetworkId,
            String aclType, boolean skipProjectNetworks, Boolean restartRequired, Boolean specifyIpRanges, Long vpcId) {
=======

    private SearchCriteria<NetworkVO> buildNetworkSearchCriteria(SearchBuilder<NetworkVO> sb, String keyword, Long id, 
            Boolean isSystem, Long zoneId, String guestIpType, String trafficType, Long physicalNetworkId,
            String aclType, boolean skipProjectNetworks, Boolean restartRequired, Boolean specifyIpRanges, Map<String, String> tags) {
>>>>>>> 85677b71
        SearchCriteria<NetworkVO> sc = sb.create();

        if (isSystem != null) {
            sc.setJoinParameters("networkOfferingSearch", "systemOnly", isSystem);
        }

        if (keyword != null) {
            SearchCriteria<NetworkVO> ssc = _networksDao.createSearchCriteria();
            ssc.addOr("name", SearchCriteria.Op.LIKE, "%" + keyword + "%");
            sc.addAnd("name", SearchCriteria.Op.SC, ssc);
        }

        if (id != null) {
            sc.addAnd("id", SearchCriteria.Op.EQ, id);
        }

        if (zoneId != null) {
            sc.addAnd("dataCenterId", SearchCriteria.Op.EQ, zoneId);
        }

        if (guestIpType != null) {
            sc.addAnd("guestType", SearchCriteria.Op.EQ, guestIpType);
        }

        if (trafficType != null) {
            sc.addAnd("trafficType", SearchCriteria.Op.EQ, trafficType);
        }

        if (aclType != null) {
            sc.addAnd("aclType", SearchCriteria.Op.EQ, aclType.toString());
        }

        if (physicalNetworkId != null) {
            sc.addAnd("physicalNetworkId", SearchCriteria.Op.EQ, physicalNetworkId);
        }

        if (skipProjectNetworks) {
            sc.setJoinParameters("accountSearch", "type", Account.ACCOUNT_TYPE_PROJECT);
        }

        if (restartRequired != null) {
            sc.addAnd("restartRequired", SearchCriteria.Op.EQ, restartRequired);
        }

        if (specifyIpRanges != null) {
            sc.addAnd("specifyIpRanges", SearchCriteria.Op.EQ, specifyIpRanges);
        }
        
<<<<<<< HEAD
        if (vpcId != null) {
            sc.addAnd("vpcId", SearchCriteria.Op.EQ, vpcId);
=======
        if (tags != null && !tags.isEmpty()) {
            int count = 0;
            sc.setJoinParameters("tagSearch", "resourceType", TaggedResourceType.Network.toString());
            for (String key : tags.keySet()) {
                sc.setJoinParameters("tagSearch", "key" + String.valueOf(count), key);
                sc.setJoinParameters("tagSearch", "value" + String.valueOf(count), tags.get(key));
                count++;
            }
>>>>>>> 85677b71
        }

        return sc;
    }

    private List<NetworkVO> listDomainLevelNetworks(SearchCriteria<NetworkVO> sc, Filter searchFilter, long domainId) {
        List<Long> networkIds = new ArrayList<Long>();
        Set<Long> allowedDomains = _domainMgr.getDomainParentIds(domainId);
        List<NetworkDomainVO> maps = _networkDomainDao.listDomainNetworkMapByDomain(allowedDomains.toArray());

        for (NetworkDomainVO map : maps) {
            boolean subdomainAccess = (map.isSubdomainAccess() != null) ? map.isSubdomainAccess() : getAllowSubdomainAccessGlobal();
            if (map.getDomainId() == domainId || subdomainAccess) {
                networkIds.add(map.getNetworkId());
            }
        }

        if (!networkIds.isEmpty()) {
            SearchCriteria<NetworkVO> domainSC = _networksDao.createSearchCriteria();
            domainSC.addAnd("id", SearchCriteria.Op.IN, networkIds.toArray());
            domainSC.addAnd("aclType", SearchCriteria.Op.EQ, ACLType.Domain.toString());

            sc.addAnd("id", SearchCriteria.Op.SC, domainSC);
            return _networksDao.search(sc, searchFilter);
        } else {
            return new ArrayList<NetworkVO>();
        }
    }

    private List<NetworkVO> listAccountSpecificNetworks(SearchCriteria<NetworkVO> sc, Filter searchFilter, List<Long> permittedAccounts) {
        SearchCriteria<NetworkVO> accountSC = _networksDao.createSearchCriteria();
        if (!permittedAccounts.isEmpty()) {
            accountSC.addAnd("accountId", SearchCriteria.Op.IN, permittedAccounts.toArray());
        }

        accountSC.addAnd("aclType", SearchCriteria.Op.EQ, ACLType.Account.toString());

        sc.addAnd("id", SearchCriteria.Op.SC, accountSC);
        return _networksDao.search(sc, searchFilter);
    }

    private List<NetworkVO> listAccountSpecificNetworksByDomainPath(SearchCriteria<NetworkVO> sc, Filter searchFilter, String path, boolean isRecursive) {
        SearchCriteria<NetworkVO> accountSC = _networksDao.createSearchCriteria();
        accountSC.addAnd("aclType", SearchCriteria.Op.EQ, ACLType.Account.toString());

        if (path != null) {
            if (isRecursive) {
                sc.setJoinParameters("domainSearch", "path", path + "%");
            } else {
                sc.setJoinParameters("domainSearch", "path", path);
            }
        }

        return _networksDao.search(sc, searchFilter);
    }

    @Override
    @ActionEvent(eventType = EventTypes.EVENT_NETWORK_DELETE, eventDescription = "deleting network", async = true)
    public boolean deleteNetwork(long networkId) {

        Account caller = UserContext.current().getCaller();

        // Verify network id
        NetworkVO network = _networksDao.findById(networkId);
        if (network == null) {
        	// see NetworkVO.java
        	
        	InvalidParameterValueException ex = new InvalidParameterValueException("unable to find network with specified id");
        	ex.addProxyObject(network, networkId, "networkId");            
            throw ex;
        }

        // don't allow to delete system network
        if (isNetworkSystem(network)) {
        	InvalidParameterValueException ex = new InvalidParameterValueException("Network with specified id is system and can't be removed");
        	ex.addProxyObject(network, network.getId(), "networkId");            
            throw ex;
        }

        Account owner = _accountMgr.getAccount(network.getAccountId());

        // Perform permission check
        _accountMgr.checkAccess(caller, null, true, network);

        User callerUser = _accountMgr.getActiveUser(UserContext.current().getCallerUserId());
        ReservationContext context = new ReservationContextImpl(null, null, callerUser, owner);

        return destroyNetwork(networkId, context);
    }

    @Override
    @DB
    public boolean shutdownNetwork(long networkId, ReservationContext context, boolean cleanupElements) {
        boolean result = false;
        
        NetworkVO network = _networksDao.lockRow(networkId, true);
        if (network == null) {
            s_logger.debug("Unable to find network with id: " + networkId);
            return false;
        }
        if (network.getState() != Network.State.Implemented && network.getState() != Network.State.Shutdown) {
            s_logger.debug("Network is not implemented: " + network);
            return false;
        }

        network.setState(Network.State.Shutdown);
        _networksDao.update(network.getId(), network);

        boolean success = shutdownNetworkElementsAndResources(context, cleanupElements, network);

        Transaction txn = Transaction.currentTxn();
        txn.start();
        if (success) {
            if (s_logger.isDebugEnabled()) {
                s_logger.debug("Network id=" + networkId + " is shutdown successfully, cleaning up corresponding resources now.");
            }
            NetworkGuru guru = _networkGurus.get(network.getGuruName());
            NetworkProfile profile = convertNetworkToNetworkProfile(network.getId());
            guru.shutdown(profile, _networkOfferingDao.findById(network.getNetworkOfferingId()));

            applyProfileToNetwork(network, profile);

            network.setState(Network.State.Allocated);
            network.setRestartRequired(false);
            _networksDao.update(network.getId(), network);
            _networksDao.clearCheckForGc(networkId);
            result = true;
        } else {
            network.setState(Network.State.Implemented);
            _networksDao.update(network.getId(), network);
            result = false;
        }
        txn.commit();
        return result;
    }

    private boolean shutdownNetworkElementsAndResources(ReservationContext context, boolean cleanupElements, NetworkVO network) {
        // 1) Cleanup all the rules for the network. If it fails, just log the failure and proceed with shutting down
        // the elements
        boolean cleanupResult = true;
        try {
            cleanupResult = shutdownNetworkResources(network.getId(), context.getAccount(), context.getCaller().getId());
        } catch (Exception ex) {
            s_logger.warn("shutdownNetworkRules failed during the network " + network + " shutdown due to ", ex);
        } finally {
            // just warn the administrator that the network elements failed to shutdown
            if (!cleanupResult) {
                s_logger.warn("Failed to cleanup network id=" + network.getId() + " resources as a part of shutdownNetwork");
            }
        }

        // 2) Shutdown all the network elements
        // get providers to shutdown
        List<Provider> providersToShutdown = getNetworkProviders(network.getId());
        boolean success = true;
        for (NetworkElement element : _networkElements) {
            if (providersToShutdown.contains(element.getProvider())) {
                try {
                    if (!isProviderEnabledInPhysicalNetwork(getPhysicalNetworkId(network), element.getProvider().getName())) {
                        s_logger.warn("Unable to complete shutdown of the network elements due to element: " + element.getName() + " either doesn't exist or not enabled in the physical network "
                                + getPhysicalNetworkId(network));
                        success = false;
                    }
                    if (s_logger.isDebugEnabled()) {
                        s_logger.debug("Sending network shutdown to " + element.getName());
                    }
                    if (!element.shutdown(network, context, cleanupElements)) {
                        s_logger.warn("Unable to complete shutdown of the network elements due to element: " + element.getName());
                        success = false;
                    }
                } catch (ResourceUnavailableException e) {
                    s_logger.warn("Unable to complete shutdown of the network elements due to element: " + element.getName(), e);
                    success = false;
                } catch (ConcurrentOperationException e) {
                    s_logger.warn("Unable to complete shutdown of the network elements due to element: " + element.getName(), e);
                    success = false;
                } catch (Exception e) {
                    s_logger.warn("Unable to complete shutdown of the network elements due to element: " + element.getName(), e);
                    success = false;
                }
            }
        }
        return success;
    }

    @Override
    @DB
    public boolean destroyNetwork(long networkId, ReservationContext context) {
        Account callerAccount = _accountMgr.getAccount(context.getCaller().getAccountId());

        NetworkVO network = _networksDao.findById(networkId);
        if (network == null) {
            s_logger.debug("Unable to find network with id: " + networkId);
            return false;
        }

        // Don't allow to delete network via api call when it has vms assigned to it
        int nicCount = getActiveNicsInNetwork(networkId);
        if (nicCount > 0) {
            s_logger.debug("Unable to remove the network id=" + networkId + " as it has active Nics.");
            return false;
        }

        // Make sure that there are no user vms in the network that are not Expunged/Error
        List<UserVmVO> userVms = _userVmDao.listByNetworkIdAndStates(networkId);

        for (UserVmVO vm : userVms) {
            if (!(vm.getState() == VirtualMachine.State.Expunging && vm.getRemoved() != null)) {
                s_logger.warn("Can't delete the network, not all user vms are expunged. Vm " + vm + " is in " + vm.getState() + " state");
                return false;
            }
        }
        
        //In Basic zone, make sure that there are no non-removed console proxies and SSVMs using the network
        DataCenter zone = _configMgr.getZone(network.getDataCenterId());
        if (zone.getNetworkType() == NetworkType.Basic) {
            List<VMInstanceVO> systemVms = _vmDao.listNonRemovedVmsByTypeAndNetwork(network.getId(), 
                    Type.ConsoleProxy, Type.SecondaryStorageVm);
            if (systemVms != null && !systemVms.isEmpty()) {
                s_logger.warn("Can't delete the network, not all consoleProxy/secondaryStorage vms are expunged");
                return false;
            }
        }

        // Shutdown network first
        shutdownNetwork(networkId, context, false);

        // get updated state for the network
        network = _networksDao.findById(networkId);
        if (network.getState() != Network.State.Allocated && network.getState() != Network.State.Setup) {
            s_logger.debug("Network is not not in the correct state to be destroyed: " + network.getState());
            return false;
        }

        boolean success = true;
        if (!cleanupNetworkResources(networkId, callerAccount, context.getCaller().getId())) {
            s_logger.warn("Unable to delete network id=" + networkId + ": failed to cleanup network resources");
            return false;
        }

        // get providers to destroy
        List<Provider> providersToDestroy = getNetworkProviders(network.getId());
        for (NetworkElement element : _networkElements) {
            if (providersToDestroy.contains(element.getProvider())) {
                try {
                    if (!isProviderEnabledInPhysicalNetwork(getPhysicalNetworkId(network), element.getProvider().getName())) {
                        s_logger.warn("Unable to complete destroy of the network elements due to element: " + element.getName() + " either doesn't exist or not enabled in the physical network "
                                + getPhysicalNetworkId(network));
                        success = false;
                    }

                    if (s_logger.isDebugEnabled()) {
                        s_logger.debug("Sending destroy to " + element);
                    }

                    element.destroy(network);
                } catch (ResourceUnavailableException e) {
                    s_logger.warn("Unable to complete destroy of the network due to element: " + element.getName(), e);
                    success = false;
                } catch (ConcurrentOperationException e) {
                    s_logger.warn("Unable to complete destroy of the network due to element: " + element.getName(), e);
                    success = false;
                } catch (Exception e) {
                    s_logger.warn("Unable to complete destroy of the network due to element: " + element.getName(), e);
                    success = false;
                }
            }
        }

        if (success) {
            if (s_logger.isDebugEnabled()) {
                s_logger.debug("Network id=" + networkId + " is destroyed successfully, cleaning up corresponding resources now.");
            }
            NetworkGuru guru = _networkGurus.get(network.getGuruName());
            Account owner = _accountMgr.getAccount(network.getAccountId());

            Transaction txn = Transaction.currentTxn();
            txn.start();
            guru.trash(network, _networkOfferingDao.findById(network.getNetworkOfferingId()), owner);

            if (!deleteVlansInNetwork(network.getId(), context.getCaller().getId(), callerAccount)) {
                success = false;
                s_logger.warn("Failed to delete network " + network + "; was unable to cleanup corresponding ip ranges");
            } else {
                // commit transaction only when ips and vlans for the network are released successfully
                network.setState(Network.State.Destroy);
                _networksDao.update(network.getId(), network);
                _networksDao.remove(network.getId());
                txn.commit();
            }
        }

        return success;
    }

    protected boolean deleteVlansInNetwork(long networkId, long userId, Account callerAccount) {
        
        //cleanup Public vlans
        List<VlanVO> publicVlans = _vlanDao.listVlansByNetworkId(networkId);
        boolean result = true;
        for (VlanVO vlan : publicVlans) {
            if (!_configMgr.deleteVlanAndPublicIpRange(_accountMgr.getSystemUser().getId(), vlan.getId(), callerAccount)) {
                s_logger.warn("Failed to delete vlan " + vlan.getId() + ");");
                result = false;
            }
        }      
        
        //cleanup private vlans
        int privateIpAllocCount = _privateIpDao.countAllocatedByNetworkId(networkId);
        if (privateIpAllocCount > 0) {
            s_logger.warn("Can't delete Private ip range for network " + networkId + " as it has allocated ip addresses");
            result = false;
        } else {
            _privateIpDao.deleteByNetworkId(networkId);
            s_logger.debug("Deleted ip range for private network id=" + networkId);
        }
        return result;
    }

    @Override
    public boolean validateRule(FirewallRule rule) {
        Network network = _networksDao.findById(rule.getNetworkId());
        Purpose purpose = rule.getPurpose();
        for (NetworkElement ne : _networkElements) {
            boolean validated;
            switch (purpose) {
            case LoadBalancing:
                if (!(ne instanceof LoadBalancingServiceProvider)) {
                    continue;
                }
                validated = ((LoadBalancingServiceProvider) ne).validateLBRule(network, (LoadBalancingRule) rule);
                if (!validated)
                    return false;
                break;
            default:
                s_logger.debug("Unable to validate network rules for purpose: " + purpose.toString());
                validated = false;
            }
        }
        return true;
    }

    @Override
    /* The rules here is only the same kind of rule, e.g. all load balancing rules or all port forwarding rules */
    public boolean applyRules(List<? extends FirewallRule> rules, boolean continueOnError) throws ResourceUnavailableException {
        if (rules == null || rules.size() == 0) {
            s_logger.debug("There are no rules to forward to the network elements");
            return true;
        }

        boolean success = true;
        Network network = _networksDao.findById(rules.get(0).getNetworkId());
        Purpose purpose = rules.get(0).getPurpose();

        // get the list of public ip's owned by the network
        List<IPAddressVO> userIps = _ipAddressDao.listByAssociatedNetwork(network.getId(), null);
        List<PublicIp> publicIps = new ArrayList<PublicIp>();
        if (userIps != null && !userIps.isEmpty()) {
            for (IPAddressVO userIp : userIps) {
                PublicIp publicIp = new PublicIp(userIp, _vlanDao.findById(userIp.getVlanId()), NetUtils.createSequenceBasedMacAddress(userIp.getMacAddress()));
                publicIps.add(publicIp);
            }
        }

        // rules can not programmed unless IP is associated with network service provider, so run IP assoication for
        // the network so as to ensure IP is associated before applying rules (in add state)
        applyIpAssociations(network, false, continueOnError, publicIps);

        for (NetworkElement ne : _networkElements) {
            Provider provider = Network.Provider.getProvider(ne.getName());
            if (provider == null) {
                if (ne.getName().equalsIgnoreCase("Ovs") || ne.getName().equalsIgnoreCase("BareMetal")
                		|| ne.getName().equalsIgnoreCase("CiscoNexus1000vVSM")) {
                    continue;
                }
                throw new CloudRuntimeException("Unable to identify the provider by name " + ne.getName());
            }
            try {
                boolean handled;
                switch (purpose) {
                case LoadBalancing:
                    boolean isLbProvider = isProviderSupportServiceInNetwork(network.getId(), Service.Lb, provider);
                    if (!(ne instanceof LoadBalancingServiceProvider && isLbProvider)) {
                        continue;
                    }
                    handled = ((LoadBalancingServiceProvider) ne).applyLBRules(network, (List<LoadBalancingRule>) rules);
                    break;
                case PortForwarding:
                    boolean isPfProvider = isProviderSupportServiceInNetwork(network.getId(), Service.PortForwarding, provider);
                    if (!(ne instanceof PortForwardingServiceProvider && isPfProvider)) {
                        continue;
                    }
                    handled = ((PortForwardingServiceProvider) ne).applyPFRules(network, (List<PortForwardingRule>) rules);
                    break;
                case StaticNat:
                    /* It's firewall rule for static nat, not static nat rule */
                    /* Fall through */
                case Firewall:
                    boolean isFirewallProvider = isProviderSupportServiceInNetwork(network.getId(), Service.Firewall, provider);
                    if (!(ne instanceof FirewallServiceProvider && isFirewallProvider)) {
                        continue;
                    }
                    handled = ((FirewallServiceProvider) ne).applyFWRules(network, rules);
                    break;
                case NetworkACL:
                    boolean isNetworkACLProvider = isProviderSupportServiceInNetwork(network.getId(), Service.NetworkACL, provider);
                    if (!(ne instanceof NetworkACLServiceProvider && isNetworkACLProvider)) {
                        continue;
                    }
                    handled = ((NetworkACLServiceProvider) ne).applyNetworkACLs(network, rules);
                    break;
                default:
                    s_logger.debug("Unable to handle network rules for purpose: " + purpose.toString());
                    handled = false;
                }
                s_logger.debug("Network Rules for network " + network.getId() + " were " + (handled ? "" : " not") + " handled by " + ne.getName());
            } catch (ResourceUnavailableException e) {
                if (!continueOnError) {
                    throw e;
                }
                s_logger.warn("Problems with " + ne.getName() + " but pushing on", e);
                success = false;
            }
        }

        // if all the rules configured on public IP are revoked then dis-associate IP with network service provider
        applyIpAssociations(network, true, continueOnError, publicIps);

        return success;
    }

    public class NetworkGarbageCollector implements Runnable {

        @Override
        public void run() {
            try {
                List<Long> shutdownList = new ArrayList<Long>();
                long currentTime = System.currentTimeMillis() >> 10;
                HashMap<Long, Long> stillFree = new HashMap<Long, Long>();

                List<Long> networkIds = _networksDao.findNetworksToGarbageCollect();
                for (Long networkId : networkIds) {
                    Long time = _lastNetworkIdsToFree.remove(networkId);
                    if (time == null) {
                        if (s_logger.isDebugEnabled()) {
                            s_logger.debug("We found network " + networkId + " to be free for the first time.  Adding it to the list: " + currentTime);
                        }
                        stillFree.put(networkId, currentTime);
                    } else if (time > (currentTime - _networkGcWait)) {
                        if (s_logger.isDebugEnabled()) {
                            s_logger.debug("Network " + networkId + " is still free but it's not time to shutdown yet: " + time);
                        }
                        stillFree.put(networkId, time);
                    } else {
                        shutdownList.add(networkId);
                    }
                }

                _lastNetworkIdsToFree = stillFree;

                for (Long networkId : shutdownList) {

                    // If network is removed, unset gc flag for it
                    if (getNetwork(networkId) == null) {
                        s_logger.debug("Network id=" + networkId + " is removed, so clearing up corresponding gc check");
                        _networksDao.clearCheckForGc(networkId);
                    } else {
                        try {

                            User caller = _accountMgr.getSystemUser();
                            Account owner = _accountMgr.getAccount(getNetwork(networkId).getAccountId());

                            ReservationContext context = new ReservationContextImpl(null, null, caller, owner);

                            shutdownNetwork(networkId, context, false);
                        } catch (Exception e) {
                            s_logger.warn("Unable to shutdown network: " + networkId);
                        }
                    }
                }
            } catch (Exception e) {
                s_logger.warn("Caught exception while running network gc: ", e);
            }
        }
    }

    @Override
    @ActionEvent(eventType = EventTypes.EVENT_NETWORK_RESTART, eventDescription = "restarting network", async = true)
    public boolean restartNetwork(RestartNetworkCmd cmd, boolean cleanup) throws ConcurrentOperationException, ResourceUnavailableException, InsufficientCapacityException {
        // This method restarts all network elements belonging to the network and re-applies all the rules
        Long networkId = cmd.getNetworkId();

        User callerUser = _accountMgr.getActiveUser(UserContext.current().getCallerUserId());
        Account callerAccount = _accountMgr.getActiveAccountById(callerUser.getAccountId());

        // Check if network exists
        NetworkVO network = _networksDao.findById(networkId);
        if (network == null) {        	
            InvalidParameterValueException ex = new InvalidParameterValueException("Network with specified id doesn't exist");
            ex.addProxyObject("networks", networkId, "networkId");
            throw ex;
        }

        // Don't allow to restart network if it's not in Implemented/Setup state
        if (!(network.getState() == Network.State.Implemented || network.getState() == Network.State.Setup)) {
            throw new InvalidParameterValueException("Network is not in the right state to be restarted. Correct states are: " + Network.State.Implemented + ", " + Network.State.Setup);
        }

        // don't allow clenaup=true for the network in Basic zone
        DataCenter zone = _configMgr.getZone(network.getDataCenterId());
        if (zone.getNetworkType() == NetworkType.Basic && cleanup) {
            throw new InvalidParameterValueException("Cleanup can't be true when restart network in Basic zone");
        }

        _accountMgr.checkAccess(callerAccount, null, true, network);

        boolean success = restartNetwork(networkId, callerAccount, callerUser, cleanup);

        if (success) {
            s_logger.debug("Network id=" + networkId + " is restarted successfully.");
        } else {
            s_logger.warn("Network id=" + networkId + " failed to restart.");
        }

        return success;
    }

    @Override
    public boolean startNetwork(long networkId, DeployDestination dest, ReservationContext context) throws ConcurrentOperationException, ResourceUnavailableException, InsufficientCapacityException {

        // Check if network exists
        NetworkVO network = _networksDao.findById(networkId);
        if (network == null) {
        	InvalidParameterValueException ex = new InvalidParameterValueException("Network with specified id doesn't exist");
        	ex.addProxyObject(network, networkId, "networkId");            
            throw ex;
        }

        // implement the network
        s_logger.debug("Starting network " + network + "...");
        Pair<NetworkGuru, NetworkVO> implementedNetwork = implementNetwork(networkId, dest, context);
        if (implementedNetwork.first() == null) {
            s_logger.warn("Failed to start the network " + network);
            return false;
        } else {
            return true;
        }
    }

    private boolean restartNetwork(long networkId, Account callerAccount, User callerUser, boolean cleanup) throws ConcurrentOperationException, ResourceUnavailableException, InsufficientCapacityException {

        NetworkVO network = _networksDao.findById(networkId);

        s_logger.debug("Restarting network " + networkId + "...");

        ReservationContext context = new ReservationContextImpl(null, null, callerUser, callerAccount);

        if (cleanup) {
            if (network.getGuestType() != GuestType.Isolated) {
                s_logger.warn("Only support clean up network for isolated network!");
                return false;
            }
            // shutdown the network
            s_logger.debug("Shutting down the network id=" + networkId + " as a part of network restart");

            if (!shutdownNetworkElementsAndResources(context, true, network)) {
                s_logger.debug("Failed to shutdown the network elements and resources as a part of network restart: " + network.getState());
                setRestartRequired(network, true);
                return false;
            }
        } else {
            s_logger.debug("Skip the shutting down of network id=" + networkId);
        }

        // implement the network elements and rules again
        DeployDestination dest = new DeployDestination(_dcDao.findById(network.getDataCenterId()), null, null, null);

        s_logger.debug("Implementing the network " + network + " elements and resources as a part of network restart");
        NetworkOfferingVO offering = _networkOfferingDao.findById(network.getNetworkOfferingId());

        try {
            implementNetworkElementsAndResources(dest, context, network, offering);
            setRestartRequired(network, true);
        } catch (Exception ex) {
            s_logger.warn("Failed to implement network " + network + " elements and resources as a part of network restart due to ", ex);
            return false;
        }
        setRestartRequired(network, false);
        return true;
    }

    private void setRestartRequired(NetworkVO network, boolean restartRequired) {
        s_logger.debug("Marking network " + network + " with restartRequired=" + restartRequired);
        network.setRestartRequired(restartRequired);
        _networksDao.update(network.getId(), network);
    }

    // This method re-programs the rules/ips for existing network
    protected boolean reprogramNetworkRules(long networkId, Account caller, NetworkVO network) throws ResourceUnavailableException {
        boolean success = true;
        // associate all ip addresses
        if (!applyIpAssociations(network, false)) {
            s_logger.warn("Failed to apply ip addresses as a part of network id" + networkId + " restart");
            success = false;
        }

        // apply static nat
        if (!_rulesMgr.applyStaticNatsForNetwork(networkId, false, caller)) {
            s_logger.warn("Failed to apply static nats a part of network id" + networkId + " restart");
            success = false;
        }

        // apply firewall rules
        List<FirewallRuleVO> firewallRulesToApply = _firewallDao.listByNetworkAndPurpose(networkId, Purpose.Firewall);
        if (!_firewallMgr.applyFirewallRules(firewallRulesToApply, false, caller)) {
            s_logger.warn("Failed to reapply firewall rule(s) as a part of network id=" + networkId + " restart");
            success = false;
        }

        // apply port forwarding rules
        if (!_rulesMgr.applyPortForwardingRulesForNetwork(networkId, false, caller)) {
            s_logger.warn("Failed to reapply port forwarding rule(s) as a part of network id=" + networkId + " restart");
            success = false;
        }

        // apply static nat rules
        if (!_rulesMgr.applyStaticNatRulesForNetwork(networkId, false, caller)) {
            s_logger.warn("Failed to reapply static nat rule(s) as a part of network id=" + networkId + " restart");
            success = false;
        }

        // apply load balancer rules
        if (!_lbMgr.applyLoadBalancersForNetwork(networkId)) {
            s_logger.warn("Failed to reapply load balancer rules as a part of network id=" + networkId + " restart");
            success = false;
        }

        // apply vpn rules
        List<? extends RemoteAccessVpn> vpnsToReapply = _vpnMgr.listRemoteAccessVpns(networkId);
        if (vpnsToReapply != null) {
            for (RemoteAccessVpn vpn : vpnsToReapply) {
                // Start remote access vpn per ip
                if (_vpnMgr.startRemoteAccessVpn(vpn.getServerAddressId(), false) == null) {
                    s_logger.warn("Failed to reapply vpn rules as a part of network id=" + networkId + " restart");
                    success = false;
                }
            }
        }
        
        //apply network ACLs
        if (!_networkACLMgr.applyNetworkACLs(networkId, caller)) {
            s_logger.warn("Failed to reapply network ACLs as a part of  of network id=" + networkId + " restart");
            success = false;
        }
        
        return success;
    }

    @Override
    public int getActiveNicsInNetwork(long networkId) {
        return _networksDao.getActiveNicsIn(networkId);
    }

    @Override
    public Map<Service, Map<Capability, String>> getNetworkCapabilities(long networkId) {

        Map<Service, Map<Capability, String>> networkCapabilities = new HashMap<Service, Map<Capability, String>>();

        // list all services of this networkOffering
        List<NetworkServiceMapVO> servicesMap = _ntwkSrvcDao.getServicesInNetwork(networkId);
        for (NetworkServiceMapVO instance : servicesMap) {
            Service service = Service.getService(instance.getService());
            NetworkElement element = getElementImplementingProvider(instance.getProvider());
            if (element != null) {
                Map<Service, Map<Capability, String>> elementCapabilities = element.getCapabilities();
                ;
                if (elementCapabilities != null) {
                    networkCapabilities.put(service, elementCapabilities.get(service));
                }
            }
        }

        return networkCapabilities;
    }

    @Override
    public Map<Capability, String> getNetworkServiceCapabilities(long networkId, Service service) {

        if (!areServicesSupportedInNetwork(networkId, service)) {
        	// TBD: networkId to uuid. No VO object being passed. So we will need to call
        	// addProxyObject with hardcoded tablename. Or we should probably look up the correct dao proxy object.
            throw new UnsupportedServiceException("Service " + service.getName() + " is not supported in the network id=" + networkId);
        }

        Map<Capability, String> serviceCapabilities = new HashMap<Capability, String>();

        // get the Provider for this Service for this offering
        String provider = _ntwkSrvcDao.getProviderForServiceInNetwork(networkId, service);

        NetworkElement element = getElementImplementingProvider(provider);
        if (element != null) {
            Map<Service, Map<Capability, String>> elementCapabilities = element.getCapabilities();
            ;

            if (elementCapabilities == null || !elementCapabilities.containsKey(service)) {
                throw new UnsupportedServiceException("Service " + service.getName() + " is not supported by the element=" + element.getName() + " implementing Provider=" + provider);
            }
            serviceCapabilities = elementCapabilities.get(service);
        }

        return serviceCapabilities;
    }

    @Override
    public Map<Capability, String> getNetworkOfferingServiceCapabilities(NetworkOffering offering, Service service) {

        if (!areServicesSupportedByNetworkOffering(offering.getId(), service)) {
        	// TBD: We should be sending networkOfferingId and not the offering object itself.  
            throw new UnsupportedServiceException("Service " + service.getName() + " is not supported by the network offering " + offering);
        }

        Map<Capability, String> serviceCapabilities = new HashMap<Capability, String>();

        // get the Provider for this Service for this offering
        List<String> providers = _ntwkOfferingSrvcDao.listProvidersForServiceForNetworkOffering(offering.getId(), service);
        if (providers.isEmpty()) {
        	// TBD: We should be sending networkOfferingId and not the offering object itself.
            throw new InvalidParameterValueException("Service " + service.getName() + " is not supported by the network offering " + offering);
        }

        // FIXME - in post 3.0 we are going to support multiple providers for the same service per network offering, so
        // we have to calculate capabilities for all of them
        String provider = providers.get(0);

        // FIXME we return the capabilities of the first provider of the service - what if we have multiple providers
        // for same Service?
        NetworkElement element = getElementImplementingProvider(provider);
        if (element != null) {
            Map<Service, Map<Capability, String>> elementCapabilities = element.getCapabilities();
            ;

            if (elementCapabilities == null || !elementCapabilities.containsKey(service)) {
            	// TBD: We should be sending providerId and not the offering object itself.
                throw new UnsupportedServiceException("Service " + service.getName() + " is not supported by the element=" + element.getName() + " implementing Provider=" + provider);
            }
            serviceCapabilities = elementCapabilities.get(service);
        }

        return serviceCapabilities;
    }

    @Override
    public NetworkVO getSystemNetworkByZoneAndTrafficType(long zoneId, TrafficType trafficType) {
        // find system public network offering
        Long networkOfferingId = null;
        List<NetworkOfferingVO> offerings = _networkOfferingDao.listSystemNetworkOfferings();
        for (NetworkOfferingVO offering : offerings) {
            if (offering.getTrafficType() == trafficType) {
                networkOfferingId = offering.getId();
                break;
            }
        }

        if (networkOfferingId == null) {
            throw new InvalidParameterValueException("Unable to find system network offering with traffic type " + trafficType);
        }

        List<NetworkVO> networks = _networksDao.listBy(Account.ACCOUNT_ID_SYSTEM, networkOfferingId, zoneId);
        if (networks == null || networks.isEmpty()) {
        	// TBD: send uuid instead of zoneId. Hardcode tablename in call to addProxyObject(). 
            throw new InvalidParameterValueException("Unable to find network with traffic type " + trafficType + " in zone " + zoneId);
        }
        return networks.get(0);
    }

    @Override
    public NetworkVO getNetworkWithSecurityGroupEnabled(Long zoneId) {
        List<NetworkVO> networks = _networksDao.listByZoneSecurityGroup(zoneId);
        if (networks == null || networks.isEmpty()) {
            return null;
        }

        if (networks.size() > 1) {
            s_logger.debug("There are multiple network with security group enabled? select one of them...");
        }
        return networks.get(0);
    }

    @Override
    public PublicIpAddress getPublicIpAddress(long ipAddressId) {
        IPAddressVO addr = _ipAddressDao.findById(ipAddressId);
        if (addr == null) {
            return null;
        }

        return new PublicIp(addr, _vlanDao.findById(addr.getVlanId()), NetUtils.createSequenceBasedMacAddress(addr.getMacAddress()));
    }

    @Override
    public List<VlanVO> listPodVlans(long podId) {
        List<VlanVO> vlans = _vlanDao.listVlansForPodByType(podId, VlanType.DirectAttached);
        return vlans;
    }

    @Override
    public List<NetworkVO> listNetworksUsedByVm(long vmId, boolean isSystem) {
        List<NetworkVO> networks = new ArrayList<NetworkVO>();

        List<NicVO> nics = _nicDao.listByVmId(vmId);
        if (nics != null) {
            for (Nic nic : nics) {
                NetworkVO network = _networksDao.findByIdIncludingRemoved(nic.getNetworkId());

                if (isNetworkSystem(network) == isSystem) {
                    networks.add(network);
                }
            }
        }

        return networks;
    }

    @Override
    public Nic getNicInNetwork(long vmId, long networkId) {
        return _nicDao.findByInstanceIdAndNetworkId(networkId, vmId);
    }

    @Override
    public String getIpInNetwork(long vmId, long networkId) {
        Nic guestNic = getNicInNetwork(vmId, networkId);
        assert (guestNic != null && guestNic.getIp4Address() != null) : "Vm doesn't belong to network associated with " +
        		"ipAddress or ip4 address is null";
        return guestNic.getIp4Address();
    }

    @Override
    public String getIpInNetworkIncludingRemoved(long vmId, long networkId) {
        Nic guestNic = getNicInNetworkIncludingRemoved(vmId, networkId);
        assert (guestNic != null && guestNic.getIp4Address() != null) : "Vm doesn't belong to network associated with " +
        		"ipAddress or ip4 address is null";
        return guestNic.getIp4Address();
    }

    private Nic getNicInNetworkIncludingRemoved(long vmId, long networkId) {
        return _nicDao.findByInstanceIdAndNetworkIdIncludingRemoved(networkId, vmId);
    }

    @Override
    @DB
    public boolean associateIpAddressListToAccount(long userId, long accountId, long zoneId, Long vlanId, Network guestNetwork)
            throws InsufficientCapacityException, ConcurrentOperationException,
            ResourceUnavailableException, ResourceAllocationException {
        Account owner = _accountMgr.getActiveAccountById(accountId);
        boolean createNetwork = false;
        
        if (guestNetwork != null && guestNetwork.getTrafficType() != TrafficType.Guest) {
            throw new InvalidParameterValueException("Network " + guestNetwork + " is not of a type " + TrafficType.Guest);
        }

        Transaction txn = Transaction.currentTxn();
        txn.start();

        if (guestNetwork == null) {
            List<? extends Network> networks = getIsolatedNetworksWithSourceNATOwnedByAccountInZone(zoneId, owner);
            if (networks.size() == 0) {
                createNetwork = true;
            } else if (networks.size() == 1)  {
                guestNetwork = networks.get(0);
            } else {
                throw new InvalidParameterValueException("Error, more than 1 Guest Isolated Networks with SourceNAT " +
                		"service enabled found for this account, cannot assosiate the IP range, please provide the network ID");
            }
        }

        // create new Virtual network (Isolated with SourceNAT) for the user if it doesn't exist
        if (createNetwork) {
            List<NetworkOfferingVO> requiredOfferings = _networkOfferingDao.listByAvailability(Availability.Required, false);
            if (requiredOfferings.size() < 1) {
                throw new CloudRuntimeException("Unable to find network offering with availability=" + 
            Availability.Required + " to automatically create the network as part of createVlanIpRange");
            }
            PhysicalNetwork physicalNetwork = translateZoneIdToPhysicalNetwork(zoneId);
            
            if (requiredOfferings.get(0).getState() == NetworkOffering.State.Enabled) {
                s_logger.debug("Creating network for account " + owner + " from the network offering id=" + 
            requiredOfferings.get(0).getId() + " as a part of createVlanIpRange process");
                guestNetwork = createGuestNetwork(requiredOfferings.get(0).getId(), owner.getAccountName() + "-network"
                        , owner.getAccountName() + "-network", null, null, null, null, owner, null, physicalNetwork, 
                        zoneId, ACLType.Account,
                        null, null);
                if (guestNetwork == null) {
                    s_logger.warn("Failed to create default Virtual network for the account " + accountId + "in zone " + zoneId);
                    throw new CloudRuntimeException("Failed to create a Guest Isolated Networks with SourceNAT " +
                    		"service enabled as a part of createVlanIpRange, for the account " + accountId + "in zone " + zoneId);
                }
            } else {
                throw new CloudRuntimeException("Required network offering id=" + requiredOfferings.get(0).getId() 
                        + " is not in " + NetworkOffering.State.Enabled); 
            }
        }

        // Check if there is a source nat ip address for this account; if not - we have to allocate one
        boolean allocateSourceNat = false;
        List<IPAddressVO> sourceNat = _ipAddressDao.listByAssociatedNetwork(guestNetwork.getId(), true);
        if (sourceNat.isEmpty()) {
            allocateSourceNat = true;
        }

        // update all ips with a network id, mark them as allocated and update resourceCount/usage
        List<IPAddressVO> ips = _ipAddressDao.listByVlanId(vlanId);
        boolean isSourceNatAllocated = false;
        for (IPAddressVO addr : ips) {
            if (addr.getState() != State.Allocated) {
                if (!isSourceNatAllocated && allocateSourceNat) {
                    addr.setSourceNat(true);
                    isSourceNatAllocated = true;
                } else {
                    addr.setSourceNat(false);
                }
                addr.setAssociatedWithNetworkId(guestNetwork.getId());
                addr.setVpcId(guestNetwork.getVpcId());
                addr.setAllocatedTime(new Date());
                addr.setAllocatedInDomainId(owner.getDomainId());
                addr.setAllocatedToAccountId(owner.getId());
                addr.setSystem(false);
                addr.setState(IpAddress.State.Allocating);
                markPublicIpAsAllocated(addr);
            }
        }

        txn.commit();
        return true;
    }

    @Override
    public List<NicVO> getNicsForTraffic(long vmId, TrafficType type) {
        SearchCriteria<NicVO> sc = NicForTrafficTypeSearch.create();
        sc.setParameters("instance", vmId);
        sc.setJoinParameters("network", "traffictype", type);

        return _nicDao.search(sc, null);
    }

    @Override
    public IpAddress getIp(long ipAddressId) {
        return _ipAddressDao.findById(ipAddressId);
    }

    @Override
    public NetworkProfile convertNetworkToNetworkProfile(long networkId) {
        NetworkVO network = _networksDao.findById(networkId);
        NetworkGuru guru = _networkGurus.get(network.getGuruName());
        NetworkProfile profile = new NetworkProfile(network);
        guru.updateNetworkProfile(profile);

        return profile;
    }

    @Override
    public Network getDefaultNetworkForVm(long vmId) {
        Nic defaultNic = getDefaultNic(vmId);
        if (defaultNic == null) {
            return null;
        } else {
            return _networksDao.findById(defaultNic.getNetworkId());
        }
    }

    @Override
    public Nic getDefaultNic(long vmId) {
        List<NicVO> nics = _nicDao.listByVmId(vmId);
        Nic defaultNic = null;
        if (nics != null) {
            for (Nic nic : nics) {
                if (nic.isDefaultNic()) {
                    defaultNic = nic;
                    break;
                }
            }
        } else {
            s_logger.debug("Unable to find default network for the vm; vm doesn't have any nics");
            return null;
        }

        if (defaultNic == null) {
            s_logger.debug("Unable to find default network for the vm; vm doesn't have default nic");
        }

        return defaultNic;

    }

    @Override
    public List<? extends UserDataServiceProvider> getPasswordResetElements() {
        List<UserDataServiceProvider> elements = new ArrayList<UserDataServiceProvider>();
        for (NetworkElement element : _networkElements) {
            if (element instanceof UserDataServiceProvider) {
                UserDataServiceProvider e = (UserDataServiceProvider) element;
                elements.add(e);
            }
        }
        return elements;
    }

    @Override
    public boolean networkIsConfiguredForExternalNetworking(long zoneId, long networkId) {
        boolean netscalerInNetwork = isProviderForNetwork(Network.Provider.Netscaler, networkId);
        boolean juniperInNetwork = isProviderForNetwork(Network.Provider.JuniperSRX, networkId);
        boolean f5InNetwork = isProviderForNetwork(Network.Provider.F5BigIp, networkId);

        if (netscalerInNetwork || juniperInNetwork || f5InNetwork) {
            return true;
        } else {
            return false;
        }
    }

    public boolean networkOfferingIsConfiguredForExternalNetworking(long networkOfferingId) {
        boolean netscalerInNetworkOffering = isProviderForNetworkOffering(Network.Provider.Netscaler, networkOfferingId);
        boolean juniperInNetworkOffering = isProviderForNetworkOffering(Network.Provider.JuniperSRX, networkOfferingId);
        boolean f5InNetworkOffering = isProviderForNetworkOffering(Network.Provider.F5BigIp, networkOfferingId);

        if (netscalerInNetworkOffering || juniperInNetworkOffering || f5InNetworkOffering) {
            return true;
        } else {
            return false;
        }
    }

    @Override
    public boolean areServicesSupportedByNetworkOffering(long networkOfferingId, Service... services) {
        return (_ntwkOfferingSrvcDao.areServicesSupportedByNetworkOffering(networkOfferingId, services));
    }

    @Override
    public boolean areServicesSupportedInNetwork(long networkId, Service... services) {
        return (_ntwkSrvcDao.areServicesSupportedInNetwork(networkId, services));
    }

    private boolean cleanupIpResources(long ipId, long userId, Account caller) {
        boolean success = true;

        // Revoke all firewall rules for the ip
        try {
            s_logger.debug("Revoking all " + Purpose.Firewall + "rules as a part of public IP id=" + ipId + " release...");
            if (!_firewallMgr.revokeFirewallRulesForIp(ipId, userId, caller)) {
                s_logger.warn("Unable to revoke all the firewall rules for ip id=" + ipId + " as a part of ip release");
                success = false;
            }
        } catch (ResourceUnavailableException e) {
            s_logger.warn("Unable to revoke all firewall rules for ip id=" + ipId + " as a part of ip release", e);
            success = false;
        }

        // Revoke all PF/Static nat rules for the ip
        try {
            s_logger.debug("Revoking all " + Purpose.PortForwarding + "/" + Purpose.StaticNat + " rules as a part of public IP id=" + ipId + " release...");
            if (!_rulesMgr.revokeAllPFAndStaticNatRulesForIp(ipId, userId, caller)) {
                s_logger.warn("Unable to revoke all the port forwarding rules for ip id=" + ipId + " as a part of ip release");
                success = false;
            }
        } catch (ResourceUnavailableException e) {
            s_logger.warn("Unable to revoke all the port forwarding rules for ip id=" + ipId + " as a part of ip release", e);
            success = false;
        }

        s_logger.debug("Revoking all " + Purpose.LoadBalancing + " rules as a part of public IP id=" + ipId + " release...");
        if (!_lbMgr.removeAllLoadBalanacersForIp(ipId, caller, userId)) {
            s_logger.warn("Unable to revoke all the load balancer rules for ip id=" + ipId + " as a part of ip release");
            success = false;
        }

        // remote access vpn can be enabled only for static nat ip, so this part should never be executed under normal
        // conditions
        // only when ip address failed to be cleaned up as a part of account destroy and was marked as Releasing, this
// part of
        // the code would be triggered
        s_logger.debug("Cleaning up remote access vpns as a part of public IP id=" + ipId + " release...");
        try {
            _vpnMgr.destroyRemoteAccessVpn(ipId);
        } catch (ResourceUnavailableException e) {
            s_logger.warn("Unable to destroy remote access vpn for ip id=" + ipId + " as a part of ip release", e);
            success = false;
        }

        return success;
    }

    @Override
    public String getIpOfNetworkElementInVirtualNetwork(long accountId, long dataCenterId) {

        List<NetworkVO> virtualNetworks = _networksDao.listBy(accountId, dataCenterId, Network.GuestType.Isolated);

        if (virtualNetworks.isEmpty()) {
            s_logger.trace("Unable to find default Virtual network account id=" + accountId);
            return null;
        }

        NetworkVO virtualNetwork = virtualNetworks.get(0);

        NicVO networkElementNic = _nicDao.findByNetworkIdAndType(virtualNetwork.getId(), Type.DomainRouter);

        if (networkElementNic != null) {
            return networkElementNic.getIp4Address();
        } else {
            s_logger.warn("Unable to set find network element for the network id=" + virtualNetwork.getId());
            return null;
        }
    }

    @Override
    public List<NetworkVO> listNetworksForAccount(long accountId, long zoneId, Network.GuestType type) {
        List<NetworkVO> accountNetworks = new ArrayList<NetworkVO>();
        List<NetworkVO> zoneNetworks = _networksDao.listByZone(zoneId);

        for (NetworkVO network : zoneNetworks) {
            if (!isNetworkSystem(network)) {
                if (network.getGuestType() == Network.GuestType.Shared || !_networksDao.listBy(accountId, network.getId()).isEmpty()) {
                    if (type == null || type == network.getGuestType()) {
                        accountNetworks.add(network);
                    }
                }
            }
        }
        return accountNetworks;
    }

    @Override
    public List<NetworkVO> listAllNetworksInAllZonesByType(Network.GuestType type) {
    	List<NetworkVO> networks = new ArrayList<NetworkVO>();
    	for (NetworkVO network: _networksDao.listAll()) {
    		if (!isNetworkSystem(network)) {
    			networks.add(network);
    		}
    	}
    	return networks;
    }
        
    @DB
    @Override
    public IPAddressVO markIpAsUnavailable(long addrId) {
        Transaction txn = Transaction.currentTxn();

        IPAddressVO ip = _ipAddressDao.findById(addrId);

        if (ip.getAllocatedToAccountId() == null && ip.getAllocatedTime() == null) {
            s_logger.trace("Ip address id=" + addrId + " is already released");
            return ip;
        }

        if (ip.getState() != State.Releasing) {
            txn.start();

            // don't decrement resource count for direct ips
            if (ip.getAssociatedWithNetworkId() != null) {
                _resourceLimitMgr.decrementResourceCount(_ipAddressDao.findById(addrId).getAllocatedToAccountId(), ResourceType.public_ip);
            }

            // Save usage event
            if (ip.getAllocatedToAccountId() != Account.ACCOUNT_ID_SYSTEM) {
                VlanVO vlan = _vlanDao.findById(ip.getVlanId());

                String guestType = vlan.getVlanType().toString();

                UsageEventVO usageEvent = new UsageEventVO(EventTypes.EVENT_NET_IP_RELEASE,
                        ip.getAllocatedToAccountId(), ip.getDataCenterId(), addrId, ip.getAddress().addr(), 
                        ip.isSourceNat(), guestType, ip.getSystem());
                _usageEventDao.persist(usageEvent);
            }

            ip = _ipAddressDao.markAsUnavailable(addrId);

            txn.commit();
        }

        return ip;
    }

    @Override
    public boolean isNetworkAvailableInDomain(long networkId, long domainId) {
        Long networkDomainId = null;
        Network network = getNetwork(networkId);
        if (network.getGuestType() != Network.GuestType.Shared) {
            s_logger.trace("Network id=" + networkId + " is not shared");
            return false;
        }

        NetworkDomainVO networkDomainMap = _networkDomainDao.getDomainNetworkMapByNetworkId(networkId);
        if (networkDomainMap == null) {
            s_logger.trace("Network id=" + networkId + " is shared, but not domain specific");
            return true;
        } else {
            networkDomainId = networkDomainMap.getDomainId();
        }

        if (domainId == networkDomainId.longValue()) {
            return true;
        }

        if (networkDomainMap.subdomainAccess) {
            Set<Long> parentDomains = _domainMgr.getDomainParentIds(domainId);

            if (parentDomains.contains(domainId)) {
                return true;
            }
        }

        return false;
    }

    @Override
    public Long getDedicatedNetworkDomain(long networkId) {
        NetworkDomainVO networkMaps = _networkDomainDao.getDomainNetworkMapByNetworkId(networkId);
        if (networkMaps != null) {
            return networkMaps.getDomainId();
        } else {
            return null;
        }
    }

    private boolean checkForNonStoppedVmInNetwork(long networkId) {
        List<UserVmVO> vms = _userVmDao.listByNetworkIdAndStates(networkId, VirtualMachine.State.Starting, 
                VirtualMachine.State.Running, VirtualMachine.State.Migrating, VirtualMachine.State.Stopping);
        return vms.isEmpty();
    }
    
    @Override
    @DB
    @ActionEvent(eventType = EventTypes.EVENT_NETWORK_UPDATE, eventDescription = "updating network", async = true)
    public Network updateGuestNetwork(long networkId, String name, String displayText, Account callerAccount, 
            User callerUser, String domainSuffix, Long networkOfferingId, Boolean changeCidr) {
        boolean restartNetwork = false;

        // verify input parameters
        NetworkVO network = _networksDao.findById(networkId);
        if (network == null) {
        	// see NetworkVO.java
            InvalidParameterValueException ex = new InvalidParameterValueException("Specified network id doesn't exist in the system");
        	ex.addProxyObject("networks", networkId, "networkId");
        	throw ex;
        }

        // don't allow to update network in Destroy state
        if (network.getState() == Network.State.Destroy) {
            throw new InvalidParameterValueException("Don't allow to update network in state " + Network.State.Destroy);
        }

        // Don't allow to update system network
        NetworkOffering offering = _networkOfferingDao.findByIdIncludingRemoved(network.getNetworkOfferingId());
        if (offering.isSystemOnly()) {
            throw new InvalidParameterValueException("Can't update system networks");
        }

        // allow to upgrade only Guest networks
        if (network.getTrafficType() != Networks.TrafficType.Guest) {
            throw new InvalidParameterValueException("Can't allow networks which traffic type is not " + TrafficType.Guest);
        }
        
        _accountMgr.checkAccess(callerAccount, null, true, network);

        if (name != null) {
            network.setName(name);
        }

        if (displayText != null) {
            network.setDisplayText(displayText);
        }

        // network offering and domain suffix can be updated for Isolated networks only in 3.0
        if ((networkOfferingId != null || domainSuffix != null) && network.getGuestType() != GuestType.Isolated) {
            throw new InvalidParameterValueException("NetworkOffering and domain suffix upgrade can be perfomed for Isolated networks only");
        }

        boolean networkOfferingChanged = false;

        long oldNetworkOfferingId = network.getNetworkOfferingId();
        if (networkOfferingId != null) {

            NetworkOfferingVO networkOffering = _networkOfferingDao.findById(networkOfferingId);
            if (networkOffering == null || networkOffering.isSystemOnly()) {
            	InvalidParameterValueException ex = new InvalidParameterValueException("Unable to find network offering with specified id");
            	ex.addProxyObject(networkOffering, networkOfferingId, "networkOfferingId");                
                throw ex;
            }
            
            // network offering should be in Enabled state
            if (networkOffering.getState() != NetworkOffering.State.Enabled) {
            	InvalidParameterValueException ex = new InvalidParameterValueException("Network offering with specified id is not in " + NetworkOffering.State.Enabled + " state, can't upgrade to it");
            	ex.addProxyObject(networkOffering, networkOfferingId, "networkOfferingId");                
                throw ex;
            }
            
            //perform below validation if the network is vpc network
            if (network.getVpcId() != null) {
                Vpc vpc = _vpcMgr.getVpc(network.getVpcId());
                _vpcMgr.validateGuestNtkwForVpc(networkOffering, null, null, null,vpc, networkId);
            }

            if (networkOfferingId != oldNetworkOfferingId) {
                if (networkOfferingIsConfiguredForExternalNetworking(networkOfferingId) != networkOfferingIsConfiguredForExternalNetworking(oldNetworkOfferingId)
                        && !changeCidr) {
                    throw new InvalidParameterValueException("Can't guarantee guest network CIDR is unchanged after updating network!");
                }
                if (changeCidr) {
                    if (!checkForNonStoppedVmInNetwork(network.getId())) {
                    	InvalidParameterValueException ex = new InvalidParameterValueException("All user vm of network of specified id should be stopped before changing CIDR!");
                    	ex.addProxyObject(network, networkId, "networkId");                       
                        throw ex;
                    }
                }
                // check if the network is upgradable
                if (!canUpgrade(network, oldNetworkOfferingId, networkOfferingId)) {
                    throw new InvalidParameterValueException("Can't upgrade from network offering " + oldNetworkOfferingId + " to " + networkOfferingId + "; check logs for more information");
                }
                restartNetwork = true;
                networkOfferingChanged = true;
            }
        }
        Map<String, String> newSvcProviders = new HashMap<String, String>();
        if (networkOfferingChanged) {
            newSvcProviders = finalizeServicesAndProvidersForNetwork(_configMgr.getNetworkOffering(networkOfferingId), network.getPhysicalNetworkId());
        }

        // don't allow to modify network domain if the service is not supported
        if (domainSuffix != null) {
            // validate network domain
            if (!NetUtils.verifyDomainName(domainSuffix)) {
                throw new InvalidParameterValueException(
                        "Invalid network domain. Total length shouldn't exceed 190 chars. Each domain label must be between 1 and 63 characters long, can contain ASCII letters 'a' through 'z', the digits '0' through '9', "
                                + "and the hyphen ('-'); can't start or end with \"-\"");
            }

            long offeringId = oldNetworkOfferingId;
            if (networkOfferingId != null) {
                offeringId = networkOfferingId;
            }

            Map<Network.Capability, String> dnsCapabilities = getNetworkOfferingServiceCapabilities(_configMgr.getNetworkOffering(offeringId), Service.Dns);
            String isUpdateDnsSupported = dnsCapabilities.get(Capability.AllowDnsSuffixModification);
            if (isUpdateDnsSupported == null || !Boolean.valueOf(isUpdateDnsSupported)) {
            	// TBD: use uuid instead of networkOfferingId. May need to hardcode tablename in call to addProxyObject().
                throw new InvalidParameterValueException("Domain name change is not supported by the network offering id=" + networkOfferingId);
            }

            network.setNetworkDomain(domainSuffix);
            // have to restart the network
            restartNetwork = true;
        }

        ReservationContext context = new ReservationContextImpl(null, null, callerUser, callerAccount);
        // 1) Shutdown all the elements and cleanup all the rules. Don't allow to shutdown network in intermediate
// states - Shutdown and Implementing
        boolean validStateToShutdown = (network.getState() == Network.State.Implemented || network.getState() == Network.State.Setup || network.getState() == Network.State.Allocated);
        if (restartNetwork) {
            if (validStateToShutdown) {
                if (!changeCidr) {
                    s_logger.debug("Shutting down elements and resources for network id=" + networkId + " as a part of network update");

                    if (!shutdownNetworkElementsAndResources(context, true, network)) {
                        s_logger.warn("Failed to shutdown the network elements and resources as a part of network restart: " + network);
                        CloudRuntimeException ex = new CloudRuntimeException("Failed to shutdown the network elements and resources as a part of update to network of specified id");
                        ex.addProxyObject(network, networkId, "networkId");                       
                        throw ex;
                    }
                } else {
                    // We need to shutdown the network, since we want to re-implement the network.
                    s_logger.debug("Shutting down network id=" + networkId + " as a part of network update");

                    if (!shutdownNetwork(network.getId(), context, true)) {
                        s_logger.warn("Failed to shutdown the network as a part of update to network with specified id");
                        CloudRuntimeException ex = new CloudRuntimeException("Failed to shutdown the network as a part of update of specified network id");
                        ex.addProxyObject(network, networkId, "networkId");                        
                        throw ex;
                    }
                }
            } else {
            	CloudRuntimeException ex = new CloudRuntimeException("Failed to shutdown the network elements and resources as a part of update to network with specified id; network is in wrong state: " + network.getState());
            	ex.addProxyObject(network, networkId, "networkId");                
                throw ex;
            }
        }

        // 2) Only after all the elements and rules are shutdown properly, update the network VO
        // get updated network
        Network.State networkState = _networksDao.findById(networkId).getState();
        boolean validStateToImplement = (networkState == Network.State.Implemented || networkState == Network.State.Setup || networkState == Network.State.Allocated);
        if (restartNetwork && !validStateToImplement) {
        	CloudRuntimeException ex = new CloudRuntimeException("Failed to implement the network elements and resources as a part of update to network with specified id; network is in wrong state: " + networkState);
        	ex.addProxyObject(network, networkId, "networkId");            
            throw ex;
        }

        if (networkOfferingId != null) {
            if (networkOfferingChanged) {
                Transaction txn = Transaction.currentTxn();
                txn.start();
                network.setNetworkOfferingId(networkOfferingId);
                _networksDao.update(networkId, network, newSvcProviders);
                // get all nics using this network
                // log remove usage events for old offering
                // log assign usage events for new offering
                List<NicVO> nics = _nicDao.listByNetworkId(networkId);
                for (NicVO nic : nics) {
                    long vmId = nic.getInstanceId();
                    VMInstanceVO vm = _vmDao.findById(vmId);
                    if (vm == null) {
                        s_logger.error("Vm for nic " + nic.getId() + " not found with Vm Id:" + vmId);
                        continue;
                    }
                    long isDefault = (nic.isDefaultNic()) ? 1 : 0;
                    UsageEventVO usageEvent = new UsageEventVO(EventTypes.EVENT_NETWORK_OFFERING_REMOVE, vm.getAccountId(), vm.getDataCenterIdToDeployIn(), vm.getId(), null, oldNetworkOfferingId, null, 0L);
                    _usageEventDao.persist(usageEvent);
                    usageEvent = new UsageEventVO(EventTypes.EVENT_NETWORK_OFFERING_ASSIGN, vm.getAccountId(), vm.getDataCenterIdToDeployIn(), vm.getId(), vm.getHostName(), networkOfferingId, null, isDefault);
                    _usageEventDao.persist(usageEvent);
                }
                txn.commit();
            } else {
                network.setNetworkOfferingId(networkOfferingId);
                _networksDao.update(networkId, network, finalizeServicesAndProvidersForNetwork(_configMgr.getNetworkOffering(networkOfferingId), network.getPhysicalNetworkId()));
            }
        } else {
            _networksDao.update(networkId, network);
        }

        // 3) Implement the elements and rules again
        if (restartNetwork) {
            if (network.getState() != Network.State.Allocated) {
                DeployDestination dest = new DeployDestination(_dcDao.findById(network.getDataCenterId()), null, null, null);
                s_logger.debug("Implementing the network " + network + " elements and resources as a part of network update");
                try {
                    if (!changeCidr) {
                        implementNetworkElementsAndResources(dest, context, network, _networkOfferingDao.findById(network.getNetworkOfferingId()));
                    } else {
                        implementNetwork(network.getId(), dest, context);
                    }
                } catch (Exception ex) {
                    s_logger.warn("Failed to implement network " + network + " elements and resources as a part of network update due to ", ex);
                    CloudRuntimeException e = new CloudRuntimeException("Failed to implement network (with specified id) elements and resources as a part of network update");
                    e.addProxyObject(network, networkId, "networkId");                    
                    throw e;
                }
            }
        }

        return getNetwork(network.getId());
    }

    @Override
    public Integer getNetworkRate(long networkId, Long vmId) {
        VMInstanceVO vm = null;
        if (vmId != null) {
            vm = _vmDao.findById(vmId);
        }
        Network network = getNetwork(networkId);
        NetworkOffering ntwkOff = _configMgr.getNetworkOffering(network.getNetworkOfferingId());

        // For default userVm Default network and domR guest/public network, get rate information from the service
// offering; for other situations get information
        // from the network offering
        boolean isUserVmsDefaultNetwork = false;
        boolean isDomRGuestOrPublicNetwork = false;
        if (vm != null) {
            Nic nic = _nicDao.findByInstanceIdAndNetworkId(networkId, vmId);
            if (vm.getType() == Type.User && nic != null && nic.isDefaultNic()) {
                isUserVmsDefaultNetwork = true;
            } else if (vm.getType() == Type.DomainRouter && ntwkOff != null && (ntwkOff.getTrafficType() == TrafficType.Public || ntwkOff.getTrafficType() == TrafficType.Guest)) {
                isDomRGuestOrPublicNetwork = true;
            }
        }
        if (isUserVmsDefaultNetwork || isDomRGuestOrPublicNetwork) {
            return _configMgr.getServiceOfferingNetworkRate(vm.getServiceOfferingId());
        } else {
            return _configMgr.getNetworkOfferingNetworkRate(ntwkOff.getId());
        }
    }

    Random _rand = new Random(System.currentTimeMillis());

    @Override
    @DB
    public String acquireGuestIpAddress(Network network, String requestedIp) {
        if (requestedIp != null && requestedIp.equals(network.getGateway())) {
            s_logger.warn("Requested ip address " + requestedIp + " is used as a gateway address in network " + network);
            return null;
        }

        Set<Long> availableIps = getAvailableIps(network, requestedIp);

        if (availableIps.isEmpty()) {
            return null;
        }

        Long[] array = availableIps.toArray(new Long[availableIps.size()]);

        if (requestedIp != null) {
            // check that requested ip has the same cidr
            String[] cidr = network.getCidr().split("/");
            boolean isSameCidr = NetUtils.sameSubnetCIDR(requestedIp, NetUtils.long2Ip(array[0]), Integer.parseInt(cidr[1]));
            if (!isSameCidr) {
                s_logger.warn("Requested ip address " + requestedIp + " doesn't belong to the network " + network + " cidr");
                return null;
            } else {
                return requestedIp;
            }
        }

        String result;
        do {
            result = NetUtils.long2Ip(array[_rand.nextInt(array.length)]);
        } while (result.split("\\.")[3].equals("1"));
        return result;
    }

    protected Set<Long> getAvailableIps(Network network, String requestedIp) {
        String[] cidr = network.getCidr().split("/");
        List<String> ips = _nicDao.listIpAddressInNetwork(network.getId());
        Set<Long> allPossibleIps = NetUtils.getAllIpsFromCidr(cidr[0], Integer.parseInt(cidr[1]));
        Set<Long> usedIps = new TreeSet<Long>(); 
        
        for (String ip : ips) {
            if (requestedIp != null && requestedIp.equals(ip)) {
                s_logger.warn("Requested ip address " + requestedIp + " is already in use in network" + network);
                return null;
            }

            usedIps.add(NetUtils.ip2Long(ip));
        }
        if (usedIps.size() != 0) {
            allPossibleIps.removeAll(usedIps);
        }
        return allPossibleIps;
    }
    

    private String getZoneNetworkDomain(long zoneId) {
        return _dcDao.findById(zoneId).getDomain();
    }

    private String getDomainNetworkDomain(long domainId, long zoneId) {
        String networkDomain = _domainDao.findById(domainId).getNetworkDomain();
        if (networkDomain == null) {
            return getZoneNetworkDomain(zoneId);
        }

        return networkDomain;
    }

    @Override
    public String getAccountNetworkDomain(long accountId, long zoneId) {
        String networkDomain = _accountDao.findById(accountId).getNetworkDomain();

        if (networkDomain == null) {
            // get domain level network domain
            return getDomainNetworkDomain(_accountDao.findById(accountId).getDomainId(), zoneId);
        }

        return networkDomain;
    }

    @Override
    public String getGlobalGuestDomainSuffix() {
        return _networkDomain;
    }

    @Override
    public String getStartIpAddress(long networkId) {
        List<VlanVO> vlans = _vlanDao.listVlansByNetworkId(networkId);
        if (vlans.isEmpty()) {
            return null;
        }

        String startIP = vlans.get(0).getIpRange().split("-")[0];

        for (VlanVO vlan : vlans) {
            String startIP1 = vlan.getIpRange().split("-")[0];
            long startIPLong = NetUtils.ip2Long(startIP);
            long startIPLong1 = NetUtils.ip2Long(startIP1);

            if (startIPLong1 < startIPLong) {
                startIP = startIP1;
            }
        }

        return startIP;
    }

    @Override
    public boolean applyStaticNats(List<? extends StaticNat> staticNats, boolean continueOnError) throws ResourceUnavailableException {
        Network network = _networksDao.findById(staticNats.get(0).getNetworkId());
        boolean success = true;

        if (staticNats == null || staticNats.size() == 0) {
            s_logger.debug("There are no static nat rules for the network elements");
            return true;
        }

        // get the list of public ip's owned by the network
        List<IPAddressVO> userIps = _ipAddressDao.listByAssociatedNetwork(network.getId(), null);
        List<PublicIp> publicIps = new ArrayList<PublicIp>();
        if (userIps != null && !userIps.isEmpty()) {
            for (IPAddressVO userIp : userIps) {
                PublicIp publicIp = new PublicIp(userIp, _vlanDao.findById(userIp.getVlanId()), NetUtils.createSequenceBasedMacAddress(userIp.getMacAddress()));
                publicIps.add(publicIp);
            }
        }

        // static NAT rules can not programmed unless IP is associated with network service provider, so run IP
        // association for the network so as to ensure IP is associated before applying rules (in add state)
        applyIpAssociations(network, false, continueOnError, publicIps);

        // get provider
        String staticNatProvider = _ntwkSrvcDao.getProviderForServiceInNetwork(network.getId(), Service.StaticNat);

        for (NetworkElement ne : _networkElements) {
            try {
                if (!(ne instanceof StaticNatServiceProvider && ne.getName().equalsIgnoreCase(staticNatProvider))) {
                    continue;
                }

                boolean handled = ((StaticNatServiceProvider) ne).applyStaticNats(network, staticNats);
                s_logger.debug("Static Nat for network " + network.getId() + " were " + (handled ? "" : " not") + " handled by " + ne.getName());
            } catch (ResourceUnavailableException e) {
                if (!continueOnError) {
                    throw e;
                }
                s_logger.warn("Problems with " + ne.getName() + " but pushing on", e);
                success = false;
            }
        }

        // For revoked static nat IP, set the vm_id to null, indicate it should be revoked
        for (StaticNat staticNat : staticNats) {
            if (staticNat.isForRevoke()) {
                for (PublicIp publicIp : publicIps) {
                    if (publicIp.getId() == staticNat.getSourceIpAddressId()) {
                        publicIps.remove(publicIp);
                        IPAddressVO ip = _ipAddressDao.findByIdIncludingRemoved(staticNat.getSourceIpAddressId());
                        // ip can't be null, otherwise something wrong happened
                        ip.setAssociatedWithVmId(null);
                        publicIp = new PublicIp(ip, _vlanDao.findById(ip.getVlanId()), NetUtils.createSequenceBasedMacAddress(ip.getMacAddress()));
                        publicIps.add(publicIp);
                        break;
                    }
                }
            }
        }
        
        // if all the rules configured on public IP are revoked then, dis-associate IP with network service provider
        applyIpAssociations(network, true, continueOnError, publicIps);

        return success;
    }

    @Override
    public Long getPodIdForVlan(long vlanDbId) {
        PodVlanMapVO podVlanMaps = _podVlanMapDao.listPodVlanMapsByVlan(vlanDbId);
        if (podVlanMaps == null) {
            return null;
        } else {
            return podVlanMaps.getPodId();
        }
    }

    @DB
    @Override
    public boolean reallocate(VirtualMachineProfile<? extends VMInstanceVO> vm, DataCenterDeployment dest) throws InsufficientCapacityException, ConcurrentOperationException {
        VMInstanceVO vmInstance = _vmDao.findById(vm.getId());
        DataCenterVO dc = _dcDao.findById(vmInstance.getDataCenterIdToDeployIn());
        if (dc.getNetworkType() == NetworkType.Basic) {
            List<NicVO> nics = _nicDao.listByVmId(vmInstance.getId());
            NetworkVO network = _networksDao.findById(nics.get(0).getNetworkId());
            Pair<NetworkVO, NicProfile> profile = new Pair<NetworkVO, NicProfile>(network, null);
            List<Pair<NetworkVO, NicProfile>> profiles = new ArrayList<Pair<NetworkVO, NicProfile>>();
            profiles.add(profile);

            Transaction txn = Transaction.currentTxn();
            txn.start();

            try {
                this.cleanupNics(vm);
                this.allocate(vm, profiles);
            } finally {
                txn.commit();
            }
        }
        return true;
    }

    @Override
    public Map<Service, Set<Provider>> getNetworkOfferingServiceProvidersMap(long networkOfferingId) {
        Map<Service, Set<Provider>> serviceProviderMap = new HashMap<Service, Set<Provider>>();
        List<NetworkOfferingServiceMapVO> map = _ntwkOfferingSrvcDao.listByNetworkOfferingId(networkOfferingId);

        for (NetworkOfferingServiceMapVO instance : map) {
            String service = instance.getService();
            Set<Provider> providers;
            providers = serviceProviderMap.get(service);
            if (providers == null) {
                providers = new HashSet<Provider>();
            }
            providers.add(Provider.getProvider(instance.getProvider()));
            serviceProviderMap.put(Service.getService(service), providers);
        }

        return serviceProviderMap;
    }

    @Override
    public boolean isProviderSupportServiceInNetwork(long networkId, Service service, Provider provider) {
        return _ntwkSrvcDao.canProviderSupportServiceInNetwork(networkId, service, provider);
    }

    protected boolean canUpgrade(Network network, long oldNetworkOfferingId, long newNetworkOfferingId) {
        NetworkOffering oldNetworkOffering = _networkOfferingDao.findByIdIncludingRemoved(oldNetworkOfferingId);
        NetworkOffering newNetworkOffering = _networkOfferingDao.findById(newNetworkOfferingId);

        // can upgrade only Isolated networks
        if (oldNetworkOffering.getGuestType() != GuestType.Isolated) {
            throw new InvalidParameterValueException("NetworkOfferingId can be upgraded only for the network of type " + GuestType.Isolated);
        }

        // security group service should be the same
        if (areServicesSupportedByNetworkOffering(oldNetworkOfferingId, Service.SecurityGroup) != areServicesSupportedByNetworkOffering(newNetworkOfferingId, Service.SecurityGroup)) {
            s_logger.debug("Offerings " + newNetworkOfferingId + " and " + oldNetworkOfferingId + " have different securityGroupProperty, can't upgrade");
            return false;
        }

        // Type of the network should be the same
        if (oldNetworkOffering.getGuestType() != newNetworkOffering.getGuestType()) {
            s_logger.debug("Network offerings " + newNetworkOfferingId + " and " + oldNetworkOfferingId + " are of different types, can't upgrade");
            return false;
        }

        // tags should be the same
        if (newNetworkOffering.getTags() != null) {
            if (oldNetworkOffering.getTags() == null) {
                s_logger.debug("New network offering id=" + newNetworkOfferingId + " has tags and old network offering id=" + oldNetworkOfferingId + " doesn't, can't upgrade");
                return false;
            }
            if (!oldNetworkOffering.getTags().equalsIgnoreCase(newNetworkOffering.getTags())) {
                s_logger.debug("Network offerings " + newNetworkOfferingId + " and " + oldNetworkOfferingId + " have different tags, can't upgrade");
                return false;
            }
        }

        // Traffic types should be the same
        if (oldNetworkOffering.getTrafficType() != newNetworkOffering.getTrafficType()) {
            s_logger.debug("Network offerings " + newNetworkOfferingId + " and " + oldNetworkOfferingId + " have different traffic types, can't upgrade");
            return false;
        }

        // specify vlan should be the same
        if (oldNetworkOffering.getSpecifyVlan() != newNetworkOffering.getSpecifyVlan()) {
            s_logger.debug("Network offerings " + newNetworkOfferingId + " and " + oldNetworkOfferingId + " have different values for specifyVlan, can't upgrade");
            return false;
        }

        // specify ipRanges should be the same
        if (oldNetworkOffering.getSpecifyIpRanges() != newNetworkOffering.getSpecifyIpRanges()) {
            s_logger.debug("Network offerings " + newNetworkOfferingId + " and " + oldNetworkOfferingId + " have different values for specifyIpRangess, can't upgrade");
            return false;
        }

        // Check all ips
        List<IPAddressVO> userIps = _ipAddressDao.listByAssociatedNetwork(network.getId(), null);
        List<PublicIp> publicIps = new ArrayList<PublicIp>();
        if (userIps != null && !userIps.isEmpty()) {
            for (IPAddressVO userIp : userIps) {
                PublicIp publicIp = new PublicIp(userIp, _vlanDao.findById(userIp.getVlanId()), NetUtils.createSequenceBasedMacAddress(userIp.getMacAddress()));
                publicIps.add(publicIp);
            }
        }
        if (oldNetworkOffering.isConserveMode() && !newNetworkOffering.isConserveMode()) {
            if (!canIpsUsedForNonConserve(publicIps)) {
                return false;
            }
        }

        return canIpsUseOffering(publicIps, newNetworkOfferingId);
    }

    protected boolean canUpgradeProviders(long oldNetworkOfferingId, long newNetworkOfferingId) {
        // list of services and providers should be the same
        Map<Service, Set<Provider>> newServices = getNetworkOfferingServiceProvidersMap(newNetworkOfferingId);
        Map<Service, Set<Provider>> oldServices = getNetworkOfferingServiceProvidersMap(oldNetworkOfferingId);

        if (newServices.size() < oldServices.size()) {
            s_logger.debug("Network offering downgrade is not allowed: number of supported services for the new offering " + newNetworkOfferingId + " is less than the old offering " + oldNetworkOfferingId);
            return false;
        }

        for (Service service : oldServices.keySet()) {

            // 1)check that all old services are present in the new network offering
            if (!newServices.containsKey(service)) {
                s_logger.debug("New service offering doesn't have " + service + " service present in the old service offering, downgrade is not allowed");
                return false;
            }

            Set<Provider> newProviders = newServices.get(service);
            Set<Provider> oldProviders = oldServices.get(service);

            // 2) Can upgrade only from internal provider to external provider. Any other combinations are not allowed
            for (Provider oldProvider : oldProviders) {
                if (newProviders.contains(oldProvider)) {
                    s_logger.trace("New list of providers contains provider " + oldProvider);
                    continue;
                }
                // iterate through new providers and check that the old provider can upgrade
                for (Provider newProvider : newProviders) {
                    if (!(!oldProvider.isExternal() && newProvider.isExternal())) {
                        s_logger.debug("Can't downgrade from network offering " + oldNetworkOfferingId + " to the new networkOffering " + newNetworkOfferingId);
                        return false;
                    }
                }
            }
        }
        return true;
    }

    @Override
    @DB
    @ActionEvent(eventType = EventTypes.EVENT_PHYSICAL_NETWORK_CREATE, eventDescription = "Creating Physical Network", create = true)
    public PhysicalNetwork createPhysicalNetwork(Long zoneId, String vnetRange, String networkSpeed, List<String> 
    isolationMethods, String broadcastDomainRangeStr, Long domainId, List<String> tags, String name) {

        // Check if zone exists
        if (zoneId == null) {
            throw new InvalidParameterValueException("Please specify a valid zone.");
        }

        DataCenterVO zone = _dcDao.findById(zoneId);
        if (zone == null) {
            throw new InvalidParameterValueException("Please specify a valid zone.");
        }

        if (Grouping.AllocationState.Enabled == zone.getAllocationState()) {
        	// TBD: Send uuid instead of zoneId; may have to hardcode tablename in call to addProxyObject().
            throw new PermissionDeniedException("Cannot create PhysicalNetwork since the Zone is currently enabled, zone Id: " + zoneId);
        }

        NetworkType zoneType = zone.getNetworkType();

        if (zoneType == NetworkType.Basic) {
            if (!_physicalNetworkDao.listByZone(zoneId).isEmpty()) {
            	// TBD: Send uuid instead of zoneId; may have to hardcode tablename in call to addProxyObject().
                throw new CloudRuntimeException("Cannot add the physical network to basic zone id: " + zoneId + ", there is a physical network already existing in this basic Zone");
            }
        }
        if (tags != null && tags.size() > 1) {
            throw new InvalidParameterException("Only one tag can be specified for a physical network at this time");
        }

        if (isolationMethods != null && isolationMethods.size() > 1) {
            throw new InvalidParameterException("Only one isolationMethod can be specified for a physical network at this time");
        }

        int vnetStart = 0;
        int vnetEnd = 0;
        if (vnetRange != null) {
            // Verify zone type
            if (zoneType == NetworkType.Basic
                    || (zoneType == NetworkType.Advanced && zone.isSecurityGroupEnabled())) {
                throw new InvalidParameterValueException("Can't add vnet range to the physical network in the zone that supports " + zoneType + " network, Security Group enabled: " + zone.isSecurityGroupEnabled());
            }

            String[] tokens = vnetRange.split("-");
            try {
                vnetStart = Integer.parseInt(tokens[0]);
                if (tokens.length == 1) {
                    vnetEnd = vnetStart;
                } else {
                    vnetEnd = Integer.parseInt(tokens[1]);
                }
            } catch (NumberFormatException e) {
                throw new InvalidParameterValueException("Please specify valid integers for the vlan range.");
            }

            if ((vnetStart > vnetEnd) || (vnetStart < 0) || (vnetEnd > 4096)) {
                s_logger.warn("Invalid vnet range: start range:" + vnetStart + " end range:" + vnetEnd);
                throw new InvalidParameterValueException("Vnet range should be between 0-4096 and start range should be lesser than or equal to end range");
            }
        }

        BroadcastDomainRange broadcastDomainRange = null;
        if (broadcastDomainRangeStr != null && !broadcastDomainRangeStr.isEmpty()) {
            try {
                broadcastDomainRange = PhysicalNetwork.BroadcastDomainRange.valueOf(broadcastDomainRangeStr.toUpperCase());
            } catch (IllegalArgumentException ex) {
                throw new InvalidParameterValueException("Unable to resolve broadcastDomainRange '" + broadcastDomainRangeStr + "' to a supported value {Pod or Zone}");
            }

            // in Acton release you can specify only Zone broadcastdomain type in Advance zone, and Pod in Basic
            if (zoneType == NetworkType.Basic && broadcastDomainRange != null && broadcastDomainRange != BroadcastDomainRange.POD) {
                throw new InvalidParameterValueException("Basic zone can have broadcast domain type of value " + BroadcastDomainRange.POD + " only");
            } else if (zoneType == NetworkType.Advanced && broadcastDomainRange != null && broadcastDomainRange != BroadcastDomainRange.ZONE) {
                throw new InvalidParameterValueException("Advance zone can have broadcast domain type of value " + BroadcastDomainRange.ZONE + " only");
            }
        }

        if (broadcastDomainRange == null) {
            if (zoneType == NetworkType.Basic) {
                broadcastDomainRange = PhysicalNetwork.BroadcastDomainRange.POD;
            } else {
                broadcastDomainRange = PhysicalNetwork.BroadcastDomainRange.ZONE;
            }
        }

        Transaction txn = Transaction.currentTxn();
        try {
            txn.start();
            // Create the new physical network in the database
            PhysicalNetworkVO pNetwork = new PhysicalNetworkVO(zoneId, vnetRange, networkSpeed, domainId, broadcastDomainRange, name);
            pNetwork.setTags(tags);
            pNetwork.setIsolationMethods(isolationMethods);

            pNetwork = _physicalNetworkDao.persist(pNetwork);

            // Add vnet entries for the new zone if zone type is Advanced
            if (vnetRange != null) {
                _dcDao.addVnet(zone.getId(), pNetwork.getId(), vnetStart, vnetEnd);
            }

            // add VirtualRouter as the default network service provider
            addDefaultVirtualRouterToPhysicalNetwork(pNetwork.getId());

            // add security group provider to the physical network
            addDefaultSecurityGroupProviderToPhysicalNetwork(pNetwork.getId());
            
            // add VPCVirtualRouter as the defualt network service provider
            addDefaultVpcVirtualRouterToPhysicalNetwork(pNetwork.getId());

            txn.commit();
            return pNetwork;
        } catch (Exception ex) {
            s_logger.warn("Exception: ", ex);
            throw new CloudRuntimeException("Fail to create a physical network");
        }
    }

    @Override
    public List<? extends PhysicalNetwork> searchPhysicalNetworks(Long id, Long zoneId, String keyword, Long startIndex, Long pageSize, String name) {
        Filter searchFilter = new Filter(PhysicalNetworkVO.class, "id", Boolean.TRUE, startIndex, pageSize);
        SearchCriteria<PhysicalNetworkVO> sc = _physicalNetworkDao.createSearchCriteria();

        if (id != null) {
            sc.addAnd("id", SearchCriteria.Op.EQ, id);
        }

        if (zoneId != null) {
            sc.addAnd("dataCenterId", SearchCriteria.Op.EQ, zoneId);
        }

        if (name != null) {
            sc.addAnd("name", SearchCriteria.Op.LIKE, "%" + name + "%");
        }

        return _physicalNetworkDao.search(sc, searchFilter);
    }

    @Override
    @DB
    @ActionEvent(eventType = EventTypes.EVENT_PHYSICAL_NETWORK_UPDATE, eventDescription = "updating physical network", async = true)
    public PhysicalNetwork updatePhysicalNetwork(Long id, String networkSpeed, List<String> tags, String newVnetRangeString, String state) {

        // verify input parameters
        PhysicalNetworkVO network = _physicalNetworkDao.findById(id);
        if (network == null) {
        	InvalidParameterValueException ex = new InvalidParameterValueException("Physical Network with specified id doesn't exist in the system");
        	ex.addProxyObject(network, id, "physicalNetworkId");            
            throw ex;
        }

        // if zone is of Basic type, don't allow to add vnet range
        DataCenter zone = _dcDao.findById(network.getDataCenterId());
        if (zone == null) {
        	InvalidParameterValueException ex = new InvalidParameterValueException("Zone with id=" + network.getDataCenterId() + " doesn't exist in the system");
        	ex.addProxyObject(zone, network.getDataCenterId(), "dataCenterId");            
            throw ex;
        }
        if (newVnetRangeString != null) {
            if (zone.getNetworkType() == NetworkType.Basic
                    || (zone.getNetworkType() == NetworkType.Advanced && zone.isSecurityGroupEnabled())) {
                throw new InvalidParameterValueException("Can't add vnet range to the physical network in the zone that supports " + zone.getNetworkType() + " network, Security Group enabled: "
                        + zone.isSecurityGroupEnabled());
            }
        }

        if (tags != null && tags.size() > 1) {
            throw new InvalidParameterException("Unable to support more than one tag on network yet");
        }

        PhysicalNetwork.State networkState = null;
        if (state != null && !state.isEmpty()) {
            try {
                networkState = PhysicalNetwork.State.valueOf(state);
            } catch (IllegalArgumentException ex) {
                throw new InvalidParameterValueException("Unable to resolve state '" + state + "' to a supported value {Enabled or Disabled}");
            }
        }

        if (state != null) {
            network.setState(networkState);
        }

        if (tags != null) {
            network.setTags(tags);
        }

        if (networkSpeed != null) {
            network.setSpeed(networkSpeed);
        }

        // Vnet range can be extended only
        boolean replaceVnet = false;
        ArrayList<Pair<Integer, Integer>> vnetsToAdd = new ArrayList<Pair<Integer, Integer>>(2);

        if (newVnetRangeString != null) {
            Integer newStartVnet = 0;
            Integer newEndVnet = 0;
            String[] newVnetRange = newVnetRangeString.split("-");
            int maxVnet = 4096;
            // for GRE phynets allow up to 32bits
            // TODO: Not happy about this test.  
            // What about guru-like objects for physical networs?
            s_logger.debug("ISOLATION METHODS:" + network.getIsolationMethods());
            // Java does not have unsigned types...
            if (network.getIsolationMethods().contains("GRE")) { 
            	maxVnet = (int)(Math.pow(2, 32)-1);
            }
            String rangeMessage = " between 0 and " + maxVnet; 
            if (newVnetRange.length < 2) {
                throw new InvalidParameterValueException("Please provide valid vnet range" + rangeMessage);
            }

            if (newVnetRange[0] == null || newVnetRange[1] == null) {
                throw new InvalidParameterValueException("Please provide valid vnet range" + rangeMessage);
            }

            try {
                newStartVnet = Integer.parseInt(newVnetRange[0]);
                newEndVnet = Integer.parseInt(newVnetRange[1]);
            } catch (NumberFormatException e) {
                s_logger.warn("Unable to parse vnet range:", e);
                throw new InvalidParameterValueException("Please provide valid vnet range" + rangeMessage);
            }
            if (newStartVnet < 0 || newEndVnet > maxVnet) {
                throw new InvalidParameterValueException("Vnet range has to be" + rangeMessage);
            }

            if (newStartVnet > newEndVnet) {
                throw new InvalidParameterValueException("Vnet range has to be" + rangeMessage + " and start range should be lesser than or equal to stop range");
            }
            
            if (physicalNetworkHasAllocatedVnets(network.getDataCenterId(), network.getId())) {
                String[] existingRange = network.getVnet().split("-");
                int existingStartVnet = Integer.parseInt(existingRange[0]);
                int existingEndVnet = Integer.parseInt(existingRange[1]);

                // check if vnet is being extended
                if (newStartVnet.intValue() > existingStartVnet || newEndVnet.intValue() < existingEndVnet) {
                    throw new InvalidParameterValueException("Can't shrink existing vnet range as it the range has vnets allocated. Only extending existing vnet is supported");
                }

                if (newStartVnet < existingStartVnet) {
                    vnetsToAdd.add(new Pair<Integer, Integer>(newStartVnet, existingStartVnet - 1));
                }

                if (newEndVnet > existingEndVnet) {
                    vnetsToAdd.add(new Pair<Integer, Integer>(existingEndVnet + 1, newEndVnet));
                }

            } else {
                vnetsToAdd.add(new Pair<Integer, Integer>(newStartVnet, newEndVnet));
                replaceVnet = true;
            }
        }

        if (newVnetRangeString != null) {
            network.setVnet(newVnetRangeString);
        }

        _physicalNetworkDao.update(id, network);

        if (replaceVnet) {
            s_logger.debug("Deleting existing vnet range for the physicalNetwork id= " + id + " and zone id=" + network.getDataCenterId() + " as a part of updatePhysicalNetwork call");
            _dcDao.deleteVnet(network.getId());
        }

        for (Pair<Integer, Integer> vnetToAdd : vnetsToAdd) {
            s_logger.debug("Adding vnet range " + vnetToAdd.first() + "-" + vnetToAdd.second() + " for the physicalNetwork id= " + id + " and zone id=" + network.getDataCenterId()
                    + " as a part of updatePhysicalNetwork call");
            _dcDao.addVnet(network.getDataCenterId(), network.getId(), vnetToAdd.first(), vnetToAdd.second());
        }

        return network;
    }

    private boolean physicalNetworkHasAllocatedVnets(long zoneId, long physicalNetworkId) {
        return !_dcDao.listAllocatedVnets(physicalNetworkId).isEmpty();
    }

    @Override
    @ActionEvent(eventType = EventTypes.EVENT_PHYSICAL_NETWORK_DELETE, eventDescription = "deleting physical network", async = true)
    @DB
    public boolean deletePhysicalNetwork(Long physicalNetworkId) {

        // verify input parameters
        PhysicalNetworkVO pNetwork = _physicalNetworkDao.findById(physicalNetworkId);
        if (pNetwork == null) {
        	InvalidParameterValueException ex = new InvalidParameterValueException("Physical Network with specified id doesn't exist in the system");
        	ex.addProxyObject(pNetwork, physicalNetworkId, "physicalNetworkId");            
            throw ex;
        }

        checkIfPhysicalNetworkIsDeletable(physicalNetworkId);

        Transaction txn = Transaction.currentTxn();
        txn.start();
        // delete vlans for this zone
        List<VlanVO> vlans = _vlanDao.listVlansByPhysicalNetworkId(physicalNetworkId);
        for (VlanVO vlan : vlans) {
            _vlanDao.remove(vlan.getId());
        }

        // Delete networks
        List<NetworkVO> networks = _networksDao.listByPhysicalNetwork(physicalNetworkId);
        if (networks != null && !networks.isEmpty()) {
            for (NetworkVO network : networks) {
                _networksDao.remove(network.getId());
            }
        }

        // delete vnets
        _dcDao.deleteVnet(physicalNetworkId);

        // delete service providers
        List<PhysicalNetworkServiceProviderVO> providers = _pNSPDao.listBy(physicalNetworkId);
        
        for(PhysicalNetworkServiceProviderVO provider : providers){
            try {
                deleteNetworkServiceProvider(provider.getId());
            }catch (ResourceUnavailableException e) {
                s_logger.warn("Unable to complete destroy of the physical network provider: " + provider.getProviderName() + ", id: "+ provider.getId(), e);
                return false;
            } catch (ConcurrentOperationException e) {
                s_logger.warn("Unable to complete destroy of the physical network provider: " + provider.getProviderName() + ", id: "+ provider.getId(), e);
                return false;
            }
        }

        // delete traffic types
        _pNTrafficTypeDao.deleteTrafficTypes(physicalNetworkId);

        boolean success = _physicalNetworkDao.remove(physicalNetworkId);
        
        txn.commit();

        return success;
    }

    @DB
    private void checkIfPhysicalNetworkIsDeletable(Long physicalNetworkId) {
        List<List<String>> tablesToCheck = new ArrayList<List<String>>();

        List<String> vnet = new ArrayList<String>();
        vnet.add(0, "op_dc_vnet_alloc");
        vnet.add(1, "physical_network_id");
        vnet.add(2, "there are allocated vnets for this physical network");
        tablesToCheck.add(vnet);

        List<String> networks = new ArrayList<String>();
        networks.add(0, "networks");
        networks.add(1, "physical_network_id");
        networks.add(2, "there are networks associated to this physical network");
        tablesToCheck.add(networks);

        /*
         * List<String> privateIP = new ArrayList<String>();
         * privateIP.add(0, "op_dc_ip_address_alloc");
         * privateIP.add(1, "data_center_id");
         * privateIP.add(2, "there are private IP addresses allocated for this zone");
         * tablesToCheck.add(privateIP);
         */

        List<String> publicIP = new ArrayList<String>();
        publicIP.add(0, "user_ip_address");
        publicIP.add(1, "physical_network_id");
        publicIP.add(2, "there are public IP addresses allocated for this physical network");
        tablesToCheck.add(publicIP);

        for (List<String> table : tablesToCheck) {
            String tableName = table.get(0);
            String column = table.get(1);
            String errorMsg = table.get(2);

            String dbName = "cloud";

            String selectSql = "SELECT * FROM `" + dbName + "`.`" + tableName + "` WHERE " + column + " = ?";

            if (tableName.equals("networks")) {
                selectSql += " AND removed is NULL";
            }

            if (tableName.equals("op_dc_vnet_alloc")) {
                selectSql += " AND taken IS NOT NULL";
            }

            if (tableName.equals("user_ip_address")) {
                selectSql += " AND state!='Free'";
            }

            if (tableName.equals("op_dc_ip_address_alloc")) {
                selectSql += " AND taken IS NOT NULL";
            }

            Transaction txn = Transaction.currentTxn();
            try {
                PreparedStatement stmt = txn.prepareAutoCloseStatement(selectSql);
                stmt.setLong(1, physicalNetworkId);
                ResultSet rs = stmt.executeQuery();
                if (rs != null && rs.next()) {
                    throw new CloudRuntimeException("The Physical Network is not deletable because " + errorMsg);
                }
            } catch (SQLException ex) {
                throw new CloudRuntimeException("The Management Server failed to detect if physical network is deletable. Please contact Cloud Support.");
            }
        }

    }

    @Override
    public List<? extends Service> listNetworkServices(String providerName) {

        Provider provider = null;
        if (providerName != null) {
            provider = Network.Provider.getProvider(providerName);
            if (provider == null) {
                throw new InvalidParameterValueException("Invalid Network Service Provider=" + providerName);
            }
        }

        if (provider != null) {
            NetworkElement element = getElementImplementingProvider(providerName);
            if (element == null) {
                throw new InvalidParameterValueException("Unable to find the Network Element implementing the Service Provider '" + providerName + "'");
            }
            return new ArrayList<Service>(element.getCapabilities().keySet());
        } else {
            return Service.listAllServices();
        }
    }

    @Override
    public List<? extends Provider> listSupportedNetworkServiceProviders(String serviceName) {
        Network.Service service = null;
        if (serviceName != null) {
            service = Network.Service.getService(serviceName);
            if (service == null) {
                throw new InvalidParameterValueException("Invalid Network Service=" + serviceName);
            }
        }

        Set<Provider> supportedProviders = new HashSet<Provider>();

        if (service != null) {
            supportedProviders.addAll(s_serviceToImplementedProvidersMap.get(service));
        } else {
            for (List<Provider> pList : s_serviceToImplementedProvidersMap.values()) {
                supportedProviders.addAll(pList);
            }
        }

        return new ArrayList<Provider>(supportedProviders);
    }

    @Override
    public Provider getDefaultUniqueProviderForService(String serviceName) {
        List<? extends Provider> providers = listSupportedNetworkServiceProviders(serviceName);
        if (providers.isEmpty()) {
            throw new CloudRuntimeException("No providers supporting service " + serviceName + " found in cloudStack");
        }
        if (providers.size() > 1) {
            throw new CloudRuntimeException("More than 1 provider supporting service " + serviceName + " found in cloudStack");
        }

        return providers.get(0);
    }

    @Override
    @DB
    @ActionEvent(eventType = EventTypes.EVENT_SERVICE_PROVIDER_CREATE, eventDescription = "Creating Physical Network ServiceProvider", create = true)
    public PhysicalNetworkServiceProvider addProviderToPhysicalNetwork(Long physicalNetworkId, String providerName, Long destinationPhysicalNetworkId, List<String> enabledServices) {

        // verify input parameters
        PhysicalNetworkVO network = _physicalNetworkDao.findById(physicalNetworkId);
        if (network == null) {
        	InvalidParameterValueException ex = new InvalidParameterValueException("Physical Network with specified id doesn't exist in the system");
        	ex.addProxyObject(network, physicalNetworkId, "physicalNetworkId");
            throw ex;
        }

        // verify input parameters
        if (destinationPhysicalNetworkId != null) {
            PhysicalNetworkVO destNetwork = _physicalNetworkDao.findById(destinationPhysicalNetworkId);
            if (destNetwork == null) {
            	InvalidParameterValueException ex = new InvalidParameterValueException("Destination Physical Network with specified id doesn't exist in the system");
            	ex.addProxyObject(destNetwork, destinationPhysicalNetworkId, "destinationPhysicalNetworkId");                
                throw ex;
            }
        }

        if (providerName != null) {
            Provider provider = Network.Provider.getProvider(providerName);
            if (provider == null) {
                throw new InvalidParameterValueException("Invalid Network Service Provider=" + providerName);
            }
        }

        if (_pNSPDao.findByServiceProvider(physicalNetworkId, providerName) != null) {
        	// TBD: send uuid instead of physicalNetworkId.
            throw new CloudRuntimeException("The '" + providerName + "' provider already exists on physical network : " + physicalNetworkId);
        }

        // check if services can be turned off
        NetworkElement element = getElementImplementingProvider(providerName);
        if (element == null) {
            throw new InvalidParameterValueException("Unable to find the Network Element implementing the Service Provider '" + providerName + "'");
        }
        List<Service> services = new ArrayList<Service>();

        if (enabledServices != null) {
            if (!element.canEnableIndividualServices()) {
                if (enabledServices.size() != element.getCapabilities().keySet().size()) {
                    throw new InvalidParameterValueException("Cannot enable subset of Services, Please specify the complete list of Services for this Service Provider '" + providerName + "'");
                }
            }

            // validate Services
            boolean addGatewayService = false;
            for (String serviceName : enabledServices) {
                Network.Service service = Network.Service.getService(serviceName);
                if (service == null || service == Service.Gateway) {
                    throw new InvalidParameterValueException("Invalid Network Service specified=" + serviceName);
                } else if (service == Service.SourceNat) {
                    addGatewayService = true;
                }

                // check if the service is provided by this Provider
                if (!element.getCapabilities().containsKey(service)) {
                    throw new InvalidParameterValueException(providerName + " Provider cannot provide this Service specified=" + serviceName);
                }
                services.add(service);
            }

            if (addGatewayService) {
                services.add(Service.Gateway);
            }
        } else {
            // enable all the default services supported by this element.
            services = new ArrayList<Service>(element.getCapabilities().keySet());
        }

        Transaction txn = Transaction.currentTxn();
        try {
            txn.start();
            // Create the new physical network in the database
            PhysicalNetworkServiceProviderVO nsp = new PhysicalNetworkServiceProviderVO(physicalNetworkId, providerName);
            // set enabled services
            nsp.setEnabledServices(services);

            if (destinationPhysicalNetworkId != null) {
                nsp.setDestinationPhysicalNetworkId(destinationPhysicalNetworkId);
            }
            nsp = _pNSPDao.persist(nsp);

            txn.commit();
            return nsp;
        } catch (Exception ex) {
            s_logger.warn("Exception: ", ex);
            throw new CloudRuntimeException("Fail to add a provider to physical network");
        }

    }

    @Override
    public List<? extends PhysicalNetworkServiceProvider> listNetworkServiceProviders(Long physicalNetworkId, String name, String state, Long startIndex, Long pageSize) {

        Filter searchFilter = new Filter(PhysicalNetworkServiceProviderVO.class, "id", false, startIndex, pageSize);
        SearchBuilder<PhysicalNetworkServiceProviderVO> sb = _pNSPDao.createSearchBuilder();
        SearchCriteria<PhysicalNetworkServiceProviderVO> sc = sb.create();

        if (physicalNetworkId != null) {
            sc.addAnd("physicalNetworkId", Op.EQ, physicalNetworkId);
        }

        if (name != null) {
            sc.addAnd("providerName", Op.EQ, name);
        }

        if (state != null) {
            sc.addAnd("state", Op.EQ, state);
        }

        return _pNSPDao.search(sc, searchFilter);
    }

    @Override
    @ActionEvent(eventType = EventTypes.EVENT_SERVICE_PROVIDER_UPDATE, eventDescription = "Updating physical network ServiceProvider", async = true)
    public PhysicalNetworkServiceProvider updateNetworkServiceProvider(Long id, String stateStr, List<String> enabledServices) {

        PhysicalNetworkServiceProviderVO provider = _pNSPDao.findById(id);
        if (provider == null) {
            throw new InvalidParameterValueException("Network Service Provider id=" + id + "doesn't exist in the system");
        }

        NetworkElement element = getElementImplementingProvider(provider.getProviderName());
        if (element == null) {
            throw new InvalidParameterValueException("Unable to find the Network Element implementing the Service Provider '" + provider.getProviderName() + "'");
        }

        PhysicalNetworkServiceProvider.State state = null;
        if (stateStr != null && !stateStr.isEmpty()) {
            try {
                state = PhysicalNetworkServiceProvider.State.valueOf(stateStr);
            } catch (IllegalArgumentException ex) {
                throw new InvalidParameterValueException("Unable to resolve state '" + stateStr + "' to a supported value {Enabled or Disabled}");
            }
        }

        boolean update = false;

        if (state != null) {
            if (state == PhysicalNetworkServiceProvider.State.Shutdown) {
                throw new InvalidParameterValueException("Updating the provider state to 'Shutdown' is not supported");
            }

            if (s_logger.isDebugEnabled()) {
                s_logger.debug("updating state of the service provider id=" + id + " on physical network: " + provider.getPhysicalNetworkId() + " to state: " + stateStr);
            }
            switch (state) {
            case Enabled:
                if (element != null && element.isReady(provider)) {
                    provider.setState(PhysicalNetworkServiceProvider.State.Enabled);
                    update = true;
                } else {
                    throw new CloudRuntimeException("Provider is not ready, cannot Enable the provider, please configure the provider first");
                }
                break;
            case Disabled:
                // do we need to do anything for the provider instances before disabling?
                provider.setState(PhysicalNetworkServiceProvider.State.Disabled);
                update = true;
                break;
            }
        }

        if (enabledServices != null) {
            // check if services can be turned of
            if (!element.canEnableIndividualServices()) {
                throw new InvalidParameterValueException("Cannot update set of Services for this Service Provider '" + provider.getProviderName() + "'");
            }

            // validate Services
            List<Service> services = new ArrayList<Service>();
            for (String serviceName : enabledServices) {
                Network.Service service = Network.Service.getService(serviceName);
                if (service == null) {
                    throw new InvalidParameterValueException("Invalid Network Service specified=" + serviceName);
                }
                services.add(service);
            }
            // set enabled services
            provider.setEnabledServices(services);
            update = true;
        }

        if (update) {
            _pNSPDao.update(id, provider);
        }
        return provider;
    }

    @Override
    @ActionEvent(eventType = EventTypes.EVENT_SERVICE_PROVIDER_DELETE, eventDescription = "Deleting physical network ServiceProvider", async = true)
    public boolean deleteNetworkServiceProvider(Long id) throws ConcurrentOperationException, ResourceUnavailableException {
        PhysicalNetworkServiceProviderVO provider = _pNSPDao.findById(id);

        if (provider == null) {
            throw new InvalidParameterValueException("Network Service Provider id=" + id + "doesn't exist in the system");
        }

        // check if there are networks using this provider
        List<NetworkVO> networks = _networksDao.listByPhysicalNetworkAndProvider(provider.getPhysicalNetworkId(), provider.getProviderName());
        if (networks != null && !networks.isEmpty()) {
            throw new CloudRuntimeException("Provider is not deletable because there are active networks using this provider, please upgrade these networks to new network offerings");
        }

        User callerUser = _accountMgr.getActiveUser(UserContext.current().getCallerUserId());
        Account callerAccount = _accountMgr.getActiveAccountById(callerUser.getAccountId());
        // shutdown the provider instances
        ReservationContext context = new ReservationContextImpl(null, null, callerUser, callerAccount);
        if (s_logger.isDebugEnabled()) {
            s_logger.debug("Shutting down the service provider id=" + id + " on physical network: " + provider.getPhysicalNetworkId());
        }
        NetworkElement element = getElementImplementingProvider(provider.getProviderName());
        if (element == null) {
            throw new InvalidParameterValueException("Unable to find the Network Element implementing the Service Provider '" + provider.getProviderName() + "'");
        }

        if (element != null && element.shutdownProviderInstances(provider, context)) {
            provider.setState(PhysicalNetworkServiceProvider.State.Shutdown);
        }

        return _pNSPDao.remove(id);
    }

    @Override
    public PhysicalNetwork getPhysicalNetwork(Long physicalNetworkId) {
        return _physicalNetworkDao.findById(physicalNetworkId);
    }

    @Override
    @ActionEvent(eventType = EventTypes.EVENT_PHYSICAL_NETWORK_CREATE, eventDescription = "Creating Physical Network", async = true)
    public PhysicalNetwork getCreatedPhysicalNetwork(Long physicalNetworkId) {
        return getPhysicalNetwork(physicalNetworkId);
    }

    @Override
    public PhysicalNetworkServiceProvider getPhysicalNetworkServiceProvider(Long providerId) {
        return _pNSPDao.findById(providerId);
    }

    @Override
    @ActionEvent(eventType = EventTypes.EVENT_SERVICE_PROVIDER_CREATE, eventDescription = "Creating Physical Network ServiceProvider", async = true)
    public PhysicalNetworkServiceProvider getCreatedPhysicalNetworkServiceProvider(Long providerId) {
        return getPhysicalNetworkServiceProvider(providerId);
    }

    @Override
    public long findPhysicalNetworkId(long zoneId, String tag, TrafficType trafficType) {
        List<PhysicalNetworkVO> pNtwks = new ArrayList<PhysicalNetworkVO>();
        if (trafficType != null) {
            pNtwks = _physicalNetworkDao.listByZoneAndTrafficType(zoneId, trafficType);
        } else {
            pNtwks = _physicalNetworkDao.listByZone(zoneId);
        }
        
        if (pNtwks.isEmpty()) {
            throw new InvalidParameterValueException("Unable to find physical network in zone id=" + zoneId);
        }

        if (pNtwks.size() > 1) {
            if (tag == null) {
                throw new InvalidParameterValueException("More than one physical networks exist in zone id=" + zoneId + " and no tags are specified in order to make a choice");
            }

            Long pNtwkId = null;
            for (PhysicalNetwork pNtwk : pNtwks) {
                if (pNtwk.getTags().contains(tag)) {
                    s_logger.debug("Found physical network id=" + pNtwk.getId() + " based on requested tags " + tag);
                    pNtwkId = pNtwk.getId();
                    break;
                }
            }
            if (pNtwkId == null) {
                throw new InvalidParameterValueException("Unable to find physical network which match the tags " + tag);
            }
            return pNtwkId;
        } else {
            return pNtwks.get(0).getId();
        }
    }

    @Override
    public PhysicalNetwork translateZoneIdToPhysicalNetwork(long zoneId) {
        List<PhysicalNetworkVO> pNtwks = _physicalNetworkDao.listByZone(zoneId);
        if (pNtwks.isEmpty()) {
            throw new InvalidParameterValueException("Unable to find physical network in zone id=" + zoneId);
        }

        if (pNtwks.size() > 1) {
            throw new InvalidParameterValueException("More than one physical networks exist in zone id=" + zoneId);
        }

        return pNtwks.get(0);
    }

    @Override
    public List<Long> listNetworkOfferingsForUpgrade(long networkId) {
        List<Long> offeringsToReturn = new ArrayList<Long>();
        NetworkOffering originalOffering = _configMgr.getNetworkOffering(getNetwork(networkId).getNetworkOfferingId());

        boolean securityGroupSupportedByOriginalOff = areServicesSupportedByNetworkOffering(originalOffering.getId(), Service.SecurityGroup);

        // security group supported property should be the same

        List<Long> offerings = _networkOfferingDao.getOfferingIdsToUpgradeFrom(originalOffering);

        for (Long offeringId : offerings) {
            if (areServicesSupportedByNetworkOffering(offeringId, Service.SecurityGroup) == securityGroupSupportedByOriginalOff) {
                offeringsToReturn.add(offeringId);
            }
        }

        return offeringsToReturn;
    }

    private boolean cleanupNetworkResources(long networkId, Account caller, long callerUserId) {
        boolean success = true;
        Network network = getNetwork(networkId);

        //remove all PF/Static Nat rules for the network
        try {
            if (_rulesMgr.revokeAllPFStaticNatRulesForNetwork(networkId, callerUserId, caller)) {
                s_logger.debug("Successfully cleaned up portForwarding/staticNat rules for network id=" + networkId);
            } else {
                success = false;
                s_logger.warn("Failed to release portForwarding/StaticNat rules as a part of network id=" + networkId + " cleanup");
            }
        } catch (ResourceUnavailableException ex) {
            success = false;
            // shouldn't even come here as network is being cleaned up after all network elements are shutdown
            s_logger.warn("Failed to release portForwarding/StaticNat rules as a part of network id=" + networkId + " cleanup due to resourceUnavailable ", ex);
        }

        //remove all LB rules for the network
        if (_lbMgr.removeAllLoadBalanacersForNetwork(networkId, caller, callerUserId)) {
            s_logger.debug("Successfully cleaned up load balancing rules for network id=" + networkId);
        } else {
            // shouldn't even come here as network is being cleaned up after all network elements are shutdown
            success = false;
            s_logger.warn("Failed to cleanup LB rules as a part of network id=" + networkId + " cleanup");
        }

        //revoke all firewall rules for the network
        try {
            if (_firewallMgr.revokeAllFirewallRulesForNetwork(networkId, callerUserId, caller)) {
                s_logger.debug("Successfully cleaned up firewallRules rules for network id=" + networkId);
            } else {
                success = false;
                s_logger.warn("Failed to cleanup Firewall rules as a part of network id=" + networkId + " cleanup");
            }
        } catch (ResourceUnavailableException ex) {
            success = false;
            // shouldn't even come here as network is being cleaned up after all network elements are shutdown
            s_logger.warn("Failed to cleanup Firewall rules as a part of network id=" + networkId + " cleanup due to resourceUnavailable ", ex);
        }
        
        //revoke all network ACLs for network
        try {
            if (_networkACLMgr.revokeAllNetworkACLsForNetwork(networkId, callerUserId, caller)) {
                s_logger.debug("Successfully cleaned up NetworkACLs for network id=" + networkId);
            } else {
                success = false;
                s_logger.warn("Failed to cleanup NetworkACLs as a part of network id=" + networkId + " cleanup");
            }
        } catch (ResourceUnavailableException ex) {
            success = false;
            s_logger.warn("Failed to cleanup Network ACLs as a part of network id=" + networkId +
                    " cleanup due to resourceUnavailable ", ex);
        }

        //release all ip addresses
        List<IPAddressVO> ipsToRelease = _ipAddressDao.listByAssociatedNetwork(networkId, null);
        for (IPAddressVO ipToRelease : ipsToRelease) {
            if (ipToRelease.getVpcId() != null) {
                IPAddressVO ip = markIpAsUnavailable(ipToRelease.getId());
                assert (ip != null) : "Unable to mark the ip address id=" + ipToRelease.getId() + " as unavailable.";
            }
        }

        try {
            if (!applyIpAssociations(network, true)) {
                s_logger.warn("Unable to apply ip address associations for " + network);
                success = false;
            }
        } catch (ResourceUnavailableException e) {
            throw new CloudRuntimeException("We should never get to here because we used true when applyIpAssociations", e);
        }

        return success;
    }

    private boolean shutdownNetworkResources(long networkId, Account caller, long callerUserId) {
        // This method cleans up network rules on the backend w/o touching them in the DB
        boolean success = true;

        // Mark all PF rules as revoked and apply them on the backend (not in the DB)
        List<PortForwardingRuleVO> pfRules = _portForwardingRulesDao.listByNetwork(networkId);
        if (s_logger.isDebugEnabled()) {
            s_logger.debug("Releasing " + pfRules.size() + " port forwarding rules for network id=" + networkId + " as a part of shutdownNetworkRules");
        }

        for (PortForwardingRuleVO pfRule : pfRules) {
            s_logger.trace("Marking pf rule " + pfRule + " with Revoke state");
            pfRule.setState(FirewallRule.State.Revoke);
        }

        try {
            if (!_firewallMgr.applyRules(pfRules, true, false)) {
                s_logger.warn("Failed to cleanup pf rules as a part of shutdownNetworkRules");
                success = false;
            }
        } catch (ResourceUnavailableException ex) {
            s_logger.warn("Failed to cleanup pf rules as a part of shutdownNetworkRules due to ", ex);
            success = false;
        }

        // Mark all static rules as revoked and apply them on the backend (not in the DB)
        List<FirewallRuleVO> firewallStaticNatRules = _firewallDao.listByNetworkAndPurpose(networkId, Purpose.StaticNat);
        List<StaticNatRule> staticNatRules = new ArrayList<StaticNatRule>();
        if (s_logger.isDebugEnabled()) {
            s_logger.debug("Releasing " + firewallStaticNatRules.size() + " static nat rules for network id=" + networkId + " as a part of shutdownNetworkRules");
        }

        for (FirewallRuleVO firewallStaticNatRule : firewallStaticNatRules) {
            s_logger.trace("Marking static nat rule " + firewallStaticNatRule + " with Revoke state");
            IpAddress ip = _ipAddressDao.findById(firewallStaticNatRule.getSourceIpAddressId());
            FirewallRuleVO ruleVO = _firewallDao.findById(firewallStaticNatRule.getId());

            if (ip == null || !ip.isOneToOneNat() || ip.getAssociatedWithVmId() == null) {
                throw new InvalidParameterValueException("Source ip address of the rule id=" + firewallStaticNatRule.getId() + " is not static nat enabled");
            }

            String dstIp = getIpInNetwork(ip.getAssociatedWithVmId(), firewallStaticNatRule.getNetworkId());
            ruleVO.setState(FirewallRule.State.Revoke);
            staticNatRules.add(new StaticNatRuleImpl(ruleVO, dstIp));
        }

        try {
            if (!_firewallMgr.applyRules(staticNatRules, true, false)) {
                s_logger.warn("Failed to cleanup static nat rules as a part of shutdownNetworkRules");
                success = false;
            }
        } catch (ResourceUnavailableException ex) {
            s_logger.warn("Failed to cleanup static nat rules as a part of shutdownNetworkRules due to ", ex);
            success = false;
        }

        // remove all LB rules for the network
        List<LoadBalancerVO> lbs = _lbDao.listByNetworkId(networkId);
        List<LoadBalancingRule> lbRules = new ArrayList<LoadBalancingRule>();
        for (LoadBalancerVO lb : lbs) {
            s_logger.trace("Marking lb rule " + lb + " with Revoke state");
            lb.setState(FirewallRule.State.Revoke);
            List<LbDestination> dstList = _lbMgr.getExistingDestinations(lb.getId());
            List<LbStickinessPolicy> policyList = _lbMgr.getStickinessPolicies(lb.getId());
            // mark all destination with revoke state
            for (LbDestination dst : dstList) {
                s_logger.trace("Marking lb destination " + dst + " with Revoke state");
                dst.setRevoked(true);
            }

            LoadBalancingRule loadBalancing = new LoadBalancingRule(lb, dstList, policyList);
            lbRules.add(loadBalancing);
        }

        try {
            if (!_firewallMgr.applyRules(lbRules, true, false)) {
                s_logger.warn("Failed to cleanup lb rules as a part of shutdownNetworkRules");
                success = false;
            }
        } catch (ResourceUnavailableException ex) {
            s_logger.warn("Failed to cleanup lb rules as a part of shutdownNetworkRules due to ", ex);
            success = false;
        }

        // revoke all firewall rules for the network w/o applying them on the DB
        List<FirewallRuleVO> firewallRules = _firewallDao.listByNetworkAndPurpose(networkId, Purpose.Firewall);
        if (s_logger.isDebugEnabled()) {
            s_logger.debug("Releasing " + firewallRules.size() + " firewall rules for network id=" + networkId + " as a part of shutdownNetworkRules");
        }

        for (FirewallRuleVO firewallRule : firewallRules) {
            s_logger.trace("Marking firewall rule " + firewallRule + " with Revoke state");
            firewallRule.setState(FirewallRule.State.Revoke);
        }

        try {
            if (!_firewallMgr.applyRules(firewallRules, true, false)) {
                s_logger.warn("Failed to cleanup firewall rules as a part of shutdownNetworkRules");
                success = false;
            }
        } catch (ResourceUnavailableException ex) {
            s_logger.warn("Failed to cleanup firewall rules as a part of shutdownNetworkRules due to ", ex);
            success = false;
        }
        
        //revoke all Network ACLs for the network w/o applying them in the DB
        List<FirewallRuleVO> networkACLs = _firewallDao.listByNetworkAndPurpose(networkId, Purpose.NetworkACL);
        if (s_logger.isDebugEnabled()) {
            s_logger.debug("Releasing " + networkACLs.size() + " Network ACLs for network id=" + networkId +
                    " as a part of shutdownNetworkRules");
        }

        for (FirewallRuleVO networkACL : networkACLs) {
            s_logger.trace("Marking network ACL " + networkACL + " with Revoke state");
            networkACL.setState(FirewallRule.State.Revoke);
        }

        try {
            if (!_firewallMgr.applyRules(networkACLs, true, false)) {
                s_logger.warn("Failed to cleanup network ACLs as a part of shutdownNetworkRules");
                success = false;
            }
        } catch (ResourceUnavailableException ex) {
            s_logger.warn("Failed to cleanup network ACLs as a part of shutdownNetworkRules due to ", ex);
            success = false;
        }
        

        // Get all ip addresses, mark as releasing and release them on the backend
        Network network = getNetwork(networkId);
        List<IPAddressVO> userIps = _ipAddressDao.listByAssociatedNetwork(networkId, null);
        List<PublicIp> publicIpsToRelease = new ArrayList<PublicIp>();
        if (userIps != null && !userIps.isEmpty()) {
            for (IPAddressVO userIp : userIps) {
                userIp.setState(State.Releasing);
                PublicIp publicIp = new PublicIp(userIp, _vlanDao.findById(userIp.getVlanId()), NetUtils.createSequenceBasedMacAddress(userIp.getMacAddress()));
                publicIpsToRelease.add(publicIp);
            }
        }

        try {
            if (!applyIpAssociations(network, true, true, publicIpsToRelease)) {
                s_logger.warn("Unable to apply ip address associations for " + network + " as a part of shutdownNetworkRules");
                success = false;
            }
        } catch (ResourceUnavailableException e) {
            throw new CloudRuntimeException("We should never get to here because we used true when applyIpAssociations", e);
        }

        return success;
    }

    @Override
    public boolean isSecurityGroupSupportedInNetwork(Network network) {
        if (network.getTrafficType() != TrafficType.Guest) {
            s_logger.trace("Security group can be enabled for Guest networks only; and network " + network + " has a diff traffic type");
            return false;
        }

        Long physicalNetworkId = network.getPhysicalNetworkId();

        // physical network id can be null in Guest Network in Basic zone, so locate the physical network
        if (physicalNetworkId == null) {
            physicalNetworkId = findPhysicalNetworkId(network.getDataCenterId(), null, null);
        }

        return isServiceEnabledInNetwork(physicalNetworkId, network.getId(), Service.SecurityGroup);
    }

    @Override
    @DB
    @ActionEvent(eventType = EventTypes.EVENT_TRAFFIC_TYPE_CREATE, eventDescription = "Creating Physical Network TrafficType", create = true)
    public PhysicalNetworkTrafficType addTrafficTypeToPhysicalNetwork(Long physicalNetworkId, String trafficTypeStr, String xenLabel, String kvmLabel, String vmwareLabel, String simulatorLabel, String vlan) {

        // verify input parameters
        PhysicalNetworkVO network = _physicalNetworkDao.findById(physicalNetworkId);
        if (network == null) {
            throw new InvalidParameterValueException("Physical Network id=" + physicalNetworkId + "doesn't exist in the system");
        }

        Networks.TrafficType trafficType = null;
        if (trafficTypeStr != null && !trafficTypeStr.isEmpty()) {
            try {
                trafficType = Networks.TrafficType.valueOf(trafficTypeStr);
            } catch (IllegalArgumentException ex) {
                throw new InvalidParameterValueException("Unable to resolve trafficType '" + trafficTypeStr + "' to a supported value");
            }
        }

        if (_pNTrafficTypeDao.isTrafficTypeSupported(physicalNetworkId, trafficType)) {
            throw new CloudRuntimeException("This physical network already supports the traffic type: " + trafficType);
        }
        // For Storage, Control, Management, Public check if the zone has any other physical network with this
        // traffictype already present
        // If yes, we cant add these traffics to one more physical network in the zone.

        if (TrafficType.isSystemNetwork(trafficType) || TrafficType.Public.equals(trafficType) || TrafficType.Storage.equals(trafficType)) {
            if (!_physicalNetworkDao.listByZoneAndTrafficType(network.getDataCenterId(), trafficType).isEmpty()) {
                throw new CloudRuntimeException("Fail to add the traffic type to physical network because Zone already has a physical network with this traffic type: " + trafficType);
            }
        }

        if (TrafficType.Storage.equals(trafficType)) {
            List<SecondaryStorageVmVO> ssvms = _stnwMgr.getSSVMWithNoStorageNetwork(network.getDataCenterId());
            if (!ssvms.isEmpty()) {
                StringBuilder sb = new StringBuilder(
                        "Cannot add "
                                + trafficType
                                + " traffic type as there are below secondary storage vm still running. Please stop them all and add Storage traffic type again, then destory them all to allow CloudStack recreate them with storage network(If you have added storage network ip range)");
                sb.append("SSVMs:");
                for (SecondaryStorageVmVO ssvm : ssvms) {
                    sb.append(ssvm.getInstanceName()).append(":").append(ssvm.getState());
                }
                throw new CloudRuntimeException(sb.toString());
            }
        }

        Transaction txn = Transaction.currentTxn();
        try {
            txn.start();
            // Create the new traffic type in the database
            if (xenLabel == null) {
                xenLabel = getDefaultXenNetworkLabel(trafficType);
            }
            PhysicalNetworkTrafficTypeVO pNetworktrafficType = new PhysicalNetworkTrafficTypeVO(physicalNetworkId, trafficType, xenLabel, kvmLabel, vmwareLabel, simulatorLabel, vlan);
            pNetworktrafficType = _pNTrafficTypeDao.persist(pNetworktrafficType);

            txn.commit();
            return pNetworktrafficType;
        } catch (Exception ex) {
            s_logger.warn("Exception: ", ex);
            throw new CloudRuntimeException("Fail to add a traffic type to physical network");
        }

    }

    private String getDefaultXenNetworkLabel(TrafficType trafficType) {
        String xenLabel = null;
        switch (trafficType) {
        case Public:
            xenLabel = _configDao.getValue(Config.XenPublicNetwork.key());
            break;
        case Guest:
            xenLabel = _configDao.getValue(Config.XenGuestNetwork.key());
            break;
        case Storage:
            xenLabel = _configDao.getValue(Config.XenStorageNetwork1.key());
            break;
        case Management:
            xenLabel = _configDao.getValue(Config.XenPrivateNetwork.key());
            break;
        case Control:
            xenLabel = "cloud_link_local_network";
            break;
        }
        return xenLabel;
    }

    @Override
    @ActionEvent(eventType = EventTypes.EVENT_TRAFFIC_TYPE_CREATE, eventDescription = "Creating Physical Network TrafficType", async = true)
    public PhysicalNetworkTrafficType getPhysicalNetworkTrafficType(Long id) {
        return _pNTrafficTypeDao.findById(id);
    }

    @Override
    @ActionEvent(eventType = EventTypes.EVENT_TRAFFIC_TYPE_UPDATE, eventDescription = "Updating physical network TrafficType", async = true)
    public PhysicalNetworkTrafficType updatePhysicalNetworkTrafficType(Long id, String xenLabel, String kvmLabel, String vmwareLabel) {

        PhysicalNetworkTrafficTypeVO trafficType = _pNTrafficTypeDao.findById(id);

        if (trafficType == null) {
            throw new InvalidParameterValueException("Traffic Type with id=" + id + "doesn't exist in the system");
        }

        if (xenLabel != null) {
            if("".equals(xenLabel)){
                xenLabel = null;
            }
            trafficType.setXenNetworkLabel(xenLabel);
        }
        if (kvmLabel != null) {
            if("".equals(kvmLabel)){
                kvmLabel = null;
            }
            trafficType.setKvmNetworkLabel(kvmLabel);
        }
        if (vmwareLabel != null) {
            if("".equals(vmwareLabel)){
                vmwareLabel = null;
            }
            trafficType.setVmwareNetworkLabel(vmwareLabel);
        }
        _pNTrafficTypeDao.update(id, trafficType);

        return trafficType;
    }

    @Override
    @ActionEvent(eventType = EventTypes.EVENT_TRAFFIC_TYPE_DELETE, eventDescription = "Deleting physical network TrafficType", async = true)
    public boolean deletePhysicalNetworkTrafficType(Long id) {
        PhysicalNetworkTrafficTypeVO trafficType = _pNTrafficTypeDao.findById(id);

        if (trafficType == null) {
            throw new InvalidParameterValueException("Traffic Type with id=" + id + "doesn't exist in the system");
        }

        // check if there are any networks associated to this physical network with this traffic type
        if (TrafficType.Guest.equals(trafficType.getTrafficType())) {
            if (!_networksDao.listByPhysicalNetworkTrafficType(trafficType.getPhysicalNetworkId(), trafficType.getTrafficType()).isEmpty()) {
                throw new CloudRuntimeException("The Traffic Type is not deletable because there are existing networks with this traffic type:" + trafficType.getTrafficType());
            }
        } else if (TrafficType.Storage.equals(trafficType.getTrafficType())) {
            PhysicalNetworkVO pn = _physicalNetworkDao.findById(trafficType.getPhysicalNetworkId());
            if (_stnwMgr.isAnyStorageIpInUseInZone(pn.getDataCenterId())) {
                throw new CloudRuntimeException("The Traffic Type is not deletable because there are still some storage network ip addresses in use:" + trafficType.getTrafficType());
            }
        }
        return _pNTrafficTypeDao.remove(id);
    }

    @Override
    public List<? extends PhysicalNetworkTrafficType> listTrafficTypes(Long physicalNetworkId) {
        PhysicalNetworkVO network = _physicalNetworkDao.findById(physicalNetworkId);
        if (network == null) {
        	InvalidParameterValueException ex = new InvalidParameterValueException("Physical Network with specified id doesn't exist in the system");
        	ex.addProxyObject(network, physicalNetworkId, "physicalNetworkId");
        	throw ex;
        }

        return _pNTrafficTypeDao.listBy(physicalNetworkId);
    }

    @Override
    public PhysicalNetwork getDefaultPhysicalNetworkByZoneAndTrafficType(long zoneId, TrafficType trafficType) {

        List<PhysicalNetworkVO> networkList = _physicalNetworkDao.listByZoneAndTrafficType(zoneId, trafficType);

        if (networkList.isEmpty()) {
        	InvalidParameterValueException ex = new InvalidParameterValueException("Unable to find the default physical network with traffic=" + trafficType + " in the specified zone id");
        	// Since we don't have a DataCenterVO object at our disposal, we just set the table name that the zoneId's corresponding uuid is looked up from, manually.
            ex.addProxyObject("data_center", zoneId, "zoneId");
            throw ex;
        }

        if (networkList.size() > 1) {
        	InvalidParameterValueException ex = new InvalidParameterValueException("More than one physical networks exist in zone id=" + zoneId + " with traffic type=" + trafficType);
        	ex.addProxyObject("data_center", zoneId, "zoneId");
        	throw ex;
        }

        return networkList.get(0);
    }
    
    @Override
    public String getDefaultManagementTrafficLabel(long zoneId, HypervisorType hypervisorType){
        try{
            PhysicalNetwork mgmtPhyNetwork = getDefaultPhysicalNetworkByZoneAndTrafficType(zoneId, TrafficType.Management);
            PhysicalNetworkTrafficTypeVO mgmtTraffic = _pNTrafficTypeDao.findBy(mgmtPhyNetwork.getId(), TrafficType.Management);
            if(mgmtTraffic != null){
                String label = null;
                switch(hypervisorType){
                    case XenServer : label = mgmtTraffic.getXenNetworkLabel(); 
                                     break;
                    case KVM : label = mgmtTraffic.getKvmNetworkLabel();
                               break;
                    case VMware : label = mgmtTraffic.getVmwareNetworkLabel();
                                  break;
                }
                return label;
            }
        }catch(Exception ex){
            if(s_logger.isDebugEnabled()){
                s_logger.debug("Failed to retrive the default label for management traffic:"+"zone: "+ zoneId +" hypervisor: "+hypervisorType +" due to:" + ex.getMessage());
            }
        }
        return null;
    }
    
    @Override
    public String getDefaultStorageTrafficLabel(long zoneId, HypervisorType hypervisorType){
        try{
            PhysicalNetwork storagePhyNetwork = getDefaultPhysicalNetworkByZoneAndTrafficType(zoneId, TrafficType.Storage);
            PhysicalNetworkTrafficTypeVO storageTraffic = _pNTrafficTypeDao.findBy(storagePhyNetwork.getId(), TrafficType.Storage);
            if(storageTraffic != null){
                String label = null;
                switch(hypervisorType){
                    case XenServer : label = storageTraffic.getXenNetworkLabel(); 
                                     break;
                    case KVM : label = storageTraffic.getKvmNetworkLabel();
                               break;
                    case VMware : label = storageTraffic.getVmwareNetworkLabel();
                                  break;
                }
                return label;
            }
        }catch(Exception ex){
            if(s_logger.isDebugEnabled()){
                s_logger.debug("Failed to retrive the default label for storage traffic:"+"zone: "+ zoneId +" hypervisor: "+hypervisorType +" due to:" + ex.getMessage());
            }
        }
        return null;
    }


    @Override
    public boolean processAnswers(long agentId, long seq, Answer[] answers) {
        return false;
    }

    @Override
    public boolean processCommands(long agentId, long seq, Command[] commands) {
        return false;
    }

    @Override
    public AgentControlAnswer processControlCommand(long agentId, AgentControlCommand cmd) {
        return null;
    }

    @Override
    public List<PhysicalNetworkSetupInfo> getPhysicalNetworkInfo(long dcId, HypervisorType hypervisorType) {
        List<PhysicalNetworkSetupInfo> networkInfoList = new ArrayList<PhysicalNetworkSetupInfo>();
        List<PhysicalNetworkVO> physicalNtwkList = _physicalNetworkDao.listByZone(dcId);
        for (PhysicalNetworkVO pNtwk : physicalNtwkList) {
            String publicName = _pNTrafficTypeDao.getNetworkTag(pNtwk.getId(), TrafficType.Public, hypervisorType);
            String privateName = _pNTrafficTypeDao.getNetworkTag(pNtwk.getId(), TrafficType.Management, hypervisorType);
            String guestName = _pNTrafficTypeDao.getNetworkTag(pNtwk.getId(), TrafficType.Guest, hypervisorType);
            String storageName = _pNTrafficTypeDao.getNetworkTag(pNtwk.getId(), TrafficType.Storage, hypervisorType);
            // String controlName = _pNTrafficTypeDao.getNetworkTag(pNtwk.getId(), TrafficType.Control, hypervisorType);
            PhysicalNetworkSetupInfo info = new PhysicalNetworkSetupInfo();
            info.setPhysicalNetworkId(pNtwk.getId());
            info.setGuestNetworkName(guestName);
            info.setPrivateNetworkName(privateName);
            info.setPublicNetworkName(publicName);
            info.setStorageNetworkName(storageName);
            PhysicalNetworkTrafficTypeVO mgmtTraffic = _pNTrafficTypeDao.findBy(pNtwk.getId(), TrafficType.Management);
            if (mgmtTraffic != null) {
                String vlan = mgmtTraffic.getVlan();
                info.setMgmtVlan(vlan);
            }
            networkInfoList.add(info);
        }
        return networkInfoList;
    }

    @Override
    public void processConnect(HostVO host, StartupCommand cmd, boolean forRebalance) throws ConnectionException {
        if (!(cmd instanceof StartupRoutingCommand)) {
            return;
        }
        long hostId = host.getId();
        StartupRoutingCommand startup = (StartupRoutingCommand) cmd;

        String dataCenter = startup.getDataCenter();

        long dcId = -1;
        DataCenterVO dc = _dcDao.findByName(dataCenter);
        if (dc == null) {
            try {
                dcId = Long.parseLong(dataCenter);
                dc = _dcDao.findById(dcId);
            } catch (final NumberFormatException e) {
            }
        }
        if (dc == null) {
            throw new IllegalArgumentException("Host " + startup.getPrivateIpAddress() + " sent incorrect data center: " + dataCenter);
        }
        dcId = dc.getId();
        HypervisorType hypervisorType = startup.getHypervisorType();

        if (s_logger.isDebugEnabled()) {
            s_logger.debug("Host's hypervisorType is: " + hypervisorType);
        }

        List<PhysicalNetworkSetupInfo> networkInfoList = new ArrayList<PhysicalNetworkSetupInfo>();

        // list all physicalnetworks in the zone & for each get the network names
        List<PhysicalNetworkVO> physicalNtwkList = _physicalNetworkDao.listByZone(dcId);
        for (PhysicalNetworkVO pNtwk : physicalNtwkList) {
            String publicName = _pNTrafficTypeDao.getNetworkTag(pNtwk.getId(), TrafficType.Public, hypervisorType);
            String privateName = _pNTrafficTypeDao.getNetworkTag(pNtwk.getId(), TrafficType.Management, hypervisorType);
            String guestName = _pNTrafficTypeDao.getNetworkTag(pNtwk.getId(), TrafficType.Guest, hypervisorType);
            String storageName = _pNTrafficTypeDao.getNetworkTag(pNtwk.getId(), TrafficType.Storage, hypervisorType);
            // String controlName = _pNTrafficTypeDao.getNetworkTag(pNtwk.getId(), TrafficType.Control, hypervisorType);
            PhysicalNetworkSetupInfo info = new PhysicalNetworkSetupInfo();
            info.setPhysicalNetworkId(pNtwk.getId());
            info.setGuestNetworkName(guestName);
            info.setPrivateNetworkName(privateName);
            info.setPublicNetworkName(publicName);
            info.setStorageNetworkName(storageName);
            PhysicalNetworkTrafficTypeVO mgmtTraffic = _pNTrafficTypeDao.findBy(pNtwk.getId(), TrafficType.Management);
            if (mgmtTraffic != null) {
                String vlan = mgmtTraffic.getVlan();
                info.setMgmtVlan(vlan);
            }
            networkInfoList.add(info);
        }

        // send the names to the agent
        if (s_logger.isDebugEnabled()) {
            s_logger.debug("Sending CheckNetworkCommand to check the Network is setup correctly on Agent");
        }
        CheckNetworkCommand nwCmd = new CheckNetworkCommand(networkInfoList);

        CheckNetworkAnswer answer = (CheckNetworkAnswer) _agentMgr.easySend(hostId, nwCmd);

        if (answer == null) {
            s_logger.warn("Unable to get an answer to the CheckNetworkCommand from agent:" + host.getId());
            throw new ConnectionException(true, "Unable to get an answer to the CheckNetworkCommand from agent: " + host.getId());
        }

        if (!answer.getResult()) {
            s_logger.warn("Unable to setup agent " + hostId + " due to " + ((answer != null) ? answer.getDetails() : "return null"));
            String msg = "Incorrect Network setup on agent, Reinitialize agent after network names are setup, details : " + answer.getDetails();
            _alertMgr.sendAlert(AlertManager.ALERT_TYPE_HOST, dcId, host.getPodId(), msg, msg);
            throw new ConnectionException(true, msg);
        } else {
            if (answer.needReconnect()) {
                throw new ConnectionException(false, "Reinitialize agent after network setup.");
            }
            if (s_logger.isDebugEnabled()) {
                s_logger.debug("Network setup is correct on Agent");
            }
            return;
        }
    }

    @Override
    public boolean processDisconnect(long agentId, Status state) {
        return false;
    }

    @Override
    public boolean isRecurring() {
        return false;
    }

    @Override
    public int getTimeout() {
        return 0;
    }

    @Override
    public boolean processTimeout(long agentId, long seq) {
        return false;
    }

    private boolean isProviderEnabled(PhysicalNetworkServiceProvider provider) {
        if (provider == null || provider.getState() != PhysicalNetworkServiceProvider.State.Enabled) { // TODO: check
// for other states: Shutdown?
            return false;
        }
        return true;
    }

    @Override
    public boolean isProviderEnabledInPhysicalNetwork(long physicalNetowrkId, String providerName) {
        PhysicalNetworkServiceProviderVO ntwkSvcProvider = _pNSPDao.findByServiceProvider(physicalNetowrkId, providerName);
        if (ntwkSvcProvider == null) {
            s_logger.warn("Unable to find provider " + providerName + " in physical network id=" + physicalNetowrkId);
            return false;
        }
        return isProviderEnabled(ntwkSvcProvider);
    }

    private boolean isServiceEnabledInNetwork(long physicalNetworkId, long networkId, Service service) {
        // check if the service is supported in the network
        if (!areServicesSupportedInNetwork(networkId, service)) {
            s_logger.debug("Service " + service.getName() + " is not supported in the network id=" + networkId);
            return false;
        }

        // get provider for the service and check if all of them are supported
        String provider = _ntwkSrvcDao.getProviderForServiceInNetwork(networkId, service);
        if (!isProviderEnabledInPhysicalNetwork(physicalNetworkId, provider)) {
            s_logger.debug("Provider " + provider + " is not enabled in physical network id=" + physicalNetworkId);
            return false;
        }

        return true;
    }

    @Override
    public String getNetworkTag(HypervisorType hType, Network network) {
        // no network tag for control traffic type
    	TrafficType effectiveTrafficType = network.getTrafficType();
    	if(hType == HypervisorType.VMware && effectiveTrafficType == TrafficType.Control)
    		effectiveTrafficType = TrafficType.Management;
    	
        if (effectiveTrafficType == TrafficType.Control) {
            return null;
        }

        Long physicalNetworkId = null;
        if (effectiveTrafficType != TrafficType.Guest) {
            physicalNetworkId = getNonGuestNetworkPhysicalNetworkId(network);
        } else {
            NetworkOffering offering = _configMgr.getNetworkOffering(network.getNetworkOfferingId());
            physicalNetworkId = findPhysicalNetworkId(network.getDataCenterId(), offering.getTags(), offering.getTrafficType());
        }

        if (physicalNetworkId == null) {
            assert (false) : "Can't get the physical network";
            s_logger.warn("Can't get the physical network");
            return null;
        }

        return _pNTrafficTypeDao.getNetworkTag(physicalNetworkId, effectiveTrafficType, hType);
    }

    protected Long getNonGuestNetworkPhysicalNetworkId(Network network) {
        // no physical network for control traffic type

        // have to remove this sanity check as VMware control network is management network
        // we need to retrieve traffic label information through physical network
/*        
        if (network.getTrafficType() == TrafficType.Control) {
            return null;
        }
*/
        Long physicalNetworkId = network.getPhysicalNetworkId();

        if (physicalNetworkId == null) {
            List<PhysicalNetworkVO> pNtwks = _physicalNetworkDao.listByZone(network.getDataCenterId());
            if (pNtwks.size() == 1) {
                physicalNetworkId = pNtwks.get(0).getId();
            } else {
                // locate physicalNetwork with supported traffic type
                // We can make this assumptions based on the fact that Public/Management/Control traffic types are
                // supported only in one physical network in the zone in 3.0
                for (PhysicalNetworkVO pNtwk : pNtwks) {
                    if (_pNTrafficTypeDao.isTrafficTypeSupported(pNtwk.getId(), network.getTrafficType())) {
                        physicalNetworkId = pNtwk.getId();
                        break;
                    }
                }
            }
        }
        return physicalNetworkId;
    }

    @Override
    public NetworkVO getExclusiveGuestNetwork(long zoneId) {
        List<NetworkVO> networks = _networksDao.listBy(Account.ACCOUNT_ID_SYSTEM, zoneId, GuestType.Shared, TrafficType.Guest);
        if (networks == null || networks.isEmpty()) {
            throw new InvalidParameterValueException("Unable to find network with trafficType " + TrafficType.Guest + " and guestType " + GuestType.Shared + " in zone " + zoneId);
        }

        if (networks.size() > 1) {
            throw new InvalidParameterValueException("Found more than 1 network with trafficType " + TrafficType.Guest + " and guestType " + GuestType.Shared + " in zone " + zoneId);

        }

        return networks.get(0);
    }

    protected PhysicalNetworkServiceProvider addDefaultVirtualRouterToPhysicalNetwork(long physicalNetworkId) {

        PhysicalNetworkServiceProvider nsp = addProviderToPhysicalNetwork(physicalNetworkId, Network.Provider.VirtualRouter.getName(), null, null);
        // add instance of the provider
        VirtualRouterElement element = (VirtualRouterElement) getElementImplementingProvider(Network.Provider.VirtualRouter.getName());
        if (element == null) {
            throw new CloudRuntimeException("Unable to find the Network Element implementing the VirtualRouter Provider");
        }
        element.addElement(nsp.getId(), VirtualRouterProviderType.VirtualRouter);

        return nsp;
    }
    
    protected PhysicalNetworkServiceProvider addDefaultVpcVirtualRouterToPhysicalNetwork(long physicalNetworkId) {

        PhysicalNetworkServiceProvider nsp = addProviderToPhysicalNetwork(physicalNetworkId, 
                Network.Provider.VPCVirtualRouter.getName(), null, null);
        // add instance of the provider
        VpcVirtualRouterElement element = (VpcVirtualRouterElement) getElementImplementingProvider(Network.Provider.VPCVirtualRouter.getName());
        if (element == null) {
            throw new CloudRuntimeException("Unable to find the Network Element implementing the VPCVirtualRouter Provider");
        }
        element.addElement(nsp.getId(), VirtualRouterProviderType.VPCVirtualRouter);

        return nsp;
    }

    protected PhysicalNetworkServiceProvider addDefaultSecurityGroupProviderToPhysicalNetwork(long physicalNetworkId) {

        PhysicalNetworkServiceProvider nsp = addProviderToPhysicalNetwork(physicalNetworkId, 
                Network.Provider.SecurityGroupProvider.getName(), null, null);

        return nsp;
    }

    @Override
    public boolean isNetworkSystem(Network network) {
        NetworkOffering no = _networkOfferingDao.findByIdIncludingRemoved(network.getNetworkOfferingId());
        if (no.isSystemOnly()) {
            return true;
        } else {
            return false;
        }
    }

    protected Map<String, String> finalizeServicesAndProvidersForNetwork(NetworkOffering offering, Long physicalNetworkId) {
        Map<String, String> svcProviders = new HashMap<String, String>();
        Map<String, List<String>> providerSvcs = new HashMap<String, List<String>>();
        List<NetworkOfferingServiceMapVO> servicesMap = _ntwkOfferingSrvcDao.listByNetworkOfferingId(offering.getId());

        boolean checkPhysicalNetwork = (physicalNetworkId != null) ? true : false;

        for (NetworkOfferingServiceMapVO serviceMap : servicesMap) {
            if (svcProviders.containsKey(serviceMap.getService())) {
                // FIXME - right now we pick up the first provider from the list, need to add more logic based on
                // provider load, etc
                continue;
            }

            String service = serviceMap.getService();
            String provider = serviceMap.getProvider();

            if (provider == null) {
                provider = getDefaultUniqueProviderForService(service).getName();
            }

            // check that provider is supported
            if (checkPhysicalNetwork) {
                if (!_pNSPDao.isServiceProviderEnabled(physicalNetworkId, provider, service)) {
                    throw new UnsupportedServiceException("Provider " + provider + " is either not enabled or doesn't " +
                    		"support service " + service + " in physical network id=" + physicalNetworkId);
                }
            }

            svcProviders.put(service, provider);
            List<String> l = providerSvcs.get(provider);
            if (l == null) {
                providerSvcs.put(provider, l = new ArrayList<String>());
            }
            l.add(service);
        }

        for (String provider : providerSvcs.keySet()) {
            NetworkElement element = getElementImplementingProvider(provider);
            List<String> services = providerSvcs.get(provider);
            if (!element.verifyServicesCombination(services)) {
                throw new UnsupportedServiceException("Provider " + provider + " doesn't support services combination: " + services);
            }
        }

        return svcProviders;
    }

    @Override
    public Long getPhysicalNetworkId(Network network) {
        if (network.getTrafficType() != TrafficType.Guest) {
            return getNonGuestNetworkPhysicalNetworkId(network);
        }

        Long physicalNetworkId = network.getPhysicalNetworkId();
        NetworkOffering offering = _configMgr.getNetworkOffering(network.getNetworkOfferingId());
        if (physicalNetworkId == null) {
            physicalNetworkId = findPhysicalNetworkId(network.getDataCenterId(), offering.getTags(), offering.getTrafficType());
        }
        return physicalNetworkId;
    }

    @Override
    public boolean getAllowSubdomainAccessGlobal() {
        return _allowSubdomainNetworkAccess;
    }

    private List<Provider> getNetworkProviders(long networkId) {
        List<String> providerNames = _ntwkSrvcDao.getDistinctProviders(networkId);
        List<Provider> providers = new ArrayList<Provider>();
        for (String providerName : providerNames) {
            providers.add(Network.Provider.getProvider(providerName));
        }

        return providers;
    }

    @Override
    public boolean isProviderForNetwork(Provider provider, long networkId) {
        if (_ntwkSrvcDao.isProviderForNetwork(networkId, provider) != null) {
            return true;
        } else {
            return false;
        }
    }

    @Override
    public boolean isProviderForNetworkOffering(Provider provider, long networkOfferingId) {
        if (_ntwkOfferingSrvcDao.isProviderForNetworkOffering(networkOfferingId, provider)) {
            return true;
        } else {
            return false;
        }
    }

    @Override
    public void canProviderSupportServices(Map<Provider, Set<Service>> providersMap) {
        for (Provider provider : providersMap.keySet()) {
            // check if services can be turned off
            NetworkElement element = getElementImplementingProvider(provider.getName());
            if (element == null) {
                throw new InvalidParameterValueException("Unable to find the Network Element implementing the Service Provider '" + provider.getName() + "'");
            }

            Set<Service> enabledServices = new HashSet<Service>();
            enabledServices.addAll(providersMap.get(provider));

            if (enabledServices != null && !enabledServices.isEmpty()) {
                if (!element.canEnableIndividualServices()) {
                    Set<Service> requiredServices = new HashSet<Service>();                    
                    requiredServices.addAll(element.getCapabilities().keySet());
                    
                    if (requiredServices.contains(Network.Service.Gateway)) {
                        requiredServices.remove(Network.Service.Gateway);
                    }
                    
                    if (requiredServices.contains(Network.Service.Firewall)) {
                        requiredServices.remove(Network.Service.Firewall);
                    }
                    
                    if (enabledServices.contains(Network.Service.Firewall)) {
                        enabledServices.remove(Network.Service.Firewall);
                    }

                    // exclude gateway service
                    if (enabledServices.size() != requiredServices.size()) {
                        StringBuilder servicesSet = new StringBuilder();

                        for (Service requiredService : requiredServices) {
                            // skip gateway service as we don't allow setting it via API
                            if (requiredService == Service.Gateway) {
                                continue;
                            }
                            servicesSet.append(requiredService.getName() + ", ");
                        }
                        servicesSet.delete(servicesSet.toString().length() - 2, servicesSet.toString().length());

                        throw new InvalidParameterValueException("Cannot enable subset of Services, Please specify the complete list of Services: " + servicesSet.toString() + "  for Service Provider "
                                + provider.getName());
                    }
                }
                for (Service service : enabledServices) {
                    // check if the service is provided by this Provider
                    if (!element.getCapabilities().containsKey(service)) {
                        throw new UnsupportedServiceException(provider.getName() + " Provider cannot provide service " + service.getName());
                    }
                }
            }
        }
    }

    @Override
    public boolean canAddDefaultSecurityGroup() {
        String defaultAdding = _configDao.getValue(Config.SecurityGroupDefaultAdding.key());
        return (defaultAdding != null && defaultAdding.equalsIgnoreCase("true"));
    }

    @Override
    public List<Service> listNetworkOfferingServices(long networkOfferingId) {
        List<Service> services = new ArrayList<Service>();
        List<String> servicesStr = _ntwkOfferingSrvcDao.listServicesForNetworkOffering(networkOfferingId);
        for (String serviceStr : servicesStr) {
            services.add(Service.getService(serviceStr));
        }

        return services;
    }

    @Override
    public boolean areServicesEnabledInZone(long zoneId, NetworkOffering offering, List<Service> services) {
        long physicalNtwkId = findPhysicalNetworkId(zoneId, offering.getTags(), offering.getTrafficType());
        boolean result = true;
        List<String> checkedProvider = new ArrayList<String>();
        for (Service service : services) {
            // get all the providers, and check if each provider is enabled
            List<String> providerNames = _ntwkOfferingSrvcDao.listProvidersForServiceForNetworkOffering(offering.getId(), service);
            for (String providerName : providerNames) {
                if (!checkedProvider.contains(providerName)) {
                    result = result && isProviderEnabledInPhysicalNetwork(physicalNtwkId, providerName);
                }
            }
        }

        return result;
    }

    @Override
    public boolean checkIpForService(IPAddressVO userIp, Service service) {
        Long networkId = userIp.getAssociatedWithNetworkId();
        NetworkVO network = _networksDao.findById(networkId);
        NetworkOfferingVO offering = _networkOfferingDao.findById(network.getNetworkOfferingId());
        if (offering.getGuestType() != GuestType.Isolated) {
            return true;
        }
        PublicIp publicIp = new PublicIp(userIp, _vlanDao.findById(userIp.getVlanId()), NetUtils.createSequenceBasedMacAddress(userIp.getMacAddress()));
        if (!canIpUsedForService(publicIp, service)) {
            return false;
        }
        if (!offering.isConserveMode()) {
            return canIpUsedForNonConserveService(publicIp, service);
        }
        return true;
    }

    @Override
    public List<Pair<TrafficType, String>> listTrafficTypeImplementor(ListTrafficTypeImplementorsCmd cmd) {
        String type = cmd.getTrafficType();
        List<Pair<TrafficType, String>> results = new ArrayList<Pair<TrafficType, String>>();
        if (type != null) {
            for (NetworkGuru guru : _networkGurus) {
                if (guru.isMyTrafficType(TrafficType.getTrafficType(type))) {
                    results.add(new Pair<TrafficType, String>(TrafficType.getTrafficType(type), guru.getName()));
                    break;
                }
            }
        } else {
            for (NetworkGuru guru : _networkGurus) {
                TrafficType[] allTypes = guru.getSupportedTrafficType();
                for (TrafficType t : allTypes) {
                    results.add(new Pair<TrafficType, String>(t, guru.getName()));
                }
            }
        }

        return results;
    }

    @Override
    public void checkCapabilityForProvider(Set<Provider> providers, Service service, Capability cap, String capValue) {
        for (Provider provider : providers) {
            NetworkElement element = getElementImplementingProvider(provider.getName());
            if (element != null) {
                Map<Service, Map<Capability, String>> elementCapabilities = element.getCapabilities();
                if (elementCapabilities == null || !elementCapabilities.containsKey(service)) {
                    throw new UnsupportedServiceException("Service " + service.getName() + " is not supported by the element=" + element.getName() + " implementing Provider=" + provider.getName());
                }
                Map<Capability, String> serviceCapabilities = elementCapabilities.get(service);
                if (serviceCapabilities == null || serviceCapabilities.isEmpty()) {
                    throw new UnsupportedServiceException("Service " + service.getName() + " doesn't have capabilites for element=" + element.getName() + " implementing Provider=" + provider.getName());
                }

                String value = serviceCapabilities.get(cap);
                if (value == null || value.isEmpty()) {
                    throw new UnsupportedServiceException("Service " + service.getName() + " doesn't have capability " + cap.getName() + " for element=" + element.getName() + " implementing Provider="
                            + provider.getName());
                }

                capValue = capValue.toLowerCase();

                if (!value.contains(capValue)) {
                    throw new UnsupportedServiceException("Service " + service.getName() + " doesn't support value " + capValue + " for capability " + cap.getName() + " for element=" + element.getName()
                            + " implementing Provider=" + provider.getName());
                }
            } else {
                throw new UnsupportedServiceException("Unable to find network element for provider " + provider.getName());
            }
        }
    }

    public IpAddress assignSystemIp(long networkId, Account owner, boolean forElasticLb, boolean forElasticIp) 
            throws InsufficientAddressCapacityException {
        Network guestNetwork = getNetwork(networkId);
        NetworkOffering off = _configMgr.getNetworkOffering(guestNetwork.getNetworkOfferingId());
        IpAddress ip = null;
        if ((off.getElasticLb() && forElasticLb) || (off.getElasticIp() && forElasticIp)) {

            try {
                s_logger.debug("Allocating system IP address for load balancer rule...");
                // allocate ip
                ip = allocateIP(owner, true, guestNetwork.getDataCenterId());
                // apply ip associations
                ip = associateIP(ip.getId(), networkId, null);
            } catch (ResourceAllocationException ex) {
                throw new CloudRuntimeException("Failed to allocate system ip due to ", ex);
            } catch (ConcurrentOperationException ex) {
                throw new CloudRuntimeException("Failed to allocate system lb ip due to ", ex);
            } catch (ResourceUnavailableException ex) {
                throw new CloudRuntimeException("Failed to allocate system lb ip due to ", ex);
            }

            if (ip == null) {
                throw new CloudRuntimeException("Failed to allocate system ip");
            }
        }

        return ip;
    }

    @Override
    public boolean handleSystemIpRelease(IpAddress ip) {
        boolean success = true;
        Long networkId = ip.getAssociatedWithNetworkId();
        if (networkId != null) {
            if (ip.getSystem()) {
                UserContext ctx = UserContext.current();
                if (!disassociatePublicIpAddress(ip.getId(), ctx.getCallerUserId(), ctx.getCaller())) {
                    s_logger.warn("Unable to release system ip address id=" + ip.getId());
                    success = false;
                } else {
                    s_logger.warn("Successfully released system ip address id=" + ip.getId());
                }
            }
        }
        return success;
    }

    @Override
    public void checkNetworkPermissions(Account owner, Network network) {
        // Perform account permission check
        if (network.getGuestType() != Network.GuestType.Shared) {
            List<NetworkVO> networkMap = _networksDao.listBy(owner.getId(), network.getId());
            if (networkMap == null || networkMap.isEmpty()) {
                throw new PermissionDeniedException("Unable to use network with id= " + network.getId() + ", permission denied");
            }
        } else {
            if (!isNetworkAvailableInDomain(network.getId(), owner.getDomainId())) {
                throw new PermissionDeniedException("Shared network id=" + network.getId() + " is not available in domain id=" + owner.getDomainId());
            }
        }
    }

    public void allocateDirectIp(NicProfile nic, DataCenter dc, VirtualMachineProfile<? extends VirtualMachine> vm, Network network, String requestedIp) throws InsufficientVirtualNetworkCapcityException,
            InsufficientAddressCapacityException {
        if (nic.getIp4Address() == null) {
            PublicIp ip = assignPublicIpAddress(dc.getId(), null, vm.getOwner(), VlanType.DirectAttached, network.getId(), requestedIp, false);
            nic.setIp4Address(ip.getAddress().toString());
            nic.setGateway(ip.getGateway());
            nic.setNetmask(ip.getNetmask());
            nic.setIsolationUri(IsolationType.Vlan.toUri(ip.getVlanTag()));
            nic.setBroadcastType(BroadcastDomainType.Vlan);
            nic.setBroadcastUri(BroadcastDomainType.Vlan.toUri(ip.getVlanTag()));
            nic.setFormat(AddressFormat.Ip4);
            nic.setReservationId(String.valueOf(ip.getVlanTag()));
            nic.setMacAddress(ip.getMacAddress());
        }

        nic.setDns1(dc.getDns1());
        nic.setDns2(dc.getDns2());
    }

    @Override
    public String getDefaultPublicTrafficLabel(long dcId, HypervisorType hypervisorType) {
        try {
            PhysicalNetwork publicPhyNetwork = getOnePhysicalNetworkByZoneAndTrafficType(dcId, TrafficType.Public);
            PhysicalNetworkTrafficTypeVO publicTraffic = _pNTrafficTypeDao.findBy(publicPhyNetwork.getId(),
                    TrafficType.Public);
            if (publicTraffic != null) {
                String label = null;
                switch (hypervisorType) {
                case XenServer:
                    label = publicTraffic.getXenNetworkLabel();
                    break;
                case KVM:
                    label = publicTraffic.getKvmNetworkLabel();
                    break;
                case VMware:
                    label = publicTraffic.getVmwareNetworkLabel();
                    break;
                }
                return label;
            }
        } catch (Exception ex) {
            if (s_logger.isDebugEnabled()) {
                s_logger.debug("Failed to retrieve the default label for public traffic." + "zone: " + dcId + " hypervisor: " + hypervisorType + " due to: " + ex.getMessage());
            }
        }
        return null;
    }

    @Override
    public String getDefaultGuestTrafficLabel(long dcId, HypervisorType hypervisorType) {
        try {
            PhysicalNetwork guestPhyNetwork = getOnePhysicalNetworkByZoneAndTrafficType(dcId, TrafficType.Guest);
            PhysicalNetworkTrafficTypeVO guestTraffic = _pNTrafficTypeDao.findBy(guestPhyNetwork.getId(),
                    TrafficType.Guest);
            if (guestTraffic != null) {
                String label = null;
                switch (hypervisorType) {
                case XenServer:
                    label = guestTraffic.getXenNetworkLabel();
                    break;
                case KVM:
                    label = guestTraffic.getKvmNetworkLabel();
                    break;
                case VMware:
                    label = guestTraffic.getVmwareNetworkLabel();
                    break;
                }
                return label;
            }
        } catch (Exception ex) {
            if (s_logger.isDebugEnabled()) {
                s_logger.debug("Failed to retrive the default label for management traffic:" + "zone: " + dcId + 
                        " hypervisor: " + hypervisorType + " due to:" + ex.getMessage());
            }
        }
        return null;
    }

    private PhysicalNetwork getOnePhysicalNetworkByZoneAndTrafficType(long zoneId, TrafficType trafficType) {
        List<PhysicalNetworkVO> networkList = _physicalNetworkDao.listByZoneAndTrafficType(zoneId, trafficType);

        if (networkList.isEmpty()) {
            throw new InvalidParameterValueException("Unable to find the default physical network with traffic="
                    + trafficType + " in zone id=" + zoneId + ". ");
        }

        if (networkList.size() > 1) {
            s_logger.info("More than one physical networks exist in zone id=" + zoneId + " with traffic type="
                    + trafficType + ". ");
        }

        return networkList.get(0);
    }
    
    @Override
    public List<? extends Network> listNetworksByVpc(long vpcId) {
        return _networksDao.listByVpc(vpcId);
    }
    
    @Override
    public String getDefaultNetworkDomain() {
        return _networkDomain;
    }
    
    @Override
    public List<Provider> getNtwkOffDistinctProviders(long networkId) {
        List<String> providerNames = _ntwkOfferingSrvcDao.getDistinctProviders(networkId);
        List<Provider> providers = new ArrayList<Provider>();
        for (String providerName : providerNames) {
            providers.add(Network.Provider.getProvider(providerName));
        }

        return providers;
    }

    @Override
    public boolean isVmPartOfNetwork(long vmId, long ntwkId) {
        if (_nicDao.findNonReleasedByInstanceIdAndNetworkId(ntwkId, vmId) != null) {
            return true;
        }
        return false;
    }
    
    @Override
    @ActionEvent(eventType = EventTypes.EVENT_NET_IP_ASSIGN, eventDescription = "associating Ip", async = true)
    public IpAddress associateIP(long ipId, Long networkId, Long vpcId) throws InsufficientAddressCapacityException,
        ResourceAllocationException, ResourceUnavailableException, ConcurrentOperationException {
        if (vpcId != null) {
            return associateIPToVpc(ipId, vpcId);
        }
        
        if (networkId != null) {
            Network network = _networksDao.findById(networkId);
            if (network == null) {
                throw new InvalidParameterValueException("Invalid network id is given");
            }
            
            if (network.getVpcId() != null) {
                throw new InvalidParameterValueException("Specify vpcId to associate ip address to VPC");
            }
            return associateIPToGuestNetwork(ipId, networkId);
        }
        
        return null;
    }

    
    @Override
    public void unassignIPFromVpcNetwork(long ipId) {
        IPAddressVO ip = _ipAddressDao.findById(ipId);
        Long vpcId = ip.getVpcId();
        
        if (vpcId == null) {
            return;
        }
        
        ip.setAssociatedWithNetworkId(null);
        _ipAddressDao.update(ipId, ip);
        s_logger.debug("IP address " + ip + " is no longer associated with the network inside vpc id=" + vpcId);
    }

    @Override @DB
    public Network createPrivateNetwork(String networkName, String displayText, long physicalNetworkId, 
            String vlan, String startIp, String endIp, String gateway, String netmask, long networkOwnerId) 
                    throws ResourceAllocationException, ConcurrentOperationException, InsufficientCapacityException {
        
        Account owner = _accountMgr.getAccount(networkOwnerId);
        
        // Get system network offeirng
        NetworkOfferingVO ntwkOff = _systemNetworks.get(NetworkOffering.SystemPrivateGatewayNetworkOffering);
        
        // Validate physical network
        PhysicalNetwork pNtwk = _physicalNetworkDao.findById(physicalNetworkId);
        if (pNtwk == null) {
            InvalidParameterValueException ex = new InvalidParameterValueException("Unable to find a physical network" +
            		" having the given id");
            ex.addProxyObject("physical_network", physicalNetworkId, "physicalNetworkId");
            throw ex;
        }
        
        // VALIDATE IP INFO
        // if end ip is not specified, default it to startIp
        if (!NetUtils.isValidIp(startIp)) {
            throw new InvalidParameterValueException("Invalid format for the startIp parameter");
        }
        if (endIp == null) {
            endIp = startIp;
        } else if (!NetUtils.isValidIp(endIp)) {
            throw new InvalidParameterValueException("Invalid format for the endIp parameter");
        }

        String cidr = null;
        if (!NetUtils.isValidIp(gateway)) {
            throw new InvalidParameterValueException("Invalid gateway");
        }
        if (!NetUtils.isValidNetmask(netmask)) {
            throw new InvalidParameterValueException("Invalid netmask");
        }

        cidr = NetUtils.ipAndNetMaskToCidr(gateway, netmask);
        
        
        Transaction txn = Transaction.currentTxn();
        txn.start();
        
        //lock datacenter as we need to get mac address seq from there
        DataCenterVO dc = _dcDao.lockRow(pNtwk.getDataCenterId(), true);
        
        //check if we need to create guest network
        Network privateNetwork = _networksDao.getPrivateNetwork(BroadcastDomainType.Vlan.toUri(vlan).toString(), cidr,
                networkOwnerId, pNtwk.getDataCenterId());
        if (privateNetwork == null) {
            //create Guest network
            privateNetwork = createGuestNetwork(ntwkOff.getId(), networkName, displayText, gateway, cidr, vlan, 
                    null, owner, null, pNtwk, pNtwk.getDataCenterId(), ACLType.Account, null, null);
            s_logger.debug("Created private network " + privateNetwork);
        } else {
            s_logger.debug("Private network already exists: " + privateNetwork);
        }
        
        //add entry to private_ip_address table
        PrivateIpVO privateIp = _privateIpDao.findByIpAndSourceNetworkId(privateNetwork.getId(), startIp);
        if (privateIp != null) {
            throw new InvalidParameterValueException("Private ip address " + startIp + " already used for private gateway" +
            		" in zone " + _configMgr.getZone(pNtwk.getDataCenterId()).getName());
        }
        
        Long mac = dc.getMacAddress();
        Long nextMac = mac + 1;
        dc.setMacAddress(nextMac);
        
        privateIp = new PrivateIpVO(startIp, privateNetwork.getId(), nextMac);
        _privateIpDao.persist(privateIp);
        
        _dcDao.update(dc.getId(), dc);
        
        txn.commit();
        s_logger.debug("Private network " + privateNetwork + " is created");

        return privateNetwork;
    }
    
    @Override
    public boolean setupDns(Network network, Provider provider) {
        boolean dnsProvided = isProviderSupportServiceInNetwork(network.getId(), Service.Dns, provider );
        boolean dhcpProvided =isProviderSupportServiceInNetwork(network.getId(), Service.Dhcp, 
                provider);
        
        boolean setupDns = dnsProvided || dhcpProvided;
        return setupDns;
    }
    

    @Override
    public List<? extends PhysicalNetwork> getPhysicalNtwksSupportingTrafficType(long zoneId, TrafficType trafficType) {
        
        List<? extends PhysicalNetwork> pNtwks = _physicalNetworkDao.listByZone(zoneId);
        
        Iterator<? extends PhysicalNetwork> it = pNtwks.iterator();
        while (it.hasNext()) {
            PhysicalNetwork pNtwk = it.next();
            if (!_pNTrafficTypeDao.isTrafficTypeSupported(pNtwk.getId(), trafficType)) {
                it.remove();
            }
        }
        return pNtwks;
    }
    
    @Override
    public boolean isPrivateGateway(Nic guestNic) {
        Network network = getNetwork(guestNic.getNetworkId());
        if (network.getTrafficType() != TrafficType.Guest || network.getNetworkOfferingId() != _privateOfferingId.longValue()) {
            return false;
        }
        return true;
    }
}<|MERGE_RESOLUTION|>--- conflicted
+++ resolved
@@ -314,15 +314,13 @@
     @Inject
     StorageNetworkManager _stnwMgr;
     @Inject
-<<<<<<< HEAD
     VpcManager _vpcMgr;
     @Inject
     PrivateIpDao _privateIpDao;
     @Inject
     NetworkACLManager _networkACLMgr;
-=======
+    @Inject
     ResourceTagDao _resourceTagDao;
->>>>>>> 85677b71
 
     private final HashMap<String, NetworkOfferingVO> _systemNetworks = new HashMap<String, NetworkOfferingVO>(5);
     private static Long _privateOfferingId = null;
@@ -3218,7 +3216,7 @@
         zoneSearch.and("networkType", zoneSearch.entity().getNetworkType(), SearchCriteria.Op.EQ);
         sb.join("zoneSearch", zoneSearch, sb.entity().getDataCenterId(), zoneSearch.entity().getId(), JoinBuilder.JoinType.INNER);
         sb.and("removed", sb.entity().getRemoved(), Op.NULL);
-        
+
         if (tags != null && !tags.isEmpty()) {
             SearchBuilder<ResourceTagVO> tagSearch = _resourceTagDao.createSearchBuilder();
             for (int count=0; count < tags.size(); count++) {
@@ -3249,44 +3247,26 @@
             // Get domain level networks
             if (domainId != null) {
                 networksToReturn
-<<<<<<< HEAD
                         .addAll(listDomainLevelNetworks(
                                 buildNetworkSearchCriteria(sb, keyword, id, isSystem, zoneId, guestIpType, trafficType,
-                                        physicalNetworkId, aclType, skipProjectNetworks, restartRequired, specifyIpRanges, vpcId), searchFilter,
+                                        physicalNetworkId, aclType, skipProjectNetworks, restartRequired, specifyIpRanges, vpcId, tags), searchFilter,
                                 domainId));
-=======
-                        .addAll(listDomainLevelNetworks(buildNetworkSearchCriteria(sb, keyword, id, isSystem, zoneId,
-                                guestIpType, trafficType, physicalNetworkId, aclType, skipProjectNetworks, restartRequired,
-                                specifyIpRanges, tags), searchFilter,domainId));
->>>>>>> 85677b71
             }
 
             if (!permittedAccounts.isEmpty()) {
                 networksToReturn.addAll(listAccountSpecificNetworks(
                         buildNetworkSearchCriteria(sb, keyword, id, isSystem, zoneId, guestIpType, trafficType, 
-<<<<<<< HEAD
-                                physicalNetworkId, aclType, skipProjectNetworks, restartRequired, specifyIpRanges, vpcId), searchFilter,
-=======
-                                physicalNetworkId, aclType, skipProjectNetworks, restartRequired, specifyIpRanges, tags), searchFilter,
->>>>>>> 85677b71
+                                physicalNetworkId, aclType, skipProjectNetworks, restartRequired, specifyIpRanges, vpcId, tags), searchFilter,
                         permittedAccounts));
             } else if (domainId == null || listAll) {
                 networksToReturn.addAll(listAccountSpecificNetworksByDomainPath(
                         buildNetworkSearchCriteria(sb, keyword, id, isSystem, zoneId, guestIpType, trafficType, 
-<<<<<<< HEAD
-                                physicalNetworkId, aclType, skipProjectNetworks, restartRequired, specifyIpRanges, vpcId), searchFilter, path,
-=======
-                                physicalNetworkId, aclType, skipProjectNetworks, restartRequired, specifyIpRanges, tags), searchFilter, path,
->>>>>>> 85677b71
+                                physicalNetworkId, aclType, skipProjectNetworks, restartRequired, specifyIpRanges, vpcId, tags), searchFilter, path,
                         isRecursive));
             }
         } else {
             networksToReturn = _networksDao.search(buildNetworkSearchCriteria(sb, keyword, id, isSystem, zoneId,
-<<<<<<< HEAD
-                    guestIpType, trafficType, physicalNetworkId, null, skipProjectNetworks, restartRequired, specifyIpRanges, vpcId),
-=======
-                    guestIpType, trafficType, physicalNetworkId, null, skipProjectNetworks, restartRequired, specifyIpRanges, tags),
->>>>>>> 85677b71
+                    guestIpType, trafficType, physicalNetworkId, null, skipProjectNetworks, restartRequired, specifyIpRanges, vpcId, tags),
                     searchFilter);
         }
 
@@ -3342,16 +3322,10 @@
         return hasFreeIps;
     }
 
-<<<<<<< HEAD
     private SearchCriteria<NetworkVO> buildNetworkSearchCriteria(SearchBuilder<NetworkVO> sb, String keyword, Long id, 
             Boolean isSystem, Long zoneId, String guestIpType, String trafficType, Long physicalNetworkId,
-            String aclType, boolean skipProjectNetworks, Boolean restartRequired, Boolean specifyIpRanges, Long vpcId) {
-=======
-
-    private SearchCriteria<NetworkVO> buildNetworkSearchCriteria(SearchBuilder<NetworkVO> sb, String keyword, Long id, 
-            Boolean isSystem, Long zoneId, String guestIpType, String trafficType, Long physicalNetworkId,
-            String aclType, boolean skipProjectNetworks, Boolean restartRequired, Boolean specifyIpRanges, Map<String, String> tags) {
->>>>>>> 85677b71
+            String aclType, boolean skipProjectNetworks, Boolean restartRequired, Boolean specifyIpRanges, Long vpcId, Map<String, String> tags) {
+
         SearchCriteria<NetworkVO> sc = sb.create();
 
         if (isSystem != null) {
@@ -3400,10 +3374,10 @@
             sc.addAnd("specifyIpRanges", SearchCriteria.Op.EQ, specifyIpRanges);
         }
         
-<<<<<<< HEAD
         if (vpcId != null) {
             sc.addAnd("vpcId", SearchCriteria.Op.EQ, vpcId);
-=======
+        }
+        
         if (tags != null && !tags.isEmpty()) {
             int count = 0;
             sc.setJoinParameters("tagSearch", "resourceType", TaggedResourceType.Network.toString());
@@ -3412,7 +3386,6 @@
                 sc.setJoinParameters("tagSearch", "value" + String.valueOf(count), tags.get(key));
                 count++;
             }
->>>>>>> 85677b71
         }
 
         return sc;
