// Licensed to the Apache Software Foundation (ASF) under one
// or more contributor license agreements.  See the NOTICE file
// distributed with this work for additional information
// regarding copyright ownership.  The ASF licenses this file
// to you under the Apache License, Version 2.0 (the
// "License"); you may not use this file except in compliance
// with the License.  You may obtain a copy of the License at
// 
//   http://www.apache.org/licenses/LICENSE-2.0
//
// Unless required by applicable law or agreed to in writing,
// software distributed under the License is distributed on an
// "AS IS" BASIS, WITHOUT WARRANTIES OR CONDITIONS OF ANY
// KIND, either express or implied.  See the License for the
// specific language governing permissions and limitations
// under the License.
package com.cloud.network;

<<<<<<< HEAD
import java.net.URI;
import java.util.ArrayList;
import java.util.Arrays;
import java.util.Collections;
import java.util.Comparator;
import java.util.Date;
import java.util.HashMap;
import java.util.HashSet;
import java.util.List;
import java.util.Map;
import java.util.Random;
import java.util.Set;
import java.util.concurrent.Executors;
import java.util.concurrent.ScheduledExecutorService;
import java.util.concurrent.TimeUnit;

import javax.ejb.Local;
import javax.inject.Inject;
import javax.naming.ConfigurationException;

import org.apache.cloudstack.acl.ControlledEntity.ACLType;
import org.apache.cloudstack.acl.SecurityChecker.AccessType;
import org.apache.log4j.Logger;
import org.springframework.stereotype.Component;

=======
>>>>>>> 4f53eb11
import com.cloud.agent.AgentManager;
import com.cloud.agent.Listener;
import com.cloud.agent.api.*;
import com.cloud.agent.api.to.NicTO;
import com.cloud.alert.AlertManager;
import com.cloud.api.ApiDBUtils;
import com.cloud.configuration.Config;
import com.cloud.configuration.ConfigurationManager;
import com.cloud.configuration.Resource.ResourceType;
import com.cloud.configuration.dao.ConfigurationDao;
import com.cloud.dc.*;
import com.cloud.dc.DataCenter.NetworkType;
import com.cloud.dc.Vlan.VlanType;
import com.cloud.dc.dao.AccountVlanMapDao;
import com.cloud.dc.dao.DataCenterDao;
import com.cloud.dc.dao.PodVlanMapDao;
import com.cloud.dc.dao.VlanDao;
import com.cloud.deploy.DataCenterDeployment;
import com.cloud.deploy.DeployDestination;
import com.cloud.deploy.DeploymentPlan;
import com.cloud.domain.Domain;
import com.cloud.domain.dao.DomainDao;
import com.cloud.event.EventTypes;
import com.cloud.event.UsageEventUtils;
import com.cloud.event.dao.UsageEventDao;
import com.cloud.exception.*;
import com.cloud.host.Host;
import com.cloud.host.HostVO;
import com.cloud.host.Status;
import com.cloud.host.dao.HostDao;
import com.cloud.hypervisor.Hypervisor.HypervisorType;
import com.cloud.network.IpAddress.State;
import com.cloud.network.Network.*;
import com.cloud.network.Networks.AddressFormat;
import com.cloud.network.Networks.BroadcastDomainType;
import com.cloud.network.Networks.IsolationType;
import com.cloud.network.Networks.TrafficType;
import com.cloud.network.addr.PublicIp;
<<<<<<< HEAD
import com.cloud.network.dao.FirewallRulesDao;
import com.cloud.network.dao.IPAddressDao;
import com.cloud.network.dao.IPAddressVO;
import com.cloud.network.dao.LoadBalancerDao;
import com.cloud.network.dao.LoadBalancerVO;
import com.cloud.network.dao.NetworkDao;
import com.cloud.network.dao.NetworkDomainDao;
import com.cloud.network.dao.NetworkServiceMapDao;
import com.cloud.network.dao.NetworkServiceMapVO;
import com.cloud.network.dao.NetworkVO;
import com.cloud.network.dao.PhysicalNetworkDao;
import com.cloud.network.dao.PhysicalNetworkServiceProviderDao;
import com.cloud.network.dao.PhysicalNetworkTrafficTypeDao;
import com.cloud.network.dao.PhysicalNetworkTrafficTypeVO;
import com.cloud.network.dao.PhysicalNetworkVO;
import com.cloud.network.dao.UserIpv6AddressDao;
import com.cloud.network.element.DhcpServiceProvider;
import com.cloud.network.element.IpDeployer;
import com.cloud.network.element.LoadBalancingServiceProvider;
import com.cloud.network.element.NetworkElement;
import com.cloud.network.element.StaticNatServiceProvider;
import com.cloud.network.element.UserDataServiceProvider;
=======
import com.cloud.network.dao.*;
import com.cloud.network.element.*;
>>>>>>> 4f53eb11
import com.cloud.network.guru.NetworkGuru;
import com.cloud.network.lb.LoadBalancingRule;
import com.cloud.network.lb.LoadBalancingRule.LbDestination;
import com.cloud.network.lb.LoadBalancingRule.LbStickinessPolicy;
import com.cloud.network.lb.LoadBalancingRulesManager;
import com.cloud.network.rules.*;
import com.cloud.network.rules.FirewallRule.Purpose;
import com.cloud.network.rules.dao.PortForwardingRulesDao;
import com.cloud.network.vpc.NetworkACLManager;
import com.cloud.network.vpc.VpcManager;
import com.cloud.network.vpc.dao.PrivateIpDao;
import com.cloud.network.vpn.RemoteAccessVpnService;
import com.cloud.offering.NetworkOffering;
import com.cloud.offering.NetworkOffering.Availability;
import com.cloud.offerings.NetworkOfferingServiceMapVO;
import com.cloud.offerings.NetworkOfferingVO;
import com.cloud.offerings.dao.NetworkOfferingDao;
import com.cloud.offerings.dao.NetworkOfferingServiceMapDao;
import com.cloud.org.Grouping;
import com.cloud.user.*;
import com.cloud.user.dao.AccountDao;
import com.cloud.utils.NumbersUtil;
import com.cloud.utils.Pair;
import com.cloud.utils.component.AdapterBase;
import com.cloud.utils.component.Manager;
import com.cloud.utils.component.ManagerBase;
import com.cloud.utils.concurrency.NamedThreadFactory;
import com.cloud.utils.db.*;
import com.cloud.utils.db.JoinBuilder.JoinType;
import com.cloud.utils.db.SearchCriteria.Op;
import com.cloud.utils.exception.CloudRuntimeException;
import com.cloud.utils.fsm.NoTransitionException;
import com.cloud.utils.fsm.StateMachine2;
import com.cloud.utils.net.Ip;
import com.cloud.utils.net.NetUtils;
import com.cloud.vm.*;
import com.cloud.vm.VirtualMachine.Type;
import com.cloud.vm.dao.NicDao;
import com.cloud.vm.dao.UserVmDao;
import com.cloud.vm.dao.VMInstanceDao;
import org.apache.cloudstack.acl.ControlledEntity.ACLType;
import org.apache.cloudstack.acl.SecurityChecker.AccessType;
import org.apache.log4j.Logger;

import javax.ejb.Local;
import javax.naming.ConfigurationException;
import java.net.URI;
import java.util.*;
import java.util.concurrent.Executors;
import java.util.concurrent.ScheduledExecutorService;
import java.util.concurrent.TimeUnit;

/**
 * NetworkManagerImpl implements NetworkManager.
 */
@Component
@Local(value = { NetworkManager.class})
public class NetworkManagerImpl extends ManagerBase implements NetworkManager, Listener {
    static final Logger s_logger = Logger.getLogger(NetworkManagerImpl.class);

    @Inject
    DataCenterDao _dcDao = null;
    @Inject
    VlanDao _vlanDao = null;
    @Inject
    IPAddressDao _ipAddressDao = null;
    @Inject
    AccountDao _accountDao = null;
    @Inject
    DomainDao _domainDao = null;
    @Inject
    ConfigurationDao _configDao;
    @Inject
    UserVmDao _userVmDao = null;
    @Inject
    AlertManager _alertMgr;
    @Inject
    AccountManager _accountMgr;
    @Inject
    ConfigurationManager _configMgr;
    @Inject
    AccountVlanMapDao _accountVlanMapDao;
    @Inject
    NetworkOfferingDao _networkOfferingDao = null;
    @Inject
    NetworkDao _networksDao = null;
    @Inject
    NicDao _nicDao = null;
    @Inject
    RulesManager _rulesMgr;
    @Inject
    LoadBalancingRulesManager _lbMgr;
    @Inject
    RemoteAccessVpnService _vpnMgr;
    @Inject
    PodVlanMapDao _podVlanMapDao;

    @Inject 
    List<NetworkGuru> _networkGurus;

    @Inject  protected List<NetworkElement> _networkElements;

    @Inject NetworkDomainDao _networkDomainDao;
    @Inject List<IpDeployer> _ipDeployers;
    @Inject List<DhcpServiceProvider> _dhcpProviders;

    @Inject
    VMInstanceDao _vmDao;
    @Inject
    FirewallManager _firewallMgr;
    @Inject
    FirewallRulesDao _firewallDao;
    @Inject
    ResourceLimitService _resourceLimitMgr;

    @Inject
    NetworkOfferingServiceMapDao _ntwkOfferingSrvcDao;
    @Inject
    PhysicalNetworkDao _physicalNetworkDao;
    @Inject
    PhysicalNetworkServiceProviderDao _pNSPDao;
    @Inject
    PortForwardingRulesDao _portForwardingRulesDao;
    @Inject
    LoadBalancerDao _lbDao;
    @Inject
    PhysicalNetworkTrafficTypeDao _pNTrafficTypeDao;
    @Inject
    AgentManager _agentMgr;
    @Inject
    HostDao _hostDao;
    @Inject
    NetworkServiceMapDao _ntwkSrvcDao;
    @Inject
    StorageNetworkManager _stnwMgr;
    @Inject
    VpcManager _vpcMgr;
    @Inject
    PrivateIpDao _privateIpDao;
    @Inject
    NetworkACLManager _networkACLMgr;
    @Inject
    UsageEventDao _usageEventDao;
    @Inject
    NetworkModel _networkModel;
    @Inject
    UserIpv6AddressDao _ipv6Dao;
    @Inject
    Ipv6AddressManager _ipv6Mgr;

    protected StateMachine2<Network.State, Network.Event, Network> _stateMachine;
    private final HashMap<String, NetworkOfferingVO> _systemNetworks = new HashMap<String, NetworkOfferingVO>(5);
    private static Long _privateOfferingId = null;

    ScheduledExecutorService _executor;

    SearchBuilder<IPAddressVO> AssignIpAddressSearch;
    SearchBuilder<IPAddressVO> AssignIpAddressFromPodVlanSearch;

    int _networkGcWait;
    int _networkGcInterval;
    String _networkDomain;
    int _networkLockTimeout;

    private Map<String, String> _configs;

    HashMap<Long, Long> _lastNetworkIdsToFree = new HashMap<Long, Long>();


    @Override
    public PublicIp assignPublicIpAddress(long dcId, Long podId, Account owner, VlanType type, Long networkId, String requestedIp, boolean isSystem) throws InsufficientAddressCapacityException {
        return fetchNewPublicIp(dcId, podId, null, owner, type, networkId, false, true, requestedIp, isSystem, null);
    }

    @DB
    public PublicIp fetchNewPublicIp(long dcId, Long podId, Long vlanDbId, Account owner, VlanType vlanUse, 
            Long guestNetworkId, boolean sourceNat, boolean assign, String requestedIp, boolean isSystem, Long vpcId)
                    throws InsufficientAddressCapacityException {
        StringBuilder errorMessage = new StringBuilder("Unable to get ip adress in ");
        Transaction txn = Transaction.currentTxn();
        txn.start();
        SearchCriteria<IPAddressVO> sc = null;
        if (podId != null) {
            sc = AssignIpAddressFromPodVlanSearch.create();
            sc.setJoinParameters("podVlanMapSB", "podId", podId);
            errorMessage.append(" pod id=" + podId);
        } else {
            sc = AssignIpAddressSearch.create();
            errorMessage.append(" zone id=" + dcId);
        }

        if (vlanDbId != null) {
            sc.addAnd("vlanId", SearchCriteria.Op.EQ, vlanDbId);
            errorMessage.append(", vlanId id=" + vlanDbId);
        }

        sc.setParameters("dc", dcId);

        DataCenter zone = _configMgr.getZone(dcId);

        // for direct network take ip addresses only from the vlans belonging to the network
        if (vlanUse == VlanType.DirectAttached) {
            sc.setJoinParameters("vlan", "networkId", guestNetworkId);
            errorMessage.append(", network id=" + guestNetworkId);
        }
        sc.setJoinParameters("vlan", "type", vlanUse);

        if (requestedIp != null) {
            sc.addAnd("address", SearchCriteria.Op.EQ, requestedIp);
            errorMessage.append(": requested ip " + requestedIp + " is not available");
        }

        Filter filter = new Filter(IPAddressVO.class, "vlanId", true, 0l, 1l);

        List<IPAddressVO> addrs = _ipAddressDao.lockRows(sc, filter, true);

        if (addrs.size() == 0) {
            if (podId != null) {
                InsufficientAddressCapacityException ex = new InsufficientAddressCapacityException
                        ("Insufficient address capacity", Pod.class, podId);
                // for now, we hardcode the table names, but we should ideally do a lookup for the tablename from the VO object.
                ex.addProxyObject(ApiDBUtils.findPodById(podId).getUuid());
                throw ex;
            }
            s_logger.warn(errorMessage.toString());
            InsufficientAddressCapacityException ex = new InsufficientAddressCapacityException
                    ("Insufficient address capacity", DataCenter.class, dcId);
            ex.addProxyObject(ApiDBUtils.findZoneById(dcId).getUuid());
            throw ex;
        }

        assert (addrs.size() == 1) : "Return size is incorrect: " + addrs.size();

        IPAddressVO addr = addrs.get(0);
        addr.setSourceNat(sourceNat);
        addr.setAllocatedTime(new Date());
        addr.setAllocatedInDomainId(owner.getDomainId());
        addr.setAllocatedToAccountId(owner.getId());
        addr.setSystem(isSystem);

        if (assign) {
            markPublicIpAsAllocated(addr);
        } else {
            addr.setState(IpAddress.State.Allocating);
        }
        addr.setState(assign ? IpAddress.State.Allocated : IpAddress.State.Allocating);

        if (vlanUse != VlanType.DirectAttached || zone.getNetworkType() == NetworkType.Basic) {
            addr.setAssociatedWithNetworkId(guestNetworkId);
            addr.setVpcId(vpcId);
        }

        _ipAddressDao.update(addr.getId(), addr);

        txn.commit();

        if (vlanUse == VlanType.VirtualNetwork) {
            _firewallMgr.addSystemFirewallRules(addr, owner);
        }

        long macAddress = NetUtils.createSequenceBasedMacAddress(addr.getMacAddress());

        return new PublicIp(addr, _vlanDao.findById(addr.getVlanId()), macAddress);
    }

    @DB
    @Override
    public void markPublicIpAsAllocated(IPAddressVO addr) {

        assert (addr.getState() == IpAddress.State.Allocating || addr.getState() == IpAddress.State.Free) :
            "Unable to transition from state " + addr.getState() + " to " + IpAddress.State.Allocated;

        Transaction txn = Transaction.currentTxn();

        Account owner = _accountMgr.getAccount(addr.getAllocatedToAccountId());

        txn.start();
        addr.setState(IpAddress.State.Allocated);
        _ipAddressDao.update(addr.getId(), addr);

        // Save usage event
        if (owner.getAccountId() != Account.ACCOUNT_ID_SYSTEM) {
            VlanVO vlan = _vlanDao.findById(addr.getVlanId());

            String guestType = vlan.getVlanType().toString();
<<<<<<< HEAD

            UsageEventVO usageEvent = new UsageEventVO(EventTypes.EVENT_NET_IP_ASSIGN, owner.getId(), 
                    addr.getDataCenterId(), addr.getId(), addr.getAddress().toString(), addr.isSourceNat(), guestType, 
                    addr.getSystem());
            _usageEventDao.persist(usageEvent);
=======
            UsageEventUtils.publishUsageEvent(EventTypes.EVENT_NET_IP_ASSIGN, owner.getId(),
                    addr.getDataCenterId(), addr.getId(), addr.getAddress().toString(), addr.isSourceNat(), guestType,
                    addr.getSystem(), addr.getClass().getName(), addr.getUuid());
>>>>>>> 4f53eb11
            // don't increment resource count for direct ip addresses
            if (addr.getAssociatedWithNetworkId() != null) {
                _resourceLimitMgr.incrementResourceCount(owner.getId(), ResourceType.public_ip);
            }
        }

        txn.commit();
    }


    @Override
    public PublicIp assignSourceNatIpAddressToGuestNetwork(Account owner, Network guestNetwork) 
            throws InsufficientAddressCapacityException, ConcurrentOperationException {
        assert (guestNetwork.getTrafficType() != null) : "You're asking for a source nat but your network " +
                "can't participate in source nat.  What do you have to say for yourself?";
        long dcId = guestNetwork.getDataCenterId();

        IPAddressVO sourceNatIp = getExistingSourceNatInNetwork(owner.getId(), guestNetwork.getId());

        PublicIp ipToReturn = null;
        if (sourceNatIp != null) {
            ipToReturn = new PublicIp(sourceNatIp, _vlanDao.findById(sourceNatIp.getVlanId()), 
                    NetUtils.createSequenceBasedMacAddress(sourceNatIp.getMacAddress()));
        } else {
            ipToReturn = assignDedicateIpAddress(owner, guestNetwork.getId(), null, dcId, true);
        }

        return ipToReturn;
    }

    @Override
    public PublicIp assignVpnGatewayIpAddress(long dcId, Account owner, long vpcId) throws InsufficientAddressCapacityException, ConcurrentOperationException {
        return assignDedicateIpAddress(owner, null, vpcId, dcId, false);
    }


    @DB
    @Override
    public PublicIp assignDedicateIpAddress(Account owner, Long guestNtwkId, Long vpcId, long dcId, boolean isSourceNat) 
            throws ConcurrentOperationException, InsufficientAddressCapacityException {

        long ownerId = owner.getId();

        // Check that the maximum number of public IPs for the given accountId will not be exceeded
        try {
            _resourceLimitMgr.checkResourceLimit(owner, ResourceType.public_ip);
        } catch (ResourceAllocationException ex) {
            s_logger.warn("Failed to allocate resource of type " + ex.getResourceType() + " for account " + owner);
            throw new AccountLimitException("Maximum number of public IP addresses for account: " + owner.getAccountName() + " has been exceeded.");
        }

        PublicIp ip = null;
        Transaction txn = Transaction.currentTxn();
        try {
            txn.start();

            owner = _accountDao.acquireInLockTable(ownerId);

            if (owner == null) {
                // this ownerId comes from owner or type Account. See the class "AccountVO" and the annotations in that class
                // to get the table name and field name that is queried to fill this ownerid.
                ConcurrentOperationException ex = new ConcurrentOperationException("Unable to lock account");
            }
            if (s_logger.isDebugEnabled()) {
                s_logger.debug("lock account " + ownerId + " is acquired");
            }

            // If account has Account specific ip ranges, try to allocate ip from there
            Long vlanId = null;
            List<AccountVlanMapVO> maps = _accountVlanMapDao.listAccountVlanMapsByAccount(ownerId);
            if (maps != null && !maps.isEmpty()) {
                vlanId = maps.get(0).getVlanDbId();
            }


            ip = fetchNewPublicIp(dcId, null, vlanId, owner, VlanType.VirtualNetwork, guestNtwkId, 
                    isSourceNat, false, null, false, vpcId);
            IPAddressVO publicIp = ip.ip();

            markPublicIpAsAllocated(publicIp);
            _ipAddressDao.update(publicIp.getId(), publicIp);

            txn.commit();
            return ip;
        } finally {
            if (owner != null) {
                if (s_logger.isDebugEnabled()) {
                    s_logger.debug("Releasing lock account " + ownerId);
                }

                _accountDao.releaseFromLockTable(ownerId);
            }
            if (ip == null) {
                txn.rollback();
                s_logger.error("Unable to get source nat ip address for account " + ownerId);
            }
        }
    }



    @Override
    public boolean applyIpAssociations(Network network, boolean continueOnError) throws ResourceUnavailableException {
        List<IPAddressVO> userIps = _ipAddressDao.listByAssociatedNetwork(network.getId(), null);
        List<PublicIp> publicIps = new ArrayList<PublicIp>();
        if (userIps != null && !userIps.isEmpty()) {
            for (IPAddressVO userIp : userIps) {
                PublicIp publicIp = new PublicIp(userIp, _vlanDao.findById(userIp.getVlanId()), 
                        NetUtils.createSequenceBasedMacAddress(userIp.getMacAddress()));
                publicIps.add(publicIp);
            }
        }

        boolean success = applyIpAssociations(network, false, continueOnError, publicIps);

        if (success) {
            for (IPAddressVO addr : userIps) {
                if (addr.getState() == IpAddress.State.Allocating) {
                    markPublicIpAsAllocated(addr);
                } else if (addr.getState() == IpAddress.State.Releasing) {
                    // Cleanup all the resources for ip address if there are any, and only then un-assign ip in the
                    // system
                    if (cleanupIpResources(addr.getId(), Account.ACCOUNT_ID_SYSTEM, _accountMgr.getSystemAccount())) {
                        s_logger.debug("Unassiging ip address " + addr);
                        _ipAddressDao.unassignIpAddress(addr.getId());  
                    } else {
                        success = false;
                        s_logger.warn("Failed to release resources for ip address id=" + addr.getId());
                    }
                }
            }
        }

        return success;
    }



    @Override
    public boolean applyIpAssociations(Network network, boolean rulesRevoked, boolean continueOnError, 
            List<? extends PublicIpAddress> publicIps) throws ResourceUnavailableException {
        boolean success = true;

        Map<PublicIpAddress, Set<Service>> ipToServices = _networkModel.getIpToServices(publicIps, rulesRevoked, true);
        Map<Provider, ArrayList<PublicIpAddress>> providerToIpList = _networkModel.getProviderToIpList(network, ipToServices);

        for (Provider provider : providerToIpList.keySet()) {
            try {
                ArrayList<PublicIpAddress> ips = providerToIpList.get(provider);
                if (ips == null || ips.isEmpty()) {
                    continue;
                }
                IpDeployer deployer = null;
                NetworkElement element = _networkModel.getElementImplementingProvider(provider.getName());
                if (element instanceof IpDeployer) {
                    deployer = (IpDeployer) element;
                } else {
                    throw new CloudRuntimeException("Fail to get ip deployer for element: " + element);
                }
                Set<Service> services = new HashSet<Service>();
                for (PublicIpAddress ip : ips) {
                    if (!ipToServices.containsKey(ip)) {
                        continue;
                    }
                    services.addAll(ipToServices.get(ip));
                }
                deployer.applyIps(network, ips, services);
            } catch (ResourceUnavailableException e) {
                success = false;
                if (!continueOnError) {
                    throw e;
                } else {
                    s_logger.debug("Resource is not available: " + provider.getName(), e);
                }
            }
        }

        return success;
    }




    protected List<? extends Network> getIsolatedNetworksWithSourceNATOwnedByAccountInZone(long zoneId, Account owner) {

        return _networksDao.listSourceNATEnabledNetworks(owner.getId(), zoneId, Network.GuestType.Isolated);
    }



    private IpAddress allocateIP(Account ipOwner, boolean isSystem, long zoneId) 
            throws ResourceAllocationException, InsufficientAddressCapacityException, ConcurrentOperationException {
        Account caller = UserContext.current().getCaller();
        long callerUserId = UserContext.current().getCallerUserId();
        // check permissions
        _accountMgr.checkAccess(caller, null, false, ipOwner);

        DataCenter zone = _configMgr.getZone(zoneId);

        return allocateIp(ipOwner, isSystem, caller, callerUserId, zone);
    }

    @DB
    @Override
    public IpAddress allocateIp(Account ipOwner, boolean isSystem, Account caller, long callerUserId, DataCenter zone) 
            throws ConcurrentOperationException, ResourceAllocationException,
            InsufficientAddressCapacityException {

        VlanType vlanType = VlanType.VirtualNetwork;
        boolean assign = false;

        if (Grouping.AllocationState.Disabled == zone.getAllocationState() && !_accountMgr.isRootAdmin(caller.getType())) {
            // zone is of type DataCenter. See DataCenterVO.java.
            PermissionDeniedException ex = new PermissionDeniedException("Cannot perform this operation, " +
                    "Zone is currently disabled");
            ex.addProxyObject("data_center", zone.getId(), "zoneId");
            throw ex;
        }

        PublicIp ip = null;

        Transaction txn = Transaction.currentTxn();
        Account accountToLock = null;
        try {
            if (s_logger.isDebugEnabled()) {
                s_logger.debug("Associate IP address called by the user " + callerUserId + " account " + ipOwner.getId());
            }
            accountToLock = _accountDao.acquireInLockTable(ipOwner.getId());
            if (accountToLock == null) {
                s_logger.warn("Unable to lock account: " + ipOwner.getId());
                throw new ConcurrentOperationException("Unable to acquire account lock");
            }

            if (s_logger.isDebugEnabled()) {
                s_logger.debug("Associate IP address lock acquired");
            }

            // Check that the maximum number of public IPs for the given
            // accountId will not be exceeded
            _resourceLimitMgr.checkResourceLimit(accountToLock, ResourceType.public_ip);

            txn.start();

            ip = fetchNewPublicIp(zone.getId(), null, null, ipOwner, vlanType, null, 
                    false, assign, null, isSystem, null);

            if (ip == null) {

                InsufficientAddressCapacityException ex = new InsufficientAddressCapacityException
                        ("Unable to find available public IP addresses", DataCenter.class, zone.getId());
                ex.addProxyObject(ApiDBUtils.findZoneById(zone.getId()).getUuid());
                throw ex;
            }
            UserContext.current().setEventDetails("Ip Id: " + ip.getId());
            Ip ipAddress = ip.getAddress();

            s_logger.debug("Got " + ipAddress + " to assign for account " + ipOwner.getId() + " in zone " + zone.getId());

            txn.commit();
        } finally {
            if (accountToLock != null) {
                if (s_logger.isDebugEnabled()) {
                    s_logger.debug("Releasing lock account " + ipOwner);
                }
                _accountDao.releaseFromLockTable(ipOwner.getId());
                s_logger.debug("Associate IP address lock released");
            }
        }
        return ip;
    }

    protected IPAddressVO getExistingSourceNatInNetwork(long ownerId, Long networkId) {

        List<? extends IpAddress> addrs = _networkModel.listPublicIpsAssignedToGuestNtwk(ownerId, networkId, true);

        IPAddressVO sourceNatIp = null;
        if (addrs.isEmpty()) {
            return null;
        } else {
            // Account already has ip addresses
            for (IpAddress addr : addrs) {
                if (addr.isSourceNat()) {
                    sourceNatIp = _ipAddressDao.findById(addr.getId());
                    return sourceNatIp;
                }
            }

            assert (sourceNatIp != null) : "How do we get a bunch of ip addresses but none of them are source nat? " +
            "account=" + ownerId + "; networkId=" + networkId;
        } 

        return sourceNatIp;
    }

    @DB
    @Override
    public IPAddressVO associateIPToGuestNetwork(long ipId, long networkId, boolean releaseOnFailure) 
            throws ResourceAllocationException, ResourceUnavailableException, 
            InsufficientAddressCapacityException, ConcurrentOperationException {
        Account caller = UserContext.current().getCaller();
        Account owner = null;

        IPAddressVO ipToAssoc = _ipAddressDao.findById(ipId);
        if (ipToAssoc != null) {
            _accountMgr.checkAccess(caller, null, true, ipToAssoc);
            owner = _accountMgr.getAccount(ipToAssoc.getAllocatedToAccountId());
        } else {
            s_logger.debug("Unable to find ip address by id: " + ipId);
            return null;
        }

        if (ipToAssoc.getAssociatedWithNetworkId() != null) {
            s_logger.debug("IP " + ipToAssoc + " is already assocaited with network id" + networkId);
            return ipToAssoc;
        }

        Network network = _networksDao.findById(networkId);
        if (network != null) {
            _accountMgr.checkAccess(owner, AccessType.UseNetwork, false, network);
        } else {
            s_logger.debug("Unable to find ip address by id: " + ipId);
            return null;
        }

        DataCenter zone = _configMgr.getZone(network.getDataCenterId());

        // allow associating IP addresses to guest network only
        if (network.getTrafficType() != TrafficType.Guest) {
            throw new InvalidParameterValueException("Ip address can be associated to the network with trafficType " + TrafficType.Guest);
        }

        // Check that network belongs to IP owner - skip this check for Basic zone as there is just one guest network,
        // and it belongs to the system
        if (zone.getNetworkType() != NetworkType.Basic && network.getAccountId() != owner.getId()) {
            throw new InvalidParameterValueException("The owner of the network is not the same as owner of the IP");
        }

        // In Advance zone only allow to do IP assoc for Isolated networks with source nat service enabled
        if (zone.getNetworkType() == NetworkType.Advanced &&
                !(network.getGuestType() == GuestType.Isolated && _networkModel.areServicesSupportedInNetwork(network.getId(),
                        Service.SourceNat))) {
            throw new InvalidParameterValueException("In zone of type " + NetworkType.Advanced + 
                    " ip address can be associated only to the network of guest type " + GuestType.Isolated + " with the "
                    + Service.SourceNat.getName() + " enabled");
        }

        NetworkOffering offering = _networkOfferingDao.findById(network.getNetworkOfferingId());
        boolean sharedSourceNat = offering.getSharedSourceNat();
        boolean isSourceNat = false;
        if (!sharedSourceNat) {
            if (getExistingSourceNatInNetwork(owner.getId(), networkId) == null) {
                if (network.getGuestType() == GuestType.Isolated && network.getVpcId() == null) {
                    isSourceNat = true;
                }
            }
        }

        s_logger.debug("Associating ip " + ipToAssoc + " to network " + network);

        IPAddressVO ip = _ipAddressDao.findById(ipId);
        //update ip address with networkId
        ip.setAssociatedWithNetworkId(networkId);
        ip.setSourceNat(isSourceNat);
        _ipAddressDao.update(ipId, ip);

        boolean success = false;
        try {
            success = applyIpAssociations(network, false);
            if (success) {
                s_logger.debug("Successfully associated ip address " + ip.getAddress().addr() + " to network " + network);
            } else {
                s_logger.warn("Failed to associate ip address " + ip.getAddress().addr() + " to network " + network);
            }
            return ip;
        } finally {
            if (!success && releaseOnFailure) {
                if (ip != null) {
                    try {
                        s_logger.warn("Failed to associate ip address, so releasing ip from the database " + ip);
                        _ipAddressDao.markAsUnavailable(ip.getId());
                        if (!applyIpAssociations(network, true)) {
                            // if fail to apply ip assciations again, unassign ip address without updating resource
                            // count and generating usage event as there is no need to keep it in the db
                            _ipAddressDao.unassignIpAddress(ip.getId());
                        }
                    } catch (Exception e) {
                        s_logger.warn("Unable to disassociate ip address for recovery", e);
                    }
                }
            }
        }
    }


    @Override
    @DB
    public boolean disassociatePublicIpAddress(long addrId, long userId, Account caller) {

        boolean success = true;
        // Cleanup all ip address resources - PF/LB/Static nat rules
        if (!cleanupIpResources(addrId, userId, caller)) {
            success = false;
            s_logger.warn("Failed to release resources for ip address id=" + addrId);
        }

        IPAddressVO ip = markIpAsUnavailable(addrId);

        assert (ip != null) : "Unable to mark the ip address id=" + addrId + " as unavailable.";
        if (ip == null) {
            return true;
        }

        if (s_logger.isDebugEnabled()) {
            s_logger.debug("Releasing ip id=" + addrId + "; sourceNat = " + ip.isSourceNat());
        }

        if (ip.getAssociatedWithNetworkId() != null) {
            Network network = _networksDao.findById(ip.getAssociatedWithNetworkId());
            try {
                if (!applyIpAssociations(network, true)) {
                    s_logger.warn("Unable to apply ip address associations for " + network);
                    success = false;
                }
            } catch (ResourceUnavailableException e) {
                throw new CloudRuntimeException("We should never get to here because we used true when applyIpAssociations", e);
            }
        } else {
            if (ip.getState() == IpAddress.State.Releasing) {
                _ipAddressDao.unassignIpAddress(ip.getId());
            }
        }

        if (success) {
            s_logger.debug("Released a public ip id=" + addrId);
        }

        return success;
    }

    @Override
    @DB
    public boolean configure(final String name, final Map<String, Object> params) throws ConfigurationException {
        _configs = _configDao.getConfiguration("AgentManager", params);
        _networkGcWait = NumbersUtil.parseInt(_configs.get(Config.NetworkGcWait.key()), 600);
        _networkGcInterval = NumbersUtil.parseInt(_configs.get(Config.NetworkGcInterval.key()), 600);

        _configs = _configDao.getConfiguration("Network", params);
        _networkDomain = _configs.get(Config.GuestDomainSuffix.key());

        _networkLockTimeout = NumbersUtil.parseInt(_configs.get(Config.NetworkLockTimeout.key()), 600);




        // populate providers
        Map<Network.Service, Set<Network.Provider>> defaultSharedNetworkOfferingProviders = new HashMap<Network.Service, Set<Network.Provider>>();
        Set<Network.Provider> defaultProviders = new HashSet<Network.Provider>();

        defaultProviders.add(Network.Provider.VirtualRouter);
        defaultSharedNetworkOfferingProviders.put(Service.Dhcp, defaultProviders);
        defaultSharedNetworkOfferingProviders.put(Service.Dns, defaultProviders);
        defaultSharedNetworkOfferingProviders.put(Service.UserData, defaultProviders);

        Map<Network.Service, Set<Network.Provider>> defaultIsolatedNetworkOfferingProviders = defaultSharedNetworkOfferingProviders;

        Map<Network.Service, Set<Network.Provider>> defaultSharedSGEnabledNetworkOfferingProviders = new HashMap<Network.Service, Set<Network.Provider>>();
        defaultSharedSGEnabledNetworkOfferingProviders.put(Service.Dhcp, defaultProviders);
        defaultSharedSGEnabledNetworkOfferingProviders.put(Service.Dns, defaultProviders);
        defaultSharedSGEnabledNetworkOfferingProviders.put(Service.UserData, defaultProviders);
        Set<Provider> sgProviders = new HashSet<Provider>();
        sgProviders.add(Provider.SecurityGroupProvider);
        defaultSharedSGEnabledNetworkOfferingProviders.put(Service.SecurityGroup, sgProviders);

        Map<Network.Service, Set<Network.Provider>> defaultIsolatedSourceNatEnabledNetworkOfferingProviders = 
                new HashMap<Network.Service, Set<Network.Provider>>();
        defaultProviders.clear();
        defaultProviders.add(Network.Provider.VirtualRouter);
        defaultIsolatedSourceNatEnabledNetworkOfferingProviders.put(Service.Dhcp, defaultProviders);
        defaultIsolatedSourceNatEnabledNetworkOfferingProviders.put(Service.Dns, defaultProviders);
        defaultIsolatedSourceNatEnabledNetworkOfferingProviders.put(Service.UserData, defaultProviders);
        defaultIsolatedSourceNatEnabledNetworkOfferingProviders.put(Service.Firewall, defaultProviders);
        defaultIsolatedSourceNatEnabledNetworkOfferingProviders.put(Service.Gateway, defaultProviders);
        defaultIsolatedSourceNatEnabledNetworkOfferingProviders.put(Service.Lb, defaultProviders);
        defaultIsolatedSourceNatEnabledNetworkOfferingProviders.put(Service.SourceNat, defaultProviders);
        defaultIsolatedSourceNatEnabledNetworkOfferingProviders.put(Service.StaticNat, defaultProviders);
        defaultIsolatedSourceNatEnabledNetworkOfferingProviders.put(Service.PortForwarding, defaultProviders);
        defaultIsolatedSourceNatEnabledNetworkOfferingProviders.put(Service.Vpn, defaultProviders);


        Map<Network.Service, Set<Network.Provider>> defaultVPCOffProviders = 
                new HashMap<Network.Service, Set<Network.Provider>>();
        defaultProviders.clear();
        defaultProviders.add(Network.Provider.VirtualRouter);
        defaultVPCOffProviders.put(Service.Dhcp, defaultProviders);
        defaultVPCOffProviders.put(Service.Dns, defaultProviders);
        defaultVPCOffProviders.put(Service.UserData, defaultProviders);
        defaultVPCOffProviders.put(Service.NetworkACL, defaultProviders);
        defaultVPCOffProviders.put(Service.Gateway, defaultProviders);
        defaultVPCOffProviders.put(Service.Lb, defaultProviders);
        defaultVPCOffProviders.put(Service.SourceNat, defaultProviders);
        defaultVPCOffProviders.put(Service.StaticNat, defaultProviders);
        defaultVPCOffProviders.put(Service.PortForwarding, defaultProviders);
        defaultVPCOffProviders.put(Service.Vpn, defaultProviders);

        Transaction txn = Transaction.currentTxn();
        txn.start();
        // diff between offering #1 and #2 - securityGroup is enabled for the first, and disabled for the third

        NetworkOfferingVO offering = null;
        if (_networkOfferingDao.findByUniqueName(NetworkOffering.DefaultSharedNetworkOfferingWithSGService) == null) {
            offering = _configMgr.createNetworkOffering(NetworkOffering.DefaultSharedNetworkOfferingWithSGService, "Offering for Shared Security group enabled networks", TrafficType.Guest, null,
                    true, Availability.Optional, null, defaultSharedNetworkOfferingProviders, true, Network.GuestType.Shared, false, null, true, null, true);
            offering.setState(NetworkOffering.State.Enabled);
            _networkOfferingDao.update(offering.getId(), offering);
        }

        if (_networkOfferingDao.findByUniqueName(NetworkOffering.DefaultSharedNetworkOffering) == null) {
            offering = _configMgr.createNetworkOffering(NetworkOffering.DefaultSharedNetworkOffering, "Offering for Shared networks", TrafficType.Guest, null, true, Availability.Optional, null,
                    defaultSharedNetworkOfferingProviders, true, Network.GuestType.Shared, false, null, true, null, true);
            offering.setState(NetworkOffering.State.Enabled);
            _networkOfferingDao.update(offering.getId(), offering);
        }

        Map<Network.Service, Set<Network.Provider>> defaultINetworkOfferingProvidersForVpcNetwork = new HashMap<Network.Service, Set<Network.Provider>>();
        defaultProviders.clear();
        defaultProviders.add(Network.Provider.VPCVirtualRouter);
        defaultINetworkOfferingProvidersForVpcNetwork.put(Service.Dhcp, defaultProviders);
        defaultINetworkOfferingProvidersForVpcNetwork.put(Service.Dns, defaultProviders);
        defaultINetworkOfferingProvidersForVpcNetwork.put(Service.UserData, defaultProviders);
        defaultINetworkOfferingProvidersForVpcNetwork.put(Service.Firewall, defaultProviders);
        defaultINetworkOfferingProvidersForVpcNetwork.put(Service.Gateway, defaultProviders);
        defaultINetworkOfferingProvidersForVpcNetwork.put(Service.Lb, defaultProviders);
        defaultINetworkOfferingProvidersForVpcNetwork.put(Service.SourceNat, defaultProviders);
        defaultINetworkOfferingProvidersForVpcNetwork.put(Service.StaticNat, defaultProviders);
        defaultINetworkOfferingProvidersForVpcNetwork.put(Service.PortForwarding, defaultProviders);
        defaultINetworkOfferingProvidersForVpcNetwork.put(Service.Vpn, defaultProviders);

        if (_networkOfferingDao.findByUniqueName(NetworkOffering.DefaultIsolatedNetworkOfferingWithSourceNatService) == null) {
            offering = _configMgr.createNetworkOffering(NetworkOffering.DefaultIsolatedNetworkOfferingWithSourceNatService,
                    "Offering for Isolated networks with Source Nat service enabled", TrafficType.Guest,
                    null, false, Availability.Required, null, defaultINetworkOfferingProvidersForVpcNetwork,
                    true, Network.GuestType.Isolated, false, null, true, null, false);
            offering.setState(NetworkOffering.State.Enabled);
            _networkOfferingDao.update(offering.getId(), offering);
        }

        if (_networkOfferingDao.findByUniqueName(NetworkOffering.DefaultIsolatedNetworkOfferingForVpcNetworks) == null) {
            offering = _configMgr.createNetworkOffering(NetworkOffering.DefaultIsolatedNetworkOfferingForVpcNetworks,
                    "Offering for Isolated VPC networks with Source Nat service enabled", TrafficType.Guest,
                    null, false, Availability.Optional, null, defaultVPCOffProviders,
                    true, Network.GuestType.Isolated, false, null, false, null, false);
            offering.setState(NetworkOffering.State.Enabled);
            _networkOfferingDao.update(offering.getId(), offering);
        }

        if (_networkOfferingDao.findByUniqueName(NetworkOffering.DefaultIsolatedNetworkOfferingForVpcNetworksNoLB) == null) {
            //remove LB service
            defaultVPCOffProviders.remove(Service.Lb);
            offering = _configMgr.createNetworkOffering(NetworkOffering.DefaultIsolatedNetworkOfferingForVpcNetworksNoLB,
                    "Offering for Isolated VPC networks with Source Nat service enabled and LB service disabled", TrafficType.Guest,
                    null, false, Availability.Optional, null, defaultVPCOffProviders,
                    true, Network.GuestType.Isolated, false, null, false, null, false);
            offering.setState(NetworkOffering.State.Enabled);
            _networkOfferingDao.update(offering.getId(), offering);
        }

        if (_networkOfferingDao.findByUniqueName(NetworkOffering.DefaultIsolatedNetworkOffering) == null) {
            offering = _configMgr.createNetworkOffering(NetworkOffering.DefaultIsolatedNetworkOffering, 
                    "Offering for Isolated networks with no Source Nat service", TrafficType.Guest, null, true,
                    Availability.Optional, null, defaultIsolatedNetworkOfferingProviders, true, Network.GuestType.Isolated,
                    false, null, true, null, true);
            offering.setState(NetworkOffering.State.Enabled);
            _networkOfferingDao.update(offering.getId(), offering);
        }

        Map<Network.Service, Set<Network.Provider>> netscalerServiceProviders = new HashMap<Network.Service, Set<Network.Provider>>();
        Set<Network.Provider> vrProvider = new HashSet<Network.Provider>();
        vrProvider.add(Provider.VirtualRouter);
        Set<Network.Provider> sgProvider = new HashSet<Network.Provider>();
        sgProvider.add(Provider.SecurityGroupProvider);
        Set<Network.Provider> nsProvider = new HashSet<Network.Provider>();
        nsProvider.add(Provider.Netscaler);
        netscalerServiceProviders.put(Service.Dhcp, vrProvider);
        netscalerServiceProviders.put(Service.Dns, vrProvider);
        netscalerServiceProviders.put(Service.UserData, vrProvider);
        netscalerServiceProviders.put(Service.SecurityGroup, sgProvider);
        netscalerServiceProviders.put(Service.StaticNat, nsProvider);
        netscalerServiceProviders.put(Service.Lb, nsProvider);

        Map<Service, Map<Capability, String>> serviceCapabilityMap = new HashMap<Service, Map<Capability, String>>();
        Map<Capability, String> elb = new HashMap<Capability, String>();
        elb.put(Capability.ElasticLb, "true");
        Map<Capability, String> eip = new HashMap<Capability, String>();
        eip.put(Capability.ElasticIp, "true");
        serviceCapabilityMap.put(Service.Lb, elb);
        serviceCapabilityMap.put(Service.StaticNat, eip);

        if (_networkOfferingDao.findByUniqueName(NetworkOffering.DefaultSharedEIPandELBNetworkOffering) == null) {
            offering = _configMgr.createNetworkOffering(NetworkOffering.DefaultSharedEIPandELBNetworkOffering, "Offering for Shared networks with Elastic IP and Elastic LB capabilities", TrafficType.Guest, null, true,
                    Availability.Optional, null, netscalerServiceProviders, true, Network.GuestType.Shared, false, null, true, serviceCapabilityMap, true);
            offering.setState(NetworkOffering.State.Enabled);
            offering.setDedicatedLB(false);
            _networkOfferingDao.update(offering.getId(), offering);
        }

        txn.commit();


        AssignIpAddressSearch = _ipAddressDao.createSearchBuilder();
        AssignIpAddressSearch.and("dc", AssignIpAddressSearch.entity().getDataCenterId(), Op.EQ);
        AssignIpAddressSearch.and("allocated", AssignIpAddressSearch.entity().getAllocatedTime(), Op.NULL);
        AssignIpAddressSearch.and("vlanId", AssignIpAddressSearch.entity().getVlanId(), Op.EQ);
        SearchBuilder<VlanVO> vlanSearch = _vlanDao.createSearchBuilder();
        vlanSearch.and("type", vlanSearch.entity().getVlanType(), Op.EQ);
        vlanSearch.and("networkId", vlanSearch.entity().getNetworkId(), Op.EQ);
        AssignIpAddressSearch.join("vlan", vlanSearch, vlanSearch.entity().getId(), AssignIpAddressSearch.entity().getVlanId(), JoinType.INNER);
        AssignIpAddressSearch.done();

        AssignIpAddressFromPodVlanSearch = _ipAddressDao.createSearchBuilder();
        AssignIpAddressFromPodVlanSearch.and("dc", AssignIpAddressFromPodVlanSearch.entity().getDataCenterId(), Op.EQ);
        AssignIpAddressFromPodVlanSearch.and("allocated", AssignIpAddressFromPodVlanSearch.entity().getAllocatedTime(), Op.NULL);
        SearchBuilder<VlanVO> podVlanSearch = _vlanDao.createSearchBuilder();
        podVlanSearch.and("type", podVlanSearch.entity().getVlanType(), Op.EQ);
        podVlanSearch.and("networkId", podVlanSearch.entity().getNetworkId(), Op.EQ);
        SearchBuilder<PodVlanMapVO> podVlanMapSB = _podVlanMapDao.createSearchBuilder();
        podVlanMapSB.and("podId", podVlanMapSB.entity().getPodId(), Op.EQ);
        AssignIpAddressFromPodVlanSearch.join("podVlanMapSB", podVlanMapSB, podVlanMapSB.entity().getVlanDbId(), AssignIpAddressFromPodVlanSearch.entity().getVlanId(), JoinType.INNER);
        AssignIpAddressFromPodVlanSearch.join("vlan", podVlanSearch, podVlanSearch.entity().getId(), AssignIpAddressFromPodVlanSearch.entity().getVlanId(), JoinType.INNER);
        AssignIpAddressFromPodVlanSearch.done();

        _executor = Executors.newScheduledThreadPool(1, new NamedThreadFactory("Network-Scavenger"));

        _agentMgr.registerForHostEvents(this, true, false, true);

        Network.State.getStateMachine().registerListener(new NetworkStateListener(_usageEventDao, _networksDao));

        s_logger.info("Network Manager is configured.");

        return true;
    }

    @Override
    public boolean start() {
        _executor.scheduleWithFixedDelay(new NetworkGarbageCollector(), _networkGcInterval, _networkGcInterval, TimeUnit.SECONDS);
        return true;
    }

    @Override
    public boolean stop() {
        return true;
    }

    protected NetworkManagerImpl() {
        setStateMachine();
    }

    @Override
    public List<NetworkVO> setupNetwork(Account owner, NetworkOffering offering, DeploymentPlan plan, String name, 
            String displayText, boolean isDefault)
                    throws ConcurrentOperationException {
        return setupNetwork(owner, offering, null, plan, name, displayText, false, null, null, null, null);
    }

    @Override
    @DB
    public List<NetworkVO> setupNetwork(Account owner, NetworkOffering offering, Network predefined, DeploymentPlan 
            plan, String name, String displayText, boolean errorIfAlreadySetup, Long domainId,
            ACLType aclType, Boolean subdomainAccess, Long vpcId) throws ConcurrentOperationException {

        Account locked = _accountDao.acquireInLockTable(owner.getId());
        if (locked == null) {
            throw new ConcurrentOperationException("Unable to acquire lock on " + owner);
        }

        try {
            if (predefined == null
                    || (offering.getTrafficType() != TrafficType.Guest && predefined.getCidr() == null && predefined.getBroadcastUri() == null && 
                    !(predefined.getBroadcastDomainType() == BroadcastDomainType.Vlan || predefined.getBroadcastDomainType() == BroadcastDomainType.Lswitch))) {
                List<NetworkVO> configs = _networksDao.listBy(owner.getId(), offering.getId(), plan.getDataCenterId());
                if (configs.size() > 0) {
                    if (s_logger.isDebugEnabled()) {
                        s_logger.debug("Found existing network configuration for offering " + offering + ": " + configs.get(0));
                    }

                    if (errorIfAlreadySetup) {
                        InvalidParameterValueException ex = new InvalidParameterValueException("Found existing network configuration (with specified id) for offering (with specified id)");
                        ex.addProxyObject(offering, offering.getId(), "offeringId");
                        ex.addProxyObject(configs.get(0), configs.get(0).getId(), "networkConfigId");                       
                        throw ex;
                    } else {
                        return configs;
                    }
                }
            } else if (predefined != null && predefined.getCidr() != null && predefined.getBroadcastUri() == null && vpcId == null) {
                // don't allow to have 2 networks with the same cidr in the same zone for the account
                List<NetworkVO> configs = _networksDao.listBy(owner.getId(), plan.getDataCenterId(), predefined.getCidr(), true);
                if (configs.size() > 0) {
                    if (s_logger.isDebugEnabled()) {
                        s_logger.debug("Found existing network configuration for offering " + offering + ": " + configs.get(0));
                    }

                    if (errorIfAlreadySetup) {
                        InvalidParameterValueException ex = new InvalidParameterValueException("Found existing network configuration (with specified id) for offering (with specified id)");
                        ex.addProxyObject(offering, offering.getId(), "offeringId");
                        ex.addProxyObject(configs.get(0), configs.get(0).getId(), "networkConfigId");                       
                        throw ex;
                    } else {
                        return configs;
                    }
                }
            }

            List<NetworkVO> networks = new ArrayList<NetworkVO>();

            long related = -1;

            for (NetworkGuru guru : _networkGurus) {
                Network network = guru.design(offering, plan, predefined, owner);
                if (network == null) {
                    continue;
                }

                if (network.getId() != -1) {
                    if (network instanceof NetworkVO) {
                        networks.add((NetworkVO) network);
                    } else {
                        networks.add(_networksDao.findById(network.getId()));
                    }
                    continue;
                }

                long id = _networksDao.getNextInSequence(Long.class, "id");
                if (related == -1) {
                    related = id;
                }

                Transaction txn = Transaction.currentTxn();
                txn.start();

                NetworkVO vo = new NetworkVO(id, network, offering.getId(), guru.getName(), owner.getDomainId(), owner.getId(),
                        related, name, displayText, predefined.getNetworkDomain(), offering.getGuestType(), 
                        plan.getDataCenterId(), plan.getPhysicalNetworkId(), aclType, offering.getSpecifyIpRanges(), vpcId);
                networks.add(_networksDao.persist(vo, vo.getGuestType() == Network.GuestType.Isolated, 
                        finalizeServicesAndProvidersForNetwork(offering, plan.getPhysicalNetworkId())));

                if (domainId != null && aclType == ACLType.Domain) {
                    _networksDao.addDomainToNetwork(id, domainId, subdomainAccess);
                }

                txn.commit();
            }

            if (networks.size() < 1) {
                // see networkOfferingVO.java
                CloudRuntimeException ex = new CloudRuntimeException("Unable to convert network offering with specified id to network profile");
                ex.addProxyObject(offering, offering.getId(), "offeringId");
                throw ex;
            }

            return networks;
        } finally {
            s_logger.debug("Releasing lock for " + locked);
            _accountDao.releaseFromLockTable(locked.getId());
        }
    }



    @Override
    @DB
    public void allocate(VirtualMachineProfile<? extends VMInstanceVO> vm, List<Pair<NetworkVO, NicProfile>> networks) 
            throws InsufficientCapacityException, ConcurrentOperationException {
        Transaction txn = Transaction.currentTxn();
        txn.start();

        int deviceId = 0;

        boolean[] deviceIds = new boolean[networks.size()];
        Arrays.fill(deviceIds, false);

        List<NicProfile> nics = new ArrayList<NicProfile>(networks.size());
        NicProfile defaultNic = null;

        for (Pair<NetworkVO, NicProfile> network : networks) {
            NetworkVO config = network.first();
            NicProfile requested = network.second();

            Boolean isDefaultNic = false;
            if (vm != null && (requested != null && requested.isDefaultNic())) {
                isDefaultNic = true;
            }

            while (deviceIds[deviceId] && deviceId < deviceIds.length) {
                deviceId++;
            }

            Pair<NicProfile,Integer> vmNicPair = allocateNic(requested, config, isDefaultNic, 
                    deviceId, vm);

            NicProfile vmNic = vmNicPair.first();
            if (vmNic == null) {
                continue;
            }

            deviceId = vmNicPair.second();

            int devId = vmNic.getDeviceId();
            if (devId > deviceIds.length) {
                throw new IllegalArgumentException("Device id for nic is too large: " + vmNic);
            }
            if (deviceIds[devId]) {
                throw new IllegalArgumentException("Conflicting device id for two different nics: " + vmNic);
            }

            deviceIds[devId] = true;

            if (vmNic.isDefaultNic()) {
                if (defaultNic != null) {
                    throw new IllegalArgumentException("You cannot specify two nics as default nics: nic 1 = " + 
                            defaultNic + "; nic 2 = " + vmNic);
                }
                defaultNic = vmNic;
            }

            nics.add(vmNic);
            vm.addNic(vmNic);

        }

        if (nics.size() != networks.size()) {
            s_logger.warn("Number of nics " + nics.size() + " doesn't match number of requested networks " + networks.size());
            throw new CloudRuntimeException("Number of nics " + nics.size() + " doesn't match number of requested networks " + networks.size());
        }

        if (nics.size() == 1) {
            nics.get(0).setDefaultNic(true);
        }

        txn.commit();
    }


    @DB
    @Override
    public Pair<NicProfile,Integer> allocateNic(NicProfile requested, Network network, Boolean isDefaultNic, 
            int deviceId, VirtualMachineProfile<? extends VMInstanceVO> vm) throws InsufficientVirtualNetworkCapcityException,
            InsufficientAddressCapacityException, ConcurrentOperationException{

        NetworkVO ntwkVO = _networksDao.findById(network.getId());
        s_logger.debug("Allocating nic for vm " + vm.getVirtualMachine() + " in network " + network + " with requested profile " + requested);
        NetworkGuru guru = AdapterBase.getAdapterByName(_networkGurus, ntwkVO.getGuruName());

        if (requested != null && requested.getMode() == null) {
            requested.setMode(network.getMode());
        }
        NicProfile profile = guru.allocate(network, requested, vm);
        if (isDefaultNic != null) {
            profile.setDefaultNic(isDefaultNic);
        }

        if (profile == null) {
            return null;
        }

        if (requested != null && requested.getMode() == null) {
            profile.setMode(requested.getMode());
        } else {
            profile.setMode(network.getMode());
        }

        NicVO vo = new NicVO(guru.getName(), vm.getId(), network.getId(), vm.getType());

        deviceId = applyProfileToNic(vo, profile, deviceId);

        vo = _nicDao.persist(vo);

        Integer networkRate = _networkModel.getNetworkRate(network.getId(), vm.getId());
        NicProfile vmNic = new NicProfile(vo, network, vo.getBroadcastUri(), vo.getIsolationUri(), networkRate, 
                _networkModel.isSecurityGroupSupportedInNetwork(network), _networkModel.getNetworkTag(vm.getHypervisorType(),
                        network));

        return new Pair<NicProfile,Integer>(vmNic, Integer.valueOf(deviceId));
    }    

    protected Integer applyProfileToNic(NicVO vo, NicProfile profile, Integer deviceId) {
        if (profile.getDeviceId() != null) {
            vo.setDeviceId(profile.getDeviceId());
        } else if (deviceId != null) {
            vo.setDeviceId(deviceId++);
        }

        if (profile.getReservationStrategy() != null) {
            vo.setReservationStrategy(profile.getReservationStrategy());
        }

        vo.setDefaultNic(profile.isDefaultNic());

            vo.setIp4Address(profile.getIp4Address());
        vo.setAddressFormat(profile.getFormat());

        if (profile.getMacAddress() != null) {
            vo.setMacAddress(profile.getMacAddress());
        }

        vo.setMode(profile.getMode());
        vo.setNetmask(profile.getNetmask());
        vo.setGateway(profile.getGateway());

        if (profile.getBroadCastUri() != null) {
            vo.setBroadcastUri(profile.getBroadCastUri());
        }

        if (profile.getIsolationUri() != null) {
            vo.setIsolationUri(profile.getIsolationUri());
        }

        vo.setState(Nic.State.Allocated);
        
        vo.setIp6Address(profile.getIp6Address());
        vo.setIp6Gateway(profile.getIp6Gateway());
        vo.setIp6Cidr(profile.getIp6Cidr());
        
        return deviceId;
    }

    protected void applyProfileToNicForRelease(NicVO vo, NicProfile profile) {
        vo.setGateway(profile.getGateway());
        vo.setAddressFormat(profile.getFormat());
        vo.setIp4Address(profile.getIp4Address());
        vo.setIp6Address(profile.getIp6Address());
        vo.setMacAddress(profile.getMacAddress());
        if (profile.getReservationStrategy() != null) {
            vo.setReservationStrategy(profile.getReservationStrategy());
        }
        vo.setBroadcastUri(profile.getBroadCastUri());
        vo.setIsolationUri(profile.getIsolationUri());
        vo.setNetmask(profile.getNetmask());
    }

    protected void applyProfileToNetwork(NetworkVO network, NetworkProfile profile) {
        network.setBroadcastUri(profile.getBroadcastUri());
        network.setDns1(profile.getDns1());
        network.setDns2(profile.getDns2());
        network.setPhysicalNetworkId(profile.getPhysicalNetworkId());
    }

    protected NicTO toNicTO(NicVO nic, NicProfile profile, NetworkVO config) {
        NicTO to = new NicTO();
        to.setDeviceId(nic.getDeviceId());
        to.setBroadcastType(config.getBroadcastDomainType());
        to.setType(config.getTrafficType());
        to.setIp(nic.getIp4Address());
        to.setNetmask(nic.getNetmask());
        to.setMac(nic.getMacAddress());
        to.setDns1(profile.getDns1());
        to.setDns2(profile.getDns2());
        if (nic.getGateway() != null) {
            to.setGateway(nic.getGateway());
        } else {
            to.setGateway(config.getGateway());
        }
        to.setDefaultNic(nic.isDefaultNic());
        to.setBroadcastUri(nic.getBroadcastUri());
        to.setIsolationuri(nic.getIsolationUri());
        if (profile != null) {
            to.setDns1(profile.getDns1());
            to.setDns2(profile.getDns2());
        }

        Integer networkRate = _networkModel.getNetworkRate(config.getId(), null);
        to.setNetworkRateMbps(networkRate);

        to.setUuid(config.getUuid());

        return to;
    }

    @Override
    @DB
    public Pair<NetworkGuru, NetworkVO> implementNetwork(long networkId, DeployDestination dest, ReservationContext context)
            throws ConcurrentOperationException, ResourceUnavailableException,
            InsufficientCapacityException {
        Transaction.currentTxn();
        Pair<NetworkGuru, NetworkVO> implemented = new Pair<NetworkGuru, NetworkVO>(null, null);

        NetworkVO network = _networksDao.acquireInLockTable(networkId, _networkLockTimeout);
        if (network == null) {
            // see NetworkVO.java
            ConcurrentOperationException ex = new ConcurrentOperationException("Unable to acquire network configuration");
            ex.addProxyObject(ApiDBUtils.findNetworkById(networkId).getUuid());
            throw ex;
        }

        if (s_logger.isDebugEnabled()) {
            s_logger.debug("Lock is acquired for network id " + networkId + " as a part of network implement");
        }

        try {
            NetworkGuru guru = AdapterBase.getAdapterByName(_networkGurus, network.getGuruName());
            Network.State state = network.getState();
            if (state == Network.State.Implemented || state == Network.State.Setup || state == Network.State.Implementing) {
                s_logger.debug("Network id=" + networkId + " is already implemented");
                implemented.set(guru, network);
                return implemented;
            }

            if (s_logger.isDebugEnabled()) {
                s_logger.debug("Asking " + guru.getName() + " to implement " + network);
            }

            NetworkOfferingVO offering = _networkOfferingDao.findById(network.getNetworkOfferingId());

            network.setReservationId(context.getReservationId());
            stateTransitTo(network, Event.ImplementNetwork);

            Network result = guru.implement(network, offering, dest, context);
            network.setCidr(result.getCidr());
            network.setBroadcastUri(result.getBroadcastUri());
            network.setGateway(result.getGateway());
            network.setMode(result.getMode());
            network.setPhysicalNetworkId(result.getPhysicalNetworkId());
            _networksDao.update(networkId, network);

            // implement network elements and re-apply all the network rules
            implementNetworkElementsAndResources(dest, context, network, offering);

            stateTransitTo(network,Event.OperationSucceeded);

            network.setRestartRequired(false);
            _networksDao.update(network.getId(), network);
            implemented.set(guru, network);
            return implemented;
        } catch (NoTransitionException e) {
            s_logger.error(e.getMessage());
            return null;
        } finally {
            if (implemented.first() == null) {
                s_logger.debug("Cleaning up because we're unable to implement the network " + network);
                try {
                    stateTransitTo(network,Event.OperationFailed);
                } catch (NoTransitionException e) {
                    s_logger.error(e.getMessage());
                }

                shutdownNetwork(networkId, context, false);
            }

            _networksDao.releaseFromLockTable(networkId);
            if (s_logger.isDebugEnabled()) {
                s_logger.debug("Lock is released for network id " + networkId + " as a part of network implement");
            }
        }
    }

    @Override
    public boolean equals(Object o) {
        return super.equals(o);    //To change body of overridden methods use File | Settings | File Templates.
    }

    @Override
    public void implementNetworkElementsAndResources(DeployDestination dest, ReservationContext context,
            NetworkVO network, NetworkOfferingVO offering)
                    throws ConcurrentOperationException, InsufficientAddressCapacityException, ResourceUnavailableException, InsufficientCapacityException {

        // If this is a 1) guest virtual network 2) network has sourceNat service 3) network offering does not support a
        // Shared source NAT rule,
        // associate a source NAT IP (if one isn't already associated with the network)

        boolean sharedSourceNat = offering.getSharedSourceNat();
        DataCenter zone = _dcDao.findById(network.getDataCenterId());
        if (network.getGuestType() == Network.GuestType.Isolated
                && _networkModel.areServicesSupportedInNetwork(network.getId(), Service.SourceNat)
                && !sharedSourceNat) {

            List<IPAddressVO> ips = null;
            if (network.getVpcId() != null) {
                ips = _ipAddressDao.listByAssociatedVpc(network.getVpcId(), true);
                if (ips.isEmpty()) {
                    throw new CloudRuntimeException("Vpc is not implemented; there is no source nat ip");
                }
            } else {
                ips = _ipAddressDao.listByAssociatedNetwork(network.getId(), true);
            }

            if (ips.isEmpty()) {
                s_logger.debug("Creating a source nat ip for network " + network);
                Account owner = _accountMgr.getAccount(network.getAccountId());
                assignSourceNatIpAddressToGuestNetwork(owner, network);
            }
        }

        // get providers to implement
        List<Provider> providersToImplement = getNetworkProviders(network.getId());
        for (NetworkElement element : _networkElements) {
            if (providersToImplement.contains(element.getProvider())) {
                if (!_networkModel.isProviderEnabledInPhysicalNetwork(_networkModel.getPhysicalNetworkId(network), element.getProvider().getName())) {
                    // The physicalNetworkId will not get translated into a uuid by the reponse serializer,
                    // because the serializer would look up the NetworkVO class's table and retrieve the
                    // network id instead of the physical network id.
                    // So just throw this exception as is. We may need to TBD by changing the serializer.
                    throw new CloudRuntimeException("Service provider " + element.getProvider().getName() + 
                            " either doesn't exist or is not enabled in physical network id: " + network.getPhysicalNetworkId());
                }

                if (s_logger.isDebugEnabled()) {
                    s_logger.debug("Asking " + element.getName() + " to implemenet " + network);
                }

                if (!element.implement(network, offering, dest, context)) {
                    CloudRuntimeException ex = new CloudRuntimeException("Failed to implement provider " + element.getProvider().getName() + " for network with specified id");
                    ex.addProxyObject(network, network.getId(), "networkId");
                    throw ex;                    
                }
            }
        }

        // reapply all the firewall/staticNat/lb rules
        s_logger.debug("Reprogramming network " + network + " as a part of network implement");
        if (!reprogramNetworkRules(network.getId(), UserContext.current().getCaller(), network)) {
            s_logger.warn("Failed to re-program the network as a part of network " + network + " implement");
            // see DataCenterVO.java
            ResourceUnavailableException ex = new ResourceUnavailableException("Unable to apply network rules as a part of network " + network + " implement", DataCenter.class, network.getDataCenterId());
            ex.addProxyObject(ApiDBUtils.findZoneById(network.getDataCenterId()).getUuid());
            throw ex;
        }
    }

    protected void prepareElement(NetworkElement element, NetworkVO network, 
            NicProfile profile, VirtualMachineProfile<? extends VMInstanceVO> vmProfile,
            DeployDestination dest, ReservationContext context) throws InsufficientCapacityException,
            ConcurrentOperationException, ResourceUnavailableException {
        element.prepare(network, profile, vmProfile, dest, context);
        if (vmProfile.getType() == Type.User && vmProfile.getHypervisorType() != HypervisorType.BareMetal && element.getProvider() != null) {
            if (_networkModel.areServicesSupportedInNetwork(network.getId(), Service.Dhcp) &&
                    _networkModel.isProviderSupportServiceInNetwork(network.getId(), Service.Dhcp, element.getProvider()) &&
                    (element instanceof DhcpServiceProvider)) {
                DhcpServiceProvider sp = (DhcpServiceProvider) element;
                sp.addDhcpEntry(network, profile, vmProfile, dest, context);
            }
            if (_networkModel.areServicesSupportedInNetwork(network.getId(), Service.UserData) &&
                    _networkModel.isProviderSupportServiceInNetwork(network.getId(), Service.UserData, element.getProvider()) &&
                    (element instanceof UserDataServiceProvider)) {
                UserDataServiceProvider sp = (UserDataServiceProvider) element;
                sp.addPasswordAndUserdata(network, profile, vmProfile, dest, context);
            }
        }
    }

    @DB
    protected void updateNic(NicVO nic, long networkId, int count) {
        Transaction txn = Transaction.currentTxn();
        txn.start();
        _nicDao.update(nic.getId(), nic);

        if (nic.getVmType() == VirtualMachine.Type.User) {
            s_logger.debug("Changing active number of nics for network id=" + networkId + " on " + count);
            _networksDao.changeActiveNicsBy(networkId, count);
        }

        if (nic.getVmType() == VirtualMachine.Type.User || (nic.getVmType() == VirtualMachine.Type.DomainRouter && _networksDao.findById(networkId).getTrafficType() == TrafficType.Guest)) {
            _networksDao.setCheckForGc(networkId);
        }

        txn.commit();
    }

    @Override
    public void prepare(VirtualMachineProfile<? extends VMInstanceVO> vmProfile, DeployDestination dest, ReservationContext context) throws InsufficientCapacityException,
    ConcurrentOperationException, ResourceUnavailableException {
        List<NicVO> nics = _nicDao.listByVmId(vmProfile.getId());

        // we have to implement default nics first - to ensure that default network elements start up first in multiple
        //nics case
        // (need for setting DNS on Dhcp to domR's Ip4 address)
        Collections.sort(nics, new Comparator<NicVO>() {

            @Override
            public int compare(NicVO nic1, NicVO nic2) {
                boolean isDefault1 = nic1.isDefaultNic();
                boolean isDefault2 = nic2.isDefaultNic();

                return (isDefault1 ^ isDefault2) ? ((isDefault1 ^ true) ? 1 : -1) : 0;
            }
        });

        for (NicVO nic : nics) {
            Pair<NetworkGuru, NetworkVO> implemented = implementNetwork(nic.getNetworkId(), dest, context);

            NetworkVO network = implemented.second();
            NicProfile profile = prepareNic(vmProfile, dest, context, nic.getId(), network);
            vmProfile.addNic(profile);
        }
    }

    @Override
    public NicProfile prepareNic(VirtualMachineProfile<? extends VMInstanceVO> vmProfile, DeployDestination 
            dest, ReservationContext context, long nicId, NetworkVO network)
                    throws InsufficientVirtualNetworkCapcityException, InsufficientAddressCapacityException, 
                    ConcurrentOperationException, InsufficientCapacityException, ResourceUnavailableException {

        Integer networkRate = _networkModel.getNetworkRate(network.getId(), vmProfile.getId());
        NetworkGuru guru = AdapterBase.getAdapterByName(_networkGurus, network.getGuruName());
        NicVO nic = _nicDao.findById(nicId);

        NicProfile profile = null;
        if (nic.getReservationStrategy() == Nic.ReservationStrategy.Start) {
            nic.setState(Nic.State.Reserving);
            nic.setReservationId(context.getReservationId());
            _nicDao.update(nic.getId(), nic);
            URI broadcastUri = nic.getBroadcastUri();
            if (broadcastUri == null) {
                broadcastUri = network.getBroadcastUri();
            }

            URI isolationUri = nic.getIsolationUri();

            profile = new NicProfile(nic, network, broadcastUri, isolationUri, 

                    networkRate, _networkModel.isSecurityGroupSupportedInNetwork(network), _networkModel.getNetworkTag(vmProfile.getHypervisorType(), network));
            guru.reserve(profile, network, vmProfile, dest, context);
            nic.setIp4Address(profile.getIp4Address());
            nic.setAddressFormat(profile.getFormat());
            nic.setIp6Address(profile.getIp6Address());
            nic.setMacAddress(profile.getMacAddress());
            nic.setIsolationUri(profile.getIsolationUri());
            nic.setBroadcastUri(profile.getBroadCastUri());
            nic.setReserver(guru.getName());
            nic.setState(Nic.State.Reserved);
            nic.setNetmask(profile.getNetmask());
            nic.setGateway(profile.getGateway());

            if (profile.getStrategy() != null) {
                nic.setReservationStrategy(profile.getStrategy());
            }

            updateNic(nic, network.getId(), 1);
        } else {
            profile = new NicProfile(nic, network, nic.getBroadcastUri(), nic.getIsolationUri(), 
                    networkRate, _networkModel.isSecurityGroupSupportedInNetwork(network), _networkModel.getNetworkTag(vmProfile.getHypervisorType(), network));
            guru.updateNicProfile(profile, network);
            nic.setState(Nic.State.Reserved);
            updateNic(nic, network.getId(), 1);
        }

        for (NetworkElement element : _networkElements) {
            if (s_logger.isDebugEnabled()) {
                s_logger.debug("Asking " + element.getName() + " to prepare for " + nic);
            }
            prepareElement(element, network, profile, vmProfile, dest, context);
        }

        profile.setSecurityGroupEnabled(_networkModel.isSecurityGroupSupportedInNetwork(network));
        guru.updateNicProfile(profile, network);
        return profile;
    }

    @Override
    public <T extends VMInstanceVO> void prepareNicForMigration(VirtualMachineProfile<T> vm, DeployDestination dest) {
        List<NicVO> nics = _nicDao.listByVmId(vm.getId());
        for (NicVO nic : nics) {
            NetworkVO network = _networksDao.findById(nic.getNetworkId());
            Integer networkRate = _networkModel.getNetworkRate(network.getId(), vm.getId());

            NetworkGuru guru = AdapterBase.getAdapterByName(_networkGurus, network.getGuruName());
            NicProfile profile = new NicProfile(nic, network, nic.getBroadcastUri(), nic.getIsolationUri(), networkRate, 
                    _networkModel.isSecurityGroupSupportedInNetwork(network), _networkModel.getNetworkTag(vm.getHypervisorType(), network));
            guru.updateNicProfile(profile, network);
            vm.addNic(profile);
        }
    }

    @Override
    @DB
    public void release(VirtualMachineProfile<? extends VMInstanceVO> vmProfile, boolean forced) throws
    ConcurrentOperationException, ResourceUnavailableException {
        List<NicVO> nics = _nicDao.listByVmId(vmProfile.getId());
        for (NicVO nic : nics) {
            releaseNic(vmProfile, nic);
        }
    }


    @Override
    @DB
    public void releaseNic(VirtualMachineProfile<? extends VMInstanceVO> vmProfile, Nic nic) 
            throws ConcurrentOperationException, ResourceUnavailableException {
        NicVO nicVO = _nicDao.findById(nic.getId());
        releaseNic(vmProfile, nicVO);
    }

    @DB
    protected void releaseNic(VirtualMachineProfile<? extends VMInstanceVO> vmProfile, NicVO nicVO)
            throws ConcurrentOperationException, ResourceUnavailableException {
        //lock the nic
        Transaction txn = Transaction.currentTxn();
        txn.start();

        NicVO nic = _nicDao.lockRow(nicVO.getId(), true);
        if (nic == null) {
            throw new ConcurrentOperationException("Unable to acquire lock on nic " + nic);
        }

        Nic.State originalState = nic.getState();
        NetworkVO network = _networksDao.findById(nicVO.getNetworkId());

        if (originalState == Nic.State.Reserved || originalState == Nic.State.Reserving) {
            if (nic.getReservationStrategy() == Nic.ReservationStrategy.Start) {
                NetworkGuru guru = AdapterBase.getAdapterByName(_networkGurus, network.getGuruName());
                nic.setState(Nic.State.Releasing);
                _nicDao.update(nic.getId(), nic);
                NicProfile profile = new NicProfile(nic, network, nic.getBroadcastUri(), nic.getIsolationUri(), null,
                        _networkModel.isSecurityGroupSupportedInNetwork(network), _networkModel.getNetworkTag(vmProfile.getHypervisorType(), network));
                if (guru.release(profile, vmProfile, nic.getReservationId())) {
                    applyProfileToNicForRelease(nic, profile);
                    nic.setState(Nic.State.Allocated);
                    if (originalState == Nic.State.Reserved) {
                        updateNic(nic, network.getId(), -1);
                    } else {
                        _nicDao.update(nic.getId(), nic);
                    }
                }
                //commit the transaction before proceeding releasing nic profile on the network elements
                txn.commit();

                // Perform release on network elements
                for (NetworkElement element : _networkElements) {
                    if (s_logger.isDebugEnabled()) {
                        s_logger.debug("Asking " + element.getName() + " to release " + nic);
                    }
                    //NOTE: Context appear to never be used in release method 
                    //implementations. Consider removing it from interface Element
                    element.release(network, profile, vmProfile, null);
                }

            } else {
                nic.setState(Nic.State.Allocated);
                updateNic(nic, network.getId(), -1);
                txn.commit();
            }
        }
    }

    @Override
    public void cleanupNics(VirtualMachineProfile<? extends VMInstanceVO> vm) {
        if (s_logger.isDebugEnabled()) {
            s_logger.debug("Cleaning network for vm: " + vm.getId());
        }

        List<NicVO> nics = _nicDao.listByVmId(vm.getId());
        for (NicVO nic : nics) {
            removeNic(vm, nic);
        }
    }

    @Override
    public void removeNic(VirtualMachineProfile<? extends VMInstanceVO> vm, Nic nic) {
        removeNic(vm, _nicDao.findById(nic.getId()));
    }

    protected void removeNic(VirtualMachineProfile<? extends VMInstanceVO> vm, NicVO nic) {
        nic.setState(Nic.State.Deallocating);
        _nicDao.update(nic.getId(), nic);
        NetworkVO network = _networksDao.findById(nic.getNetworkId());
        NicProfile profile = new NicProfile(nic, network, null, null, null,
                _networkModel.isSecurityGroupSupportedInNetwork(network), _networkModel.getNetworkTag(vm.getHypervisorType(), network));
        NetworkGuru guru = AdapterBase.getAdapterByName(_networkGurus, network.getGuruName());
        guru.deallocate(network, profile, vm);
        _nicDao.remove(nic.getId());
        s_logger.debug("Removed nic id=" + nic.getId());
    }

    @Override
    public void expungeNics(VirtualMachineProfile<? extends VMInstanceVO> vm) {
        List<NicVO> nics = _nicDao.listByVmIdIncludingRemoved(vm.getId());
        for (NicVO nic : nics) {
            _nicDao.expunge(nic.getId());
        }
    }



    @Override
    @DB
    public Network createGuestNetwork(long networkOfferingId, String name, String displayText, String gateway, 
            String cidr, String vlanId, String networkDomain, Account owner, Long domainId,
            PhysicalNetwork pNtwk, long zoneId, ACLType aclType, Boolean subdomainAccess, Long vpcId, String ip6Gateway, String ip6Cidr)
                    throws ConcurrentOperationException, InsufficientCapacityException, ResourceAllocationException {

        NetworkOfferingVO ntwkOff = _networkOfferingDao.findById(networkOfferingId);
        // this method supports only guest network creation
        if (ntwkOff.getTrafficType() != TrafficType.Guest) {
            s_logger.warn("Only guest networks can be created using this method");
            return null;
        }

        boolean updateResourceCount = resourceCountNeedsUpdate(ntwkOff, aclType);
        //check resource limits
        if (updateResourceCount) {
            _resourceLimitMgr.checkResourceLimit(owner, ResourceType.network);
        }

        // Validate network offering
        if (ntwkOff.getState() != NetworkOffering.State.Enabled) {
            // see NetworkOfferingVO
            InvalidParameterValueException ex = new InvalidParameterValueException("Can't use specified network offering id as its stat is not " + NetworkOffering.State.Enabled);
            ex.addProxyObject(ntwkOff, ntwkOff.getId(), "networkOfferingId");
            throw ex;
        }

        // Validate physical network
        if (pNtwk.getState() != PhysicalNetwork.State.Enabled) {
            // see PhysicalNetworkVO.java
            InvalidParameterValueException ex = new InvalidParameterValueException("Specified physical network id is" +
                    " in incorrect state:" + pNtwk.getState());
            ex.addProxyObject("physical_network", pNtwk.getId(), "physicalNetworkId");
            throw ex;
        }

        boolean ipv6 = false;
        
        if (ip6Gateway != null && ip6Cidr != null) {
        	ipv6 = true;
        }
        // Validate zone
        DataCenterVO zone = _dcDao.findById(zoneId);
        if (zone.getNetworkType() == NetworkType.Basic) {
        	if (ipv6) {
                throw new InvalidParameterValueException("IPv6 is not supported in Basic zone");
        	}
        	
            // In Basic zone the network should have aclType=Domain, domainId=1, subdomainAccess=true
            if (aclType == null || aclType != ACLType.Domain) {
                throw new InvalidParameterValueException("Only AclType=Domain can be specified for network creation in Basic zone");
            }

            // Only one guest network is supported in Basic zone
            List<NetworkVO> guestNetworks = _networksDao.listByZoneAndTrafficType(zone.getId(), TrafficType.Guest);
            if (!guestNetworks.isEmpty()) {
                throw new InvalidParameterValueException("Can't have more than one Guest network in zone with network type "
                        + NetworkType.Basic);
            }

            // if zone is basic, only Shared network offerings w/o source nat service are allowed
            if (!(ntwkOff.getGuestType() == GuestType.Shared && 
                    !_networkModel.areServicesSupportedByNetworkOffering(ntwkOff.getId(), Service.SourceNat))) {
                throw new InvalidParameterValueException("For zone of type " + NetworkType.Basic + " only offerings of " +
                        "guestType " + GuestType.Shared + " with disabled " + Service.SourceNat.getName()
                        + " service are allowed");
            }

            if (domainId == null || domainId != Domain.ROOT_DOMAIN) {
                throw new InvalidParameterValueException("Guest network in Basic zone should be dedicated to ROOT domain");
            }

            if (subdomainAccess == null) {
                subdomainAccess = true;
            } else if (!subdomainAccess) {
                throw new InvalidParameterValueException("Subdomain access should be set to true for the" +
                        " guest network in the Basic zone");
            }

            if (vlanId == null) {
                vlanId = Vlan.UNTAGGED;
            } else {
                if (!vlanId.equalsIgnoreCase(Vlan.UNTAGGED)) {
                    throw new InvalidParameterValueException("Only vlan " + Vlan.UNTAGGED + " can be created in " +
                            "the zone of type " + NetworkType.Basic);
                }
            }

        } else if (zone.getNetworkType() == NetworkType.Advanced) {
            if (zone.isSecurityGroupEnabled()) {
            	if (ipv6) {
            		throw new InvalidParameterValueException("IPv6 is not supported with security group!");
            	}
                // Only Account specific Isolated network with sourceNat service disabled are allowed in security group
                // enabled zone
                boolean allowCreation = (ntwkOff.getGuestType() == GuestType.Isolated 
                        && !_networkModel.areServicesSupportedByNetworkOffering(ntwkOff.getId(), Service.SourceNat));
                if (!allowCreation) {
                    throw new InvalidParameterValueException("Only Account specific Isolated network with sourceNat " +
                            "service disabled are allowed in security group enabled zone");
                }
            }

            //don't allow eip/elb networks in Advance zone
            if (ntwkOff.getElasticIp() || ntwkOff.getElasticLb()) {
                throw new InvalidParameterValueException("Elastic IP and Elastic LB services are supported in zone of type " + NetworkType.Basic);
            }
        }

        // VlanId can be specified only when network offering supports it
        boolean vlanSpecified = (vlanId != null);
        if (vlanSpecified != ntwkOff.getSpecifyVlan()) {
            if (vlanSpecified) {
                throw new InvalidParameterValueException("Can't specify vlan; corresponding offering says specifyVlan=false");
            } else {
                throw new InvalidParameterValueException("Vlan has to be specified; corresponding offering says specifyVlan=true");
            }
        }

        if (vlanId != null) {
            String uri = "vlan://" + vlanId;
            // For Isolated networks, don't allow to create network with vlan that already exists in the zone
            if (ntwkOff.getGuestType() == GuestType.Isolated) {
                if (_networksDao.countByZoneAndUri(zoneId, uri) > 0) {
                    throw new InvalidParameterValueException("Network with vlan " + vlanId + " already exists in zone " + zoneId);
                }
            } else {
                //don't allow to create Shared network with Vlan that already exists in the zone for Isolated networks
                if (_networksDao.countByZoneUriAndGuestType(zoneId, uri, GuestType.Isolated) > 0) {
                    throw new InvalidParameterValueException("Isolated network with vlan " + vlanId + " already exists " +
                            "in zone " + zoneId);
                }
            }
        }

        // If networkDomain is not specified, take it from the global configuration
        if (_networkModel.areServicesSupportedByNetworkOffering(networkOfferingId, Service.Dns)) {
            Map<Network.Capability, String> dnsCapabilities = _networkModel.getNetworkOfferingServiceCapabilities
                    (_configMgr.getNetworkOffering(networkOfferingId), Service.Dns);
            String isUpdateDnsSupported = dnsCapabilities.get(Capability.AllowDnsSuffixModification);
            if (isUpdateDnsSupported == null || !Boolean.valueOf(isUpdateDnsSupported)) {
                if (networkDomain != null) {
                    // TBD: NetworkOfferingId and zoneId. Send uuids instead.
                    throw new InvalidParameterValueException("Domain name change is not supported by network offering id="
                            + networkOfferingId + " in zone id=" + zoneId);
                }
            } else {
                if (networkDomain == null) {
                    // 1) Get networkDomain from the corresponding account/domain/zone
                    if (aclType == ACLType.Domain) {
                        networkDomain = _networkModel.getDomainNetworkDomain(domainId, zoneId);
                    } else if (aclType == ACLType.Account) {
                        networkDomain = _networkModel.getAccountNetworkDomain(owner.getId(), zoneId);
                    }

                    // 2) If null, generate networkDomain using domain suffix from the global config variables
                    if (networkDomain == null) {
                        networkDomain = "cs" + Long.toHexString(owner.getId()) + _networkDomain;
                    }

                } else {
                    // validate network domain
                    if (!NetUtils.verifyDomainName(networkDomain)) {
                        throw new InvalidParameterValueException(
                                "Invalid network domain. Total length shouldn't exceed 190 chars. Each domain " +
                                        "label must be between 1 and 63 characters long, can contain ASCII letters 'a' through 'z', the digits '0' through '9', "
                                        + "and the hyphen ('-'); can't start or end with \"-\"");
                    }
                }
            }
        }

        // In Advance zone Cidr for Shared networks and Isolated networks w/o source nat service can't be NULL - 2.2.x
        // limitation, remove after we introduce support for multiple ip ranges
        // with different Cidrs for the same Shared network
        boolean cidrRequired = zone.getNetworkType() == NetworkType.Advanced && ntwkOff.getTrafficType() == TrafficType.Guest
                && (ntwkOff.getGuestType() == GuestType.Shared || (ntwkOff.getGuestType() == GuestType.Isolated 
                && !_networkModel.areServicesSupportedByNetworkOffering(ntwkOff.getId(), Service.SourceNat)));
        if (cidr == null && ip6Cidr == null  && cidrRequired) {
            throw new InvalidParameterValueException("StartIp/endIp/gateway/netmask are required when create network of" +
                    " type " + Network.GuestType.Shared + " and network of type " + GuestType.Isolated + " with service "
                    + Service.SourceNat.getName() + " disabled");
        }

        // No cidr can be specified in Basic zone
        if (zone.getNetworkType() == NetworkType.Basic && cidr != null) {
            throw new InvalidParameterValueException("StartIp/endIp/gateway/netmask can't be specified for zone of type " + NetworkType.Basic);
        }

        // Check if cidr is RFC1918 compliant if the network is Guest Isolated for IPv4
        if (cidr != null && ntwkOff.getGuestType() == Network.GuestType.Isolated && ntwkOff.getTrafficType() == TrafficType.Guest) {
            if (!NetUtils.validateGuestCidr(cidr)) {
                throw new InvalidParameterValueException("Virtual Guest Cidr " + cidr + " is not RFC1918 compliant");
            }
        }

        Transaction txn = Transaction.currentTxn();
        txn.start();

        Long physicalNetworkId = null;
        if (pNtwk != null) {
            physicalNetworkId = pNtwk.getId();
        }
        DataCenterDeployment plan = new DataCenterDeployment(zoneId, null, null, null, null, physicalNetworkId);
        NetworkVO userNetwork = new NetworkVO();
        userNetwork.setNetworkDomain(networkDomain);

        if (cidr != null && gateway != null) {
            userNetwork.setCidr(cidr);
            userNetwork.setGateway(gateway);
            if (vlanId != null) {
                userNetwork.setBroadcastUri(URI.create("vlan://" + vlanId));
                userNetwork.setBroadcastDomainType(BroadcastDomainType.Vlan);
                if (!vlanId.equalsIgnoreCase(Vlan.UNTAGGED)) {
                    userNetwork.setBroadcastDomainType(BroadcastDomainType.Vlan);
                } else {
                    userNetwork.setBroadcastDomainType(BroadcastDomainType.Native);
                }
            }
        }

        if (ip6Cidr != null && ip6Gateway != null) {
            userNetwork.setIp6Cidr(ip6Cidr);
            userNetwork.setIp6Gateway(ip6Gateway);
            if (vlanId != null) {
                userNetwork.setBroadcastUri(URI.create("vlan://" + vlanId));
                userNetwork.setBroadcastDomainType(BroadcastDomainType.Vlan);
                if (!vlanId.equalsIgnoreCase(Vlan.UNTAGGED)) {
                    userNetwork.setBroadcastDomainType(BroadcastDomainType.Vlan);
                } else {
                    userNetwork.setBroadcastDomainType(BroadcastDomainType.Native);
                }
            }
        }
        
        List<NetworkVO> networks = setupNetwork(owner, ntwkOff, userNetwork, plan, name, displayText, true, domainId,
                aclType, subdomainAccess, vpcId);

        Network network = null;
        if (networks == null || networks.isEmpty()) {
            throw new CloudRuntimeException("Fail to create a network");
        } else {
            if (networks.size() > 0 && networks.get(0).getGuestType() == Network.GuestType.Isolated && 
                    networks.get(0).getTrafficType() == TrafficType.Guest) {
                Network defaultGuestNetwork = networks.get(0);
                for (Network nw : networks) {
                    if (nw.getCidr() != null && nw.getCidr().equals(zone.getGuestNetworkCidr())) {
                        defaultGuestNetwork = nw;
                    }
                }
                network = defaultGuestNetwork;
            } else {
                // For shared network
                network = networks.get(0);
            }
        }

        if (updateResourceCount) {
            _resourceLimitMgr.incrementResourceCount(owner.getId(), ResourceType.network);
        }

        txn.commit();
        UserContext.current().setEventDetails("Network Id: " + network.getId());
        return network;
    }



    @Override
    @DB
    public boolean shutdownNetwork(long networkId, ReservationContext context, boolean cleanupElements) {
        boolean result = false;

        NetworkVO network = _networksDao.lockRow(networkId, true);
        if (network == null) {
            s_logger.debug("Unable to find network with id: " + networkId);
            return false;
        }
        if (network.getState() != Network.State.Implemented && network.getState() != Network.State.Shutdown) {
            s_logger.debug("Network is not implemented: " + network);
            return false;
<<<<<<< HEAD
        } 

        network.setState(Network.State.Shutdown);
        _networksDao.update(network.getId(), network);
=======
        }
        try {
            stateTransitTo(network, Event.DestroyNetwork);
        } catch (NoTransitionException e) {
            network.setState(Network.State.Shutdown);
            _networksDao.update(network.getId(), network);
        }
>>>>>>> 4f53eb11

        boolean success = shutdownNetworkElementsAndResources(context, cleanupElements, network);

        Transaction txn = Transaction.currentTxn();
        txn.start();
        if (success) {
            if (s_logger.isDebugEnabled()) {
                s_logger.debug("Network id=" + networkId + " is shutdown successfully, cleaning up corresponding resources now.");
            }
            NetworkGuru guru = AdapterBase.getAdapterByName(_networkGurus, network.getGuruName());
            NetworkProfile profile = convertNetworkToNetworkProfile(network.getId());
            guru.shutdown(profile, _networkOfferingDao.findById(network.getNetworkOfferingId()));

            applyProfileToNetwork(network, profile);
            try {
                stateTransitTo(network, Event.OperationSucceeded);
            } catch (NoTransitionException e) {
                network.setState(Network.State.Allocated);
                network.setRestartRequired(false);
            }
            _networksDao.update(network.getId(), network);
            _networksDao.clearCheckForGc(networkId);
            result = true;
        } else {
            try {
                stateTransitTo(network, Event.OperationFailed);
            } catch (NoTransitionException e) {
                network.setState(Network.State.Implemented);
                _networksDao.update(network.getId(), network);
            }
            result = false;
        }
        txn.commit();
        return result;
    }

    @Override
    public boolean shutdownNetworkElementsAndResources(ReservationContext context, boolean cleanupElements, NetworkVO network) {
        // 1) Cleanup all the rules for the network. If it fails, just log the failure and proceed with shutting down
        // the elements
        boolean cleanupResult = true;
        try {
            cleanupResult = shutdownNetworkResources(network.getId(), context.getAccount(), context.getCaller().getId());
        } catch (Exception ex) {
            s_logger.warn("shutdownNetworkRules failed during the network " + network + " shutdown due to ", ex);
        } finally {
            // just warn the administrator that the network elements failed to shutdown
            if (!cleanupResult) {
                s_logger.warn("Failed to cleanup network id=" + network.getId() + " resources as a part of shutdownNetwork");
            }
        }

        // 2) Shutdown all the network elements
        // get providers to shutdown
        List<Provider> providersToShutdown = getNetworkProviders(network.getId());
        boolean success = true;
        for (NetworkElement element : _networkElements) {
            if (providersToShutdown.contains(element.getProvider())) {
                try {
                    if (!_networkModel.isProviderEnabledInPhysicalNetwork(_networkModel.getPhysicalNetworkId(network), element.getProvider().getName())) {
                        s_logger.warn("Unable to complete shutdown of the network elements due to element: " + element.getName() + " either doesn't exist or not enabled in the physical network "
                                + _networkModel.getPhysicalNetworkId(network));
                        success = false;
                    }
                    if (s_logger.isDebugEnabled()) {
                        s_logger.debug("Sending network shutdown to " + element.getName());
                    }
                    if (!element.shutdown(network, context, cleanupElements)) {
                        s_logger.warn("Unable to complete shutdown of the network elements due to element: " + element.getName());
                        success = false;
                    }
                } catch (ResourceUnavailableException e) {
                    s_logger.warn("Unable to complete shutdown of the network elements due to element: " + element.getName(), e);
                    success = false;
                } catch (ConcurrentOperationException e) {
                    s_logger.warn("Unable to complete shutdown of the network elements due to element: " + element.getName(), e);
                    success = false;
                } catch (Exception e) {
                    s_logger.warn("Unable to complete shutdown of the network elements due to element: " + element.getName(), e);
                    success = false;
                }
            }
        }
        return success;
    }

    @Override
    @DB
    public boolean destroyNetwork(long networkId, ReservationContext context) {
        Account callerAccount = _accountMgr.getAccount(context.getCaller().getAccountId());

        NetworkVO network = _networksDao.findById(networkId);
        if (network == null) {
            s_logger.debug("Unable to find network with id: " + networkId);
            return false;
        }

        // Don't allow to delete network via api call when it has vms assigned to it
        int nicCount = getActiveNicsInNetwork(networkId);
        if (nicCount > 0) {
            s_logger.debug("Unable to remove the network id=" + networkId + " as it has active Nics.");
            return false;
        }

        // Make sure that there are no user vms in the network that are not Expunged/Error
        List<UserVmVO> userVms = _userVmDao.listByNetworkIdAndStates(networkId);

        for (UserVmVO vm : userVms) {
            if (!(vm.getState() == VirtualMachine.State.Expunging && vm.getRemoved() != null)) {
                s_logger.warn("Can't delete the network, not all user vms are expunged. Vm " + vm + " is in " + vm.getState() + " state");
                return false;
            }
        }

        //In Basic zone, make sure that there are no non-removed console proxies and SSVMs using the network
        DataCenter zone = _configMgr.getZone(network.getDataCenterId());
        if (zone.getNetworkType() == NetworkType.Basic) {
            List<VMInstanceVO> systemVms = _vmDao.listNonRemovedVmsByTypeAndNetwork(network.getId(), 
                    Type.ConsoleProxy, Type.SecondaryStorageVm);
            if (systemVms != null && !systemVms.isEmpty()) {
                s_logger.warn("Can't delete the network, not all consoleProxy/secondaryStorage vms are expunged");
                return false;
            }
        }

        // Shutdown network first
        shutdownNetwork(networkId, context, false);

        // get updated state for the network
        network = _networksDao.findById(networkId);
        if (network.getState() != Network.State.Allocated && network.getState() != Network.State.Setup) {
            s_logger.debug("Network is not not in the correct state to be destroyed: " + network.getState());
            return false;
        }

        boolean success = true;
        if (!cleanupNetworkResources(networkId, callerAccount, context.getCaller().getId())) {
            s_logger.warn("Unable to delete network id=" + networkId + ": failed to cleanup network resources");
            return false;
        }

        // get providers to destroy
        List<Provider> providersToDestroy = getNetworkProviders(network.getId());
        for (NetworkElement element : _networkElements) {
            if (providersToDestroy.contains(element.getProvider())) {
                try {
                    if (!_networkModel.isProviderEnabledInPhysicalNetwork(_networkModel.getPhysicalNetworkId(network), element.getProvider().getName())) {
                        s_logger.warn("Unable to complete destroy of the network elements due to element: " + element.getName() + " either doesn't exist or not enabled in the physical network "
                                + _networkModel.getPhysicalNetworkId(network));
                        success = false;
                    }

                    if (s_logger.isDebugEnabled()) {
                        s_logger.debug("Sending destroy to " + element);
                    }

                    if (!element.destroy(network, context)) {
                        success = false;
                        s_logger.warn("Unable to complete destroy of the network: failed to destroy network element " + element.getName());
                    }
                } catch (ResourceUnavailableException e) {
                    s_logger.warn("Unable to complete destroy of the network due to element: " + element.getName(), e);
                    success = false;
                } catch (ConcurrentOperationException e) {
                    s_logger.warn("Unable to complete destroy of the network due to element: " + element.getName(), e);
                    success = false;
                } catch (Exception e) {
                    s_logger.warn("Unable to complete destroy of the network due to element: " + element.getName(), e);
                    success = false;
                }
            }
        }

        if (success) {
            if (s_logger.isDebugEnabled()) {
                s_logger.debug("Network id=" + networkId + " is destroyed successfully, cleaning up corresponding resources now.");
            }
            NetworkGuru guru = AdapterBase.getAdapterByName(_networkGurus, network.getGuruName());
            Account owner = _accountMgr.getAccount(network.getAccountId());

            Transaction txn = Transaction.currentTxn();
            txn.start();
            guru.trash(network, _networkOfferingDao.findById(network.getNetworkOfferingId()), owner);

            if (!deleteVlansInNetwork(network.getId(), context.getCaller().getId(), callerAccount)) {
                success = false;
                s_logger.warn("Failed to delete network " + network + "; was unable to cleanup corresponding ip ranges");
            } else {
                // commit transaction only when ips and vlans for the network are released successfully
                try {
                    stateTransitTo(network, Event.DestroyNetwork);
                 } catch (NoTransitionException e) {
                     s_logger.debug(e.getMessage());
                 }
                _networksDao.remove(network.getId());

                NetworkOffering ntwkOff = _configMgr.getNetworkOffering(network.getNetworkOfferingId());
                boolean updateResourceCount = resourceCountNeedsUpdate(ntwkOff, network.getAclType());
                if (updateResourceCount) {
                    _resourceLimitMgr.decrementResourceCount(owner.getId(), ResourceType.network);
                }
                txn.commit();
            }
        }

        return success;
    }

    private boolean resourceCountNeedsUpdate(NetworkOffering ntwkOff, ACLType aclType) {
        boolean updateResourceCount = (!ntwkOff.getSpecifyVlan() && aclType == ACLType.Account);
        return updateResourceCount;
    }

    protected boolean deleteVlansInNetwork(long networkId, long userId, Account callerAccount) {

        //cleanup Public vlans
        List<VlanVO> publicVlans = _vlanDao.listVlansByNetworkId(networkId);
        boolean result = true;
        for (VlanVO vlan : publicVlans) {
            if (!_configMgr.deleteVlanAndPublicIpRange(_accountMgr.getSystemUser().getId(), vlan.getId(), callerAccount)) {
                s_logger.warn("Failed to delete vlan " + vlan.getId() + ");");
                result = false;
            }
        }      

        //cleanup private vlans
        int privateIpAllocCount = _privateIpDao.countAllocatedByNetworkId(networkId);
        if (privateIpAllocCount > 0) {
            s_logger.warn("Can't delete Private ip range for network " + networkId + " as it has allocated ip addresses");
            result = false;
        } else {
            _privateIpDao.deleteByNetworkId(networkId);
            s_logger.debug("Deleted ip range for private network id=" + networkId);
        }
        return result;
    }

    @Override
    public boolean applyRules(List<? extends FirewallRule> rules, FirewallRule.Purpose purpose,
            NetworkRuleApplier applier, boolean continueOnError) throws ResourceUnavailableException {
        if (rules == null || rules.size() == 0) {
            s_logger.debug("There are no rules to forward to the network elements");
            return true;
        }

        boolean success = true;
        Network network = _networksDao.findById(rules.get(0).getNetworkId());
        FirewallRuleVO.TrafficType trafficType = rules.get(0).getTrafficType();
         List<PublicIp> publicIps = new ArrayList<PublicIp>();

        if (! (rules.get(0).getPurpose() == FirewallRule.Purpose.Firewall && trafficType == FirewallRule.TrafficType.Egress)) {
        // get the list of public ip's owned by the network
        List<IPAddressVO> userIps = _ipAddressDao.listByAssociatedNetwork(network.getId(), null);
        if (userIps != null && !userIps.isEmpty()) {
            for (IPAddressVO userIp : userIps) {
                PublicIp publicIp = new PublicIp(userIp, _vlanDao.findById(userIp.getVlanId()), NetUtils.createSequenceBasedMacAddress(userIp.getMacAddress()));
                publicIps.add(publicIp);
            }
        }

        // rules can not programmed unless IP is associated with network service provider, so run IP assoication for
        // the network so as to ensure IP is associated before applying rules (in add state)
        applyIpAssociations(network, false, continueOnError, publicIps);
	}

        try {
            applier.applyRules(network, purpose, rules);
        } catch (ResourceUnavailableException e) {
            if (!continueOnError) {
                throw e;
            }
            s_logger.warn("Problems with applying " + purpose + " rules but pushing on", e);
            success = false;
        }

        if (! (rules.get(0).getPurpose() == FirewallRule.Purpose.Firewall && trafficType == FirewallRule.TrafficType.Egress) ) {
        // if all the rules configured on public IP are revoked then dis-associate IP with network service provider
        applyIpAssociations(network, true, continueOnError, publicIps);
        }

        return success;
    }





    public class NetworkGarbageCollector implements Runnable {

        @Override
        public void run() {
            try {
                List<Long> shutdownList = new ArrayList<Long>();
                long currentTime = System.currentTimeMillis() >> 10;
                HashMap<Long, Long> stillFree = new HashMap<Long, Long>();

                List<Long> networkIds = _networksDao.findNetworksToGarbageCollect();
                for (Long networkId : networkIds) {
                    Long time = _lastNetworkIdsToFree.remove(networkId);
                    if (time == null) {
                        if (s_logger.isDebugEnabled()) {
                            s_logger.debug("We found network " + networkId + " to be free for the first time.  Adding it to the list: " + currentTime);
                        }
                        stillFree.put(networkId, currentTime);
                    } else if (time > (currentTime - _networkGcWait)) {
                        if (s_logger.isDebugEnabled()) {
                            s_logger.debug("Network " + networkId + " is still free but it's not time to shutdown yet: " + time);
                        }
                        stillFree.put(networkId, time);
                    } else {
                        shutdownList.add(networkId);
                    }
                }

                _lastNetworkIdsToFree = stillFree;

                for (Long networkId : shutdownList) {

                    // If network is removed, unset gc flag for it
                    if (_networksDao.findById(networkId) == null) {
                        s_logger.debug("Network id=" + networkId + " is removed, so clearing up corresponding gc check");
                        _networksDao.clearCheckForGc(networkId);
                    } else {
                        try {

                            User caller = _accountMgr.getSystemUser();
                            Account owner = _accountMgr.getAccount(_networksDao.findById(networkId).getAccountId());

                            ReservationContext context = new ReservationContextImpl(null, null, caller, owner);

                            shutdownNetwork(networkId, context, false);
                        } catch (Exception e) {
                            s_logger.warn("Unable to shutdown network: " + networkId);
                        }
                    }
                }
            } catch (Exception e) {
                s_logger.warn("Caught exception while running network gc: ", e);
            }
        }
    }



    @Override
    public boolean startNetwork(long networkId, DeployDestination dest, ReservationContext context) throws ConcurrentOperationException, ResourceUnavailableException, InsufficientCapacityException {

        // Check if network exists
        NetworkVO network = _networksDao.findById(networkId);
        if (network == null) {
            InvalidParameterValueException ex = new InvalidParameterValueException("Network with specified id doesn't exist");
            ex.addProxyObject(network, networkId, "networkId");            
            throw ex;
        }

        // implement the network
        s_logger.debug("Starting network " + network + "...");
        Pair<NetworkGuru, NetworkVO> implementedNetwork = implementNetwork(networkId, dest, context);
        if (implementedNetwork.first() == null) {
            s_logger.warn("Failed to start the network " + network);
            return false;
        } else {
            return true;
        }
    }

    @Override
    public boolean restartNetwork(Long networkId, Account callerAccount, User callerUser, boolean cleanup) throws ConcurrentOperationException, ResourceUnavailableException, InsufficientCapacityException {

        NetworkVO network = _networksDao.findById(networkId);

        s_logger.debug("Restarting network " + networkId + "...");

        ReservationContext context = new ReservationContextImpl(null, null, callerUser, callerAccount);

        if (cleanup) {
            // shutdown the network
            s_logger.debug("Shutting down the network id=" + networkId + " as a part of network restart");

            if (!shutdownNetworkElementsAndResources(context, true, network)) {
                s_logger.debug("Failed to shutdown the network elements and resources as a part of network restart: " + network.getState());
                setRestartRequired(network, true);
                return false;
            }
        } else {
            s_logger.debug("Skip the shutting down of network id=" + networkId);
        }

        // implement the network elements and rules again
        DeployDestination dest = new DeployDestination(_dcDao.findById(network.getDataCenterId()), null, null, null);

        s_logger.debug("Implementing the network " + network + " elements and resources as a part of network restart");
        NetworkOfferingVO offering = _networkOfferingDao.findById(network.getNetworkOfferingId());

        try {
            implementNetworkElementsAndResources(dest, context, network, offering);
            setRestartRequired(network, true);
        } catch (Exception ex) {
            s_logger.warn("Failed to implement network " + network + " elements and resources as a part of network restart due to ", ex);
            return false;
        }
        setRestartRequired(network, false);
        return true;
    }

    private void setRestartRequired(NetworkVO network, boolean restartRequired) {
        s_logger.debug("Marking network " + network + " with restartRequired=" + restartRequired);
        network.setRestartRequired(restartRequired);
        _networksDao.update(network.getId(), network);
    }

    // This method re-programs the rules/ips for existing network
    protected boolean reprogramNetworkRules(long networkId, Account caller, NetworkVO network) throws ResourceUnavailableException {
        boolean success = true;
        // associate all ip addresses
        if (!applyIpAssociations(network, false)) {
            s_logger.warn("Failed to apply ip addresses as a part of network id" + networkId + " restart");
            success = false;
        }

        // apply static nat
        if (!_rulesMgr.applyStaticNatsForNetwork(networkId, false, caller)) {
            s_logger.warn("Failed to apply static nats a part of network id" + networkId + " restart");
            success = false;
        }

        // apply firewall rules
        List<FirewallRuleVO> firewallIngressRulesToApply = _firewallDao.listByNetworkPurposeTrafficType(networkId, Purpose.Firewall, FirewallRule.TrafficType.Ingress);
        if (!_firewallMgr.applyFirewallRules(firewallIngressRulesToApply, false, caller)) {
            s_logger.warn("Failed to reapply Ingress firewall rule(s) as a part of network id=" + networkId + " restart");
            success = false;
        }

        List<FirewallRuleVO> firewallEgressRulesToApply = _firewallDao.listByNetworkPurposeTrafficType(networkId, Purpose.Firewall, FirewallRule.TrafficType.Egress);
        if (!_firewallMgr.applyFirewallRules(firewallEgressRulesToApply, false, caller)) {
            s_logger.warn("Failed to reapply firewall Egress rule(s) as a part of network id=" + networkId + " restart");
            success = false;
        }

        // apply port forwarding rules
        if (!_rulesMgr.applyPortForwardingRulesForNetwork(networkId, false, caller)) {
            s_logger.warn("Failed to reapply port forwarding rule(s) as a part of network id=" + networkId + " restart");
            success = false;
        }

        // apply static nat rules
        if (!_rulesMgr.applyStaticNatRulesForNetwork(networkId, false, caller)) {
            s_logger.warn("Failed to reapply static nat rule(s) as a part of network id=" + networkId + " restart");
            success = false;
        }

        // apply load balancer rules
        if (!_lbMgr.applyLoadBalancersForNetwork(networkId)) {
            s_logger.warn("Failed to reapply load balancer rules as a part of network id=" + networkId + " restart");
            success = false;
        }

        // apply vpn rules
        List<? extends RemoteAccessVpn> vpnsToReapply = _vpnMgr.listRemoteAccessVpns(networkId);
        if (vpnsToReapply != null) {
            for (RemoteAccessVpn vpn : vpnsToReapply) {
                // Start remote access vpn per ip
                if (_vpnMgr.startRemoteAccessVpn(vpn.getServerAddressId(), false) == null) {
                    s_logger.warn("Failed to reapply vpn rules as a part of network id=" + networkId + " restart");
                    success = false;
                }
            }
        }

        //apply network ACLs
        if (!_networkACLMgr.applyNetworkACLs(networkId, caller)) {
            s_logger.warn("Failed to reapply network ACLs as a part of  of network id=" + networkId + " restart");
            success = false;
        }

        return success;
    }


    protected int getActiveNicsInNetwork(long networkId) {
        return _networksDao.getActiveNicsIn(networkId);
    }


    @Override
    @DB
    public boolean associateIpAddressListToAccount(long userId, long accountId, long zoneId, Long vlanId, Network guestNetwork)
            throws InsufficientCapacityException, ConcurrentOperationException,
            ResourceUnavailableException, ResourceAllocationException {
        Account owner = _accountMgr.getActiveAccountById(accountId);
        boolean createNetwork = false;

        if (guestNetwork != null && guestNetwork.getTrafficType() != TrafficType.Guest) {
            throw new InvalidParameterValueException("Network " + guestNetwork + " is not of a type " + TrafficType.Guest);
        }

        Transaction txn = Transaction.currentTxn();
        txn.start();

        if (guestNetwork == null) {
            List<? extends Network> networks = getIsolatedNetworksWithSourceNATOwnedByAccountInZone(zoneId, owner);
            if (networks.size() == 0) {
                createNetwork = true;
            } else if (networks.size() == 1)  {
                guestNetwork = networks.get(0);
            } else {
                throw new InvalidParameterValueException("Error, more than 1 Guest Isolated Networks with SourceNAT " +
                        "service enabled found for this account, cannot assosiate the IP range, please provide the network ID");
            }
        }

        // create new Virtual network (Isolated with SourceNAT) for the user if it doesn't exist
        if (createNetwork) {
            List<NetworkOfferingVO> requiredOfferings = _networkOfferingDao.listByAvailability(Availability.Required, false);
            if (requiredOfferings.size() < 1) {
                throw new CloudRuntimeException("Unable to find network offering with availability=" +
                        Availability.Required + " to automatically create the network as part of createVlanIpRange");
            }
            if (requiredOfferings.get(0).getState() == NetworkOffering.State.Enabled) {

                long physicalNetworkId = _networkModel.findPhysicalNetworkId(zoneId, requiredOfferings.get(0).getTags(), requiredOfferings.get(0).getTrafficType());
                // Validate physical network
                PhysicalNetwork physicalNetwork = _physicalNetworkDao.findById(physicalNetworkId);
                if (physicalNetwork == null) {
                    throw new InvalidParameterValueException("Unable to find physical network with id: "+physicalNetworkId   + " and tag: " +requiredOfferings.get(0).getTags());
                }

                s_logger.debug("Creating network for account " + owner + " from the network offering id=" + 
                        requiredOfferings.get(0).getId() + " as a part of createVlanIpRange process");
                guestNetwork = createGuestNetwork(requiredOfferings.get(0).getId(), owner.getAccountName() + "-network"
                        , owner.getAccountName() + "-network", null, null, null, null, owner, null, physicalNetwork, 
                        zoneId, ACLType.Account,
                        null, null, null, null);
                if (guestNetwork == null) {
                    s_logger.warn("Failed to create default Virtual network for the account " + accountId + "in zone " + zoneId);
                    throw new CloudRuntimeException("Failed to create a Guest Isolated Networks with SourceNAT " +
                            "service enabled as a part of createVlanIpRange, for the account " + accountId + "in zone " + zoneId);
                }
            } else {
                throw new CloudRuntimeException("Required network offering id=" + requiredOfferings.get(0).getId() 
                        + " is not in " + NetworkOffering.State.Enabled); 
            }
        }

        // Check if there is a source nat ip address for this account; if not - we have to allocate one
        boolean allocateSourceNat = false;
        List<IPAddressVO> sourceNat = _ipAddressDao.listByAssociatedNetwork(guestNetwork.getId(), true);
        if (sourceNat.isEmpty()) {
            allocateSourceNat = true;
        }

        // update all ips with a network id, mark them as allocated and update resourceCount/usage
        List<IPAddressVO> ips = _ipAddressDao.listByVlanId(vlanId);
        boolean isSourceNatAllocated = false;
        for (IPAddressVO addr : ips) {
            if (addr.getState() != State.Allocated) {
                if (!isSourceNatAllocated && allocateSourceNat) {
                    addr.setSourceNat(true);
                    isSourceNatAllocated = true;
                } else {
                    addr.setSourceNat(false);
                }
                addr.setAssociatedWithNetworkId(guestNetwork.getId());
                addr.setVpcId(guestNetwork.getVpcId());
                addr.setAllocatedTime(new Date());
                addr.setAllocatedInDomainId(owner.getDomainId());
                addr.setAllocatedToAccountId(owner.getId());
                addr.setSystem(false);
                addr.setState(IpAddress.State.Allocating);
                markPublicIpAsAllocated(addr);
            }
        }

        txn.commit();
        return true;
    }

    @Override
    public NetworkProfile convertNetworkToNetworkProfile(long networkId) {
        NetworkVO network = _networksDao.findById(networkId);
        NetworkGuru guru = AdapterBase.getAdapterByName(_networkGurus, network.getGuruName());
        NetworkProfile profile = new NetworkProfile(network);
        guru.updateNetworkProfile(profile);

        return profile;
    }

    @Override
    public UserDataServiceProvider getPasswordResetProvider(Network network) {
        String passwordProvider = _ntwkSrvcDao.getProviderForServiceInNetwork(network.getId(), Service.UserData);

        if (passwordProvider == null) {
            s_logger.debug("Network " + network + " doesn't support service " + Service.UserData.getName());
            return null;
        }

        return (UserDataServiceProvider)_networkModel.getElementImplementingProvider(passwordProvider);
    }

    @Override
    public UserDataServiceProvider getSSHKeyResetProvider(Network network) {
        String SSHKeyProvider = _ntwkSrvcDao.getProviderForServiceInNetwork(network.getId(), Service.UserData);

        if (SSHKeyProvider == null) {
            s_logger.debug("Network " + network + " doesn't support service " + Service.UserData.getName());
            return null;
        }

        return (UserDataServiceProvider)_networkModel.getElementImplementingProvider(SSHKeyProvider);
    }

    protected boolean isSharedNetworkOfferingWithServices(long networkOfferingId) {
        NetworkOfferingVO networkOffering = _networkOfferingDao.findById(networkOfferingId);
        if ( (networkOffering.getGuestType()  == Network.GuestType.Shared) && (
                _networkModel.areServicesSupportedByNetworkOffering(networkOfferingId, Service.SourceNat) ||
                _networkModel.areServicesSupportedByNetworkOffering(networkOfferingId, Service.StaticNat) ||
                _networkModel.areServicesSupportedByNetworkOffering(networkOfferingId, Service.Firewall) ||
                _networkModel.areServicesSupportedByNetworkOffering(networkOfferingId, Service.PortForwarding) ||
                _networkModel.areServicesSupportedByNetworkOffering(networkOfferingId, Service.Lb))) {
            return true;
        }
        return false;
    }

    @Override
    public boolean cleanupIpResources(long ipId, long userId, Account caller) {
        boolean success = true;

        // Revoke all firewall rules for the ip
        try {
            s_logger.debug("Revoking all " + Purpose.Firewall + "rules as a part of public IP id=" + ipId + " release...");
            if (!_firewallMgr.revokeFirewallRulesForIp(ipId, userId, caller)) {
                s_logger.warn("Unable to revoke all the firewall rules for ip id=" + ipId + " as a part of ip release");
                success = false;
            }
        } catch (ResourceUnavailableException e) {
            s_logger.warn("Unable to revoke all firewall rules for ip id=" + ipId + " as a part of ip release", e);
            success = false;
        }

        // Revoke all PF/Static nat rules for the ip
        try {
            s_logger.debug("Revoking all " + Purpose.PortForwarding + "/" + Purpose.StaticNat + " rules as a part of public IP id=" + ipId + " release...");
            if (!_rulesMgr.revokeAllPFAndStaticNatRulesForIp(ipId, userId, caller)) {
                s_logger.warn("Unable to revoke all the port forwarding rules for ip id=" + ipId + " as a part of ip release");
                success = false;
            }
        } catch (ResourceUnavailableException e) {
            s_logger.warn("Unable to revoke all the port forwarding rules for ip id=" + ipId + " as a part of ip release", e);
            success = false;
        }

        s_logger.debug("Revoking all " + Purpose.LoadBalancing + " rules as a part of public IP id=" + ipId + " release...");
        if (!_lbMgr.removeAllLoadBalanacersForIp(ipId, caller, userId)) {
            s_logger.warn("Unable to revoke all the load balancer rules for ip id=" + ipId + " as a part of ip release");
            success = false;
        }

        // remote access vpn can be enabled only for static nat ip, so this part should never be executed under normal
        // conditions
        // only when ip address failed to be cleaned up as a part of account destroy and was marked as Releasing, this part of
        // the code would be triggered
        s_logger.debug("Cleaning up remote access vpns as a part of public IP id=" + ipId + " release...");
        try {
            _vpnMgr.destroyRemoteAccessVpn(ipId, caller);
        } catch (ResourceUnavailableException e) {
            s_logger.warn("Unable to destroy remote access vpn for ip id=" + ipId + " as a part of ip release", e);
            success = false;
        }

        return success;
    }

    @DB
    @Override
    public IPAddressVO markIpAsUnavailable(long addrId) {
        Transaction txn = Transaction.currentTxn();

        IPAddressVO ip = _ipAddressDao.findById(addrId);

        if (ip.getAllocatedToAccountId() == null && ip.getAllocatedTime() == null) {
            s_logger.trace("Ip address id=" + addrId + " is already released");
            return ip;
        }

        if (ip.getState() != State.Releasing) {
            txn.start();

            // don't decrement resource count for direct ips
            if (ip.getAssociatedWithNetworkId() != null) {
                _resourceLimitMgr.decrementResourceCount(_ipAddressDao.findById(addrId).getAllocatedToAccountId(), ResourceType.public_ip);
            }

            // Save usage event
            if (ip.getAllocatedToAccountId() != Account.ACCOUNT_ID_SYSTEM) {
                VlanVO vlan = _vlanDao.findById(ip.getVlanId());

                String guestType = vlan.getVlanType().toString();

<<<<<<< HEAD
                UsageEventVO usageEvent = new UsageEventVO(EventTypes.EVENT_NET_IP_RELEASE,
                        ip.getAllocatedToAccountId(), ip.getDataCenterId(), addrId, ip.getAddress().addr(), 
                        ip.isSourceNat(), guestType, ip.getSystem());
                _usageEventDao.persist(usageEvent);
=======
                UsageEventUtils.publishUsageEvent(EventTypes.EVENT_NET_IP_RELEASE,
                        ip.getAllocatedToAccountId(), ip.getDataCenterId(), addrId, ip.getAddress().addr(),
                        ip.isSourceNat(), guestType, ip.getSystem(), ip.getClass().getName(), ip.getUuid());
>>>>>>> 4f53eb11
            }

            ip = _ipAddressDao.markAsUnavailable(addrId);

            txn.commit();
        }

        return ip;
    }



    Random _rand = new Random(System.currentTimeMillis());

    @Override
    @DB
    public String acquireGuestIpAddress(Network network, String requestedIp) {
        if (requestedIp != null && requestedIp.equals(network.getGateway())) {
            s_logger.warn("Requested ip address " + requestedIp + " is used as a gateway address in network " + network);
            return null;
        }

        Set<Long> availableIps = _networkModel.getAvailableIps(network, requestedIp);

        if (availableIps.isEmpty()) {
            return null;
        }

        Long[] array = availableIps.toArray(new Long[availableIps.size()]);

        if (requestedIp != null) {
            // check that requested ip has the same cidr
            String[] cidr = network.getCidr().split("/");
            boolean isSameCidr = NetUtils.sameSubnetCIDR(requestedIp, NetUtils.long2Ip(array[0]), Integer.parseInt(cidr[1]));
            if (!isSameCidr) {
                s_logger.warn("Requested ip address " + requestedIp + " doesn't belong to the network " + network + " cidr");
                return null;
            } else {
                return requestedIp;
            }
        }

        String result;
        do {
            result = NetUtils.long2Ip(array[_rand.nextInt(array.length)]);
        } while (result.split("\\.")[3].equals("1"));
        return result;
    }


    @Override
    public boolean applyStaticNats(List<? extends StaticNat> staticNats, boolean continueOnError) throws ResourceUnavailableException {
        Network network = _networksDao.findById(staticNats.get(0).getNetworkId());
        boolean success = true;

        if (staticNats == null || staticNats.size() == 0) {
            s_logger.debug("There are no static nat rules for the network elements");
            return true;
        }

        // get the list of public ip's owned by the network
        List<IPAddressVO> userIps = _ipAddressDao.listByAssociatedNetwork(network.getId(), null);
        List<PublicIp> publicIps = new ArrayList<PublicIp>();
        if (userIps != null && !userIps.isEmpty()) {
            for (IPAddressVO userIp : userIps) {
                PublicIp publicIp = new PublicIp(userIp, _vlanDao.findById(userIp.getVlanId()), NetUtils.createSequenceBasedMacAddress(userIp.getMacAddress()));
                publicIps.add(publicIp);
            }
        }

        // static NAT rules can not programmed unless IP is associated with network service provider, so run IP
        // association for the network so as to ensure IP is associated before applying rules (in add state)
        applyIpAssociations(network, false, continueOnError, publicIps);

        // get provider
        StaticNatServiceProvider element = getStaticNatProviderForNetwork(network);
        try {
            success = element.applyStaticNats(network, staticNats);
        } catch (ResourceUnavailableException e) {
            if (!continueOnError) {
                throw e;
            }
            s_logger.warn("Problems with " + element.getName() + " but pushing on", e);
            success = false;
        }

        // For revoked static nat IP, set the vm_id to null, indicate it should be revoked
        for (StaticNat staticNat : staticNats) {
            if (staticNat.isForRevoke()) {
                for (PublicIp publicIp : publicIps) {
                    if (publicIp.getId() == staticNat.getSourceIpAddressId()) {
                        publicIps.remove(publicIp);
                        IPAddressVO ip = _ipAddressDao.findByIdIncludingRemoved(staticNat.getSourceIpAddressId());
                        // ip can't be null, otherwise something wrong happened
                        ip.setAssociatedWithVmId(null);
                        publicIp = new PublicIp(ip, _vlanDao.findById(ip.getVlanId()), NetUtils.createSequenceBasedMacAddress(ip.getMacAddress()));
                        publicIps.add(publicIp);
                        break;
                    }
                }
            }
        }

        // if all the rules configured on public IP are revoked then, dis-associate IP with network service provider
        applyIpAssociations(network, true, continueOnError, publicIps);

        return success;
    }

    @DB
    @Override
    public boolean reallocate(VirtualMachineProfile<? extends VMInstanceVO> vm, DataCenterDeployment dest) throws InsufficientCapacityException, ConcurrentOperationException {
        VMInstanceVO vmInstance = _vmDao.findById(vm.getId());
        DataCenterVO dc = _dcDao.findById(vmInstance.getDataCenterId());
        if (dc.getNetworkType() == NetworkType.Basic) {
            List<NicVO> nics = _nicDao.listByVmId(vmInstance.getId());
            NetworkVO network = _networksDao.findById(nics.get(0).getNetworkId());
            Pair<NetworkVO, NicProfile> profile = new Pair<NetworkVO, NicProfile>(network, null);
            List<Pair<NetworkVO, NicProfile>> profiles = new ArrayList<Pair<NetworkVO, NicProfile>>();
            profiles.add(profile);

            Transaction txn = Transaction.currentTxn();
            txn.start();

            try {
                this.cleanupNics(vm);
                this.allocate(vm, profiles);
            } finally {
                txn.commit();
            }
        }
        return true;
    }

    private boolean cleanupNetworkResources(long networkId, Account caller, long callerUserId) {
        boolean success = true;
        Network network = _networksDao.findById(networkId);

        //remove all PF/Static Nat rules for the network
        try {
            if (_rulesMgr.revokeAllPFStaticNatRulesForNetwork(networkId, callerUserId, caller)) {
                s_logger.debug("Successfully cleaned up portForwarding/staticNat rules for network id=" + networkId);
            } else {
                success = false;
                s_logger.warn("Failed to release portForwarding/StaticNat rules as a part of network id=" + networkId + " cleanup");
            }
        } catch (ResourceUnavailableException ex) {
            success = false;
            // shouldn't even come here as network is being cleaned up after all network elements are shutdown
            s_logger.warn("Failed to release portForwarding/StaticNat rules as a part of network id=" + networkId + " cleanup due to resourceUnavailable ", ex);
        }

        //remove all LB rules for the network
        if (_lbMgr.removeAllLoadBalanacersForNetwork(networkId, caller, callerUserId)) {
            s_logger.debug("Successfully cleaned up load balancing rules for network id=" + networkId);
        } else {
            // shouldn't even come here as network is being cleaned up after all network elements are shutdown
            success = false;
            s_logger.warn("Failed to cleanup LB rules as a part of network id=" + networkId + " cleanup");
        }

        //revoke all firewall rules for the network
        try {
            if (_firewallMgr.revokeAllFirewallRulesForNetwork(networkId, callerUserId, caller)) {
                s_logger.debug("Successfully cleaned up firewallRules rules for network id=" + networkId);
            } else {
                success = false;
                s_logger.warn("Failed to cleanup Firewall rules as a part of network id=" + networkId + " cleanup");
            }
        } catch (ResourceUnavailableException ex) {
            success = false;
            // shouldn't even come here as network is being cleaned up after all network elements are shutdown
            s_logger.warn("Failed to cleanup Firewall rules as a part of network id=" + networkId + " cleanup due to resourceUnavailable ", ex);
        }

        //revoke all network ACLs for network
        try {
            if (_networkACLMgr.revokeAllNetworkACLsForNetwork(networkId, callerUserId, caller)) {
                s_logger.debug("Successfully cleaned up NetworkACLs for network id=" + networkId);
            } else {
                success = false;
                s_logger.warn("Failed to cleanup NetworkACLs as a part of network id=" + networkId + " cleanup");
            }
        } catch (ResourceUnavailableException ex) {
            success = false;
            s_logger.warn("Failed to cleanup Network ACLs as a part of network id=" + networkId +
                    " cleanup due to resourceUnavailable ", ex);
        }

        //release all ip addresses
        List<IPAddressVO> ipsToRelease = _ipAddressDao.listByAssociatedNetwork(networkId, null);
        for (IPAddressVO ipToRelease : ipsToRelease) {
            if (ipToRelease.getVpcId() == null) {
                IPAddressVO ip = markIpAsUnavailable(ipToRelease.getId());
                assert (ip != null) : "Unable to mark the ip address id=" + ipToRelease.getId() + " as unavailable.";
            } else {
                _vpcMgr.unassignIPFromVpcNetwork(ipToRelease.getId(), network.getId());
            }
        }

        try {
            if (!applyIpAssociations(network, true)) {
                s_logger.warn("Unable to apply ip address associations for " + network);
                success = false;
            }
        } catch (ResourceUnavailableException e) {
            throw new CloudRuntimeException("We should never get to here because we used true when applyIpAssociations", e);
        }

        return success;
    }

    private boolean shutdownNetworkResources(long networkId, Account caller, long callerUserId) {
        // This method cleans up network rules on the backend w/o touching them in the DB
        boolean success = true;

        // Mark all PF rules as revoked and apply them on the backend (not in the DB)
        List<PortForwardingRuleVO> pfRules = _portForwardingRulesDao.listByNetwork(networkId);
        if (s_logger.isDebugEnabled()) {
            s_logger.debug("Releasing " + pfRules.size() + " port forwarding rules for network id=" + networkId + " as a part of shutdownNetworkRules");
        }

        for (PortForwardingRuleVO pfRule : pfRules) {
            s_logger.trace("Marking pf rule " + pfRule + " with Revoke state");
            pfRule.setState(FirewallRule.State.Revoke);
        }

        try {
            if (!_firewallMgr.applyRules(pfRules, true, false)) {
                s_logger.warn("Failed to cleanup pf rules as a part of shutdownNetworkRules");
                success = false;
            }
        } catch (ResourceUnavailableException ex) {
            s_logger.warn("Failed to cleanup pf rules as a part of shutdownNetworkRules due to ", ex);
            success = false;
        }

        // Mark all static rules as revoked and apply them on the backend (not in the DB)
        List<FirewallRuleVO> firewallStaticNatRules = _firewallDao.listByNetworkAndPurpose(networkId, Purpose.StaticNat);
        List<StaticNatRule> staticNatRules = new ArrayList<StaticNatRule>();
        if (s_logger.isDebugEnabled()) {
            s_logger.debug("Releasing " + firewallStaticNatRules.size() + " static nat rules for network id=" + networkId + " as a part of shutdownNetworkRules");
        }

        for (FirewallRuleVO firewallStaticNatRule : firewallStaticNatRules) {
            s_logger.trace("Marking static nat rule " + firewallStaticNatRule + " with Revoke state");
            IpAddress ip = _ipAddressDao.findById(firewallStaticNatRule.getSourceIpAddressId());
            FirewallRuleVO ruleVO = _firewallDao.findById(firewallStaticNatRule.getId());

            if (ip == null || !ip.isOneToOneNat() || ip.getAssociatedWithVmId() == null) {
                throw new InvalidParameterValueException("Source ip address of the rule id=" + firewallStaticNatRule.getId() + " is not static nat enabled");
            }

            String dstIp = _networkModel.getIpInNetwork(ip.getAssociatedWithVmId(), firewallStaticNatRule.getNetworkId());
            ruleVO.setState(FirewallRule.State.Revoke);
            staticNatRules.add(new StaticNatRuleImpl(ruleVO, dstIp));
        }

        try {
            if (!_firewallMgr.applyRules(staticNatRules, true, false)) {
                s_logger.warn("Failed to cleanup static nat rules as a part of shutdownNetworkRules");
                success = false;
            }
        } catch (ResourceUnavailableException ex) {
            s_logger.warn("Failed to cleanup static nat rules as a part of shutdownNetworkRules due to ", ex);
            success = false;
        }

        // remove all LB rules for the network
        List<LoadBalancerVO> lbs = _lbDao.listByNetworkId(networkId);
        List<LoadBalancingRule> lbRules = new ArrayList<LoadBalancingRule>();
        for (LoadBalancerVO lb : lbs) {
            s_logger.trace("Marking lb rule " + lb + " with Revoke state");
            lb.setState(FirewallRule.State.Revoke);
            List<LbDestination> dstList = _lbMgr.getExistingDestinations(lb.getId());
            List<LbStickinessPolicy> policyList = _lbMgr.getStickinessPolicies(lb.getId());
            // mark all destination with revoke state
            for (LbDestination dst : dstList) {
                s_logger.trace("Marking lb destination " + dst + " with Revoke state");
                dst.setRevoked(true);
            }

            LoadBalancingRule loadBalancing = new LoadBalancingRule(lb, dstList, policyList);
            lbRules.add(loadBalancing);
        }

        try {
            if (!_firewallMgr.applyRules(lbRules, true, false)) {
                s_logger.warn("Failed to cleanup lb rules as a part of shutdownNetworkRules");
                success = false;
            }
        } catch (ResourceUnavailableException ex) {
            s_logger.warn("Failed to cleanup lb rules as a part of shutdownNetworkRules due to ", ex);
            success = false;
        }

        // revoke all firewall rules for the network w/o applying them on the DB
        List<FirewallRuleVO> firewallRules = _firewallDao.listByNetworkPurposeTrafficType(networkId, Purpose.Firewall, FirewallRule.TrafficType.Ingress);
        if (s_logger.isDebugEnabled()) {
            s_logger.debug("Releasing " + firewallRules.size() + " firewall ingress rules for network id=" + networkId + " as a part of shutdownNetworkRules");
        }

        for (FirewallRuleVO firewallRule : firewallRules) {
            s_logger.trace("Marking firewall ingress rule " + firewallRule + " with Revoke state");
            firewallRule.setState(FirewallRule.State.Revoke);
        }

        try {
            if (!_firewallMgr.applyRules(firewallRules, true, false)) {
                s_logger.warn("Failed to cleanup firewall ingress rules as a part of shutdownNetworkRules");
                success = false;
            }
        } catch (ResourceUnavailableException ex) {
            s_logger.warn("Failed to cleanup firewall ingress rules as a part of shutdownNetworkRules due to ", ex);
            success = false;
        }

        List<FirewallRuleVO> firewallEgressRules = _firewallDao.listByNetworkPurposeTrafficType(networkId, Purpose.Firewall, FirewallRule.TrafficType.Egress);
        if (s_logger.isDebugEnabled()) {
            s_logger.debug("Releasing " + firewallEgressRules.size() + " firewall egress rules for network id=" + networkId + " as a part of shutdownNetworkRules");
        }

        for (FirewallRuleVO firewallRule : firewallEgressRules) {
            s_logger.trace("Marking firewall egress rule " + firewallRule + " with Revoke state");
            firewallRule.setState(FirewallRule.State.Revoke);
        }

        try {
            if (!_firewallMgr.applyRules(firewallEgressRules, true, false)) {
                s_logger.warn("Failed to cleanup firewall egress rules as a part of shutdownNetworkRules");
                success = false;
            }
        } catch (ResourceUnavailableException ex) {
            s_logger.warn("Failed to cleanup firewall egress rules as a part of shutdownNetworkRules due to ", ex);
            success = false;
        }

        //revoke all Network ACLs for the network w/o applying them in the DB
        List<FirewallRuleVO> networkACLs = _firewallDao.listByNetworkAndPurpose(networkId, Purpose.NetworkACL);
        if (s_logger.isDebugEnabled()) {
            s_logger.debug("Releasing " + networkACLs.size() + " Network ACLs for network id=" + networkId +
                    " as a part of shutdownNetworkRules");
        }

        for (FirewallRuleVO networkACL : networkACLs) {
            s_logger.trace("Marking network ACL " + networkACL + " with Revoke state");
            networkACL.setState(FirewallRule.State.Revoke);
        }

        try {
            if (!_firewallMgr.applyRules(networkACLs, true, false)) {
                s_logger.warn("Failed to cleanup network ACLs as a part of shutdownNetworkRules");
                success = false;
            }
        } catch (ResourceUnavailableException ex) {
            s_logger.warn("Failed to cleanup network ACLs as a part of shutdownNetworkRules due to ", ex);
            success = false;
        }

        //release all static nats for the network
        if (!_rulesMgr.applyStaticNatForNetwork(networkId, false, caller, true)) {
            s_logger.warn("Failed to disable static nats as part of shutdownNetworkRules for network id " + networkId);
            success = false;
        }

        // Get all ip addresses, mark as releasing and release them on the backend
        Network network = _networksDao.findById(networkId);
        List<IPAddressVO> userIps = _ipAddressDao.listByAssociatedNetwork(networkId, null);
        List<PublicIp> publicIpsToRelease = new ArrayList<PublicIp>();
        if (userIps != null && !userIps.isEmpty()) {
            for (IPAddressVO userIp : userIps) {
                userIp.setState(State.Releasing);
                PublicIp publicIp = new PublicIp(userIp, _vlanDao.findById(userIp.getVlanId()), NetUtils.createSequenceBasedMacAddress(userIp.getMacAddress()));
                publicIpsToRelease.add(publicIp);
            }
        }

        try {
            if (!applyIpAssociations(network, true, true, publicIpsToRelease)) {
                s_logger.warn("Unable to apply ip address associations for " + network + " as a part of shutdownNetworkRules");
                success = false;
            }
        } catch (ResourceUnavailableException e) {
            throw new CloudRuntimeException("We should never get to here because we used true when applyIpAssociations", e);
        }

        return success;
    }

    @Override
    public boolean processAnswers(long agentId, long seq, Answer[] answers) {
        return false;
    }

    @Override
    public boolean processCommands(long agentId, long seq, Command[] commands) {
        return false;
    }

    @Override
    public AgentControlAnswer processControlCommand(long agentId, AgentControlCommand cmd) {
        return null;
    }

    @Override
    public void processConnect(HostVO host, StartupCommand cmd, boolean forRebalance) throws ConnectionException {
        if (!(cmd instanceof StartupRoutingCommand)) {
            return;
        }
        long hostId = host.getId();
        StartupRoutingCommand startup = (StartupRoutingCommand) cmd;

        String dataCenter = startup.getDataCenter();

        long dcId = -1;
        DataCenterVO dc = _dcDao.findByName(dataCenter);
        if (dc == null) {
            try {
                dcId = Long.parseLong(dataCenter);
                dc = _dcDao.findById(dcId);
            } catch (final NumberFormatException e) {
            }
        }
        if (dc == null) {
            throw new IllegalArgumentException("Host " + startup.getPrivateIpAddress() + " sent incorrect data center: " + dataCenter);
        }
        dcId = dc.getId();
        HypervisorType hypervisorType = startup.getHypervisorType();

        if (s_logger.isDebugEnabled()) {
            s_logger.debug("Host's hypervisorType is: " + hypervisorType);
        }

        List<PhysicalNetworkSetupInfo> networkInfoList = new ArrayList<PhysicalNetworkSetupInfo>();

        // list all physicalnetworks in the zone & for each get the network names
        List<PhysicalNetworkVO> physicalNtwkList = _physicalNetworkDao.listByZone(dcId);
        for (PhysicalNetworkVO pNtwk : physicalNtwkList) {
            String publicName = _pNTrafficTypeDao.getNetworkTag(pNtwk.getId(), TrafficType.Public, hypervisorType);
            String privateName = _pNTrafficTypeDao.getNetworkTag(pNtwk.getId(), TrafficType.Management, hypervisorType);
            String guestName = _pNTrafficTypeDao.getNetworkTag(pNtwk.getId(), TrafficType.Guest, hypervisorType);
            String storageName = _pNTrafficTypeDao.getNetworkTag(pNtwk.getId(), TrafficType.Storage, hypervisorType);
            // String controlName = _pNTrafficTypeDao._networkModel.getNetworkTag(pNtwk.getId(), TrafficType.Control, hypervisorType);
            PhysicalNetworkSetupInfo info = new PhysicalNetworkSetupInfo();
            info.setPhysicalNetworkId(pNtwk.getId());
            info.setGuestNetworkName(guestName);
            info.setPrivateNetworkName(privateName);
            info.setPublicNetworkName(publicName);
            info.setStorageNetworkName(storageName);
            PhysicalNetworkTrafficTypeVO mgmtTraffic = _pNTrafficTypeDao.findBy(pNtwk.getId(), TrafficType.Management);
            if (mgmtTraffic != null) {
                String vlan = mgmtTraffic.getVlan();
                info.setMgmtVlan(vlan);
            }
            networkInfoList.add(info);
        }

        // send the names to the agent
        if (s_logger.isDebugEnabled()) {
            s_logger.debug("Sending CheckNetworkCommand to check the Network is setup correctly on Agent");
        }
        CheckNetworkCommand nwCmd = new CheckNetworkCommand(networkInfoList);

        CheckNetworkAnswer answer = (CheckNetworkAnswer) _agentMgr.easySend(hostId, nwCmd);

        if (answer == null) {
            s_logger.warn("Unable to get an answer to the CheckNetworkCommand from agent:" + host.getId());
            throw new ConnectionException(true, "Unable to get an answer to the CheckNetworkCommand from agent: " + host.getId());
        }

        if (!answer.getResult()) {
            s_logger.warn("Unable to setup agent " + hostId + " due to " + ((answer != null) ? answer.getDetails() : "return null"));
            String msg = "Incorrect Network setup on agent, Reinitialize agent after network names are setup, details : " + answer.getDetails();
            _alertMgr.sendAlert(AlertManager.ALERT_TYPE_HOST, dcId, host.getPodId(), msg, msg);
            throw new ConnectionException(true, msg);
        } else {
            if (answer.needReconnect()) {
                throw new ConnectionException(false, "Reinitialize agent after network setup.");
            }
            if (s_logger.isDebugEnabled()) {
                s_logger.debug("Network setup is correct on Agent");
            }
            return;
        }
    }

    @Override
    public boolean processDisconnect(long agentId, Status state) {
        return false;
    }

    @Override
    public boolean isRecurring() {
        return false;
    }

    @Override
    public int getTimeout() {
        return 0;
    }

    @Override
    public boolean processTimeout(long agentId, long seq) {
        return false;
    }

    @Override
    public Map<String, String> finalizeServicesAndProvidersForNetwork(NetworkOffering offering, Long physicalNetworkId) {
        Map<String, String> svcProviders = new HashMap<String, String>();
        Map<String, List<String>> providerSvcs = new HashMap<String, List<String>>();
        List<NetworkOfferingServiceMapVO> servicesMap = _ntwkOfferingSrvcDao.listByNetworkOfferingId(offering.getId());

        boolean checkPhysicalNetwork = (physicalNetworkId != null) ? true : false;

        for (NetworkOfferingServiceMapVO serviceMap : servicesMap) {
            if (svcProviders.containsKey(serviceMap.getService())) {
                // FIXME - right now we pick up the first provider from the list, need to add more logic based on
                // provider load, etc
                continue;
            }

            String service = serviceMap.getService();
            String provider = serviceMap.getProvider();

            if (provider == null) {
                provider = _networkModel.getDefaultUniqueProviderForService(service).getName();
            }

            // check that provider is supported
            if (checkPhysicalNetwork) {
                if (!_pNSPDao.isServiceProviderEnabled(physicalNetworkId, provider, service)) {
                    throw new UnsupportedServiceException("Provider " + provider + " is either not enabled or doesn't " +
                            "support service " + service + " in physical network id=" + physicalNetworkId);
                }
            }

            svcProviders.put(service, provider);
            List<String> l = providerSvcs.get(provider);
            if (l == null) {
                providerSvcs.put(provider, l = new ArrayList<String>());
            }
            l.add(service);
        }

        return svcProviders;
    }

    private List<Provider> getNetworkProviders(long networkId) {
        List<String> providerNames = _ntwkSrvcDao.getDistinctProviders(networkId);
        List<Provider> providers = new ArrayList<Provider>();
        for (String providerName : providerNames) {
            providers.add(Network.Provider.getProvider(providerName));
        }

        return providers;
    }

    @Override
    public IpAddress assignSystemIp(long networkId, Account owner, boolean forElasticLb, boolean forElasticIp) 
            throws InsufficientAddressCapacityException {
        Network guestNetwork = _networksDao.findById(networkId);
        NetworkOffering off = _configMgr.getNetworkOffering(guestNetwork.getNetworkOfferingId());
        IpAddress ip = null;
        if ((off.getElasticLb() && forElasticLb) || (off.getElasticIp() && forElasticIp)) {

            try {
                s_logger.debug("Allocating system IP address for load balancer rule...");
                // allocate ip
                ip = allocateIP(owner, true, guestNetwork.getDataCenterId());
                // apply ip associations
                ip = associateIPToGuestNetwork(ip.getId(), networkId, true);;
            } catch (ResourceAllocationException ex) {
                throw new CloudRuntimeException("Failed to allocate system ip due to ", ex);
            } catch (ConcurrentOperationException ex) {
                throw new CloudRuntimeException("Failed to allocate system lb ip due to ", ex);
            } catch (ResourceUnavailableException ex) {
                throw new CloudRuntimeException("Failed to allocate system lb ip due to ", ex);
            }

            if (ip == null) {
                throw new CloudRuntimeException("Failed to allocate system ip");
            }
        }

        return ip;
    }

    @Override
    public boolean handleSystemIpRelease(IpAddress ip) {
        boolean success = true;
        Long networkId = ip.getAssociatedWithNetworkId();
        if (networkId != null) {
            if (ip.getSystem()) {
                UserContext ctx = UserContext.current();
                if (!disassociatePublicIpAddress(ip.getId(), ctx.getCallerUserId(), ctx.getCaller())) {
                    s_logger.warn("Unable to release system ip address id=" + ip.getId());
                    success = false;
                } else {
                    s_logger.warn("Successfully released system ip address id=" + ip.getId());
                }
            }
        }
        return success;
    }

    public void allocateDirectIp(NicProfile nic, DataCenter dc, VirtualMachineProfile<? extends VirtualMachine> vm, Network network,
    							 String requestedIpv4, String requestedIpv6) throws InsufficientVirtualNetworkCapcityException,
    InsufficientAddressCapacityException {
    	boolean ipv4 = false, ipv6 = false;
    	if (network.getGateway() != null) {
        if (nic.getIp4Address() == null) {
    			ipv4 = true;
    			PublicIp ip = assignPublicIpAddress(dc.getId(), null, vm.getOwner(), VlanType.DirectAttached, network.getId(), requestedIpv4, false);
            nic.setIp4Address(ip.getAddress().toString());
            nic.setGateway(ip.getGateway());
            nic.setNetmask(ip.getNetmask());
            nic.setIsolationUri(IsolationType.Vlan.toUri(ip.getVlanTag()));
            nic.setBroadcastType(BroadcastDomainType.Vlan);
            nic.setBroadcastUri(BroadcastDomainType.Vlan.toUri(ip.getVlanTag()));
            nic.setFormat(AddressFormat.Ip4);
            nic.setReservationId(String.valueOf(ip.getVlanTag()));
            nic.setMacAddress(ip.getMacAddress());
        }
    	}
    	
    	if (network.getIp6Gateway() != null) {
    		if (nic.getIp6Address() == null) {
    			ipv6 = true;
    			UserIpv6Address ip = _ipv6Mgr.assignDirectIp6Address(dc.getId(), vm.getOwner(), network.getId(), requestedIpv6);
    			Vlan vlan = _networkModel.getVlanForNetwork(network.getId());
    			if (vlan == null) {
    				s_logger.debug("Cannot find related vlan or too many vlan attached to network " + network.getId());
    				return;
    			}
    			nic.setIp6Address(ip.getAddress().toString());
    			nic.setIp6Gateway(vlan.getIp6Gateway());
    			nic.setIp6Cidr(vlan.getIp6Cidr());
    			if (ipv4) {
    				nic.setFormat(AddressFormat.DualStack);
    			} else {
    				nic.setIsolationUri(IsolationType.Vlan.toUri(vlan.getVlanTag()));
    				nic.setBroadcastType(BroadcastDomainType.Vlan);
    				nic.setBroadcastUri(BroadcastDomainType.Vlan.toUri(vlan.getVlanTag()));
    				nic.setFormat(AddressFormat.Ip6);
    				nic.setReservationId(String.valueOf(vlan.getVlanTag()));
    				nic.setMacAddress(ip.getMacAddress());
    			}
    		}
    	}

        nic.setDns1(dc.getDns1());
        nic.setDns2(dc.getDns2());
    }

    @Override
    public boolean setupDns(Network network, Provider provider) {
        boolean dnsProvided = _networkModel.isProviderSupportServiceInNetwork(network.getId(), Service.Dns, provider );
        boolean dhcpProvided =_networkModel.isProviderSupportServiceInNetwork(network.getId(), Service.Dhcp, 
                provider);

        boolean setupDns = dnsProvided || dhcpProvided;
        return setupDns;
    }


    protected NicProfile getNicProfileForVm(Network network, NicProfile requested, VirtualMachine vm) {
        NicProfile nic = null;
        if (requested != null && requested.getBroadCastUri() != null) {
            String broadcastUri = requested.getBroadCastUri().toString();
            String ipAddress = requested.getIp4Address();
            NicVO nicVO = _nicDao.findByNetworkIdInstanceIdAndBroadcastUri(network.getId(), vm.getId(), broadcastUri);
            if (nicVO != null) {
                if (ipAddress == null || nicVO.getIp4Address().equals(ipAddress)) {
                    nic = _networkModel.getNicProfile(vm, network.getId(), broadcastUri);
                }
            }
        } else {
            NicVO nicVO = _nicDao.findByInstanceIdAndNetworkId(network.getId(), vm.getId());
            if (nicVO != null) {
                nic = _networkModel.getNicProfile(vm, network.getId(), null);
            }
        }
        return nic;
    }

    @Override
    public NicProfile createNicForVm(Network network, NicProfile requested, ReservationContext context, VirtualMachineProfile<? extends VMInstanceVO> vmProfile, boolean prepare)
            throws InsufficientVirtualNetworkCapcityException, InsufficientAddressCapacityException, 
            ConcurrentOperationException, InsufficientCapacityException, ResourceUnavailableException {

        VirtualMachine vm = vmProfile.getVirtualMachine();
        DataCenter dc = _configMgr.getZone(network.getDataCenterId());
        Host host = _hostDao.findById(vm.getHostId()); 
        DeployDestination dest = new DeployDestination(dc, null, null, host);

        NicProfile nic = getNicProfileForVm(network, requested, vm);

                //1) allocate nic (if needed) Always allocate if it is a user vm
                if (nic == null || (vmProfile.getType() == VirtualMachine.Type.User)) {
            int deviceId = _nicDao.countNics(vm.getId());

            nic = allocateNic(requested, network, false, 
                    deviceId, vmProfile).first();

            if (nic == null) {
                throw new CloudRuntimeException("Failed to allocate nic for vm " + vm + " in network " + network);
            }

            s_logger.debug("Nic is allocated successfully for vm " + vm + " in network " + network); 
        }

        //2) prepare nic
        if (prepare) {
                    NetworkVO networkVO = _networksDao.findById(network.getId());
            nic = prepareNic(vmProfile, dest, context, nic.getId(), networkVO);
            s_logger.debug("Nic is prepared successfully for vm " + vm + " in network " + network);
        }

        return nic;
    }
    @Override
    public List<NicProfile> getNicProfiles(VirtualMachine vm) {
        List<NicVO> nics = _nicDao.listByVmId(vm.getId());
        List<NicProfile> profiles = new ArrayList<NicProfile>();

        if (nics != null) {
            for (Nic nic : nics) {
                NetworkVO network = _networksDao.findById(nic.getNetworkId());
                Integer networkRate = _networkModel.getNetworkRate(network.getId(), vm.getId());

                NetworkGuru guru = AdapterBase.getAdapterByName(_networkGurus, network.getGuruName());
                NicProfile profile = new NicProfile(nic, network, nic.getBroadcastUri(), nic.getIsolationUri(), 
                        networkRate, _networkModel.isSecurityGroupSupportedInNetwork(network), _networkModel.getNetworkTag(vm.getHypervisorType(), network));
                guru.updateNicProfile(profile, network);
                profiles.add(profile);
            }
        }
        return profiles;
    }


    @Override
    public int getNetworkLockTimeout() {
        return _networkLockTimeout;
    }


    protected boolean stateTransitTo(NetworkVO network, Network.Event e) throws NoTransitionException {
        return _stateMachine.transitTo(network, e, null, _networksDao);
    }

    private void setStateMachine() {
        _stateMachine = Network.State.getStateMachine();
    }

    private Map<Service, Set<Provider>> getServiceProvidersMap(long networkId) {
        Map<Service, Set<Provider>> map = new HashMap<Service, Set<Provider>>();
        List<NetworkServiceMapVO> nsms = _ntwkSrvcDao.getServicesInNetwork(networkId);
        for (NetworkServiceMapVO nsm : nsms) {
            Set<Provider> providers = map.get(Service.getService(nsm.getService()));
            if (providers == null) {
                providers = new HashSet<Provider>();
            }
            providers.add(Provider.getProvider(nsm.getProvider()));
            map.put(Service.getService(nsm.getService()), providers);
        }
        return map;
    }

    @Override
    public List<Provider> getProvidersForServiceInNetwork(Network network, Service service) {
        Map<Service, Set<Provider>> service2ProviderMap = getServiceProvidersMap(network.getId());
        if (service2ProviderMap.get(service) != null) {
            List<Provider> providers = new ArrayList<Provider>(service2ProviderMap.get(service));
            return providers;
        }
        return null;
    }

    protected NetworkElement getElementForServiceInNetwork(Network network, Service service) {
        List<Provider> providers = getProvidersForServiceInNetwork(network, service);
        //Only support one provider now
        if (providers == null)  {
            s_logger.error("Cannot find " + service.getName() + " provider for network " + network.getId());
            return null;
        }
        if (providers.size() != 1) {
            s_logger.error("Found " + providers.size() + " " + service.getName() + " providers for network!" + network.getId());
            return null;
        }
        NetworkElement element = _networkModel.getElementImplementingProvider(providers.get(0).getName());
        s_logger.info("Let " + element.getName() + " handle " + service.getName() + " in network " + network.getId());
        return element;
    }

    @Override
    public StaticNatServiceProvider getStaticNatProviderForNetwork(Network network) {
        NetworkElement element = getElementForServiceInNetwork(network, Service.StaticNat);
        assert element instanceof StaticNatServiceProvider;
        return (StaticNatServiceProvider)element;
    }

    @Override
    public LoadBalancingServiceProvider getLoadBalancingProviderForNetwork(Network network) {
        NetworkElement element = getElementForServiceInNetwork(network, Service.Lb);
        assert element instanceof LoadBalancingServiceProvider; 
        return ( LoadBalancingServiceProvider)element;
    }
    @Override
    public boolean isNetworkInlineMode(Network network) {
        NetworkOfferingVO offering = _networkOfferingDao.findById(network.getNetworkOfferingId());
        return offering.isInline();
    }

    @Override
    public int getRuleCountForIp(Long addressId, FirewallRule.Purpose purpose, FirewallRule.State state) {
        List<FirewallRuleVO> rules = _firewallDao.listByIpAndPurposeWithState(addressId, purpose, state);
        if (rules == null) {
            return 0;
        }
        return rules.size();
    }
}<|MERGE_RESOLUTION|>--- conflicted
+++ resolved
@@ -16,7 +16,6 @@
 // under the License.
 package com.cloud.network;
 
-<<<<<<< HEAD
 import java.net.URI;
 import java.util.ArrayList;
 import java.util.Arrays;
@@ -42,8 +41,6 @@
 import org.apache.log4j.Logger;
 import org.springframework.stereotype.Component;
 
-=======
->>>>>>> 4f53eb11
 import com.cloud.agent.AgentManager;
 import com.cloud.agent.Listener;
 import com.cloud.agent.api.*;
@@ -82,7 +79,6 @@
 import com.cloud.network.Networks.IsolationType;
 import com.cloud.network.Networks.TrafficType;
 import com.cloud.network.addr.PublicIp;
-<<<<<<< HEAD
 import com.cloud.network.dao.FirewallRulesDao;
 import com.cloud.network.dao.IPAddressDao;
 import com.cloud.network.dao.IPAddressVO;
@@ -105,10 +101,6 @@
 import com.cloud.network.element.NetworkElement;
 import com.cloud.network.element.StaticNatServiceProvider;
 import com.cloud.network.element.UserDataServiceProvider;
-=======
-import com.cloud.network.dao.*;
-import com.cloud.network.element.*;
->>>>>>> 4f53eb11
 import com.cloud.network.guru.NetworkGuru;
 import com.cloud.network.lb.LoadBalancingRule;
 import com.cloud.network.lb.LoadBalancingRule.LbDestination;
@@ -133,7 +125,6 @@
 import com.cloud.utils.NumbersUtil;
 import com.cloud.utils.Pair;
 import com.cloud.utils.component.AdapterBase;
-import com.cloud.utils.component.Manager;
 import com.cloud.utils.component.ManagerBase;
 import com.cloud.utils.concurrency.NamedThreadFactory;
 import com.cloud.utils.db.*;
@@ -149,17 +140,6 @@
 import com.cloud.vm.dao.NicDao;
 import com.cloud.vm.dao.UserVmDao;
 import com.cloud.vm.dao.VMInstanceDao;
-import org.apache.cloudstack.acl.ControlledEntity.ACLType;
-import org.apache.cloudstack.acl.SecurityChecker.AccessType;
-import org.apache.log4j.Logger;
-
-import javax.ejb.Local;
-import javax.naming.ConfigurationException;
-import java.net.URI;
-import java.util.*;
-import java.util.concurrent.Executors;
-import java.util.concurrent.ScheduledExecutorService;
-import java.util.concurrent.TimeUnit;
 
 /**
  * NetworkManagerImpl implements NetworkManager.
@@ -394,17 +374,9 @@
             VlanVO vlan = _vlanDao.findById(addr.getVlanId());
 
             String guestType = vlan.getVlanType().toString();
-<<<<<<< HEAD
-
-            UsageEventVO usageEvent = new UsageEventVO(EventTypes.EVENT_NET_IP_ASSIGN, owner.getId(), 
+            UsageEventUtils.publishUsageEvent(EventTypes.EVENT_NET_IP_ASSIGN, owner.getId(),
                     addr.getDataCenterId(), addr.getId(), addr.getAddress().toString(), addr.isSourceNat(), guestType, 
-                    addr.getSystem());
-            _usageEventDao.persist(usageEvent);
-=======
-            UsageEventUtils.publishUsageEvent(EventTypes.EVENT_NET_IP_ASSIGN, owner.getId(),
-                    addr.getDataCenterId(), addr.getId(), addr.getAddress().toString(), addr.isSourceNat(), guestType,
                     addr.getSystem(), addr.getClass().getName(), addr.getUuid());
->>>>>>> 4f53eb11
             // don't increment resource count for direct ip addresses
             if (addr.getAssociatedWithNetworkId() != null) {
                 _resourceLimitMgr.incrementResourceCount(owner.getId(), ResourceType.public_ip);
@@ -2068,20 +2040,13 @@
         if (network.getState() != Network.State.Implemented && network.getState() != Network.State.Shutdown) {
             s_logger.debug("Network is not implemented: " + network);
             return false;
-<<<<<<< HEAD
         } 
-
-        network.setState(Network.State.Shutdown);
-        _networksDao.update(network.getId(), network);
-=======
-        }
         try {
             stateTransitTo(network, Event.DestroyNetwork);
         } catch (NoTransitionException e) {
-            network.setState(Network.State.Shutdown);
-            _networksDao.update(network.getId(), network);
-        }
->>>>>>> 4f53eb11
+        network.setState(Network.State.Shutdown);
+        _networksDao.update(network.getId(), network);
+        }
 
         boolean success = shutdownNetworkElementsAndResources(context, cleanupElements, network);
 
@@ -2099,8 +2064,8 @@
             try {
                 stateTransitTo(network, Event.OperationSucceeded);
             } catch (NoTransitionException e) {
-                network.setState(Network.State.Allocated);
-                network.setRestartRequired(false);
+            network.setState(Network.State.Allocated);
+            network.setRestartRequired(false);
             }
             _networksDao.update(network.getId(), network);
             _networksDao.clearCheckForGc(networkId);
@@ -2109,8 +2074,8 @@
             try {
                 stateTransitTo(network, Event.OperationFailed);
             } catch (NoTransitionException e) {
-                network.setState(Network.State.Implemented);
-                _networksDao.update(network.getId(), network);
+            network.setState(Network.State.Implemented);
+            _networksDao.update(network.getId(), network);
             }
             result = false;
         }
@@ -2781,16 +2746,9 @@
 
                 String guestType = vlan.getVlanType().toString();
 
-<<<<<<< HEAD
-                UsageEventVO usageEvent = new UsageEventVO(EventTypes.EVENT_NET_IP_RELEASE,
+                UsageEventUtils.publishUsageEvent(EventTypes.EVENT_NET_IP_RELEASE,
                         ip.getAllocatedToAccountId(), ip.getDataCenterId(), addrId, ip.getAddress().addr(), 
-                        ip.isSourceNat(), guestType, ip.getSystem());
-                _usageEventDao.persist(usageEvent);
-=======
-                UsageEventUtils.publishUsageEvent(EventTypes.EVENT_NET_IP_RELEASE,
-                        ip.getAllocatedToAccountId(), ip.getDataCenterId(), addrId, ip.getAddress().addr(),
                         ip.isSourceNat(), guestType, ip.getSystem(), ip.getClass().getName(), ip.getUuid());
->>>>>>> 4f53eb11
             }
 
             ip = _ipAddressDao.markAsUnavailable(addrId);
