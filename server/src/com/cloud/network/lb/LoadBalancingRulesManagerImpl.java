--- conflicted
+++ resolved
@@ -982,7 +982,7 @@
 
             if (nicInSameNetwork == null) {
                 InvalidParameterValueException ex =
-                    new InvalidParameterValueException("VM with id specified cannot be added because it doesn't belong in the same network.");
+                        new InvalidParameterValueException("VM with id specified cannot be added because it doesn't belong in the same network.");
                 ex.addProxyObject(vm.getUuid(), "instanceId");
                 throw ex;
             }
@@ -1500,7 +1500,7 @@
     @Override
     public LoadBalancer createPublicLoadBalancer(final String xId, final String name, final String description, final int srcPort, final int destPort,
         final long sourceIpId, final String protocol, final String algorithm, final boolean openFirewall, final CallContext caller, final String lbProtocol)
-        throws NetworkRuleConflictException {
+            throws NetworkRuleConflictException {
 
         if (!NetUtils.isValidPort(destPort)) {
             throw new InvalidParameterValueException("privatePort is an invalid value: " + destPort);
@@ -1988,11 +1988,11 @@
             // if the VM is destroyed, being expunged, in an error state, or in
             // an unknown state, skip it
             switch (userVm.getState()) {
-                case Destroyed:
-                case Expunging:
-                case Error:
-                case Unknown:
-                    continue;
+            case Destroyed:
+            case Expunging:
+            case Error:
+            case Unknown:
+                continue;
             }
 
             boolean isApplied = appliedInstanceIdList.contains(userVm.getId());
@@ -2062,18 +2062,11 @@
         List<Long> permittedAccounts = new ArrayList<Long>();
         List<Long> permittedResources = new ArrayList<Long>();
 
-<<<<<<< HEAD
         Ternary<Long, Boolean, ListProjectResourcesCriteria> domainIdRecursiveListProject = new Ternary<Long, Boolean, ListProjectResourcesCriteria>(
                 cmd.getDomainId(), cmd.isRecursive(), null);
         _accountMgr.buildACLSearchParameters(caller, id, cmd.getAccountName(), cmd.getProjectId(), permittedDomains, permittedAccounts, permittedResources,
                 domainIdRecursiveListProject, cmd.listAll(), false, "listLoadBalancerRules");
         //Long domainId = domainIdRecursiveListProject.first();
-=======
-        Ternary<Long, Boolean, ListProjectResourcesCriteria> domainIdRecursiveListProject =
-            new Ternary<Long, Boolean, ListProjectResourcesCriteria>(cmd.getDomainId(), cmd.isRecursive(), null);
-        _accountMgr.buildACLSearchParameters(caller, id, cmd.getAccountName(), cmd.getProjectId(), permittedAccounts, domainIdRecursiveListProject, cmd.listAll(), false);
-        Long domainId = domainIdRecursiveListProject.first();
->>>>>>> da8ee45a
         Boolean isRecursive = domainIdRecursiveListProject.second();
         ListProjectResourcesCriteria listProjectResourcesCriteria = domainIdRecursiveListProject.third();
 
