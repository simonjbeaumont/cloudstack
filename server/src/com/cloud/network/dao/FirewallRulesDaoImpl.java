/**
 *  Copyright (C) 2010 Cloud.com, Inc.  All rights reserved.
 * 
 * This software is licensed under the GNU General Public License v3 or later.
 * 
 * It is free software: you can redistribute it and/or modify
 * it under the terms of the GNU General Public License as published by
 * the Free Software Foundation, either version 3 of the License, or any later version.
 * This program is distributed in the hope that it will be useful,
 * but WITHOUT ANY WARRANTY; without even the implied warranty of
 * MERCHANTABILITY or FITNESS FOR A PARTICULAR PURPOSE.  See the
 * GNU General Public License for more details.
 * 
 * You should have received a copy of the GNU General Public License
 * along with this program.  If not, see <http://www.gnu.org/licenses/>.
 * 
 */

package com.cloud.network.dao;

import java.util.List;

import javax.ejb.Local;

import org.apache.log4j.Logger;

import com.cloud.network.IPAddressVO;
import com.cloud.network.rules.FirewallRule;
import com.cloud.network.rules.FirewallRule.Purpose;
import com.cloud.network.rules.FirewallRule.State;
import com.cloud.network.rules.FirewallRuleVO;
import com.cloud.utils.component.ComponentLocator;
import com.cloud.utils.db.DB;
import com.cloud.utils.db.GenericDaoBase;
import com.cloud.utils.db.JoinBuilder;
import com.cloud.utils.db.SearchBuilder;
import com.cloud.utils.db.SearchCriteria;
import com.cloud.utils.db.SearchCriteria.Op;
import com.cloud.utils.db.Transaction;

@Local(value=FirewallRulesDao.class) @DB(txn=false)
public class FirewallRulesDaoImpl extends GenericDaoBase<FirewallRuleVO, Long> implements FirewallRulesDao {
    private static final Logger s_logger = Logger.getLogger(FirewallRulesDaoImpl.class);
    
    protected final SearchBuilder<FirewallRuleVO> AllFieldsSearch;
    protected final SearchBuilder<FirewallRuleVO> NotRevokedSearch;
    protected final SearchBuilder<FirewallRuleVO> ReleaseSearch;
    protected SearchBuilder<FirewallRuleVO> VmSearch;
    
    protected final FirewallRulesCidrsDaoImpl _firewallRulesCidrsDao = ComponentLocator.inject(FirewallRulesCidrsDaoImpl.class);
    
    protected FirewallRulesDaoImpl() {
        super();
        
        AllFieldsSearch = createSearchBuilder();
        AllFieldsSearch.and("ipId", AllFieldsSearch.entity().getSourceIpAddressId(), Op.EQ);
        AllFieldsSearch.and("protocol", AllFieldsSearch.entity().getProtocol(), Op.EQ);
        AllFieldsSearch.and("state", AllFieldsSearch.entity().getState(), Op.EQ);
        AllFieldsSearch.and("purpose", AllFieldsSearch.entity().getPurpose(), Op.EQ);
        AllFieldsSearch.and("account", AllFieldsSearch.entity().getAccountId(), Op.EQ);
        AllFieldsSearch.and("domain", AllFieldsSearch.entity().getDomainId(), Op.EQ);
        AllFieldsSearch.and("id", AllFieldsSearch.entity().getId(), Op.EQ);
        AllFieldsSearch.and("networkId", AllFieldsSearch.entity().getNetworkId(), Op.EQ);
        AllFieldsSearch.and("related", AllFieldsSearch.entity().getRelated(), Op.EQ);
        AllFieldsSearch.done();
        
        NotRevokedSearch = createSearchBuilder();
        NotRevokedSearch.and("ipId", NotRevokedSearch.entity().getSourceIpAddressId(), Op.EQ);
        NotRevokedSearch.and("state", NotRevokedSearch.entity().getState(), Op.NEQ);
        NotRevokedSearch.and("purpose", NotRevokedSearch.entity().getPurpose(), Op.EQ);
        NotRevokedSearch.and("protocol", NotRevokedSearch.entity().getProtocol(), Op.EQ);
        NotRevokedSearch.and("sourcePortStart", NotRevokedSearch.entity().getSourcePortStart(), Op.EQ);
        NotRevokedSearch.and("sourcePortEnd", NotRevokedSearch.entity().getSourcePortEnd(), Op.EQ);
        NotRevokedSearch.and("networkId", NotRevokedSearch.entity().getNetworkId(), Op.EQ);
        NotRevokedSearch.done();
        
        ReleaseSearch = createSearchBuilder();
        ReleaseSearch.and("protocol", ReleaseSearch.entity().getProtocol(), Op.EQ);
        ReleaseSearch.and("ipId", ReleaseSearch.entity().getSourceIpAddressId(), Op.EQ);
        ReleaseSearch.and("purpose", ReleaseSearch.entity().getPurpose(), Op.EQ);
        ReleaseSearch.and("ports", ReleaseSearch.entity().getSourcePortStart(), Op.IN);
        ReleaseSearch.done();
        
    }
    @Override
    public boolean releasePorts(long ipId, String protocol, FirewallRule.Purpose purpose, int[] ports) {
        SearchCriteria<FirewallRuleVO> sc = ReleaseSearch.create();
        sc.setParameters("protocol", protocol);
        sc.setParameters("ipId", ipId);
        sc.setParameters("purpose", purpose);
        sc.setParameters("ports", ports);
        
        int results = remove(sc);
        return results == ports.length;
    }
    
    @Override
    public List<FirewallRuleVO> listByIpAndPurpose(long ipId, FirewallRule.Purpose purpose) {
        SearchCriteria<FirewallRuleVO> sc = AllFieldsSearch.create();
        sc.setParameters("ipId", ipId);
        sc.setParameters("purpose", purpose);
        
        return listBy(sc);
    }

    @Override
    public List<FirewallRuleVO> listByIpAndPurposeAndNotRevoked(long ipId, FirewallRule.Purpose purpose) {
        SearchCriteria<FirewallRuleVO> sc = NotRevokedSearch.create();
        sc.setParameters("ipId", ipId);
        sc.setParameters("state", State.Revoke);
        
        if (purpose != null) {
            sc.setParameters("purpose", purpose);
        }
        
        return listBy(sc);
    }
    
    @Override
    public List<FirewallRuleVO> listByNetworkAndPurposeAndNotRevoked(long networkId, FirewallRule.Purpose purpose) {
        SearchCriteria<FirewallRuleVO> sc = NotRevokedSearch.create();
        sc.setParameters("networkId", networkId);
        sc.setParameters("state", State.Revoke);
        
        if (purpose != null) {
            sc.setParameters("purpose", purpose);
        }
        
        return listBy(sc);
    }
    
    @Override
    public List<FirewallRuleVO> listByNetworkAndPurpose(long networkId, FirewallRule.Purpose purpose) {
        SearchCriteria<FirewallRuleVO> sc = AllFieldsSearch.create();
        sc.setParameters("purpose", purpose);
        sc.setParameters("networkId", networkId);
        
        return listBy(sc);
    }
    
    @Override
    public boolean setStateToAdd(FirewallRuleVO rule) {
        SearchCriteria<FirewallRuleVO> sc = AllFieldsSearch.create();
        sc.setParameters("id", rule.getId());
        sc.setParameters("state", State.Staged);
        
        rule.setState(State.Add);
        
        return update(rule, sc) > 0;
    }
    
    @Override
    public boolean revoke(FirewallRuleVO rule) {
        rule.setState(State.Revoke);
        return update(rule.getId(), rule);
    }
    
    @Override
    public List<FirewallRuleVO> listStaticNatByVmId(long vmId) {   
        IPAddressDao _ipDao = ComponentLocator.getLocator("management-server").getDao(IPAddressDao.class);
        
        if (VmSearch == null) {         
            SearchBuilder<IPAddressVO> IpSearch = _ipDao.createSearchBuilder();
            IpSearch.and("associatedWithVmId", IpSearch.entity().getAssociatedWithVmId(), SearchCriteria.Op.EQ);
            IpSearch.and("oneToOneNat", IpSearch.entity().isOneToOneNat(), SearchCriteria.Op.NNULL);
            
            VmSearch = createSearchBuilder();
            VmSearch.and("purpose", VmSearch.entity().getPurpose(), Op.EQ);
            VmSearch.join("ipSearch", IpSearch, VmSearch.entity().getSourceIpAddressId(), IpSearch.entity().getId(), JoinBuilder.JoinType.INNER);
            VmSearch.done();
        }      
          
        SearchCriteria<FirewallRuleVO> sc = VmSearch.create();
        sc.setParameters("purpose", Purpose.StaticNat);
        sc.setJoinParameters("ipSearch", "associatedWithVmId", vmId);
        
        return listBy(sc);
    }
    
    @Override @DB
    public FirewallRuleVO persist(FirewallRuleVO firewallRule) {        
        Transaction txn = Transaction.currentTxn();
        txn.start();
        
        FirewallRuleVO dbfirewallRule = super.persist(firewallRule);
        saveSourceCidrs(firewallRule);
        
        txn.commit();
        return dbfirewallRule;
    }
    
    
    public void saveSourceCidrs(FirewallRuleVO firewallRule) {
        List<String> cidrlist = firewallRule.getSourceCidrList();
        if (cidrlist == null) {
            return;
        }
        _firewallRulesCidrsDao.persist(firewallRule.getId(), cidrlist);
    }
    
<<<<<<< HEAD
=======
    
>>>>>>> b93c7bc6
    @Override
    public List<FirewallRuleVO> listByIpPurposeAndProtocolAndNotRevoked(long ipAddressId, Integer startPort, Integer endPort, String protocol, FirewallRule.Purpose purpose) {
        SearchCriteria<FirewallRuleVO> sc = NotRevokedSearch.create();
        sc.setParameters("ipId", ipAddressId);
        sc.setParameters("state", State.Revoke);
        
        if (purpose != null) {
            sc.setParameters("purpose", purpose);
        }
        
        if (protocol != null) {
            sc.setParameters("protocol", protocol);
        }
        
        sc.setParameters("sourcePortStart", startPort);
       
        sc.setParameters("sourcePortEnd", endPort);
      
        
        return listBy(sc);
<<<<<<< HEAD
=======
    }
    
    @Override
    public FirewallRuleVO findByRelatedId(long ruleId) {
        SearchCriteria<FirewallRuleVO> sc = AllFieldsSearch.create();
        sc.setParameters("related", ruleId);
        sc.setParameters("purpose", Purpose.Firewall);
        
        return findOneBy(sc);
>>>>>>> b93c7bc6
    }
}
<|MERGE_RESOLUTION|>--- conflicted
+++ resolved
@@ -16,8 +16,8 @@
  * 
  */
 
-package com.cloud.network.dao;
-
+package com.cloud.network.dao;
+
 import java.util.List;
 
 import javax.ejb.Local;
@@ -37,9 +37,9 @@
 import com.cloud.utils.db.SearchCriteria;
 import com.cloud.utils.db.SearchCriteria.Op;
 import com.cloud.utils.db.Transaction;
-
-@Local(value=FirewallRulesDao.class) @DB(txn=false)
-public class FirewallRulesDaoImpl extends GenericDaoBase<FirewallRuleVO, Long> implements FirewallRulesDao {
+
+@Local(value=FirewallRulesDao.class) @DB(txn=false)
+public class FirewallRulesDaoImpl extends GenericDaoBase<FirewallRuleVO, Long> implements FirewallRulesDao {
     private static final Logger s_logger = Logger.getLogger(FirewallRulesDaoImpl.class);
     
     protected final SearchBuilder<FirewallRuleVO> AllFieldsSearch;
@@ -198,10 +198,7 @@
         _firewallRulesCidrsDao.persist(firewallRule.getId(), cidrlist);
     }
     
-<<<<<<< HEAD
-=======
-    
->>>>>>> b93c7bc6
+
     @Override
     public List<FirewallRuleVO> listByIpPurposeAndProtocolAndNotRevoked(long ipAddressId, Integer startPort, Integer endPort, String protocol, FirewallRule.Purpose purpose) {
         SearchCriteria<FirewallRuleVO> sc = NotRevokedSearch.create();
@@ -220,10 +217,7 @@
        
         sc.setParameters("sourcePortEnd", endPort);
       
-        
-        return listBy(sc);
-<<<<<<< HEAD
-=======
+        return listBy(sc);
     }
     
     @Override
@@ -233,6 +227,5 @@
         sc.setParameters("purpose", Purpose.Firewall);
         
         return findOneBy(sc);
->>>>>>> b93c7bc6
-    }
-}
+    }
+}