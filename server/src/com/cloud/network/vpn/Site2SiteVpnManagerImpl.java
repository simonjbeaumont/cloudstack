--- conflicted
+++ resolved
@@ -24,9 +24,6 @@
 import javax.inject.Inject;
 import javax.naming.ConfigurationException;
 
-import org.apache.log4j.Logger;
-import org.springframework.stereotype.Component;
-
 import org.apache.cloudstack.api.command.user.vpn.CreateVpnConnectionCmd;
 import org.apache.cloudstack.api.command.user.vpn.CreateVpnCustomerGatewayCmd;
 import org.apache.cloudstack.api.command.user.vpn.CreateVpnGatewayCmd;
@@ -38,6 +35,9 @@
 import org.apache.cloudstack.api.command.user.vpn.ListVpnGatewaysCmd;
 import org.apache.cloudstack.api.command.user.vpn.ResetVpnConnectionCmd;
 import org.apache.cloudstack.api.command.user.vpn.UpdateVpnCustomerGatewayCmd;
+import org.apache.log4j.Logger;
+import org.springframework.stereotype.Component;
+
 import com.cloud.configuration.Config;
 import com.cloud.configuration.dao.ConfigurationDao;
 import com.cloud.event.ActionEvent;
@@ -69,13 +69,6 @@
 import com.cloud.utils.NumbersUtil;
 import com.cloud.utils.Pair;
 import com.cloud.utils.Ternary;
-<<<<<<< HEAD
-
-=======
-import com.cloud.utils.component.Adapters;
-import com.cloud.utils.component.ComponentLocator;
-import com.cloud.utils.component.Inject;
->>>>>>> ce4b49d3
 import com.cloud.utils.component.Manager;
 import com.cloud.utils.db.DB;
 import com.cloud.utils.db.Filter;
@@ -91,8 +84,7 @@
 public class Site2SiteVpnManagerImpl implements Site2SiteVpnManager, Manager {
     private static final Logger s_logger = Logger.getLogger(Site2SiteVpnManagerImpl.class);
 
-    @Inject (adapter = Site2SiteVpnServiceProvider.class)
-    Adapters<Site2SiteVpnServiceProvider> _s2sProviders;
+    @Inject List<Site2SiteVpnServiceProvider> _s2sProviders;
     @Inject Site2SiteCustomerGatewayDao _customerGatewayDao;
     @Inject Site2SiteVpnGatewayDao _vpnGatewayDao;
     @Inject Site2SiteVpnConnectionDao _vpnConnectionDao;
@@ -102,19 +94,19 @@
     @Inject ConfigurationDao _configDao;
     @Inject VpcManager _vpcMgr;
     @Inject AccountManager _accountMgr;
-    
+
     String _name;
     int _connLimit;
     int _subnetsLimit;
-    
+
     @Override
     public boolean configure(String name, Map<String, Object> params) throws ConfigurationException {
         _name = name;
-        
+
         Map<String, String> configs = _configDao.getConfiguration(params);
         _connLimit = NumbersUtil.parseInt(configs.get(Config.Site2SiteVpnConnectionPerVpnGatewayLimit.key()), 4);
         _subnetsLimit = NumbersUtil.parseInt(configs.get(Config.Site2SiteVpnSubnetsPerCustomerGatewayLimit.key()), 10);
-        assert (_s2sProviders.enumeration().hasMoreElements()): "Did not get injected with a list of S2S providers!";
+        assert (_s2sProviders.iterator().hasNext()): "Did not get injected with a list of S2S providers!";
         return true;
     }
 
@@ -142,7 +134,7 @@
         //Verify that caller can perform actions in behalf of vpc owner
         _accountMgr.checkAccess(caller, null, false, owner);
 
-	    Long vpcId = cmd.getVpcId();
+        Long vpcId = cmd.getVpcId();
         VpcVO vpc = _vpcDao.findById(vpcId);
         if (vpc == null) {
             throw new InvalidParameterValueException("Invalid VPC " + vpcId + " for site to site vpn gateway creation!");
@@ -156,7 +148,7 @@
         if (ips.size() != 1) {
             throw new CloudRuntimeException("Cannot found source nat ip of vpc " + vpcId);
         }
-        
+
         Site2SiteVpnGatewayVO gw = new Site2SiteVpnGatewayVO(owner.getAccountId(), owner.getDomainId(), ips.get(0).getId(), vpcId);
         _vpnGatewayDao.persist(gw);
         return gw;
@@ -177,7 +169,7 @@
             }
         }
     }
-    
+
     @Override
     @ActionEvent(eventType = EventTypes.EVENT_S2S_VPN_CUSTOMER_GATEWAY_CREATE, eventDescription = "creating s2s customer gateway", create=true)
     public Site2SiteCustomerGateway createCustomerGateway(CreateVpnCustomerGatewayCmd cmd) {
@@ -237,9 +229,9 @@
         if (_customerGatewayDao.findByNameAndAccountId(name, accountId) != null) {
             throw new InvalidParameterValueException("The customer gateway with name " + name + " already existed!");
         }
-        
+
         checkCustomerGatewayCidrList(guestCidrList);
-        
+
         Site2SiteCustomerGatewayVO gw = new Site2SiteCustomerGatewayVO(name, accountId, owner.getDomainId(), gatewayIp, guestCidrList, ipsecPsk,
                 ikePolicy, espPolicy, ikeLifetime, espLifetime, dpd);
         _customerGatewayDao.persist(gw);
@@ -261,14 +253,14 @@
             throw new InvalidParameterValueException("Unable to found specified Site to Site VPN customer gateway " + customerGatewayId + " !");
         }
         _accountMgr.checkAccess(caller, null, false, customerGateway);
-        
+
         Long vpnGatewayId = cmd.getVpnGatewayId();
         Site2SiteVpnGateway vpnGateway = _vpnGatewayDao.findById(vpnGatewayId);
         if (vpnGateway == null) {
             throw new InvalidParameterValueException("Unable to found specified Site to Site VPN gateway " + vpnGatewayId + " !");
         }
         _accountMgr.checkAccess(caller, null, false, vpnGateway);
-        
+
         if (customerGateway.getAccountId() != vpnGateway.getAccountId() || customerGateway.getDomainId() != vpnGateway.getDomainId()) {
             throw new InvalidParameterValueException("VPN connection can only be esitablished between same account's VPN gateway and customer gateway!");
         }
@@ -283,7 +275,7 @@
         }
 
         String[] cidrList = customerGateway.getGuestCidrList().split(",");
-        
+
         // Remote sub nets cannot overlap VPC's sub net
         String vpcCidr = _vpcDao.findById(vpnGateway.getVpcId()).getCidr();
         for (String cidr : cidrList) {
@@ -292,7 +284,7 @@
                         vpcCidr + "!");
             }
         }
-        
+
         // We also need to check if the new connection's remote CIDR is overlapped with existed connections
         List<Site2SiteVpnConnectionVO> conns = _vpnConnectionDao.listByVpnGatewayId(vpnGatewayId);
         if (conns.size() >= _connLimit) {
@@ -370,7 +362,7 @@
             throw new InvalidParameterValueException("Fail to find customer gateway with " + id + " !");
         }
         _accountMgr.checkAccess(caller, null, false, customerGateway);
-        
+
         return doDeleteCustomerGateway(customerGateway);
     }
 
@@ -391,7 +383,7 @@
         }
         _vpnGatewayDao.remove(gw.getId());
     }
-    
+
     @Override
     @ActionEvent(eventType = EventTypes.EVENT_S2S_VPN_GATEWAY_DELETE, eventDescription = "deleting s2s vpn gateway", create=true)
     public boolean deleteVpnGateway(DeleteVpnGatewayCmd cmd) {
@@ -403,7 +395,7 @@
         if (vpnGateway == null) {
             throw new InvalidParameterValueException("Fail to find vpn gateway with " + id + " !");
         }
-        
+
         _accountMgr.checkAccess(caller, null, false, vpnGateway);
 
         doDeleteVpnGateway(vpnGateway);
@@ -510,7 +502,7 @@
         if (conn == null) {
             throw new InvalidParameterValueException("Fail to find site to site VPN connection " + id + " to delete!");
         }
-        
+
         _accountMgr.checkAccess(caller, null, false, conn);
 
         if (conn.getState() == State.Connected) {
@@ -533,7 +525,7 @@
 
             conn.setState(State.Disconnected);
             _vpnConnectionDao.persist(conn);
-            
+
             boolean result = true;
             for (Site2SiteVpnServiceProvider element : _s2sProviders) {
                 result = result & element.stopSite2SiteVpn(conn);
@@ -582,7 +574,7 @@
         boolean listAll = cmd.listAll();
         long startIndex = cmd.getStartIndex();
         long pageSizeVal = cmd.getPageSizeVal();
-        
+
         Account caller = UserContext.current().getCaller();
         List<Long> permittedAccounts = new ArrayList<Long>();
 
@@ -614,14 +606,14 @@
     public Pair<List<? extends Site2SiteVpnGateway>, Integer> searchForVpnGateways(ListVpnGatewaysCmd cmd) {
         Long id = cmd.getId();
         Long vpcId = cmd.getVpcId();
-        
+
         Long domainId = cmd.getDomainId();
         boolean isRecursive = cmd.isRecursive();
         String accountName = cmd.getAccountName();
         boolean listAll = cmd.listAll();
         long startIndex = cmd.getStartIndex();
         long pageSizeVal = cmd.getPageSizeVal();
-        
+
         Account caller = UserContext.current().getCaller();
         List<Long> permittedAccounts = new ArrayList<Long>();
 
@@ -642,10 +634,10 @@
         SearchCriteria<Site2SiteVpnGatewayVO> sc = sb.create();
         _accountMgr.buildACLSearchCriteria(sc, domainId, isRecursive, permittedAccounts, listProjectResourcesCriteria);  
 
-         if (id != null) {
+        if (id != null) {
             sc.addAnd("id", SearchCriteria.Op.EQ, id);
         }
-        
+
         if (vpcId != null) {
             sc.addAnd("vpcId", SearchCriteria.Op.EQ, vpcId);
         }
@@ -665,7 +657,7 @@
         boolean listAll = cmd.listAll();
         long startIndex = cmd.getStartIndex();
         long pageSizeVal = cmd.getPageSizeVal();
-        
+
         Account caller = UserContext.current().getCaller();
         List<Long> permittedAccounts = new ArrayList<Long>();
 
@@ -681,7 +673,7 @@
         _accountMgr.buildACLSearchBuilder(sb, domainId, isRecursive, permittedAccounts, listProjectResourcesCriteria);
 
         sb.and("id", sb.entity().getId(), SearchCriteria.Op.EQ);
-        
+
         if (vpcId != null) {
             SearchBuilder<Site2SiteVpnGatewayVO> gwSearch = _vpnGatewayDao.createSearchBuilder();
             gwSearch.and("vpcId", gwSearch.entity().getVpcId(), SearchCriteria.Op.EQ);
@@ -694,7 +686,7 @@
         if (id != null) {
             sc.addAnd("id", SearchCriteria.Op.EQ, id);
         }
-        
+
         if (vpcId != null) {
             sc.setJoinParameters("gwSearch", "vpcId", vpcId);
         }
@@ -721,7 +713,7 @@
         doDeleteVpnGateway(gw);
         return true;
     }
-    
+
     @Override
     @DB
     public void markDisconnectVpnConnByVpc(long vpcId) {
