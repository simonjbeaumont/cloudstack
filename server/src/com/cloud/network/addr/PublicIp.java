// Licensed to the Apache Software Foundation (ASF) under one
// or more contributor license agreements.  See the NOTICE file
// distributed with this work for additional information
// regarding copyright ownership.  The ASF licenses this file
// to you under the Apache License, Version 2.0 (the
// "License"); you may not use this file except in compliance
// with the License.  You may obtain a copy of the License at
//
//   http://www.apache.org/licenses/LICENSE-2.0
//
// Unless required by applicable law or agreed to in writing,
// software distributed under the License is distributed on an
// "AS IS" BASIS, WITHOUT WARRANTIES OR CONDITIONS OF ANY
// KIND, either express or implied.  See the License for the
// specific language governing permissions and limitations
// under the License.
package com.cloud.network.addr;

import java.util.Date;

import com.cloud.dc.VlanVO;
import com.cloud.network.PublicIpAddress;
import com.cloud.network.dao.IPAddressVO;
import com.cloud.utils.net.Ip;
import com.cloud.utils.net.NetUtils;

/**
 */
public class PublicIp implements PublicIpAddress {
    IPAddressVO _addr;
    VlanVO _vlan;
    String macAddress;

    public PublicIp(IPAddressVO addr, VlanVO vlan, long macAddress) {
        _addr = addr;
        _vlan = vlan;
        this.macAddress = NetUtils.long2Mac(macAddress);
    }

    public static PublicIp createFromAddrAndVlan(IPAddressVO addr, VlanVO vlan) {
    	return new PublicIp(addr, vlan, NetUtils.createSequenceBasedMacAddress(addr.getMacAddress()));
    }
    
    @Override
    public Ip getAddress() {
        return _addr.getAddress();
    }

    @Override
    public String getNetmask() {
        return _vlan.getVlanNetmask();
    }

    @Override
    public String getGateway() {
        return _vlan.getVlanGateway();
    }

    @Override
    public String getVlanTag() {
        return _vlan.getVlanTag();
    }

    @Override
    public long getDataCenterId() {
        return _addr.getDataCenterId();
    }

    @Override
    public boolean readyToUse() {
        return _addr.getAllocatedTime() != null && _addr.getState() == State.Allocated;
    }

    @Override
    public boolean isSourceNat() {
        return _addr.isSourceNat();
    }

    @Override
    public boolean isOneToOneNat() {
        return _addr.isOneToOneNat();
    }

    @Override
    public Long getAssociatedWithVmId() {
        return _addr.getAssociatedWithVmId();
    }

    @Override
    public Date getAllocatedTime() {
        return _addr.getAllocatedTime();
    }

    @Override
    public long getAccountId() {
        return _addr.getAccountId();
    }

    @Override
    public long getDomainId() {
        return _addr.getDomainId();
    }

    @Override
    public long getVlanId() {
        return _vlan.getId();
    }

    @Override
    public State getState() {
        return _addr.getState();
    }

    public IPAddressVO ip() {
        return _addr;
    }

    public VlanVO vlan() {
        return _vlan;
    }

    @Override
    public String getMacAddress() {
        return macAddress;
    }

    @Override
    public Long getAssociatedWithNetworkId() {
        return _addr.getAssociatedWithNetworkId();
    }

    @Override
    public Long getNetworkId() {
        return _vlan.getNetworkId();
    }

    @Override
    public String getVlanGateway() {
        return _vlan.getVlanGateway();
    }

    @Override
    public String getVlanNetmask() {
        return _vlan.getVlanNetmask();
    }

    @Override
    public String getIpRange() {
        return _vlan.getIpRange();
    }

    @Override
    public VlanType getVlanType() {
        return _vlan.getVlanType();
    }

    @Override
    public long getId() {
        return _addr.getId();
    }


    @Override
    public String getUuid() {
        return _addr.getUuid();
    }

    @Override
    public String toString() {
        return _addr.getAddress().toString();
    }

    @Override
    public Long getPhysicalNetworkId() {
        return _vlan.getPhysicalNetworkId();
    }

	@Override
	public void setState(State state) {
		_addr.setState(state);
	}

	@Override
	public Long getAllocatedToAccountId() {
		return _addr.getAllocatedToAccountId();
	}

	@Override
	public Long getAllocatedInDomainId() {
		return _addr.getAllocatedInDomainId();
	}

	@Override
    public boolean getSystem() {
        return _addr.getSystem();
    }
	
    @Override
    public Long getVpcId() {
       return _addr.getVpcId();
    }

    @Override
    public String getIp6Gateway() {
        return _vlan.getIp6Gateway();
    }

    @Override
    public String getIp6Cidr() {
        return _vlan.getIp6Cidr();
    }

    @Override
    public String getIp6Range() {
        return _vlan.getIp6Range();
    }

    @Override
    public String getVmIp() {
        return _addr.getVmIp();
    }

<<<<<<< HEAD
    @Override
    public boolean isPortable() {
        return _addr.isPortable();
    }

    public void setPortable(boolean portable) {
        _addr.setPortable(portable);
=======
    public Long getIpMacAddress() {
        return  _addr.getMacAddress();
>>>>>>> c2118180
    }
}<|MERGE_RESOLUTION|>--- conflicted
+++ resolved
@@ -220,7 +220,6 @@
         return _addr.getVmIp();
     }
 
-<<<<<<< HEAD
     @Override
     public boolean isPortable() {
         return _addr.isPortable();
@@ -228,9 +227,9 @@
 
     public void setPortable(boolean portable) {
         _addr.setPortable(portable);
-=======
+    }
+
     public Long getIpMacAddress() {
         return  _addr.getMacAddress();
->>>>>>> c2118180
     }
 }