--- conflicted
+++ resolved
@@ -290,11 +290,9 @@
     @Inject
     AccountGuestVlanMapDao _accountGuestVlanMapDao;
     @Inject
-<<<<<<< HEAD
     VpcDao _vpcDao;
-=======
+    @Inject
     NetworkACLDao _networkACLDao;
->>>>>>> c2118180
 
     int _cidrLimit;
     boolean _allowSubdomainNetworkAccess;
