--- conflicted
+++ resolved
@@ -30,6 +30,7 @@
 import java.util.List;
 import java.util.Map;
 import java.util.Set;
+import java.util.TreeSet;
 import java.util.UUID;
 
 import javax.ejb.Local;
@@ -2130,10 +2131,6 @@
         return getNetwork(network.getId());
     }
 
-<<<<<<< HEAD
-=======
-
-
 
     protected Set<Long> getAvailableIps(Network network, String requestedIp) {
         String[] cidr = network.getCidr().split("/");
@@ -2157,8 +2154,6 @@
         return allPossibleIps;
     }
 
-
->>>>>>> a3a5c134
   
     protected boolean canUpgrade(Network network, long oldNetworkOfferingId, long newNetworkOfferingId) {
         NetworkOffering oldNetworkOffering = _networkOfferingDao.findByIdIncludingRemoved(oldNetworkOfferingId);
