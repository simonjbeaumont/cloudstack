/**

 *  Copyright (C) 2010 Cloud.com, Inc.  All rights reserved.
 * 
 * This software is licensed under the GNU General Public License v3 or later.
 * 
 * It is free software: you can redistribute it and/or modify
 * it under the terms of the GNU General Public License as published by
 * the Free Software Foundation, either version 3 of the License, or any later version.
 * This program is distributed in the hope that it will be useful,
 * but WITHOUT ANY WARRANTY; without even the implied warranty of
 * MERCHANTABILITY or FITNESS FOR A PARTICULAR PURPOSE.  See the
 * GNU General Public License for more details.
 * 
 * You should have received a copy of the GNU General Public License
 * along with this program.  If not, see <http://www.gnu.org/licenses/>.
 * 
 */
package com.cloud.network;

import java.util.List;
import java.util.Map;

import com.cloud.dc.Vlan;
import com.cloud.dc.Vlan.VlanType;
import com.cloud.deploy.DataCenterDeployment;
import com.cloud.deploy.DeployDestination;
import com.cloud.deploy.DeploymentPlan;
import com.cloud.exception.ConcurrentOperationException;
import com.cloud.exception.InsufficientAddressCapacityException;
import com.cloud.exception.InsufficientCapacityException;
import com.cloud.exception.ResourceUnavailableException;
import com.cloud.hypervisor.Hypervisor.HypervisorType;
import com.cloud.network.Network.Capability;
import com.cloud.network.Network.Provider;
import com.cloud.network.Network.Service;
import com.cloud.network.Networks.TrafficType;
import com.cloud.network.addr.PublicIp;
import com.cloud.network.element.RemoteAccessVPNServiceProvider;
import com.cloud.network.element.UserDataServiceProvider;
import com.cloud.network.guru.NetworkGuru;
import com.cloud.network.rules.FirewallRule;
import com.cloud.network.rules.StaticNat;
import com.cloud.offering.NetworkOffering;
import com.cloud.offerings.NetworkOfferingVO;
import com.cloud.user.Account;
import com.cloud.utils.Pair;
import com.cloud.vm.Nic;
import com.cloud.vm.NicProfile;
import com.cloud.vm.ReservationContext;
import com.cloud.vm.VMInstanceVO;
import com.cloud.vm.VirtualMachine;
import com.cloud.vm.VirtualMachineProfile;

/**
 * NetworkManager manages the network for the different end users.
 * 
 */
public interface NetworkManager extends NetworkService {
    /**
     * Assigns a new public ip address.
     * 
     * @param dcId
     * @param podId
     *            TODO
     * @param owner
     * @param type
     * @param networkId
     * @param requestedIp TODO
     * @return
     * @throws InsufficientAddressCapacityException
     */
    PublicIp assignPublicIpAddress(long dcId, Long podId, Account owner, VlanType type, Long networkId, String requestedIp) throws InsufficientAddressCapacityException;

    /**
     * assigns a source nat ip address to an account within a network.
     * 
     * @param owner
     * @param network
     * @param callerId
     * @return
     * @throws ConcurrentOperationException
     * @throws InsufficientAddressCapacityException
     */
    PublicIp assignSourceNatIpAddress(Account owner, Network network, long callerId) throws ConcurrentOperationException, InsufficientAddressCapacityException;

    /**
     * Do all of the work of releasing public ip addresses. Note that if this method fails, there can be side effects.
     * 
     * @param userId
     * @param caller
     *            TODO
     * @param ipAddress
     * @return true if it did; false if it didn't
     */
    public boolean releasePublicIpAddress(long id, long userId, Account caller);

    /**
     * Lists IP addresses that belong to VirtualNetwork VLANs
     * 
     * @param accountId
     *            - account that the IP address should belong to
     * @param dcId
     *            - zone that the IP address should belong to
     * @param sourceNat
     *            - (optional) true if the IP address should be a source NAT address
     * @param associatedNetworkId
     *            TODO
     * @return - list of IP addresses
     */
    List<IPAddressVO> listPublicIpAddressesInVirtualNetwork(long accountId, long dcId, Boolean sourceNat, Long associatedNetworkId);

    List<NetworkVO> setupNetwork(Account owner, NetworkOfferingVO offering, DeploymentPlan plan, String name, String displayText, boolean isDefault, boolean isShared)
            throws ConcurrentOperationException;

    List<NetworkVO> setupNetwork(Account owner, NetworkOfferingVO offering, Network predefined, DeploymentPlan plan, String name, String displayText, boolean isDefault, boolean errorIfAlreadySetup,
            Long domainId, boolean isShared) throws ConcurrentOperationException;

    List<NetworkOfferingVO> getSystemAccountNetworkOfferings(String... offeringNames);

    void allocate(VirtualMachineProfile<? extends VMInstanceVO> vm, List<Pair<NetworkVO, NicProfile>> networks) throws InsufficientCapacityException, ConcurrentOperationException;

    void prepare(VirtualMachineProfile<? extends VMInstanceVO> profile, DeployDestination dest, ReservationContext context) throws InsufficientCapacityException, ConcurrentOperationException,
            ResourceUnavailableException;

    void release(VirtualMachineProfile<? extends VMInstanceVO> vmProfile, boolean forced);

    void cleanupNics(VirtualMachineProfile<? extends VMInstanceVO> vm);

    void expungeNics(VirtualMachineProfile<? extends VMInstanceVO> vm);

    List<? extends Nic> getNics(long vmId);

    List<NicProfile> getNicProfiles(VirtualMachine vm);

    String getNextAvailableMacAddressInNetwork(long networkConfigurationId) throws InsufficientAddressCapacityException;

    boolean applyRules(List<? extends FirewallRule> rules, boolean continueOnError) throws ResourceUnavailableException;

    List<? extends RemoteAccessVPNServiceProvider> getRemoteAccessVpnElements();

    PublicIpAddress getPublicIpAddress(long ipAddressId);

    List<? extends Vlan> listPodVlans(long podId);

    Pair<NetworkGuru, NetworkVO> implementNetwork(long networkId, DeployDestination dest, ReservationContext context) throws ConcurrentOperationException, ResourceUnavailableException,
            InsufficientCapacityException;

    List<NetworkVO> listNetworksUsedByVm(long vmId, boolean isSystem);

    <T extends VMInstanceVO> void prepareNicForMigration(VirtualMachineProfile<T> vm, DeployDestination dest);

    void shutdownNetwork(long networkId, ReservationContext context, boolean cleanupElements);

    boolean destroyNetwork(long networkId, ReservationContext context);

    Network createNetwork(long networkOfferingId, String name, String displayText, Boolean isDefault, String gateway, String cidr, String vlanId, String networkDomain, Account owner, boolean isSecurityGroupEnabled,
            Long domainId, Boolean isShared, PhysicalNetwork physicalNetwork, long zoneId) throws ConcurrentOperationException, InsufficientCapacityException;

    /**
     * @throws InsufficientCapacityException
     *             Associates an ip address list to an account. The list of ip addresses are all addresses associated with the
     *             given vlan id.
     * @param userId
     * @param accountId
     * @param zoneId
     * @param vlanId
     * @throws InsufficientAddressCapacityException
     * @throws
     */
    boolean associateIpAddressListToAccount(long userId, long accountId, long zoneId, Long vlanId, Network networkToAssociateWith) throws InsufficientCapacityException, ConcurrentOperationException,
            ResourceUnavailableException;

    Nic getNicInNetwork(long vmId, long networkId);

    Nic getNicInNetworkIncludingRemoved(long vmId, long networkId);

    List<? extends Nic> getNicsForTraffic(long vmId, TrafficType type);

    Network getDefaultNetworkForVm(long vmId);

    Nic getDefaultNic(long vmId);

    List<? extends UserDataServiceProvider> getPasswordResetElements();
        
    boolean networkIsConfiguredForExternalNetworking(long zoneId, long networkId);

    Map<Capability, String> getNetworkServiceCapabilities(long networkId, Service service);

    boolean applyIpAssociations(Network network, boolean continueOnError) throws ResourceUnavailableException;

    boolean areServicesSupportedByNetworkOffering(long networkOfferingId, Service... services);

    NetworkVO getNetworkWithSecurityGroupEnabled(Long zoneId);

    boolean startNetwork(long networkId, DeployDestination dest, ReservationContext context) throws ConcurrentOperationException, ResourceUnavailableException, InsufficientCapacityException;

    String getIpOfNetworkElementInVirtualNetwork(long accountId, long dataCenterId);

    List<NetworkVO> listNetworksForAccount(long accountId, long zoneId, Network.GuestType type, Boolean isDefault);

    IPAddressVO markIpAsUnavailable(long addrId);
    
    public String acquireGuestIpAddress(Network network, String requestedIp);

    String getGlobalGuestDomainSuffix();
    
    String getStartIpAddress(long networkId);

    boolean applyStaticNats(List<? extends StaticNat> staticNats, boolean continueOnError) throws ResourceUnavailableException;
    
    String getIpInNetwork(long vmId, long networkId);

    String getIpInNetworkIncludingRemoved(long vmId, long networkId);
    
    Long getPodIdForVlan(long vlanDbId);
    
    boolean isProviderSupportedInNetwork(long networkId, Service service, Provider provider);
    
    List<Long> listNetworkOfferingsForUpgrade(long networkId);

    PhysicalNetwork translateZoneIdToPhysicalNetwork(long zoneId);

    boolean isSecurityGroupSupportedInNetwork(Network network);
    
    boolean isProviderEnabled(PhysicalNetworkServiceProvider provider);
    
    boolean isProviderAvailable(long physicalNetowrkId, String providerName);
    
    boolean isServiceEnabledInNetwork(long physicalNetworkId, long networkId, Service service);

    List<String> getNetworkTags(HypervisorType hType, Network network);

    List<Service> getElementServices(Provider provider);

    boolean canElementEnableIndividualServices(Provider provider);

    NetworkOfferingVO getExclusiveGuestNetworkOffering();
    
    PhysicalNetworkServiceProvider addDefaultVirtualRouterToPhysicalNetwork(long physicalNetworkId);
    
    boolean areServicesSupportedInNetwork(long networkId, Service... services);

    boolean isNetworkSystem(Network network);

<<<<<<< HEAD
	boolean reallocate(VirtualMachineProfile<? extends VMInstanceVO> vm,
			DataCenterDeployment dest) throws InsufficientCapacityException, ConcurrentOperationException;

=======
    Map<Capability, String> getNetworkOfferingServiceCapabilities(NetworkOffering offering, Service service);
>>>>>>> 03531333
}<|MERGE_RESOLUTION|>--- conflicted
+++ resolved
@@ -243,11 +243,8 @@
 
     boolean isNetworkSystem(Network network);
 
-<<<<<<< HEAD
 	boolean reallocate(VirtualMachineProfile<? extends VMInstanceVO> vm,
 			DataCenterDeployment dest) throws InsufficientCapacityException, ConcurrentOperationException;
 
-=======
     Map<Capability, String> getNetworkOfferingServiceCapabilities(NetworkOffering offering, Service service);
->>>>>>> 03531333
 }