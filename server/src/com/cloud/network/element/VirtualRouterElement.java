--- conflicted
+++ resolved
@@ -51,11 +51,7 @@
 import com.cloud.network.Network.Service;
 import com.cloud.network.NetworkMigrationResponder;
 import com.cloud.network.NetworkModel;
-<<<<<<< HEAD
-=======
 import com.cloud.network.Networks;
-import com.cloud.network.Networks.BroadcastDomainType;
->>>>>>> c7976b66
 import com.cloud.network.Networks.TrafficType;
 import com.cloud.network.PhysicalNetworkServiceProvider;
 import com.cloud.network.PublicIpAddress;
@@ -91,7 +87,6 @@
 import com.cloud.utils.exception.CloudRuntimeException;
 import com.cloud.vm.DomainRouterVO;
 import com.cloud.vm.NicProfile;
-import com.cloud.vm.NicVO;
 import com.cloud.vm.ReservationContext;
 import com.cloud.vm.UserVmManager;
 import com.cloud.vm.UserVmVO;
@@ -105,14 +100,9 @@
 @Local(value = {NetworkElement.class, FirewallServiceProvider.class,
 		        DhcpServiceProvider.class, UserDataServiceProvider.class,
 		        StaticNatServiceProvider.class, LoadBalancingServiceProvider.class,
-<<<<<<< HEAD
-		        PortForwardingServiceProvider.class, IpDeployer.class, RemoteAccessVPNServiceProvider.class} )
-public class VirtualRouterElement extends AdapterBase implements VirtualRouterElementService, DhcpServiceProvider,
-=======
 		        PortForwardingServiceProvider.class, IpDeployer.class,
 		        RemoteAccessVPNServiceProvider.class, NetworkMigrationResponder.class} )
-public class VirtualRouterElement extends AdapterBase implements VirtualRouterElementService, DhcpServiceProvider, 
->>>>>>> c7976b66
+public class VirtualRouterElement extends AdapterBase implements VirtualRouterElementService, DhcpServiceProvider,
     UserDataServiceProvider, SourceNatServiceProvider, StaticNatServiceProvider, FirewallServiceProvider,
         LoadBalancingServiceProvider, PortForwardingServiceProvider, RemoteAccessVPNServiceProvider, IpDeployer,
         NetworkMigrationResponder {
@@ -1026,11 +1016,11 @@
 	        }
 	    }
 	    return true;
-        }
+	}
 
 	@Override
 	public boolean prepareMigration(NicProfile nic, Network network,
-			VirtualMachineProfile<? extends VirtualMachine> vm,
+            VirtualMachineProfile vm,
 			DeployDestination dest, ReservationContext context) {
 		if (nic.getBroadcastType() != Networks.BroadcastDomainType.Pvlan) {
 			return true;
@@ -1049,7 +1039,7 @@
 
 	@Override
 	public void rollbackMigration(NicProfile nic, Network network,
-			VirtualMachineProfile<? extends VirtualMachine> vm,
+            VirtualMachineProfile vm,
 			ReservationContext src, ReservationContext dst) {
 		if (nic.getBroadcastType() != Networks.BroadcastDomainType.Pvlan) {
 			return;
@@ -1067,7 +1057,7 @@
 
 	@Override
 	public void commitMigration(NicProfile nic, Network network,
-			VirtualMachineProfile<? extends VirtualMachine> vm,
+            VirtualMachineProfile vm,
 			ReservationContext src, ReservationContext dst) {
 		if (nic.getBroadcastType() != Networks.BroadcastDomainType.Pvlan) {
 			return;
