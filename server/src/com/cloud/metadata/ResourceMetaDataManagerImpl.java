--- conflicted
+++ resolved
@@ -23,23 +23,6 @@
 import javax.inject.Inject;
 import javax.naming.ConfigurationException;
 
-<<<<<<< HEAD
-=======
-import com.cloud.dc.DcDetailVO;
-import com.cloud.dc.dao.DataCenterDao;
-import com.cloud.dc.dao.DcDetailsDao;
-import com.cloud.network.dao.NetworkDetailVO;
-import com.cloud.network.dao.NetworkDetailsDao;
-import com.cloud.server.ResourceMetaDataService;
-import com.cloud.storage.VolumeDetailVO;
-import com.cloud.storage.dao.VolumeDetailsDao;
-import com.cloud.vm.NicDetailVO;
-import com.cloud.vm.UserVmDetailVO;
-import com.cloud.vm.dao.NicDao;
-import com.cloud.vm.dao.NicDetailDao;
-import com.cloud.vm.dao.UserVmDetailsDao;
-
->>>>>>> edeaf981
 import org.apache.log4j.Logger;
 import org.springframework.stereotype.Component;
 
@@ -237,58 +220,25 @@
                         } else if (resourceType == TaggedResourceType.Nic){
                             NicDetailVO n = new NicDetailVO(id, key, value);
                             _nicDetailDao.persist(n);
-                        }else if (resourceType == TaggedResourceType.UserVm){
-                            UserVmDetailVO userVmDetail = new UserVmDetailVO(id, key, value);
-                            _userVmDetailDao.persist(userVmDetail);
                         } else if (resourceType == TaggedResourceType.Zone){
                              DcDetailVO dataCenterDetail = new DcDetailVO(id, key, value);
                              _dcDetailsDao.persist(dataCenterDetail);
                         } else if (resourceType == TaggedResourceType.Network){
                             NetworkDetailVO networkDetail = new NetworkDetailVO(id, key, value);
                             _networkDetailsDao.persist(networkDetail);
-                        } else {
+                        } else if (resourceType == TaggedResourceType.UserVm) {
+                            _userVmDetailsDao.addVmDetail(id, key, value);
+                        } else if (resourceType == TaggedResourceType.Template) {
+                            _templateDetailsDao.addTemplateDetail(id, key, value);
+                        } else{
                             throw new InvalidParameterValueException("The resource type " + resourceType + " is not supported by the API yet");
                         }
 
                 }
 
-<<<<<<< HEAD
-                String value = details.get(key);
-
-                if (value == null || value.isEmpty()) {
-                    throw new InvalidParameterValueException("Value for the key " + key + " is either null or empty");
-                }
-
-                // TODO - Have a better design here.
-                if (resourceType == TaggedResourceType.Volume){
-                    VolumeDetailVO v = new VolumeDetailVO(id, key, value);
-                    _volumeDetailDao.persist(v);
-                } else if (resourceType == TaggedResourceType.Nic){
-                    NicDetailVO n = new NicDetailVO(id, key, value);
-                    _nicDetailDao.persist(n);
-                } else if (resourceType == TaggedResourceType.Zone){
-                     DcDetailVO dataCenterDetail = new DcDetailVO(id, key, value);
-                     _dcDetailsDao.persist(dataCenterDetail);
-                } else if (resourceType == TaggedResourceType.Network){
-                    NetworkDetailVO networkDetail = new NetworkDetailVO(id, key, value);
-                    _networkDetailsDao.persist(networkDetail);
-                } else if (resourceType == TaggedResourceType.UserVm) {
-                    _userVmDetailsDao.addVmDetail(id, key, value);
-                } else if (resourceType == TaggedResourceType.Template) {
-                    _templateDetailsDao.addTemplateDetail(id, key, value);
-                } else{
-                    throw new InvalidParameterValueException("The resource type " + resourceType + " is not supported by the API yet");
-                }
-        }
-
-        txn.commit();
-
-        return true;
-=======
                 return true;
             }
         });
->>>>>>> edeaf981
     }
 
 
