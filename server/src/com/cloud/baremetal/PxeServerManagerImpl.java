--- conflicted
+++ resolved
@@ -58,16 +58,10 @@
 	@Inject AgentManager _agentMgr;
 	@Inject ExternalDhcpManager exDhcpMgr;
 	@Inject ResourceManager _resourceMgr;
-<<<<<<< HEAD
 	
 	// @com.cloud.utils.component.Inject(adapter=PxeServerService.class)
 	@Inject protected List<PxeServerService> _services;
 	
-=======
-	@Inject(adapter=PxeServerService.class)
-	protected Adapters<PxeServerService> _services;
-
->>>>>>> 0a258842
 	@Override
 	public boolean configure(String name, Map<String, Object> params) throws ConfigurationException {
 		_name = name;
@@ -99,8 +93,8 @@
 		}
 		return _service;
 	}
-
-
+	
+	
 	@Override
 	public Host addPxeServer(PxeServerProfile profile) {
 		return getServiceByType(profile.getType()).addPxeServer(profile);
@@ -122,7 +116,7 @@
     public boolean prepareCreateTemplate(PxeServerType type, Long pxeServerId, UserVm vm, String templateUrl) {
         return getServiceByType(type.getName()).prepareCreateTemplate(pxeServerId, vm, templateUrl);
     }
-
+    
     @Override
     public PxeServerType getPxeServerType(HostVO host) {
         if (host.getResource().equalsIgnoreCase(PingPxeServerResource.class.getName())) {
@@ -144,7 +138,7 @@
         if (!(startup[0] instanceof StartupPxeServerCommand)) {
             return null;
         }
-
+        
         host.setType(Host.Type.PxeServer);
         return host;
     }
