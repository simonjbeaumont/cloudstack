--- conflicted
+++ resolved
@@ -54,14 +54,11 @@
 	@Inject HostDao _hostDao;
 	@Inject ResourceManager _resourceMgr;
 
-<<<<<<< HEAD
-=======
-    @Override
+	@Override
     public String getName() {
         return TemplateAdapterType.BareMetal.getName();
     }
 
->>>>>>> c30da358
 	@Override
 	public TemplateProfile prepare(RegisterTemplateCmd cmd) throws ResourceAllocationException {
 		TemplateProfile profile = super.prepare(cmd);
