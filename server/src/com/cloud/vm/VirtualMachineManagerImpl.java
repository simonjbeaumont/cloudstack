// Licensed to the Apache Software Foundation (ASF) under one
// or more contributor license agreements.  See the NOTICE file
// distributed with this work for additional information
// regarding copyright ownership.  The ASF licenses this file
// to you under the Apache License, Version 2.0 (the
// "License"); you may not use this file except in compliance
// with the License.  You may obtain a copy of the License at
//
//   http://www.apache.org/licenses/LICENSE-2.0
//
// Unless required by applicable law or agreed to in writing,
// software distributed under the License is distributed on an
// "AS IS" BASIS, WITHOUT WARRANTIES OR CONDITIONS OF ANY
// KIND, either express or implied.  See the License for the
// specific language governing permissions and limitations
// under the License.

package com.cloud.vm;

import java.net.URI;
import java.util.ArrayList;
import java.util.Collection;
import java.util.Date;
import java.util.HashMap;
import java.util.List;
import java.util.Map;
import java.util.concurrent.Executors;
import java.util.concurrent.ScheduledExecutorService;
import java.util.concurrent.TimeUnit;

import javax.ejb.Local;
import javax.inject.Inject;
import javax.naming.ConfigurationException;

<<<<<<< HEAD
import org.apache.log4j.Logger;

=======
import org.apache.cloudstack.affinity.dao.AffinityGroupVMMapDao;
>>>>>>> 85d54cd1
import org.apache.cloudstack.engine.subsystem.api.storage.DataStoreManager;
import org.apache.cloudstack.engine.subsystem.api.storage.StoragePoolAllocator;
import org.apache.cloudstack.engine.subsystem.api.storage.VolumeDataFactory;
import org.apache.cloudstack.framework.jobs.AsyncJob;
import org.apache.cloudstack.framework.jobs.AsyncJobConstants;
import org.apache.cloudstack.framework.jobs.AsyncJobManager;
import org.apache.cloudstack.framework.messagebus.MessageBus;
import org.apache.cloudstack.messagebus.TopicConstants;
import org.apache.cloudstack.storage.datastore.db.PrimaryDataStoreDao;
import org.apache.cloudstack.storage.datastore.db.StoragePoolVO;
import org.apache.cloudstack.vm.jobs.VmWorkJobDao;
import org.apache.cloudstack.vm.jobs.VmWorkJobVO;
import org.apache.cloudstack.vm.jobs.VmWorkJobVO.Step;

import com.cloud.agent.AgentManager;
import com.cloud.agent.AgentManager.OnError;
import com.cloud.agent.Listener;
import com.cloud.agent.api.AgentControlAnswer;
import com.cloud.agent.api.AgentControlCommand;
import com.cloud.agent.api.Answer;
import com.cloud.agent.api.CheckVirtualMachineAnswer;
import com.cloud.agent.api.CheckVirtualMachineCommand;
import com.cloud.agent.api.ClusterSyncAnswer;
import com.cloud.agent.api.Command;
import com.cloud.agent.api.PingRoutingCommand;
import com.cloud.agent.api.PlugNicAnswer;
import com.cloud.agent.api.PlugNicCommand;
import com.cloud.agent.api.RebootAnswer;
import com.cloud.agent.api.RebootCommand;
import com.cloud.agent.api.StartAnswer;
import com.cloud.agent.api.StartCommand;
import com.cloud.agent.api.StartupCommand;
import com.cloud.agent.api.StartupRoutingCommand;
import com.cloud.agent.api.StopAnswer;
import com.cloud.agent.api.StopCommand;
import com.cloud.agent.api.UnPlugNicAnswer;
import com.cloud.agent.api.UnPlugNicCommand;
import com.cloud.agent.api.to.NicTO;
import com.cloud.agent.api.to.VirtualMachineTO;
import com.cloud.agent.manager.Commands;
import com.cloud.agent.manager.allocator.HostAllocator;
import com.cloud.alert.AlertManager;
import com.cloud.api.ApiSerializerHelper;
import com.cloud.async.AsyncJobExecutionContext;
import com.cloud.capacity.CapacityManager;
import com.cloud.cluster.ClusterManager;
import com.cloud.configuration.Config;
import com.cloud.configuration.ConfigurationManager;
import com.cloud.configuration.Resource.ResourceType;
import com.cloud.configuration.dao.ConfigurationDao;
import com.cloud.dc.ClusterDetailsDao;
import com.cloud.dc.ClusterDetailsVO;
import com.cloud.dc.DataCenter;
import com.cloud.dc.DataCenterVO;
import com.cloud.dc.HostPodVO;
import com.cloud.dc.dao.ClusterDao;
import com.cloud.dc.dao.DataCenterDao;
import com.cloud.dc.dao.HostPodDao;
import com.cloud.deploy.DataCenterDeployment;
import com.cloud.deploy.DeployDestination;
import com.cloud.deploy.DeploymentPlan;
import com.cloud.deploy.DeploymentPlanner;
import com.cloud.deploy.DeploymentPlanner.ExcludeList;
import com.cloud.deploy.DeploymentPlanningManager;
import com.cloud.domain.dao.DomainDao;
import com.cloud.event.EventTypes;
import com.cloud.event.UsageEventUtils;
import com.cloud.exception.AffinityConflictException;
import com.cloud.exception.AgentUnavailableException;
import com.cloud.exception.ConcurrentOperationException;
import com.cloud.exception.ConnectionException;
import com.cloud.exception.InsufficientAddressCapacityException;
import com.cloud.exception.InsufficientCapacityException;
import com.cloud.exception.InsufficientServerCapacityException;
import com.cloud.exception.InsufficientVirtualNetworkCapcityException;
import com.cloud.exception.InvalidParameterValueException;
import com.cloud.exception.ManagementServerException;
import com.cloud.exception.OperationTimedoutException;
import com.cloud.exception.ResourceUnavailableException;
import com.cloud.exception.VirtualMachineMigrationException;
import com.cloud.ha.HighAvailabilityManager;
import com.cloud.ha.HighAvailabilityManager.WorkType;
import com.cloud.host.Host;
import com.cloud.host.HostVO;
import com.cloud.host.Status;
import com.cloud.host.dao.HostDao;
import com.cloud.hypervisor.Hypervisor.HypervisorType;
import com.cloud.hypervisor.HypervisorGuru;
import com.cloud.hypervisor.HypervisorGuruManager;
import com.cloud.network.Network;
import com.cloud.network.NetworkManager;
import com.cloud.network.NetworkModel;
import com.cloud.network.dao.NetworkDao;
import com.cloud.network.dao.NetworkVO;
import com.cloud.network.rules.RulesManager;
import com.cloud.offering.ServiceOffering;
import com.cloud.org.Cluster;
import com.cloud.resource.ResourceManager;
import com.cloud.service.ServiceOfferingVO;
import com.cloud.service.dao.ServiceOfferingDao;
import com.cloud.storage.DiskOfferingVO;
import com.cloud.storage.Storage.ImageFormat;
import com.cloud.storage.StorageManager;
import com.cloud.storage.StoragePool;
import com.cloud.storage.VMTemplateVO;
import com.cloud.storage.Volume;
import com.cloud.storage.Volume.Type;
import com.cloud.storage.VolumeManager;
import com.cloud.storage.VolumeVO;
import com.cloud.storage.dao.DiskOfferingDao;
import com.cloud.storage.dao.GuestOSCategoryDao;
import com.cloud.storage.dao.GuestOSDao;
import com.cloud.storage.dao.StoragePoolHostDao;
import com.cloud.storage.dao.VMTemplateDao;
import com.cloud.storage.dao.VolumeDao;
import com.cloud.storage.snapshot.SnapshotManager;
import com.cloud.user.Account;
import com.cloud.user.AccountManager;
import com.cloud.user.ResourceLimitService;
import com.cloud.user.User;
import com.cloud.user.dao.AccountDao;
import com.cloud.user.dao.UserDao;
import com.cloud.utils.DateUtil;
import com.cloud.utils.Journal;
import com.cloud.utils.NumbersUtil;
import com.cloud.utils.Pair;
import com.cloud.utils.Predicate;
import com.cloud.utils.Ternary;
import com.cloud.utils.component.ManagerBase;
import com.cloud.utils.concurrency.NamedThreadFactory;
import com.cloud.utils.db.DB;
import com.cloud.utils.db.GlobalLock;
import com.cloud.utils.db.Transaction;
import com.cloud.utils.exception.CloudRuntimeException;
import com.cloud.utils.exception.ExecutionException;
import com.cloud.utils.fsm.NoTransitionException;
import com.cloud.utils.fsm.StateMachine2;
import com.cloud.vm.VirtualMachine.Event;
import com.cloud.vm.VirtualMachine.PowerState;
import com.cloud.vm.VirtualMachine.State;
import com.cloud.vm.dao.NicDao;
import com.cloud.vm.dao.UserVmDao;
import com.cloud.vm.dao.UserVmDetailsDao;
import com.cloud.vm.dao.VMInstanceDao;
import com.cloud.vm.snapshot.VMSnapshotManager;
import com.cloud.vm.snapshot.dao.VMSnapshotDao;

@Local(value = VirtualMachineManager.class)
public class VirtualMachineManagerImpl extends ManagerBase implements VirtualMachineManager, Listener {
    private static final Logger s_logger = Logger.getLogger(VirtualMachineManagerImpl.class);

    @Inject
    protected StorageManager _storageMgr;
    @Inject
    DataStoreManager dataStoreMgr;
    @Inject
    protected NetworkManager _networkMgr;
    @Inject
    protected NetworkModel _networkModel;
    @Inject
    protected AgentManager _agentMgr;
    @Inject
    protected VMInstanceDao _vmDao;
    @Inject
    protected ServiceOfferingDao _offeringDao;
    @Inject
    protected DiskOfferingDao _diskOfferingDao;
    @Inject
    protected VMTemplateDao _templateDao;
    @Inject
    protected UserDao _userDao;
    @Inject
    protected AccountDao _accountDao;
    @Inject
    protected DomainDao _domainDao;
    @Inject
    protected ClusterManager _clusterMgr;
   
/*
    @Inject
    protected ItWorkDao _workDao;
*/
    
    @Inject
    protected UserVmDao _userVmDao;
    @Inject
    protected CapacityManager _capacityMgr;
    @Inject
    protected NicDao _nicsDao;
    @Inject
    protected AccountManager _accountMgr;
    @Inject
    protected HostDao _hostDao;
    @Inject
    protected AlertManager _alertMgr;
    @Inject
    protected GuestOSCategoryDao _guestOsCategoryDao;
    @Inject
    protected GuestOSDao _guestOsDao;
    @Inject
    protected VolumeDao _volsDao;
    @Inject
    protected ConfigurationManager _configMgr;
    @Inject
    protected HighAvailabilityManager _haMgr;
    @Inject
    protected HostPodDao _podDao;
    @Inject
    protected DataCenterDao _dcDao;
    @Inject
    protected ClusterDao _clusterDao;
    @Inject
    protected PrimaryDataStoreDao _storagePoolDao;
    @Inject
    protected HypervisorGuruManager _hvGuruMgr;
    @Inject
    protected NetworkDao _networkDao;
    @Inject
    protected StoragePoolHostDao _poolHostDao;
    @Inject
    protected VMSnapshotDao _vmSnapshotDao;
    @Inject
    protected VolumeDataFactory volFactory;
    @Inject
    protected ResourceLimitService _resourceLimitMgr;
    @Inject
    protected RulesManager rulesMgr;
    @Inject
    protected AffinityGroupVMMapDao _affinityGroupVMMapDao;

    protected List<DeploymentPlanner> _planners;
    public List<DeploymentPlanner> getPlanners() {
		return _planners;
	}
	public void setPlanners(List<DeploymentPlanner> _planners) {
		this._planners = _planners;
	}

    protected List<HostAllocator> _hostAllocators;
    public List<HostAllocator> getHostAllocators() {
		return _hostAllocators;
	}
	public void setHostAllocators(List<HostAllocator> _hostAllocators) {
		this._hostAllocators = _hostAllocators;
	}

	@Inject
    protected List<StoragePoolAllocator> _storagePoolAllocators;

    @Inject
    protected ResourceManager _resourceMgr;
    
    @Inject
    protected SnapshotManager _snapshotMgr;

    @Inject
    protected VMSnapshotManager _vmSnapshotMgr = null;
    @Inject
    protected ClusterDetailsDao  _clusterDetailsDao;
    @Inject
    protected UserVmDetailsDao _uservmDetailsDao;

    @Inject
    protected ConfigurationDao _configDao;
    @Inject
    VolumeManager volumeMgr;
    
    @Inject protected MessageBus _messageBus;
    @Inject protected VirtualMachinePowerStateSync _syncMgr;
    @Inject protected VmWorkJobDao _workJobDao;
    @Inject protected AsyncJobManager _jobMgr;
    @Inject
    DeploymentPlanningManager _dpMgr;

    Map<VirtualMachine.Type, VirtualMachineGuru> _vmGurus = new HashMap<VirtualMachine.Type, VirtualMachineGuru>();
    protected StateMachine2<State, VirtualMachine.Event, VirtualMachine> _stateMachine;

    ScheduledExecutorService _executor = null;
    protected int _operationTimeout;

    protected int _retry;
    protected long _nodeId;
    protected long _cleanupWait;
    protected long _cleanupInterval;
    protected long _cancelWait;
    protected long _opWaitInterval;
    protected int _lockStateRetry;
    protected boolean _forceStop;

    @Override
    public void registerGuru(VirtualMachine.Type type, VirtualMachineGuru guru) {
        synchronized (_vmGurus) {
            _vmGurus.put(type, guru);
        }
    }
    
    @Override
    public Collection<VirtualMachineGuru> getRegisteredGurus() {
    	synchronized(_vmGurus) {
    		return _vmGurus.values();
    	}
    }

    @Override
    public VirtualMachineGuru getVmGuru(VirtualMachine vm) {
        return _vmGurus.values().iterator().next();
    }

    @Override
    @DB
    public <T extends VMInstanceVO> T allocate(T vm, VMTemplateVO template, ServiceOfferingVO serviceOffering, Pair<? extends DiskOfferingVO, Long> rootDiskOffering,
            List<Pair<DiskOfferingVO, Long>> dataDiskOfferings, List<Pair<NetworkVO, NicProfile>> networks, Map<VirtualMachineProfile.Param, Object> params, DeploymentPlan plan,
            HypervisorType hyperType, Account owner) throws InsufficientCapacityException {
        if (s_logger.isDebugEnabled()) {
            s_logger.debug("Allocating entries for VM: " + vm);
        }

        VirtualMachineProfileImpl vmProfile = new VirtualMachineProfileImpl(vm, template, serviceOffering, owner, params);

        vm.setDataCenterId(plan.getDataCenterId());
        if (plan.getPodId() != null) {
            vm.setPodId(plan.getPodId());
        }
        assert (plan.getClusterId() == null && plan.getPoolId() == null) : "We currently don't support cluster and pool preset yet";

        VirtualMachineGuru guru = _vmGurus.get(vm.getType());

        Transaction txn = Transaction.currentTxn();
        txn.start();
//        vm = guru.persist(vm);

        if (s_logger.isDebugEnabled()) {
            s_logger.debug("Allocating nics for " + vm);
        }

        try {
            _networkMgr.allocate(vmProfile, networks);
        } catch (ConcurrentOperationException e) {
            throw new CloudRuntimeException("Concurrent operation while trying to allocate resources for the VM", e);
        }

        if (dataDiskOfferings == null) {
            dataDiskOfferings = new ArrayList<Pair<DiskOfferingVO, Long>>(0);
        }

        if (s_logger.isDebugEnabled()) {
            s_logger.debug("Allocaing disks for " + vm);
        }

        if (template.getFormat() == ImageFormat.ISO) {
            volumeMgr.allocateRawVolume(Type.ROOT, "ROOT-" + vm.getId(), rootDiskOffering.first(), rootDiskOffering.second(), vm, owner);
        } else if (template.getFormat() == ImageFormat.BAREMETAL) {
            // Do nothing
        } else {
            volumeMgr.allocateTemplatedVolume(Type.ROOT, "ROOT-" + vm.getId(), rootDiskOffering.first(), template, vm, owner);
        }

        for (Pair<DiskOfferingVO, Long> offering : dataDiskOfferings) {
            volumeMgr.allocateRawVolume(Type.DATADISK, "DATA-" + vm.getId(), offering.first(), offering.second(), vm, owner);
        }

        txn.commit();
        if (s_logger.isDebugEnabled()) {
            s_logger.debug("Allocation completed for VM: " + vm);
        }

        return vm;
    }

    @Override
    public <T extends VMInstanceVO> T allocate(T vm, VMTemplateVO template, ServiceOfferingVO serviceOffering, Long rootSize, Pair<DiskOfferingVO, Long> dataDiskOffering,
            List<Pair<NetworkVO, NicProfile>> networks, DeploymentPlan plan, HypervisorType hyperType, Account owner) throws InsufficientCapacityException {
        List<Pair<DiskOfferingVO, Long>> diskOfferings = new ArrayList<Pair<DiskOfferingVO, Long>>(1);
        if (dataDiskOffering != null) {
            diskOfferings.add(dataDiskOffering);
        }
        return allocate(vm, template, serviceOffering, new Pair<DiskOfferingVO, Long>(serviceOffering, rootSize), diskOfferings, networks, null, plan, hyperType, owner);
    }

    @Override
    public <T extends VMInstanceVO> T allocate(T vm, VMTemplateVO template, ServiceOfferingVO serviceOffering, List<Pair<NetworkVO, NicProfile>> networks, DeploymentPlan plan,
            HypervisorType hyperType, Account owner) throws InsufficientCapacityException {
        return allocate(vm, template, serviceOffering, new Pair<DiskOfferingVO, Long>(serviceOffering, null), null, networks, null, plan, hyperType, owner);
    }

    @Override
    public <T extends VMInstanceVO> boolean expunge(T vm, User caller, Account account) throws ResourceUnavailableException {
        try {
            if (advanceExpunge(vm, caller, account)) {
                // Mark vms as removed
                remove(vm, caller, account);
                return true;
            } else {
                s_logger.info("Did not expunge " + vm);
                return false;
            }
        } catch (OperationTimedoutException e) {
            throw new CloudRuntimeException("Operation timed out", e);
        } catch (ConcurrentOperationException e) {
            throw new CloudRuntimeException("Concurrent operation ", e);
        }
    }

    @Override
    public <T extends VMInstanceVO> boolean advanceExpunge(T vm, User caller, Account account) throws ResourceUnavailableException, OperationTimedoutException, ConcurrentOperationException {
        if (vm == null || vm.getRemoved() != null) {
            if (s_logger.isDebugEnabled()) {
                s_logger.debug("Unable to find vm or vm is destroyed: " + vm);
            }
            return true;
        }

        if (!this.advanceStop(vm, false, caller, account)) {
            if (s_logger.isDebugEnabled()) {
                s_logger.debug("Unable to stop the VM so we can't expunge it.");
            }
        }

        try {
            if (!stateTransitTo(vm, VirtualMachine.Event.ExpungeOperation, vm.getHostId())) {
                s_logger.debug("Unable to destroy the vm because it is not in the correct state: " + vm);
                return false;
            }
        } catch (NoTransitionException e) {
            s_logger.debug("Unable to destroy the vm because it is not in the correct state: " + vm);
            return false;
        }

        if (s_logger.isDebugEnabled()) {
            s_logger.debug("Destroying vm " + vm);
        }

        VirtualMachineProfile profile = new VirtualMachineProfileImpl(vm);
        s_logger.debug("Cleaning up NICS");
        _networkMgr.cleanupNics(profile);
        // Clean up volumes based on the vm's instance id
        List<VolumeVO> rootVol = _volsDao.findByInstanceAndType(vm.getId(), Volume.Type.ROOT);
        volumeMgr.cleanupVolumes(vm.getId());

        VirtualMachineGuru guru = getVmGuru(vm);
        guru.finalizeExpunge(vm);
        //remove the overcommit detials from the uservm details
        _uservmDetailsDao.deleteDetails(vm.getId());

        // send hypervisor-dependent commands before removing
        HypervisorGuru hvGuru = _hvGuruMgr.getGuru(vm.getHypervisorType());
        List<Command> finalizeExpungeCommands = hvGuru.finalizeExpunge(vm);
        if(finalizeExpungeCommands != null && finalizeExpungeCommands.size() > 0){
            Long hostId = vm.getHostId() != null ? vm.getHostId() : vm.getLastHostId();
            if(hostId != null){
                Commands cmds = new Commands(OnError.Stop);
                for (Command command : finalizeExpungeCommands) {
                    cmds.addCommand(command);
                }
                _agentMgr.send(hostId, cmds);
                if(!cmds.isSuccessful()){
                    for (Answer answer : cmds.getAnswers()){
                        if(answer != null && !answer.getResult()){
                            s_logger.warn("Failed to expunge vm due to: " + answer.getDetails());
                            break;
                        }
                    }
                    return false;
                }
            }
        }

        if (s_logger.isDebugEnabled()) {
            s_logger.debug("Expunged " + vm);
        }

        // Update Resource count
        if (vm.getAccountId() != Account.ACCOUNT_ID_SYSTEM && !rootVol.isEmpty()) {
            _resourceLimitMgr.decrementResourceCount(vm.getAccountId(), ResourceType.volume);
            _resourceLimitMgr.decrementResourceCount(vm.getAccountId(), ResourceType.primary_storage,
                    new Long(rootVol.get(0).getSize()));
        }
        return true;
    }

    @Override
    public boolean start() {
        _executor.scheduleAtFixedRate(new CleanupTask(), _cleanupInterval, _cleanupInterval, TimeUnit.SECONDS);
        cancelWorkItems(_nodeId);
        return true;
    }

    @Override
    public boolean stop() {
        return true;
    }

    @Override
    public boolean configure(String name, Map<String, Object> xmlParams) throws ConfigurationException {
        Map<String, String> params = _configDao.getConfiguration(xmlParams);

        _retry = NumbersUtil.parseInt(params.get(Config.StartRetry.key()), 10);

        ReservationContextImpl.setComponents(_userDao, _domainDao, _accountDao);
        VirtualMachineProfileImpl.setComponents(_offeringDao, _templateDao, _accountDao);

        _cancelWait = NumbersUtil.parseLong(params.get(Config.VmOpCancelInterval.key()), 3600);
        _cleanupWait = NumbersUtil.parseLong(params.get(Config.VmOpCleanupWait.key()), 3600);
        _cleanupInterval = NumbersUtil.parseLong(params.get(Config.VmOpCleanupInterval.key()), 86400) * 1000;
        _opWaitInterval = NumbersUtil.parseLong(params.get(Config.VmOpWaitInterval.key()), 120) * 1000;
        _lockStateRetry = NumbersUtil.parseInt(params.get(Config.VmOpLockStateRetry.key()), 5);
        _operationTimeout = NumbersUtil.parseInt(params.get(Config.Wait.key()), 1800) * 2;
        _forceStop = Boolean.parseBoolean(params.get(Config.VmDestroyForcestop.key()));

        _executor = Executors.newScheduledThreadPool(1, new NamedThreadFactory("Vm-Operations-Cleanup"));
        _nodeId = _clusterMgr.getManagementNodeId();

        _agentMgr.registerForHostEvents(this, true, true, true);
      
        return true;
    }

    protected VirtualMachineManagerImpl() {
        setStateMachine();
    }

    @Override
    public <T extends VMInstanceVO> T start(T vm, Map<VirtualMachineProfile.Param, Object> params, User caller, Account account) throws InsufficientCapacityException, ResourceUnavailableException {
        return start(vm, params, caller, account, null);
    }

    @Override
    public <T extends VMInstanceVO> T start(T vm, Map<VirtualMachineProfile.Param, Object> params, User caller, Account account, DeploymentPlan planToDeploy) throws InsufficientCapacityException,
    	ResourceUnavailableException {
        try {
            return advanceStart(vm, params, caller, account, planToDeploy);
        } catch (ConcurrentOperationException e) {
            throw new CloudRuntimeException("Unable to start a VM due to concurrent operation", e);
        }
    }

    /*
        protected boolean checkWorkItems(VMInstanceVO vm, State state) throws ConcurrentOperationException {
            while (true) {
                VmWorkJobVO vo = _workDao.findByOutstandingWork(vm.getId(), state);
                if (vo == null) {
                    if (s_logger.isDebugEnabled()) {
                        s_logger.debug("Unable to find work for VM: " + vm + " and state: " + state);
                    }
                    return true;
                }

                if (vo.getStep() == Step.Done) {
                    if (s_logger.isDebugEnabled()) {
                        s_logger.debug("Work for " + vm + " is " + vo.getStep());
                    }
                    return true;
                }

                if (vo.getSecondsTaskIsInactive() > _cancelWait) {
                    s_logger.warn("The task item for vm " + vm + " has been inactive for " + vo.getSecondsTaskIsInactive());
                    return false;
                }

                try {
                    Thread.sleep(_opWaitInterval);
                } catch (InterruptedException e) {
                    s_logger.info("Waiting for " + vm + " but is interrupted");
                    throw new ConcurrentOperationException("Waiting for " + vm + " but is interrupted");
                }
                s_logger.debug("Waiting some more to make sure there's no activity on " + vm);
            }
        }
    */
    
    /*
        @DB
        protected <T extends VMInstanceVO> Ternary<T, ReservationContext, VmWorkJobVO> changeToStartState(VirtualMachineGuru<T> vmGuru, T vm, User caller, Account account)
                throws ConcurrentOperationException {
            long vmId = vm.getId();

            VmWorkJobVO work = new VmWorkJobVO(UUID.randomUUID().toString(), _nodeId, State.Starting, vm.getType(), vm.getId());
            int retry = _lockStateRetry;
            while (retry-- != 0) {
                Transaction txn = Transaction.currentTxn();
                Ternary<T, ReservationContext, VmWorkJobVO> result = null;
                txn.start();
                try {
                    Journal journal = new Journal.LogJournal("Creating " + vm, s_logger);
                    work = _workDao.persist(work);
                    ReservationContextImpl context = new ReservationContextImpl(work.getId(), journal, caller, account);

                    if (stateTransitTo(vm, Event.StartRequested, null, work.getId())) {
                        if (s_logger.isDebugEnabled()) {
                            s_logger.debug("Successfully transitioned to start state for " + vm + " reservation id = " + work.getId());
                        }
                        result = new Ternary<T, ReservationContext, VmWorkJobVO>(vmGuru.findById(vmId), context, work);
                        txn.commit();
                        return result;
                    }
                } catch (NoTransitionException e) {
                    if (s_logger.isDebugEnabled()) {
                        s_logger.debug("Unable to transition into Starting state due to " + e.getMessage());
                    }
                } finally {
                    if (result == null) {
                        txn.rollback();
                    }
                }

                VMInstanceVO instance = _vmDao.findById(vmId);
                if (instance == null) {
                    throw new ConcurrentOperationException("Unable to acquire lock on " + vm);
                }

                if (s_logger.isDebugEnabled()) {
                    s_logger.debug("Determining why we're unable to update the state to Starting for " + instance + ".  Retry=" + retry);
                }

                State state = instance.getState();
                if (state == State.Running) {
                    if (s_logger.isDebugEnabled()) {
                        s_logger.debug("VM is already started: " + vm);
                    }
                    return null;
                }

                if (state.isTransitional()) {
                    if (!checkWorkItems(vm, state)) {
                        throw new ConcurrentOperationException("There are concurrent operations on " + vm);
                    } else {
                        continue;
                    }
                }

                if (state != State.Stopped) {
                    s_logger.debug("VM " + vm + " is not in a state to be started: " + state);
                    return null;
                }
            }

            throw new ConcurrentOperationException("Unable to change the state of " + vm);
        }
    */

    @DB
    protected Ternary<VMInstanceVO, ReservationContext, VmWorkJobVO> changeToStartState(VirtualMachineGuru vmGuru, VMInstanceVO vm, User caller, Account account)
        throws ConcurrentOperationException {
    	
        long vmId = vm.getId();
        
        Ternary<VMInstanceVO, ReservationContext, VmWorkJobVO> result = null;
        Transaction txn = Transaction.currentTxn();
        txn.start();
        try {
	        VmWorkJobVO work = _workJobDao.findById(AsyncJobExecutionContext.getCurrentExecutionContext().getJob().getId());
	        
	        Journal journal = new Journal.LogJournal("Creating " + vm, s_logger);
	        ReservationContextImpl context = new ReservationContextImpl(work.getUuid(), journal, caller, account);
	        if (stateTransitTo(vm, Event.StartRequested, null, work.getUuid())) {
	            if (s_logger.isDebugEnabled()) {
	                s_logger.debug("Successfully transitioned to start state for " + vm + " reservation id = " + work.getId());
	            }
                result = new Ternary<VMInstanceVO, ReservationContext, VmWorkJobVO>(_vmDao.findById(vm.getId()), context, work);
	            txn.commit();
	            return result;
	        }
        } catch (NoTransitionException e) {
            s_logger.warn("Unable to transition into Starting state due to " + e.getMessage());
        } finally {
        	if(result == null)
        		txn.rollback();
        }
        
        throw new ConcurrentOperationException("Unable to change the state of " + vm);
    }
    
    protected <T extends VMInstanceVO> boolean changeState(T vm, Event event, Long hostId, VmWorkJobVO work, Step step) throws NoTransitionException {
        // FIXME: We should do this better.
        VmWorkJobVO.Step previousStep = work.getStep();
        
        boolean result = false;
        try {
            result = stateTransitTo(vm, event, hostId);
            return result;
        } finally {
            if (!result) {
            	work.setStep(previousStep);
            	_workJobDao.update(work.getId(), work);
            }
        }
    }
<<<<<<< HEAD
    
=======

    protected boolean areAffinityGroupsAssociated(VirtualMachineProfile<? extends VirtualMachine> vmProfile) {
        VirtualMachine vm = vmProfile.getVirtualMachine();
        long vmGroupCount = _affinityGroupVMMapDao.countAffinityGroupsForVm(vm.getId());

        if (vmGroupCount > 0) {
            return true;
        }
        return false;
    }

>>>>>>> 85d54cd1
    @Override
    public <T extends VMInstanceVO> T advanceStart(T vm, Map<VirtualMachineProfile.Param, Object> params, User caller, Account account) throws InsufficientCapacityException,
    	ConcurrentOperationException, ResourceUnavailableException {
        return advanceStart(vm, params, caller, account, null);
    }
    
    @Override
    @DB
    public <T extends VMInstanceVO> T advanceStart(final T vm, Map<VirtualMachineProfile.Param, Object> params, User caller, Account account, DeploymentPlan planToDeploy)
        throws InsufficientCapacityException, ConcurrentOperationException, ResourceUnavailableException {
    	
    	VmWorkJobVO workJob = null;
    	Transaction txn = Transaction.currentTxn();
    	try {
        	txn.start();
        	
        	_vmDao.lockRow(vm.getId(), true);
        	
        	List<VmWorkJobVO> pendingWorkJobs = _workJobDao.listPendingWorkJobs(
        		VirtualMachine.Type.Instance, vm.getId(), VmWorkConstants.VM_WORK_START);
        	
        	if(pendingWorkJobs != null && pendingWorkJobs.size() > 0) {
        		assert(pendingWorkJobs.size() == 1);
        		workJob = pendingWorkJobs.get(0);
        	} else {
        		workJob = new VmWorkJobVO();
        	
        		workJob.setDispatcher(VmWorkConstants.VM_WORK_JOB_DISPATCHER);
        		workJob.setCmd(VmWorkConstants.VM_WORK_START);
        		
        		workJob.setAccountId(account.getId());
        		workJob.setUserId(caller.getId());
        		workJob.setStep(VmWorkJobVO.Step.Starting);
        		workJob.setVmType(vm.getType());
        		workJob.setVmInstanceId(vm.getId());

        		// save work context info (there are some duplications)
        		VmWorkStart workInfo = new VmWorkStart();
        		workInfo.setAccountId(account.getId());
        		workInfo.setUserId(caller.getId());
        		workInfo.setVmId(vm.getId());
        		workInfo.setPlan(planToDeploy);
        		workInfo.setParams(params);
        		workJob.setCmdInfo(ApiSerializerHelper.toSerializedString(workInfo));
        		
        		_jobMgr.submitAsyncJob(workJob, VmWorkConstants.VM_WORK_QUEUE, vm.getId());
        	}
    	
        	txn.commit();
    	} catch(Throwable e) {
    		s_logger.error("Unexpected exception", e);
    		txn.rollback();
    		throw new ConcurrentOperationException("Unhandled exception, converted to ConcurrentOperationException");
    	}

    	final long jobId = workJob.getId();
    	
    	AsyncJobExecutionContext.getCurrentExecutionContext().joinJob(jobId);

    	//
    	// TODO : this will be replaced with fully-asynchronized way later so that we don't need
    	// to wait here. The reason we do it synchronized here is that callers of advanceStart is expecting
    	// synchronized semantics
    	//
    	//
    	_jobMgr.waitAndCheck(
    		new String[] { TopicConstants.VM_POWER_STATE, TopicConstants.JOB_STATE },
    		3000L, 600000L, new Predicate() {

				@Override
				public boolean checkCondition() {
					VMInstanceVO instance = _vmDao.findById(vm.getId());
					if(instance.getPowerState() == VirtualMachine.PowerState.PowerOn)
						return true;
			
					VmWorkJobVO workJob = _workJobDao.findById(jobId);
					if(workJob.getStatus() != AsyncJobConstants.STATUS_IN_PROGRESS)
						return true;
					
					return false;
				}
    		});
    	AsyncJobExecutionContext.getCurrentExecutionContext().disjoinJob(jobId);
    	
    	return vm;
    }

    @Override
    public <T extends VMInstanceVO> T processVmStartWork(T vm, Map<VirtualMachineProfile.Param, Object> params, User caller, Account account, DeploymentPlan planToDeploy)
            throws InsufficientCapacityException, ConcurrentOperationException, ResourceUnavailableException {
        VirtualMachineGuru vmGuru = getVmGuru(vm);
        VMInstanceVO vm2 = _vmDao.findById(vm.getId());
  
        Ternary<VMInstanceVO, ReservationContext, VmWorkJobVO> start = changeToStartState(vmGuru, vm2, caller, account);
        assert(start != null);

        ReservationContext ctx = start.second();
        VmWorkJobVO work = start.third();

        T startedVm = null;
        ServiceOfferingVO offering = _offeringDao.findById(vm.getServiceOfferingId());
        VMTemplateVO template = _templateDao.findById(vm.getTemplateId());

        if (s_logger.isDebugEnabled()) {
            s_logger.debug("Trying to deploy VM, vm has dcId: " + vm.getDataCenterId() + " and podId: " + vm.getPodIdToDeployIn());
        }
        DataCenterDeployment plan = new DataCenterDeployment(vm.getDataCenterId(), vm.getPodIdToDeployIn(), null, null, null, null, ctx);
        if(planToDeploy != null && planToDeploy.getDataCenterId() != 0) {
            if (s_logger.isDebugEnabled()) {
                s_logger.debug("advanceStart: DeploymentPlan is provided, using dcId:" + planToDeploy.getDataCenterId() + ", podId: " + planToDeploy.getPodId() + ", clusterId: "
                        + planToDeploy.getClusterId() + ", hostId: " + planToDeploy.getHostId() + ", poolId: " + planToDeploy.getPoolId());
            }
            plan = new DataCenterDeployment(planToDeploy.getDataCenterId(), planToDeploy.getPodId(), planToDeploy.getClusterId(), planToDeploy.getHostId(), planToDeploy.getPoolId(), planToDeploy.getPhysicalNetworkId(), ctx);
        }

        HypervisorGuru hvGuru = _hvGuruMgr.getGuru(vm.getHypervisorType());

        boolean canRetry = true;
        try {
            ExcludeList avoids = null;
            if (planToDeploy != null) {
                avoids = planToDeploy.getAvoids();
            }
            if (avoids == null) {
                avoids = new ExcludeList();
            }
            if (s_logger.isDebugEnabled()) {
                s_logger.debug("Deploy avoids pods: " + avoids.getPodsToAvoid() + ", clusters: " + avoids.getClustersToAvoid() + ", hosts: " + avoids.getHostsToAvoid());
            }

            boolean planChangedByVolume = false;
            boolean reuseVolume = true;
            DataCenterDeployment originalPlan = plan;

            int retry = _retry;
            while (retry-- != 0) { // It's != so that it can match -1.

                if(reuseVolume){
                    // edit plan if this vm's ROOT volume is in READY state already
                    List<VolumeVO> vols = _volsDao.findReadyRootVolumesByInstance(vm.getId());
                    for (VolumeVO vol : vols) {
                        // make sure if the templateId is unchanged. If it is changed,
                        // let planner
                        // reassign pool for the volume even if it ready.
                        Long volTemplateId = vol.getTemplateId();
                        if (volTemplateId != null && volTemplateId.longValue() != template.getId()) {
                            if (s_logger.isDebugEnabled()) {
                                s_logger.debug(vol + " of " + vm + " is READY, but template ids don't match, let the planner reassign a new pool");
                            }
                            continue;
                        }

                        StoragePool pool = (StoragePool)dataStoreMgr.getPrimaryDataStore(vol.getPoolId());
                        if (!pool.isInMaintenance()) {
                            if (s_logger.isDebugEnabled()) {
                                s_logger.debug("Root volume is ready, need to place VM in volume's cluster");
                            }
                            long rootVolDcId = pool.getDataCenterId();
                            Long rootVolPodId = pool.getPodId();
                            Long rootVolClusterId = pool.getClusterId();
                            if (planToDeploy != null && planToDeploy.getDataCenterId() != 0) {
                                Long clusterIdSpecified = planToDeploy.getClusterId();
                                if (clusterIdSpecified != null && rootVolClusterId != null) {
                                    if (rootVolClusterId.longValue() != clusterIdSpecified.longValue()) {
                                        // cannot satisfy the plan passed in to the
                                        // planner
                                        if (s_logger.isDebugEnabled()) {
                                            s_logger.debug("Cannot satisfy the deployment plan passed in since the ready Root volume is in different cluster. volume's cluster: " + rootVolClusterId
                                                    + ", cluster specified: " + clusterIdSpecified);
                                        }
                                        throw new ResourceUnavailableException("Root volume is ready in different cluster, Deployment plan provided cannot be satisfied, unable to create a deployment for "
                                                + vm, Cluster.class, clusterIdSpecified);
                                    }
                                }
                                plan = new DataCenterDeployment(planToDeploy.getDataCenterId(), planToDeploy.getPodId(), planToDeploy.getClusterId(), planToDeploy.getHostId(), vol.getPoolId(), null, ctx);
                            }else{
                                plan = new DataCenterDeployment(rootVolDcId, rootVolPodId, rootVolClusterId, null, vol.getPoolId(), null, ctx);
                                if (s_logger.isDebugEnabled()) {
                                    s_logger.debug(vol + " is READY, changing deployment plan to use this pool's dcId: " + rootVolDcId + " , podId: " + rootVolPodId + " , and clusterId: " + rootVolClusterId);
                                }
                                planChangedByVolume = true;
                            }
                        }
                    }
                }

                VirtualMachineProfileImpl vmProfile = new VirtualMachineProfileImpl(vm, template, offering, account, params);
                DeployDestination dest = null;
                try {
                    dest = _dpMgr.planDeployment(vmProfile, plan, avoids);
                } catch (AffinityConflictException e2) {
                    s_logger.warn("Unable to create deployment, affinity rules associted to the VM conflict", e2);
                    throw new CloudRuntimeException(
                            "Unable to create deployment, affinity rules associted to the VM conflict");

                }
                if (dest == null) {
                    if (planChangedByVolume) {
                        plan = originalPlan;
                        planChangedByVolume = false;
                        //do not enter volume reuse for next retry, since we want to look for resorces outside the volume's cluster
                        reuseVolume = false;
                        continue;
                    }
                    throw new InsufficientServerCapacityException("Unable to create a deployment for " + vmProfile,
                            DataCenter.class, plan.getDataCenterId(), areAffinityGroupsAssociated(vmProfile));
                }

                if (dest != null) {
                    avoids.addHost(dest.getHost().getId());
                    AsyncJobExecutionContext.getCurrentExecutionContext().logJobJournal(
                            AsyncJob.JournalType.SUCCESS, "Deployment found, dest host: " + dest.getHost().getId(), null);
                    break;
                }

                long destHostId = dest.getHost().getId();
                vm.setPodId(dest.getPod().getId());
                Long cluster_id = dest.getCluster().getId();
                ClusterDetailsVO cluster_detail_cpu =  _clusterDetailsDao.findDetail(cluster_id,"cpuOvercommitRatio");
                ClusterDetailsVO cluster_detail_ram =  _clusterDetailsDao.findDetail(cluster_id,"memoryOvercommitRatio");
                vmProfile.setCpuOvercommitRatio(Float.parseFloat(cluster_detail_cpu.getValue()));
                vmProfile.setMemoryOvercommitRatio(Float.parseFloat(cluster_detail_ram.getValue()));

                try {
                    if (!changeState(vm, Event.OperationRetry, destHostId, work, Step.Prepare)) {
                        throw new ConcurrentOperationException("Unable to update the state of the Virtual Machine");
                    }
                } catch (NoTransitionException e1) {
                    throw new ConcurrentOperationException(e1.getMessage());
                }

                try {
                    if (s_logger.isDebugEnabled()) {
                        s_logger.debug("VM is being created in podId: " + vm.getPodIdToDeployIn());
                    }
                    _networkMgr.prepare(vmProfile, dest, ctx);
                    if (vm.getHypervisorType() != HypervisorType.BareMetal) {
                        volumeMgr.prepare(vmProfile, dest);
                    }
                    //since StorageMgr succeeded in volume creation, reuse Volume for further tries until current cluster has capacity
                    if(!reuseVolume){
                        reuseVolume = true;
                    }

                    Commands cmds = null;
                    vmGuru.finalizeVirtualMachineProfile(vmProfile, dest, ctx);

                    VirtualMachineTO vmTO = hvGuru.implement(vmProfile);

                    cmds = new Commands(OnError.Stop);
                    cmds.addCommand(new StartCommand(vmTO, dest.getHost()));

                    vmGuru.finalizeDeployment(cmds, vmProfile, dest, ctx);

                    work.setStep(VmWorkJobVO.Step.Starting);
                    _workJobDao.update(work.getId(), work);

                    _agentMgr.send(destHostId, cmds);

                    work.setStep(VmWorkJobVO.Step.Started);
                    _workJobDao.update(work.getId(), work);

                    StartAnswer startAnswer = cmds.getAnswer(StartAnswer.class);
                    if (startAnswer != null && startAnswer.getResult()) {
                        String host_guid = startAnswer.getHost_guid();
                        if( host_guid != null ) {
                            HostVO finalHost = _resourceMgr.findHostByGuid(host_guid);
                            if (finalHost == null ) {
                                throw new CloudRuntimeException("Host Guid " + host_guid + " doesn't exist in DB, something wrong here");
                            }
                            destHostId = finalHost.getId();
                        }
                        if (vmGuru.finalizeStart(vmProfile, destHostId, cmds, ctx)) {
                            if (!changeState(vm, Event.OperationSucceeded, destHostId, work, Step.Done)) {
                                throw new ConcurrentOperationException("Unable to transition to a new state.");
                            }
                            startedVm = vm;
                            if (s_logger.isDebugEnabled()) {
                                s_logger.debug("Start completed for VM " + vm);
                            }
                            return startedVm;
                        } else {
                            if (s_logger.isDebugEnabled()) {
                                s_logger.info("The guru did not like the answers so stopping " + vm);
                            }

                            StopCommand cmd = new StopCommand(vm);
                            StopAnswer answer = (StopAnswer) _agentMgr.easySend(destHostId, cmd);
                            if (answer == null || !answer.getResult()) {
                                s_logger.warn("Unable to stop " + vm + " due to " + (answer != null ? answer.getDetails() : "no answers"));
                                _haMgr.scheduleStop(vm, destHostId, WorkType.ForceStop);
                                throw new ExecutionException("Unable to stop " + vm + " so we are unable to retry the start operation");
                            }
                            throw new ExecutionException("Unable to start " + vm + " due to error in finalizeStart, not retrying");
                        }
                    }
                    s_logger.info("Unable to start VM on " + dest.getHost() + " due to " + (startAnswer == null ? " no start answer" : startAnswer.getDetails()));

                } catch (OperationTimedoutException e) {
                    s_logger.debug("Unable to send the start command to host " + dest.getHost());
                    if (e.isActive()) {
                        _haMgr.scheduleStop(vm, destHostId, WorkType.CheckStop);
                    }
                    canRetry = false;
                    throw new AgentUnavailableException("Unable to start " + vm.getHostName(), destHostId, e);
                } catch (ResourceUnavailableException e) {
                    s_logger.info("Unable to contact resource.", e);
                    if (!avoids.add(e)) {
                        if (e.getScope() == Volume.class || e.getScope() == Nic.class) {
                            throw e;
                        } else {
                            s_logger.warn("unexpected ResourceUnavailableException : " + e.getScope().getName(), e);
                            throw e;
                        }
                    }
                } catch (InsufficientCapacityException e) {
                    s_logger.info("Insufficient capacity ", e);
                    if (!avoids.add(e)) {
                        if (e.getScope() == Volume.class || e.getScope() == Nic.class) {
                            throw e;
                        } else {
                            s_logger.warn("unexpected InsufficientCapacityException : " + e.getScope().getName(), e);
                        }
                    }
                } catch (Exception e) {
                    s_logger.error("Failed to start instance " + vm, e);
                    throw new AgentUnavailableException("Unable to start instance due to " + e.getMessage(), destHostId, e);
                } finally {
                    if (startedVm == null && canRetry) {
                        VmWorkJobVO.Step prevStep = work.getStep();
                        _workJobDao.updateStep(work.getId(), VmWorkJobVO.Step.Release);
                        if (prevStep == VmWorkJobVO.Step.Started || prevStep == VmWorkJobVO.Step.Starting) {
                            cleanup(vmGuru, vmProfile, work, Event.OperationFailed, false, caller, account);
                        } else {
                            //if step is not starting/started, send cleanup command with force=true
                            cleanup(vmGuru, vmProfile, work, Event.OperationFailed, true, caller, account);
                        }
                    }
                }
            }
        } finally {
            if (startedVm == null) {
                if (canRetry) {
                    try {
                        changeState(vm, Event.OperationFailed, null, work, Step.Done);
                    } catch (NoTransitionException e) {
                        throw new ConcurrentOperationException(e.getMessage());
                    }
                }
            }
        }

        if (startedVm == null) {
            throw new CloudRuntimeException("Unable to start instance '" + vm.getHostName()
                            + "' (" + vm.getUuid() + "), see management server log for details");
        }

        return startedVm;
    }
    
    @Override
    public <T extends VMInstanceVO> boolean stop(T vm, User user, Account account) throws ResourceUnavailableException {
        try {
            return advanceStop(vm, false, user, account);
        } catch (OperationTimedoutException e) {
            throw new AgentUnavailableException("Unable to stop vm because the operation to stop timed out", vm.getHostId(), e);
        } catch (ConcurrentOperationException e) {
            throw new CloudRuntimeException("Unable to stop vm because of a concurrent operation", e);
        }
    }

    protected boolean sendStop(VirtualMachineGuru guru, VirtualMachineProfile profile, boolean force) {
        VirtualMachine vm = profile.getVirtualMachine();
        StopCommand stop = new StopCommand(vm);
        try {
            Answer answer = _agentMgr.send(vm.getHostId(), stop);
            if (!answer.getResult()) {
                s_logger.debug("Unable to stop VM due to " + answer.getDetails());
                return false;
            }

            guru.finalizeStop(profile, (StopAnswer) answer);
        } catch (AgentUnavailableException e) {
            if (!force) {
                return false;
            }
        } catch (OperationTimedoutException e) {
            if (!force) {
                return false;
            }
        }

        return true;
    }

    protected boolean cleanup(VirtualMachineGuru guru, VirtualMachineProfile profile, VmWorkJobVO work, Event event, boolean force, User user,
            Account account) {
        VirtualMachine vm = profile.getVirtualMachine();
        State state = vm.getState();
        s_logger.debug("Cleaning up resources for the vm " + vm + " in " + state + " state");
        if (state == State.Starting) {
            VmWorkJobVO.Step step = work.getStep();
            if (step == VmWorkJobVO.Step.Starting && !force) {
                s_logger.warn("Unable to cleanup vm " + vm + "; work state is incorrect: " + step);
                return false;
            }

            if (step == VmWorkJobVO.Step.Started || step == VmWorkJobVO.Step.Starting || step == VmWorkJobVO.Step.Release) {
                if (vm.getHostId() != null) {
                    if (!sendStop(guru, profile, force)) {
                        s_logger.warn("Failed to stop vm " + vm + " in " + State.Starting + " state as a part of cleanup process");
                        return false;
                    }
                }
            }

            if (step != VmWorkJobVO.Step.Release && step != VmWorkJobVO.Step.Prepare && step != VmWorkJobVO.Step.Started && step != VmWorkJobVO.Step.Starting) {
                s_logger.debug("Cleanup is not needed for vm " + vm + "; work state is incorrect: " + step);
                return true;
            }
        } else if (state == State.Stopping) {
            if (vm.getHostId() != null) {
                if (!sendStop(guru, profile, force)) {
                    s_logger.warn("Failed to stop vm " + vm + " in " + State.Stopping + " state as a part of cleanup process");
                    return false;
                }
            }
        } else if (state == State.Migrating) {
            if (vm.getHostId() != null) {
                if (!sendStop(guru, profile, force)) {
                    s_logger.warn("Failed to stop vm " + vm + " in " + State.Migrating + " state as a part of cleanup process");
                    return false;
                }
            }
            if (vm.getLastHostId() != null) {
                if (!sendStop(guru, profile, force)) {
                    s_logger.warn("Failed to stop vm " + vm + " in " + State.Migrating + " state as a part of cleanup process");
                    return false;
                }
            }
        } else if (state == State.Running) {
            if (!sendStop(guru, profile, force)) {
                s_logger.warn("Failed to stop vm " + vm + " in " + State.Running + " state as a part of cleanup process");
                return false;
            }
        }

        try {
            _networkMgr.release(profile, force);
            s_logger.debug("Successfully released network resources for the vm " + vm);
        } catch (Exception e) {
            s_logger.warn("Unable to release some network resources.", e);
        }

        volumeMgr.release(profile);
        s_logger.debug("Successfully cleanued up resources for the vm " + vm + " in " + state + " state");
        return true;
    }
    
    @Override
    public <T extends VMInstanceVO> boolean advanceStop(final T vm, boolean forced, User user, Account account) throws AgentUnavailableException, OperationTimedoutException, ConcurrentOperationException {
    	VmWorkJobVO workJob = null;
    	Transaction txn = Transaction.currentTxn();
    	try {
        	txn.start();
        	
        	_vmDao.lockRow(vm.getId(), true);
        	
        	List<VmWorkJobVO> pendingWorkJobs = _workJobDao.listPendingWorkJobs(
        		VirtualMachine.Type.Instance, vm.getId(), VmWorkConstants.VM_WORK_STOP);
        	
        	if(pendingWorkJobs != null && pendingWorkJobs.size() > 0) {
        		assert(pendingWorkJobs.size() == 1);
        		workJob = pendingWorkJobs.get(0);
        	} else {
        		workJob = new VmWorkJobVO();
        	
        		workJob.setDispatcher(VmWorkConstants.VM_WORK_JOB_DISPATCHER);
        		workJob.setCmd(VmWorkConstants.VM_WORK_STOP);
        		
        		workJob.setAccountId(account.getId());
        		workJob.setUserId(user.getId());
        		workJob.setStep(VmWorkJobVO.Step.Prepare);
        		workJob.setVmType(vm.getType());
        		workJob.setVmInstanceId(vm.getId());

        		// save work context info (there are some duplications)
        		VmWorkStop workInfo = new VmWorkStop();
        		workInfo.setAccountId(account.getId());
        		workInfo.setUserId(user.getId());
        		workInfo.setVmId(vm.getId());
        		workInfo.setForceStop(forced);
        		workJob.setCmdInfo(ApiSerializerHelper.toSerializedString(workInfo));
        		
        		_jobMgr.submitAsyncJob(workJob, VmWorkConstants.VM_WORK_QUEUE, vm.getId());
        	}
    	
        	txn.commit();
    	} catch(Throwable e) {
    		s_logger.error("Unexpected exception", e);
    		txn.rollback();
    		throw new ConcurrentOperationException("Unhandled exception, converted to ConcurrentOperationException");
    	}

    	final long jobId = workJob.getId();
    	AsyncJobExecutionContext.getCurrentExecutionContext().joinJob(jobId);
    	
    	//
    	// TODO : this will be replaced with fully-asynchronized way later so that we don't need
    	// to wait here. The reason we do it synchronized here is that callers of advanceStart is expecting
    	// synchronized semantics
    	//
    	//
    	_jobMgr.waitAndCheck(
    		new String[] { TopicConstants.VM_POWER_STATE, TopicConstants.JOB_STATE },
    		3000L, 600000L, new Predicate() {

				@Override
				public boolean checkCondition() {
					VMInstanceVO instance = _vmDao.findById(vm.getId());
					if(instance.getPowerState() == VirtualMachine.PowerState.PowerOff)
						return true;
			
					VmWorkJobVO workJob = _workJobDao.findById(jobId);
					if(workJob.getStatus() != AsyncJobConstants.STATUS_IN_PROGRESS)
						return true;
					
					return false;
				}
    		});
    	
    	try {
    		AsyncJobExecutionContext.getCurrentExecutionContext().disjoinJob(jobId);
    	} catch(Exception e) {
    		s_logger.error("Unexpected exception", e);
    		return false;
    	}
    	return true;
    }

    @Override
    public <T extends VMInstanceVO> boolean processVmStopWork(T vm, boolean forced, User user, Account account) throws AgentUnavailableException, OperationTimedoutException, ConcurrentOperationException {
        VmWorkJobVO work = _workJobDao.findById(AsyncJobExecutionContext.getCurrentExecutionContext().getJob().getId());

        Long hostId = vm.getHostId();
        if (hostId == null) {
            if (!forced) {
                if (s_logger.isDebugEnabled()) {
                    s_logger.debug("HostId is null but this is not a forced stop, cannot stop vm " + vm + " with state:" + vm.getState());
                }
                return false;
            }
            
            try {
                stateTransitTo(vm, Event.AgentReportStopped, null, null);
            } catch (NoTransitionException e) {
                s_logger.warn(e.getMessage());
            }
  
            _workJobDao.updateStep(work.getId(), VmWorkJobVO.Step.Done);
            return true;
        }

        VirtualMachineGuru vmGuru = getVmGuru(vm);
        VirtualMachineProfile profile = new VirtualMachineProfileImpl(vm);

        try {
            if (!stateTransitTo(vm, Event.StopRequested, vm.getHostId())) {
                throw new ConcurrentOperationException("VM is being operated on.");
            }
        } catch (NoTransitionException e1) {
            if (!forced) {
                throw new CloudRuntimeException("We cannot stop " + vm + " when it is in state " + vm.getState());
            }
            
            State state = vm.getState();
            boolean doCleanup = false;
            if (s_logger.isDebugEnabled()) {
                s_logger.debug("Unable to transition the state but we're moving on because it's forced stop");
            }
            if (state == State.Starting || state == State.Migrating) {
                doCleanup = true;
            } else if (state == State.Stopping) {
                doCleanup = true;
            }

            if (doCleanup) {
                if (cleanup(vmGuru, new VirtualMachineProfileImpl(vm), work, Event.StopRequested, forced, user, account)) {
                    try {
                        if (s_logger.isDebugEnabled()) {
                            s_logger.debug("Updating work item to Done, id:" + work.getId());
                        }
                        return changeState(vm, Event.AgentReportStopped, null, work, Step.Done);
                    } catch (NoTransitionException e) {
                        s_logger.warn("Unable to cleanup " + vm);
                        return false;
                    }
                } else {
                    if (s_logger.isDebugEnabled()) {
                        s_logger.debug("Failed to cleanup VM: " + vm);
                    }
                    throw new CloudRuntimeException("Failed to cleanup " + vm + " , current state " + vm.getState());
                }
            }
        }

        vmGuru.prepareStop(profile);

        StopCommand stop = new StopCommand(vm);
        boolean stopped = false;
        StopAnswer answer = null;
        try {
            answer = (StopAnswer) _agentMgr.send(vm.getHostId(), stop);
            stopped = answer.getResult();
            if (!stopped) {
                throw new CloudRuntimeException("Unable to stop the virtual machine due to " + answer.getDetails());
            }
            vmGuru.finalizeStop(profile, answer);

        } catch (AgentUnavailableException e) {
        } catch (OperationTimedoutException e) {
        } finally {
            if (!stopped) {
                if (!forced) {
                    s_logger.warn("Unable to stop vm " + vm);
                    try {
                        stateTransitTo(vm, Event.OperationFailed, vm.getHostId());
                    } catch (NoTransitionException e) {
                        s_logger.warn("Unable to transition the state " + vm);
                    }
                    return false;
                } else {
                    s_logger.warn("Unable to actually stop " + vm + " but continue with release because it's a force stop");
                    vmGuru.finalizeStop(profile, answer);
                }
            }
        }

        if (s_logger.isDebugEnabled()) {
            s_logger.debug(vm + " is stopped on the host.  Proceeding to release resource held.");
        }

        try {
            _networkMgr.release(profile, forced);
            s_logger.debug("Successfully released network resources for the vm " + vm);
        } catch (Exception e) {
            s_logger.warn("Unable to release some network resources.", e);
        }

        try {
            if (vm.getHypervisorType() != HypervisorType.BareMetal) {
                volumeMgr.release(profile);
                s_logger.debug("Successfully released storage resources for the vm " + vm);
            }
        } catch (Exception e) {
            s_logger.warn("Unable to release storage resources.", e);
        }

        try {
            if (work != null) {
                if (s_logger.isDebugEnabled()) {
                    s_logger.debug("Updating the outstanding work item to Done, id:" + work.getId());
                }
                _workJobDao.updateStep(work.getId(), VmWorkJobVO.Step.Done);
            }

            return stateTransitTo(vm, Event.OperationSucceeded, null, null);
        } catch (NoTransitionException e) {
            s_logger.warn(e.getMessage());
            return false;
        }
    }

    /*
        @Override
        public <T extends VMInstanceVO> boolean advanceStop(T vm, boolean forced, User user, Account account) throws AgentUnavailableException, OperationTimedoutException, ConcurrentOperationException {
            State state = vm.getState();
            if (state == State.Stopped) {
                if (s_logger.isDebugEnabled()) {
                    s_logger.debug("VM is already stopped: " + vm);
                }
                return true;
            }

            if (state == State.Destroyed || state == State.Expunging || state == State.Error) {
                if (s_logger.isDebugEnabled()) {
                    s_logger.debug("Stopped called on " + vm + " but the state is " + state);
                }
                return true;
            }
            // grab outstanding work item if any
            VmWorkJobVO work = _workDao.findByOutstandingWork(vm.getId(), vm.getState());
            if (work != null) {
                if (s_logger.isDebugEnabled()) {
                    s_logger.debug("Found an outstanding work item for this vm " + vm + " with state:" + vm.getState() + ", work id:" + work.getId());
                }
            }
            Long hostId = vm.getHostId();
            if (hostId == null) {
                if (!forced) {
                    if (s_logger.isDebugEnabled()) {
                        s_logger.debug("HostId is null but this is not a forced stop, cannot stop vm " + vm + " with state:" + vm.getState());
                    }
                    return false;
                }
                try {
                    stateTransitTo(vm, Event.AgentReportStopped, null, null);
                } catch (NoTransitionException e) {
                    s_logger.warn(e.getMessage());
                }
                // mark outstanding work item if any as done
                if (work != null) {
                    if (s_logger.isDebugEnabled()) {
                        s_logger.debug("Updating work item to Done, id:" + work.getId());
                    }
                    work.setStep(Step.Done);
                    _workDao.update(work.getId(), work);
                }
                return true;
            }

            VirtualMachineGuru<T> vmGuru = getVmGuru(vm);
            VirtualMachineProfile profile = new VirtualMachineProfileImpl(vm);

            try {
                if (!stateTransitTo(vm, Event.StopRequested, vm.getHostId())) {
                    throw new ConcurrentOperationException("VM is being operated on.");
                }
            } catch (NoTransitionException e1) {
                if (!forced) {
                    throw new CloudRuntimeException("We cannot stop " + vm + " when it is in state " + vm.getState());
                }
                boolean doCleanup = false;
                if (s_logger.isDebugEnabled()) {
                    s_logger.debug("Unable to transition the state but we're moving on because it's forced stop");
                }
                if (state == State.Starting || state == State.Migrating) {
                    if (work != null) {
                        doCleanup = true;
                    } else {
                        if (s_logger.isDebugEnabled()) {
                            s_logger.debug("Unable to cleanup VM: " + vm + " ,since outstanding work item is not found");
                        }
                        throw new CloudRuntimeException("Work item not found, We cannot stop " + vm + " when it is in state " + vm.getState());
                    }
                } else if (state == State.Stopping) {
                    doCleanup = true;
                }

                if (doCleanup) {
                    if (cleanup(vmGuru, new VirtualMachineProfileImpl(vm), work, Event.StopRequested, forced, user, account)) {
                        try {
                            if (s_logger.isDebugEnabled()) {
                                s_logger.debug("Updating work item to Done, id:" + work.getId());
                            }
                            return changeState(vm, Event.AgentReportStopped, null, work, Step.Done);
                        } catch (NoTransitionException e) {
                            s_logger.warn("Unable to cleanup " + vm);
                            return false;
                        }
                    } else {
                        if (s_logger.isDebugEnabled()) {
                            s_logger.debug("Failed to cleanup VM: " + vm);
                        }
                        throw new CloudRuntimeException("Failed to cleanup " + vm + " , current state " + vm.getState());
                    }
                }
            }

            if (vm.getState() != State.Stopping) {
                throw new CloudRuntimeException("We cannot proceed with stop VM " + vm + " since it is not in 'Stopping' state, current state: " + vm.getState());
            }

            vmGuru.prepareStop(profile);
            
            StopCommand stop = new StopCommand(vm);
            boolean stopped = false;
            StopAnswer answer = null;
            try {
                answer = (StopAnswer) _agentMgr.send(vm.getHostId(), stop);
                stopped = answer.getResult();
                if (!stopped) {
                    throw new CloudRuntimeException("Unable to stop the virtual machine due to " + answer.getDetails());
                }
                vmGuru.finalizeStop(profile, answer);

            } catch (AgentUnavailableException e) {
                s_logger.warn("Unable to stop vm, agent unavailable: " + e.toString());
            } catch (OperationTimedoutException e) {
                s_logger.warn("Unable to stop vm, operation timed out: " + e.toString());
            } finally {
                if (!stopped) {
                    if (!forced) {
                        s_logger.warn("Unable to stop vm " + vm);
                        try {
                            stateTransitTo(vm, Event.OperationFailed, vm.getHostId());
                        } catch (NoTransitionException e) {
                            s_logger.warn("Unable to transition the state " + vm);
                        }
                        return false;
                    } else {
                        s_logger.warn("Unable to actually stop " + vm + " but continue with release because it's a force stop");
                        vmGuru.finalizeStop(profile, answer);
                    }
                }
            }

            if (s_logger.isDebugEnabled()) {
                s_logger.debug(vm + " is stopped on the host.  Proceeding to release resource held.");
            }

            try {
                _networkMgr.release(profile, forced);
                s_logger.debug("Successfully released network resources for the vm " + vm);
            } catch (Exception e) {
                s_logger.warn("Unable to release some network resources.", e);
            }

            try {
                if (vm.getHypervisorType() != HypervisorType.BareMetal) {
                    this.volumeMgr.release(profile);
                    s_logger.debug("Successfully released storage resources for the vm " + vm);
                }
            } catch (Exception e) {
                s_logger.warn("Unable to release storage resources.", e);
            }

            try {
                if (work != null) {
                    if (s_logger.isDebugEnabled()) {
                        s_logger.debug("Updating the outstanding work item to Done, id:" + work.getId());
                    }
                    work.setStep(Step.Done);
                    _workDao.update(work.getId(), work);
                }

                return stateTransitTo(vm, Event.OperationSucceeded, null);
            } catch (NoTransitionException e) {
                s_logger.warn(e.getMessage());
                return false;
            }
        }
    */
    private void setStateMachine() {
        _stateMachine = VirtualMachine.State.getStateMachine();
    }

    protected boolean stateTransitTo(VMInstanceVO vm, VirtualMachine.Event e, Long hostId, String reservationId) throws NoTransitionException {
        vm.setReservationId(reservationId);
        return _stateMachine.transitTo(vm, e, new Pair<Long, Long>(vm.getHostId(), hostId), _vmDao);
    }

    @Override
    public boolean stateTransitTo(VMInstanceVO vm, VirtualMachine.Event e, Long hostId) throws NoTransitionException {

/*
 *  TODO ???
 * 
        // if there are active vm snapshots task, state change is not allowed
        if(_vmSnapshotMgr.hasActiveVMSnapshotTasks(vm.getId())) {
            s_logger.error("State transit with event: " + e + " failed due to: " + vm.getInstanceName() + " has active VM snapshots tasks");
            return false;
        }
*/
        State oldState = vm.getState();
        if (oldState == State.Starting) {
            if (e == Event.OperationSucceeded) {
                vm.setLastHostId(hostId);
            }
        } else if (oldState == State.Stopping) {
            if (e == Event.OperationSucceeded) {
                vm.setLastHostId(vm.getHostId());
            }
        }
        return _stateMachine.transitTo(vm, e, new Pair<Long, Long>(vm.getHostId(), hostId), _vmDao);
    }

    @Override
    public <T extends VMInstanceVO> boolean remove(T vm, User user, Account caller) {
        return _vmDao.remove(vm.getId());
    }

    @Override
    public <T extends VMInstanceVO> boolean destroy(T vm, User user, Account caller) throws AgentUnavailableException, OperationTimedoutException, ConcurrentOperationException {
        if (s_logger.isDebugEnabled()) {
            s_logger.debug("Destroying vm " + vm);
        }
        if (vm == null || vm.getState() == State.Destroyed || vm.getState() == State.Expunging || vm.getRemoved() != null) {
            if (s_logger.isDebugEnabled()) {
                s_logger.debug("Unable to find vm or vm is destroyed: " + vm);
            }
            return true;
        }

        if (!advanceStop(vm, _forceStop, user, caller)) {
            s_logger.debug("Unable to stop " + vm);
            return false;
        }
        
        if (!_vmSnapshotMgr.deleteAllVMSnapshots(vm.getId(),null)){
            s_logger.debug("Unable to delete all snapshots for " + vm);
            return false;
        }
        
        try {
            if (!stateTransitTo(vm, VirtualMachine.Event.DestroyRequested, vm.getHostId())) {
                s_logger.debug("Unable to destroy the vm because it is not in the correct state: " + vm);
                return false;
            }
        } catch (NoTransitionException e) {
            s_logger.debug(e.getMessage());
            return false;
        }

        return true;
    }

    protected boolean checkVmOnHost(VirtualMachine vm, long hostId) throws AgentUnavailableException, OperationTimedoutException {
        CheckVirtualMachineAnswer answer = (CheckVirtualMachineAnswer) _agentMgr.send(hostId, new CheckVirtualMachineCommand(vm.getInstanceName()));
        if (!answer.getResult() || answer.getState() == PowerState.PowerOff) {
            return false;
        }

        return true;
    }

    @Override
    public <T extends VMInstanceVO> T storageMigration(T vm, StoragePool destPool) {
        VirtualMachineGuru vmGuru = getVmGuru(vm);

        long vmId = vm.getId();
        VMInstanceVO vm2 = _vmDao.findById(vmId);

        try {
            stateTransitTo(vm, VirtualMachine.Event.StorageMigrationRequested, null);
        } catch (NoTransitionException e) {
            s_logger.debug("Unable to migrate vm: " + e.toString());
            throw new CloudRuntimeException("Unable to migrate vm: " + e.toString());
        }

        VirtualMachineProfile profile = new VirtualMachineProfileImpl(vm);
        boolean migrationResult = false;
        try {
            migrationResult = volumeMgr.storageMigration(profile, destPool);

            if (migrationResult) {
                //if the vm is migrated to different pod in basic mode, need to reallocate ip

                if (!vm.getPodIdToDeployIn().equals(destPool.getPodId())) {
                    DataCenterDeployment plan = new DataCenterDeployment(vm.getDataCenterId(), destPool.getPodId(), null, null, null, null);
                    VirtualMachineProfileImpl vmProfile = new VirtualMachineProfileImpl(vm, null, null, null, null);
                    _networkMgr.reallocate(vmProfile, plan);
                }

                //when start the vm next time, don;'t look at last_host_id, only choose the host based on volume/storage pool
                vm.setLastHostId(null);
                vm.setPodId(destPool.getPodId());
            } else {
                s_logger.debug("Storage migration failed");
            }
        } catch (ConcurrentOperationException e) {
            s_logger.debug("Failed to migration: " + e.toString());
            throw new CloudRuntimeException("Failed to migration: " + e.toString());
        } catch (InsufficientVirtualNetworkCapcityException e) {
            s_logger.debug("Failed to migration: " + e.toString());
            throw new CloudRuntimeException("Failed to migration: " + e.toString());
        } catch (InsufficientAddressCapacityException e) {
            s_logger.debug("Failed to migration: " + e.toString());
            throw new CloudRuntimeException("Failed to migration: " + e.toString());
        } catch (InsufficientCapacityException e) {
            s_logger.debug("Failed to migration: " + e.toString());
            throw new CloudRuntimeException("Failed to migration: " + e.toString());
        } finally {
            try {
                stateTransitTo(vm, VirtualMachine.Event.AgentReportStopped, null);
            } catch (NoTransitionException e) {
                s_logger.debug("Failed to change vm state: " + e.toString());
                throw new CloudRuntimeException("Failed to change vm state: " + e.toString());
            }
        }

        return vm;
    }

    @Override
    public <T extends VMInstanceVO> T migrate(T vm, long srcHostId, DeployDestination dest) throws ResourceUnavailableException, ConcurrentOperationException, ManagementServerException,
    	VirtualMachineMigrationException {
        s_logger.info("Migrating " + vm + " to " + dest);
        
        return vm;
        
        /*
                long dstHostId = dest.getHost().getId();
                Host fromHost = _hostDao.findById(srcHostId);
                if (fromHost == null) {
                    s_logger.info("Unable to find the host to migrate from: " + srcHostId);
                    throw new CloudRuntimeException("Unable to find the host to migrate from: " + srcHostId);
                }

                if (fromHost.getClusterId().longValue() != dest.getCluster().getId()) {
                    s_logger.info("Source and destination host are not in same cluster, unable to migrate to host: " + dest.getHost().getId());
                    throw new CloudRuntimeException("Source and destination host are not in same cluster, unable to migrate to host: " + dest.getHost().getId());
                }

                VirtualMachineGuru<T> vmGuru = getVmGuru(vm);

                long vmId = vm.getId();
                vm = vmGuru.findById(vmId);
                if (vm == null) {
                    if (s_logger.isDebugEnabled()) {
                        s_logger.debug("Unable to find the vm " + vm);
                    }
                    throw new ManagementServerException("Unable to find a virtual machine with id " + vmId);
                }

                if (vm.getState() != State.Running) {
                    if (s_logger.isDebugEnabled()) {
                        s_logger.debug("VM is not Running, unable to migrate the vm " + vm);
                    }
                    throw new VirtualMachineMigrationException("VM is not Running, unable to migrate the vm currently " + vm + " , current state: " + vm.getState().toString());
                }

                short alertType = AlertManager.ALERT_TYPE_USERVM_MIGRATE;
                if (VirtualMachine.Type.DomainRouter.equals(vm.getType())) {
                    alertType = AlertManager.ALERT_TYPE_DOMAIN_ROUTER_MIGRATE;
                } else if (VirtualMachine.Type.ConsoleProxy.equals(vm.getType())) {
                    alertType = AlertManager.ALERT_TYPE_CONSOLE_PROXY_MIGRATE;
                }

                VirtualMachineProfile<VMInstanceVO> profile = new VirtualMachineProfileImpl<VMInstanceVO>(vm);
                _networkMgr.prepareNicForMigration(profile, dest);
                this.volumeMgr.prepareForMigration(profile, dest);

                VirtualMachineTO to = toVmTO(profile);
                PrepareForMigrationCommand pfmc = new PrepareForMigrationCommand(to);

                VmWorkJobVO work = new VmWorkJobVO(UUID.randomUUID().toString(), _nodeId, State.Migrating, vm.getType(), vm.getId());
                work.setStep(Step.Prepare);
                work.setResourceType(VmWorkJobVO.ResourceType.Host);
                work.setResourceId(dstHostId);
                work = _workDao.persist(work);

                PrepareForMigrationAnswer pfma = null;
                try {
                    pfma = (PrepareForMigrationAnswer) _agentMgr.send(dstHostId, pfmc);
                    if (!pfma.getResult()) {
                        String msg = "Unable to prepare for migration due to " + pfma.getDetails();
                        pfma = null;
                        throw new AgentUnavailableException(msg, dstHostId);
                    }
                } catch (OperationTimedoutException e1) {
                    throw new AgentUnavailableException("Operation timed out", dstHostId);
                } finally {
                    if (pfma == null) {
                        work.setStep(Step.Done);
                        _workDao.update(work.getId(), work);
                    }
                }

                vm.setLastHostId(srcHostId);
                try {
                    if (vm == null || vm.getHostId() == null || vm.getHostId() != srcHostId || !changeState(vm, Event.MigrationRequested, dstHostId, work, Step.Migrating)) {
                        s_logger.info("Migration cancelled because state has changed: " + vm);
                        throw new ConcurrentOperationException("Migration cancelled because state has changed: " + vm);
                    }
                } catch (NoTransitionException e1) {
                    s_logger.info("Migration cancelled because " + e1.getMessage());
                    throw new ConcurrentOperationException("Migration cancelled because " + e1.getMessage());
                }

                boolean migrated = false;
                try {
                    boolean isWindows = _guestOsCategoryDao.findById(_guestOsDao.findById(vm.getGuestOSId()).getCategoryId()).getName().equalsIgnoreCase("Windows");
                    MigrateCommand mc = new MigrateCommand(vm.getInstanceName(), dest.getHost().getPrivateIpAddress(), isWindows);
                    mc.setHostGuid(dest.getHost().getGuid());

                    try {
                        MigrateAnswer ma = (MigrateAnswer) _agentMgr.send(vm.getLastHostId(), mc);
                        if (!ma.getResult()) {
                            s_logger.error("Unable to migrate due to " + ma.getDetails());
                            return null;
                        }
                    } catch (OperationTimedoutException e) {
                        if (e.isActive()) {
                            s_logger.warn("Active migration command so scheduling a restart for " + vm);
                            _haMgr.scheduleRestart(vm, true);
                        }
                        throw new AgentUnavailableException("Operation timed out on migrating " + vm, dstHostId);
                    }

                    try {
                        if (!changeState(vm, VirtualMachine.Event.OperationSucceeded, dstHostId, work, Step.Started)) {
                            throw new ConcurrentOperationException("Unable to change the state for " + vm);
                        }
                    } catch (NoTransitionException e1) {
                        throw new ConcurrentOperationException("Unable to change state due to " + e1.getMessage());
                    }

                    try {
                        if (!checkVmOnHost(vm, dstHostId)) {
                            s_logger.error("Unable to complete migration for " + vm);
                            try {
                                _agentMgr.send(srcHostId, new Commands(cleanup(vm)), null);
                            } catch (AgentUnavailableException e) {
                                s_logger.error("AgentUnavailableException while cleanup on source host: " + srcHostId);
                            }
                            cleanup(vmGuru, new VirtualMachineProfileImpl(vm), work, Event.AgentReportStopped, true, _accountMgr.getSystemUser(), _accountMgr.getSystemAccount());
                            return null;
                        }
                    } catch (OperationTimedoutException e) {
                    }

                    migrated = true;
                    return vm;
                } finally {
                    if (!migrated) {
                        s_logger.info("Migration was unsuccessful.  Cleaning up: " + vm);

                        _alertMgr.sendAlert(alertType, fromHost.getDataCenterId(), fromHost.getPodId(), "Unable to migrate vm " + vm.getInstanceName() + " from host " + fromHost.getName() + " in zone "
                                + dest.getDataCenter().getName() + " and pod " + dest.getPod().getName(), "Migrate Command failed.  Please check logs.");
                        try {
                            _agentMgr.send(dstHostId, new Commands(cleanup(vm)), null);
                        } catch (AgentUnavailableException ae) {
                            s_logger.info("Looks like the destination Host is unavailable for cleanup");
                        }

                        try {
                            stateTransitTo(vm, Event.OperationFailed, srcHostId);
                        } catch (NoTransitionException e) {
                            s_logger.warn(e.getMessage());
                        }
                    }

                    work.setStep(Step.Done);
                    _workDao.update(work.getId(), work);
                }
        */
    }

    private Map<VolumeVO, StoragePoolVO> getPoolListForVolumesForMigration(VirtualMachineProfile profile,
            Host host, Map<VolumeVO, StoragePoolVO> volumeToPool) {
        List<VolumeVO> allVolumes = _volsDao.findUsableVolumesForInstance(profile.getId());
        for (VolumeVO volume : allVolumes) {
            StoragePoolVO pool = volumeToPool.get(volume);
            DiskOfferingVO diskOffering = _diskOfferingDao.findById(volume.getDiskOfferingId());
            StoragePoolVO currentPool = _storagePoolDao.findById(volume.getPoolId());
            if (pool != null) {
                // Check if pool is accessible from the destination host and disk offering with which the volume was
                // created is compliant with the pool type.
                if (_poolHostDao.findByPoolHost(pool.getId(), host.getId()) == null ||
                        pool.isLocal() != diskOffering.getUseLocalStorage()) {
                    // Cannot find a pool for the volume. Throw an exception.
                    throw new CloudRuntimeException("Cannot migrate volume " + volume + " to storage pool " + pool +
                            " while migrating vm to host " + host + ". Either the pool is not accessible from the " +
                            "host or because of the offering with which the volume is created it cannot be placed on " +
                            "the given pool.");
                } else if (pool.getId() == currentPool.getId()){
                    // If the pool to migrate too is the same as current pool, remove the volume from the list of
                    // volumes to be migrated.
                    volumeToPool.remove(volume);
                }
            } else {
                // Find a suitable pool for the volume. Call the storage pool allocator to find the list of pools.
                DiskProfile diskProfile = new DiskProfile(volume, diskOffering, profile.getHypervisorType());
                DataCenterDeployment plan = new DataCenterDeployment(host.getDataCenterId(), host.getPodId(),
                        host.getClusterId(), host.getId(), null, null);
                ExcludeList avoid = new ExcludeList();
                boolean currentPoolAvailable = false;

                for (StoragePoolAllocator allocator : _storagePoolAllocators) {
                    List<StoragePool> poolList = allocator.allocateToPool(diskProfile, profile, plan, avoid,
                            StoragePoolAllocator.RETURN_UPTO_ALL);
                    if (poolList != null && !poolList.isEmpty()) {
                        // Volume needs to be migrated. Pick the first pool from the list. Add a mapping to migrate the
                        // volume to a pool only if it is required; that is the current pool on which the volume resides
                        // is not available on the destination host.
                        if (poolList.contains(currentPool)) {
                            currentPoolAvailable = true;
                        } else {
                            volumeToPool.put(volume, _storagePoolDao.findByUuid(poolList.get(0).getUuid()));
                        }

                        break;
                    }
                }

                if (!currentPoolAvailable && !volumeToPool.containsKey(volume)) {
                    // Cannot find a pool for the volume. Throw an exception.
                    throw new CloudRuntimeException("Cannot find a storage pool which is available for volume " +
                            volume + " while migrating virtual machine " + profile.getVirtualMachine() + " to host " +
                            host);
                }
            }
        }

        return volumeToPool;
    }

    private <T extends VMInstanceVO> void moveVmToMigratingState(T vm, Long hostId, VmWorkJobVO work)
            throws ConcurrentOperationException {
        // Put the vm in migrating state.
        try {
            if (!changeState(vm, Event.MigrationRequested, hostId, work, Step.Migrating)) {
                s_logger.info("Migration cancelled because state has changed: " + vm);
                throw new ConcurrentOperationException("Migration cancelled because state has changed: " + vm);
            }
        } catch (NoTransitionException e) {
            s_logger.info("Migration cancelled because " + e.getMessage());
            throw new ConcurrentOperationException("Migration cancelled because " + e.getMessage());
        }
    }

    private <T extends VMInstanceVO> void moveVmOutofMigratingStateOnSuccess(T vm, Long hostId, VmWorkJobVO work)
            throws ConcurrentOperationException {
        // Put the vm in running state.
        try {
            if (!changeState(vm, Event.OperationSucceeded, hostId, work, Step.Started)) {
                s_logger.error("Unable to change the state for " + vm);
                throw new ConcurrentOperationException("Unable to change the state for " + vm);
            }
        } catch (NoTransitionException e) {
            s_logger.error("Unable to change state due to " + e.getMessage());
            throw new ConcurrentOperationException("Unable to change state due to " + e.getMessage());
        }
    }

    @Override
    public <T extends VMInstanceVO> T migrateWithStorage(T vm, long srcHostId, long destHostId,
            Map<VolumeVO, StoragePoolVO> volumeToPool) throws ResourceUnavailableException, ConcurrentOperationException,
            ManagementServerException, VirtualMachineMigrationException {

        HostVO srcHost = _hostDao.findById(srcHostId);
        HostVO destHost = _hostDao.findById(destHostId);
        VirtualMachineGuru vmGuru = getVmGuru(vm);

        DataCenterVO dc = _dcDao.findById(destHost.getDataCenterId());
        HostPodVO pod = _podDao.findById(destHost.getPodId());
        Cluster cluster = _clusterDao.findById(destHost.getClusterId());
        DeployDestination destination = new DeployDestination(dc, pod, cluster, destHost);

        // Create a map of which volume should go in which storage pool.
        long vmId = vm.getId();
        VMInstanceVO vm2 = _vmDao.findById(vmId);
        VirtualMachineProfile profile = new VirtualMachineProfileImpl(vm);
        volumeToPool = getPoolListForVolumesForMigration(profile, destHost, volumeToPool);

        // If none of the volumes have to be migrated, fail the call. Administrator needs to make a call for migrating
        // a vm and not migrating a vm with storage.
        if (volumeToPool.isEmpty()) {
            throw new InvalidParameterValueException("Migration of the vm " + vm + "from host " + srcHost +
                    " to destination host " + destHost + " doesn't involve migrating the volumes.");
        }

        short alertType = AlertManager.ALERT_TYPE_USERVM_MIGRATE;
        if (VirtualMachine.Type.DomainRouter.equals(vm.getType())) {
            alertType = AlertManager.ALERT_TYPE_DOMAIN_ROUTER_MIGRATE;
        } else if (VirtualMachine.Type.ConsoleProxy.equals(vm.getType())) {
            alertType = AlertManager.ALERT_TYPE_CONSOLE_PROXY_MIGRATE;
        }

        _networkMgr.prepareNicForMigration(profile, destination);
        volumeMgr.prepareForMigration(profile, destination);
        HypervisorGuru hvGuru = _hvGuruMgr.getGuru(vm.getHypervisorType());
        VirtualMachineTO to = hvGuru.implement(profile);

        VmWorkJobVO work = new VmWorkJobVO();
//        VmWorkJobVO work = new VmWorkJobVO(UUID.randomUUID().toString(), _nodeId, State.Migrating, vm.getType(), vm.getId());
//        work.setStep(Step.Prepare);
//        work.setResourceType(ItWorkVO.ResourceType.Host);
//        work.setResourceId(destHostId);
//        work = _workDao.persist(work);

        // Put the vm in migrating state.
        vm.setLastHostId(srcHostId);
        moveVmToMigratingState(vm, destHostId, work);

        boolean migrated = false;
        try {
            // Migrate the vm and its volume.
            volumeMgr.migrateVolumes(vm, to, srcHost, destHost, volumeToPool);

            // Put the vm back to running state.
            moveVmOutofMigratingStateOnSuccess(vm, destHost.getId(), work);

            try {
                if (!checkVmOnHost(vm, destHostId)) {
                    s_logger.error("Vm not found on destination host. Unable to complete migration for " + vm);
                    try {
                        _agentMgr.send(srcHostId, new Commands(cleanup(vm.getInstanceName())), null);
                    } catch (AgentUnavailableException e) {
                        s_logger.error("AgentUnavailableException while cleanup on source host: " + srcHostId);
                    }
                    cleanup(vmGuru, new VirtualMachineProfileImpl(vm), work, Event.AgentReportStopped, true,
                            _accountMgr.getSystemUser(), _accountMgr.getSystemAccount());
                    return null;
                }
            } catch (OperationTimedoutException e) {
                s_logger.warn("Error while checking the vm " + vm + " is on host " + destHost, e);
            }

            migrated = true;
            return vm;
        } finally {
            if (!migrated) {
                s_logger.info("Migration was unsuccessful.  Cleaning up: " + vm);
                _alertMgr.sendAlert(alertType, srcHost.getDataCenterId(), srcHost.getPodId(), "Unable to migrate vm " +
                        vm.getInstanceName() + " from host " + srcHost.getName() + " in zone " + dc.getName() +
                        " and pod " + dc.getName(), "Migrate Command failed.  Please check logs.");
                try {
                    _agentMgr.send(destHostId, new Commands(cleanup(vm.getInstanceName())), null);
                    stateTransitTo(vm, Event.OperationFailed, srcHostId);
                } catch (AgentUnavailableException e) {
                    s_logger.warn("Looks like the destination Host is unavailable for cleanup.", e);
                } catch (NoTransitionException e) {
                    s_logger.error("Error while transitioning vm from migrating to running state.", e);
                }
            }

            work.setStep(Step.Done);
            // FIXME  _workDao.update(work.getId(), work);
        }
    }

    @Override
    public VirtualMachineTO toVmTO(VirtualMachineProfile profile) {
        HypervisorGuru hvGuru = _hvGuruMgr.getGuru(profile.getVirtualMachine().getHypervisorType());
        VirtualMachineTO to = hvGuru.implement(profile);
        return to;
    	}

    protected void cancelWorkItems(long nodeId) {
        /*
                GlobalLock scanLock = GlobalLock.getInternLock("vmmgr.cancel.workitem");

                try {
                    if (scanLock.lock(3)) {
                        try {
                            List<VmWorkJobVO> works = _workDao.listWorkInProgressFor(nodeId);
                            for (VmWorkJobVO work : works) {
                                s_logger.info("Handling unfinished work item: " + work);
                                try {
                                    VMInstanceVO vm = _vmDao.findById(work.getInstanceId());
                                    if (vm != null) {
                                        if (work.getType() == State.Starting) {
                                            _haMgr.scheduleRestart(vm, true);
                                            work.setManagementServerId(_nodeId);
                                            _workDao.update(work.getId(), work);
                                        } else if (work.getType() == State.Stopping) {
                                            _haMgr.scheduleStop(vm, vm.getHostId(), WorkType.CheckStop);
                                            work.setManagementServerId(_nodeId);
                                            _workDao.update(work.getId(), work);
                                        } else if (work.getType() == State.Migrating) {
                                            _haMgr.scheduleMigration(vm);
                                            work.setStep(Step.Done);
                                            _workDao.update(work.getId(), work);
                                        }
                                    }
                                } catch (Exception e) {
                                    s_logger.error("Error while handling " + work, e);
                                }
                            }
                        } finally {
                            scanLock.unlock();
                        }
                    }
                } finally {
                    scanLock.releaseRef();
                }
        */
    }

    @Override
    public boolean migrateAway(VirtualMachine.Type vmType, long vmId, long srcHostId) throws InsufficientServerCapacityException, VirtualMachineMigrationException {
        VirtualMachineGuru vmGuru = _vmGurus.get(vmType);
        VMInstanceVO vm = _vmDao.findById(vmId);
        if (vm == null) {
            s_logger.debug("Unable to find a VM for " + vmId);
            return true;
        }

        VirtualMachineProfile profile = new VirtualMachineProfileImpl(vm);

        Long hostId = vm.getHostId();
        if (hostId == null) {
            s_logger.debug("Unable to migrate because the VM doesn't have a host id: " + vm);
            return true;
        }

        Host host = _hostDao.findById(hostId);

        DataCenterDeployment plan = new DataCenterDeployment(host.getDataCenterId(), host.getPodId(), host.getClusterId(), null, null, null);
        ExcludeList excludes = new ExcludeList();
        excludes.addHost(hostId);

        DeployDestination dest = null;
        while (true) {

            try {
                dest = _dpMgr.planDeployment(profile, plan, excludes);
            } catch (AffinityConflictException e2) {
                s_logger.warn("Unable to create deployment, affinity rules associted to the VM conflict", e2);
                throw new CloudRuntimeException(
                        "Unable to create deployment, affinity rules associted to the VM conflict");
                }

                if (dest != null) {
                    if (s_logger.isDebugEnabled()) {
                    s_logger.debug("Found destination " + dest + " for migrating to.");
                }
            } else {
                if (s_logger.isDebugEnabled()) {
                    s_logger.debug("Unable to find destination for migrating the vm " + profile);
                }
                throw new InsufficientServerCapacityException("Unable to find a server to migrate to.", host.getClusterId());
            }

            excludes.addHost(dest.getHost().getId());
            VMInstanceVO vmInstance = null;
            try {
                vmInstance = migrate(vm, srcHostId, dest);
            } catch (ResourceUnavailableException e) {
                s_logger.debug("Unable to migrate to unavailable " + dest);
            } catch (ConcurrentOperationException e) {
                s_logger.debug("Unable to migrate VM due to: " + e.getMessage());
            } catch (ManagementServerException e) {
                s_logger.debug("Unable to migrate VM: " + e.getMessage());
            } catch (VirtualMachineMigrationException e) {
                s_logger.debug("Got VirtualMachineMigrationException, Unable to migrate: " + e.getMessage());
                if (vm.getState() == State.Starting) {
                    s_logger.debug("VM seems to be still Starting, we should retry migration later");
                    throw e;
                } else {
                    s_logger.debug("Unable to migrate VM, VM is not in Running or even Starting state, current state: " + vm.getState().toString());
                }
            }
            if (vmInstance != null) {
                return true;
            }
            try {
                boolean result = advanceStop(vm, true, _accountMgr.getSystemUser(), _accountMgr.getSystemAccount());
                return result;
            } catch (ResourceUnavailableException e) {
                s_logger.debug("Unable to stop VM due to " + e.getMessage());
            } catch (ConcurrentOperationException e) {
                s_logger.debug("Unable to stop VM due to " + e.getMessage());
            } catch (OperationTimedoutException e) {
                s_logger.debug("Unable to stop VM due to " + e.getMessage());
            }
            return false;
        }
    }

    protected class CleanupTask implements Runnable {
    	
        @Override
        public void run() {
            s_logger.trace("VM Operation Thread Running");
            
            try {
	            Date cutDate = DateUtil.currentGMTTime();
	            cutDate = new Date(cutDate.getTime() - 60000);
	            _workJobDao.expungeCompletedWorkJobs(cutDate);
            } catch(Throwable e) {
            	s_logger.error("Unexpected exception", e);
            }
/*
            try {
                _workDao.cleanup(_cleanupWait);
            } catch (Exception e) {
                s_logger.error("VM Operations failed due to ", e);
            }
*/
        }
    }

    @Override
    public boolean isVirtualMachineUpgradable(VirtualMachine vm, ServiceOffering offering) {
        boolean isMachineUpgradable = true;
        for(HostAllocator allocator : _hostAllocators) {
            isMachineUpgradable = allocator.isVirtualMachineUpgradable(vm, offering);
            if(isMachineUpgradable)
                continue;
            else
                break;
        }

        return isMachineUpgradable;
    }

    @Override
    public <T extends VMInstanceVO> T reboot(T vm, Map<VirtualMachineProfile.Param, Object> params, User caller, Account account) throws InsufficientCapacityException, ResourceUnavailableException {
        try {
            return advanceReboot(vm, params, caller, account);
        } catch (ConcurrentOperationException e) {
            throw new CloudRuntimeException("Unable to reboot a VM due to concurrent operation", e);
        }
    }

    @Override
    public <T extends VMInstanceVO> T advanceReboot(T vm, Map<VirtualMachineProfile.Param, Object> params, User caller, Account account) throws InsufficientCapacityException,
    ConcurrentOperationException, ResourceUnavailableException {
        T rebootedVm = null;

        DataCenter dc = _configMgr.getZone(vm.getDataCenterId());
        Host host = _hostDao.findById(vm.getHostId());
        Cluster cluster = null;
        if (host != null) {
            cluster = _configMgr.getCluster(host.getClusterId());
        }
        HostPodVO pod = _configMgr.getPod(host.getPodId());
        DeployDestination dest = new DeployDestination(dc, pod, cluster, host);

        try {

            Commands cmds = new Commands(OnError.Stop);
            cmds.addCommand(new RebootCommand(vm.getInstanceName()));
            _agentMgr.send(host.getId(), cmds);

            Answer rebootAnswer = cmds.getAnswer(RebootAnswer.class);
            if (rebootAnswer != null && rebootAnswer.getResult()) {
                rebootedVm = vm;
                return rebootedVm;
            }
            s_logger.info("Unable to reboot VM " + vm + " on " + dest.getHost() + " due to " + (rebootAnswer == null ? " no reboot answer" : rebootAnswer.getDetails()));
        } catch (OperationTimedoutException e) {
            s_logger.warn("Unable to send the reboot command to host " + dest.getHost() + " for the vm " + vm + " due to operation timeout", e);
            throw new CloudRuntimeException("Failed to reboot the vm on host " + dest.getHost());
        }

        return rebootedVm;
    }

    @Override
    public VMInstanceVO findByIdAndType(VirtualMachine.Type type, long vmId) {
        return _vmDao.findById(vmId);
    }

    public Command cleanup(VirtualMachine vm) {
        return new StopCommand(vm);
    }

    public Command cleanup(String vmName) {
        return new StopCommand(vmName);
    }
/*
    public Commands fullHostSync(final long hostId, StartupRoutingCommand startup) {
        Commands commands = new Commands(OnError.Continue);

        Map<Long, AgentVmInfo> infos = convertToInfos(startup);
        final List<? extends VMInstanceVO> vms = _vmDao.listByHostId(hostId);
        s_logger.debug("Found " + vms.size() + " VMs for host " + hostId);
        for (VMInstanceVO vm : vms) {
            AgentVmInfo info = infos.remove(vm.getId());
            
            // sync VM Snapshots related transient states
            List<VMSnapshotVO> vmSnapshotsInTrasientStates = _vmSnapshotDao.listByInstanceId(vm.getId(), VMSnapshot.State.Expunging,VMSnapshot.State.Reverting, VMSnapshot.State.Creating);
            if(vmSnapshotsInTrasientStates.size() > 1){
                s_logger.info("Found vm " + vm.getInstanceName() + " with VM snapshots in transient states, needs to sync VM snapshot state");
                if(!_vmSnapshotMgr.syncVMSnapshot(vm, hostId)){
                    s_logger.warn("Failed to sync VM in a transient snapshot related state: " + vm.getInstanceName());
                    continue;
                }else{
                    s_logger.info("Successfully sync VM with transient snapshot: " + vm.getInstanceName());
                }
            }
            
            VMInstanceVO castedVm = null;
            if (info == null) {
                info = new AgentVmInfo(vm.getInstanceName(), getVmGuru(vm), vm, State.Stopped);
            }
            castedVm = info.guru.findById(vm.getId());

            HypervisorGuru hvGuru = _hvGuruMgr.getGuru(castedVm.getHypervisorType());
            Command command = compareState(hostId, castedVm, info, true, hvGuru.trackVmHostChange());
            if (command != null) {
                commands.addCommand(command);
            }
        }

        for (final AgentVmInfo left : infos.values()) {
            boolean found = false;
            for (VirtualMachineGuru<? extends VMInstanceVO> vmGuru : _vmGurus.values()) {
                VMInstanceVO vm = vmGuru.findByName(left.name);
                if (vm != null) {
                    found = true;
                    HypervisorGuru hvGuru = _hvGuruMgr.getGuru(vm.getHypervisorType());
                    if(hvGuru.trackVmHostChange()) {
                        Command command = compareState(hostId, vm, left, true, true);
                        if (command != null) {
                            commands.addCommand(command);
                        }
                    } else {
                        s_logger.warn("Stopping a VM, VM " + left.name + " migrate from Host " + vm.getHostId() + " to Host " + hostId );
                        commands.addCommand(cleanup(left.name));
                    }
                    break;
                }
            }
            if ( ! found ) {
                s_logger.warn("Stopping a VM that we have no record of <fullHostSync>: " + left.name);
                commands.addCommand(cleanup(left.name));
            }
        }

        return commands;
    }

    public Commands deltaHostSync(long hostId, Map<String, State> newStates) {
        Map<Long, AgentVmInfo> states = convertDeltaToInfos(newStates);
        Commands commands = new Commands(OnError.Continue);

        for (Map.Entry<Long, AgentVmInfo> entry : states.entrySet()) {
            AgentVmInfo info = entry.getValue();

            VMInstanceVO vm = info.vm;

            Command command = null;
            if (vm != null) {
                HypervisorGuru hvGuru = _hvGuruMgr.getGuru(vm.getHypervisorType());
                command = compareState(hostId, vm, info, false, hvGuru.trackVmHostChange());
            } else {
                if (s_logger.isDebugEnabled()) {
                    s_logger.debug("Cleaning up a VM that is no longer found: " + info.name);
                }
                command = cleanup(info.name);
            }

            if (command != null) {
                commands.addCommand(command);
            }
        }

        return commands;
    }

    public void deltaSync(Map<String, Pair<String, State>> newStates) {
        Map<Long, AgentVmInfo> states = convertToInfos(newStates);

        for (Map.Entry<Long, AgentVmInfo> entry : states.entrySet()) {
            AgentVmInfo info = entry.getValue();
            VMInstanceVO vm = info.vm;
            Command command = null;
            if (vm != null) {
                Host host = _resourceMgr.findHostByGuid(info.getHostUuid());
                long hId = host.getId();

                HypervisorGuru hvGuru = _hvGuruMgr.getGuru(vm.getHypervisorType());
                command = compareState(hId, vm, info, false, hvGuru.trackVmHostChange());
            } else {
                if (s_logger.isDebugEnabled()) {
                    s_logger.debug("Cleaning up a VM that is no longer found <deltaSync>: " + info.name);
                }
                command = cleanup(info.name);
            }
            if (command != null){
                try {
                    Host host = _resourceMgr.findHostByGuid(info.getHostUuid());
                    if (host != null){
                        Answer answer = _agentMgr.send(host.getId(), cleanup(info.name));
                        if (!answer.getResult()) {
                            s_logger.warn("Unable to stop a VM due to " + answer.getDetails());
                        }
                    }
                } catch (Exception e) {
                    s_logger.warn("Unable to stop a VM due to " + e.getMessage());
                }
            }
        }
    }
*/

    public void fullSync(final long clusterId, Map<String, Pair<String, State>> newStates) {
        /*
                if (newStates==null)return;
                Map<Long, AgentVmInfo> infos = convertToInfos(newStates);
                Set<VMInstanceVO> set_vms = Collections.synchronizedSet(new HashSet<VMInstanceVO>());
                set_vms.addAll(_vmDao.listByClusterId(clusterId));
                set_vms.addAll(_vmDao.listLHByClusterId(clusterId));

                for (VMInstanceVO vm : set_vms) {
                    AgentVmInfo info =  infos.remove(vm.getId());
                    VMInstanceVO castedVm = null;
                    
                    // sync VM Snapshots related transient states
                    List<VMSnapshotVO> vmSnapshotsInExpungingStates = _vmSnapshotDao.listByInstanceId(vm.getId(), VMSnapshot.State.Expunging, VMSnapshot.State.Creating,VMSnapshot.State.Reverting);
                    if(vmSnapshotsInExpungingStates.size() > 0){
                        s_logger.info("Found vm " + vm.getInstanceName() + " in state. " + vm.getState() + ", needs to sync VM snapshot state");
                        Long hostId = null;
                        Host host = null;
                        if(info != null && info.getHostUuid() != null){
                            host = _hostDao.findByGuid(info.getHostUuid());
                        }
                        hostId = host == null ? (vm.getHostId() == null ? vm.getLastHostId() : vm.getHostId()) : host.getId();
                        if(!_vmSnapshotMgr.syncVMSnapshot(vm, hostId)){
                            s_logger.warn("Failed to sync VM with transient snapshot: " + vm.getInstanceName());
                            continue;
                        }else{
                            s_logger.info("Successfully sync VM with transient snapshot: " + vm.getInstanceName());
                        }
                    }
                    
                    if ((info == null && (vm.getState() == State.Running || vm.getState() == State.Starting ))
                    		||  (info != null && (info.state == State.Running && vm.getState() == State.Starting)))
                    {
                        s_logger.info("Found vm " + vm.getInstanceName() + " in inconsistent state. " + vm.getState() + " on CS while " +  (info == null ? "Stopped" : "Running") + " on agent");
                        info = new AgentVmInfo(vm.getInstanceName(), getVmGuru(vm), vm, State.Stopped);

                        // Bug 13850- grab outstanding work item if any for this VM state so that we mark it as DONE after we change VM state, else it will remain pending
                        VmWorkJobVO work = _workDao.findByOutstandingWork(vm.getId(), vm.getState());
                        if (work != null) {
                            if (s_logger.isDebugEnabled()) {
                                s_logger.debug("Found an outstanding work item for this vm " + vm + " in state:" + vm.getState() + ", work id:" + work.getId());
                            }
                        }
                        vm.setState(State.Running); // set it as running and let HA take care of it
                        _vmDao.persist(vm);

                        if (work != null) {
                            if (s_logger.isDebugEnabled()) {
                                s_logger.debug("Updating outstanding work item to Done, id:" + work.getId());
                            }
                            work.setStep(Step.Done);
                            _workDao.update(work.getId(), work);
                        }

                        castedVm = info.guru.findById(vm.getId());
                        try {
                            Host host = _hostDao.findByGuid(info.getHostUuid());
                            long hostId = host == null ? (vm.getHostId() == null ? vm.getLastHostId() : vm.getHostId()) : host.getId();
                            HypervisorGuru hvGuru = _hvGuruMgr.getGuru(castedVm.getHypervisorType());
                            Command command = compareState(hostId, castedVm, info, true, hvGuru.trackVmHostChange());
                            if (command != null){
                                Answer answer = _agentMgr.send(hostId, command);
                                if (!answer.getResult()) {
                                    s_logger.warn("Failed to update state of the VM due to " + answer.getDetails());
                                }
                            }
                        } catch (Exception e) {
                            s_logger.warn("Unable to update state of the VM due to exception " + e.getMessage());
                            e.printStackTrace();
                        }
                    }
                    else if (info != null && (vm.getState() == State.Stopped || vm.getState() == State.Stopping
                            || vm.isRemoved() || vm.getState() == State.Destroyed || vm.getState() == State.Expunging )) {
                        Host host = _hostDao.findByGuid(info.getHostUuid());
                        if (host != null){
                            s_logger.warn("Stopping a VM which is stopped/stopping/destroyed/expunging " + info.name);
                            if (vm.getState() == State.Stopped || vm.getState() == State.Stopping) {
                                vm.setState(State.Stopped); // set it as stop and clear it from host
                                vm.setHostId(null);
                                _vmDao.persist(vm);
                            }
                            try {
                                Answer answer = _agentMgr.send(host.getId(), cleanup(info.name));
                                if (!answer.getResult()) {
                                    s_logger.warn("Unable to stop a VM due to " + answer.getDetails());
                                }
                            }
                            catch (Exception e) {
                                s_logger.warn("Unable to stop a VM due to " + e.getMessage());
                            }
                        }
                    }
                    else
                        // host id can change
                        if (info != null && vm.getState() == State.Running){
                            // check for host id changes
                            Host host = _hostDao.findByGuid(info.getHostUuid());
                            if (host != null && (vm.getHostId() == null || host.getId() != vm.getHostId())){
                                s_logger.info("Found vm " + vm.getInstanceName() + " with inconsistent host in db, new host is " +  host.getId());
                                try {
                                    stateTransitTo(vm, VirtualMachine.Event.AgentReportMigrated, host.getId());
                                } catch (NoTransitionException e) {
                                    s_logger.warn(e.getMessage());
                                }
                            }
                        }
                }

                for (final AgentVmInfo left : infos.values()) {
                    if (!VirtualMachineName.isValidVmName(left.name)) continue;  // if the vm doesn't follow CS naming ignore it for stopping
                    try {
                        Host host = _hostDao.findByGuid(left.getHostUuid());
                        if (host != null){
                            s_logger.warn("Stopping a VM which we do not have any record of " + left.name);
                            Answer answer = _agentMgr.send(host.getId(), cleanup(left.name));
                            if (!answer.getResult()) {
                                s_logger.warn("Unable to stop a VM due to " + answer.getDetails());
                            }
                        }
                    } catch (Exception e) {
                        s_logger.warn("Unable to stop a VM due to " + e.getMessage());
                    }
                }
        */
    }



    protected Map<Long, AgentVmInfo> convertToInfos(final Map<String, Pair<String, State>> newStates) {
        final HashMap<Long, AgentVmInfo> map = new HashMap<Long, AgentVmInfo>();
        if (newStates == null) {
            return map;
        }
        Collection<VirtualMachineGuru> vmGurus = _vmGurus.values();
        boolean is_alien_vm = true;
        long alien_vm_count = -1;
        for (Map.Entry<String, Pair<String, State>> entry : newStates.entrySet()) {
            is_alien_vm = true;
            for (VirtualMachineGuru vmGuru : vmGurus) {
                String name = entry.getKey();
                VMInstanceVO vm = _vmDao.findVMByInstanceName(name);
                if (vm != null) {
                    map.put(vm.getId(), new AgentVmInfo(entry.getKey(), vmGuru, vm, entry.getValue().second(), entry.getValue().first()));
                    is_alien_vm = false;
                    break;
                }
            }
            // alien VMs
            if (is_alien_vm){
                map.put(alien_vm_count--, new AgentVmInfo(entry.getKey(), null, null, entry.getValue().second(), entry.getValue().first()));
                s_logger.warn("Found an alien VM " + entry.getKey());
            }
        }
        return map;
    }

/*
    protected Map<Long, AgentVmInfo> convertToInfos(StartupRoutingCommand cmd) {
        final Map<String, HostVmStateReportEntry> states = cmd.getVmStates();
        final HashMap<Long, AgentVmInfo> map = new HashMap<Long, AgentVmInfo>();
        if (states == null) {
            return map;
        }
        Collection<VirtualMachineGuru<? extends VMInstanceVO>> vmGurus = _vmGurus.values();

        for (Map.Entry<String, HostVmStateReportEntry> entry : states.entrySet()) {
            for (VirtualMachineGuru<? extends VMInstanceVO> vmGuru : vmGurus) {
                String name = entry.getKey();
                VMInstanceVO vm = vmGuru.findByName(name);
                if (vm != null) {
                    map.put(vm.getId(), new AgentVmInfo(entry.getKey(), vmGuru, vm, entry.getValue().getState(), entry.getValue().getHost() ));
                    break;
                }
                Long id = vmGuru.convertToId(name);
                if (id != null) {
                    map.put(id, new AgentVmInfo(entry.getKey(), vmGuru, null,entry.getValue().getState(), entry.getValue().getHost() ));
                    break;
                }
            }
        }

        return map;
    }
*/
    protected Map<Long, AgentVmInfo> convertDeltaToInfos(final Map<String, State> states) {
        final HashMap<Long, AgentVmInfo> map = new HashMap<Long, AgentVmInfo>();

        if (states == null) {
            return map;
        }

        Collection<VirtualMachineGuru> vmGurus = _vmGurus.values();

        for (Map.Entry<String, State> entry : states.entrySet()) {
            for (VirtualMachineGuru vmGuru : vmGurus) {
                String name = entry.getKey();

                VMInstanceVO vm = _vmDao.findVMByInstanceName(name);

                if (vm != null) {
                    map.put(vm.getId(), new AgentVmInfo(entry.getKey(), vmGuru, vm, entry.getValue()));
                    break;
                }
            }
        }

        return map;
    }

    /**
     * compareState does as its name suggests and compares the states between
     * management server and agent. It returns whether something should be
     * cleaned up
     * 
     */
    protected Command compareState(long hostId, VMInstanceVO vm, final AgentVmInfo info, final boolean fullSync, boolean trackExternalChange) {
    	return null;
        /*
                State agentState = info.state;
                final State serverState = vm.getState();
                final String serverName = vm.getInstanceName();

                Command command = null;
                s_logger.debug("VM " + serverName + ": cs state = " + serverState + " and realState = " + agentState);
                if (s_logger.isDebugEnabled()) {
                    s_logger.debug("VM " + serverName + ": cs state = " + serverState + " and realState = " + agentState);
                }

                if (agentState == State.Error) {
                    agentState = State.Stopped;

                    short alertType = AlertManager.ALERT_TYPE_USERVM;
                    if (VirtualMachine.Type.DomainRouter.equals(vm.getType())) {
                        alertType = AlertManager.ALERT_TYPE_DOMAIN_ROUTER;
                    } else if (VirtualMachine.Type.ConsoleProxy.equals(vm.getType())) {
                        alertType = AlertManager.ALERT_TYPE_CONSOLE_PROXY;
                    } else if (VirtualMachine.Type.SecondaryStorageVm.equals(vm.getType())) {
                        alertType = AlertManager.ALERT_TYPE_SSVM;
                    }

                    HostPodVO podVO = _podDao.findById(vm.getPodIdToDeployIn());
                    DataCenterVO dcVO = _dcDao.findById(vm.getDataCenterId());
                    HostVO hostVO = _hostDao.findById(vm.getHostId());

                    String hostDesc = "name: " + hostVO.getName() + " (id:" + hostVO.getId() + "), availability zone: " + dcVO.getName() + ", pod: " + podVO.getName();
                    _alertMgr.sendAlert(alertType, vm.getDataCenterId(), vm.getPodIdToDeployIn(), "VM (name: " + vm.getInstanceName() + ", id: " + vm.getId() + ") stopped on host " + hostDesc
                            + " due to storage failure", "Virtual Machine " + vm.getInstanceName() + " (id: " + vm.getId() + ") running on host [" + vm.getHostId() + "] stopped due to storage failure.");
                }

                if (trackExternalChange) {
                    if (serverState == State.Starting) {
                        if (vm.getHostId() != null && vm.getHostId() != hostId) {
                            s_logger.info("CloudStack is starting VM on host " + vm.getHostId() + ", but status report comes from a different host " + hostId + ", skip status sync for vm: "
                                    + vm.getInstanceName());
                            return null;
                        }
                    }
                    if (vm.getHostId() == null || hostId != vm.getHostId()) {
                        try {
                            VmWorkJobVO workItem = _workDao.findByOutstandingWork(vm.getId(), State.Migrating);
                            if(workItem == null){
                                stateTransitTo(vm, VirtualMachine.Event.AgentReportMigrated, hostId);
                            }
                        } catch (NoTransitionException e) {
                        }
                    }
                }

                // during VM migration time, don't sync state will agent status update
                if (serverState == State.Migrating) {
                    s_logger.debug("Skipping vm in migrating state: " + vm);
                    return null;
                }

                if (trackExternalChange) {
                    if (serverState == State.Starting) {
                        if (vm.getHostId() != null && vm.getHostId() != hostId) {
                            s_logger.info("CloudStack is starting VM on host " + vm.getHostId() + ", but status report comes from a different host " + hostId + ", skip status sync for vm: "
                                    + vm.getInstanceName());
                            return null;
                        }
                    }

                    if (serverState == State.Running) {
                        try {
                            //
                            // we had a bug that sometimes VM may be at Running State
                            // but host_id is null, we will cover it here.
                            // means that when CloudStack DB lost of host information,
                            // we will heal it with the info reported from host
                            //
                            if (vm.getHostId() == null || hostId != vm.getHostId()) {
                                if (s_logger.isDebugEnabled()) {
                                    s_logger.debug("detected host change when VM " + vm + " is at running state, VM could be live-migrated externally from host " + vm.getHostId() + " to host " + hostId);
                                }

                                stateTransitTo(vm, VirtualMachine.Event.AgentReportMigrated, hostId);
                            }
                        } catch (NoTransitionException e) {
                            s_logger.warn(e.getMessage());
                        }
                    }
                }

                if (agentState == serverState) {
                    if (s_logger.isDebugEnabled()) {
                        s_logger.debug("Both states are " + agentState + " for " + vm);
                    }
                    assert (agentState == State.Stopped || agentState == State.Running) : "If the states we send up is changed, this must be changed.";
                    if (agentState == State.Running) {
                        try {
                            stateTransitTo(vm, VirtualMachine.Event.AgentReportRunning, hostId);
                        } catch (NoTransitionException e) {
                            s_logger.warn(e.getMessage());
                        }
                        // FIXME: What if someone comes in and sets it to stopping? Then
                        // what?
                        return null;
                    }

                    s_logger.debug("State matches but the agent said stopped so let's send a cleanup command anyways.");
                    return cleanup(vm);
                }

                if (agentState == State.Shutdowned) {
                    if (serverState == State.Running || serverState == State.Starting || serverState == State.Stopping) {
                        try {
                            advanceStop(vm, true, _accountMgr.getSystemUser(), _accountMgr.getSystemAccount());
                        } catch (AgentUnavailableException e) {
                            assert (false) : "How do we hit this with forced on?";
                            return null;
                        } catch (OperationTimedoutException e) {
                            assert (false) : "How do we hit this with forced on?";
                            return null;
                        } catch (ConcurrentOperationException e) {
                            assert (false) : "How do we hit this with forced on?";
                            return null;
                        }
                    } else {
                        s_logger.debug("Sending cleanup to a shutdowned vm: " + vm.getInstanceName());
                        command = cleanup(vm);
                    }
                } else if (agentState == State.Stopped) {
                    // This state means the VM on the agent was detected previously
                    // and now is gone. This is slightly different than if the VM
                    // was never completed but we still send down a Stop Command
                    // to ensure there's cleanup.
                    if (serverState == State.Running) {
                        // Our records showed that it should be running so let's restart
                        // it.
                        _haMgr.scheduleRestart(vm, false);
                    } else if (serverState == State.Stopping) {
                        _haMgr.scheduleStop(vm, hostId, WorkType.ForceStop);
                        s_logger.debug("Scheduling a check stop for VM in stopping mode: " + vm);
                    } else if (serverState == State.Starting) {
                        s_logger.debug("Ignoring VM in starting mode: " + vm.getInstanceName());
                        _haMgr.scheduleRestart(vm, false);
                    }
                    command = cleanup(vm);
                } else if (agentState == State.Running) {
                    if (serverState == State.Starting) {
                        if (fullSync) {
                            try {
                                ensureVmRunningContext(hostId, vm, Event.AgentReportRunning);
                            } catch (OperationTimedoutException e) {
                                s_logger.error("Exception during update for running vm: " + vm, e);
                                return null;
                            } catch (ResourceUnavailableException e) {
                                s_logger.error("Exception during update for running vm: " + vm, e);
                                return null;
                            }catch (InsufficientAddressCapacityException e) {
                                s_logger.error("Exception during update for running vm: " + vm, e);
                                return null;
                            }catch (NoTransitionException e) {
                                s_logger.warn(e.getMessage());
                            }
                        }
                    } else if (serverState == State.Stopping) {
                        s_logger.debug("Scheduling a stop command for " + vm);
                        _haMgr.scheduleStop(vm, hostId, WorkType.Stop);
                    } else {
                        s_logger.debug("server VM state " + serverState + " does not meet expectation of a running VM report from agent");

                        // just be careful not to stop VM for things we don't handle
                        // command = cleanup(vm);
                    }
                }
                return command;
        */
    }

    private void ensureVmRunningContext(long hostId, VMInstanceVO vm, Event cause) throws OperationTimedoutException, ResourceUnavailableException, NoTransitionException, InsufficientAddressCapacityException {
        /*
          	VirtualMachineGuru<VMInstanceVO> vmGuru = getVmGuru(vm);

              s_logger.debug("VM state is starting on full sync so updating it to running");
              vm = findByIdAndType(vm.getType(), vm.getId());

              // grab outstanding work item if any
              VmWorkJobVO work = _workDao.findByOutstandingWork(vm.getId(), vm.getState());
              if (work != null) {
                  if (s_logger.isDebugEnabled()) {
                      s_logger.debug("Found an outstanding work item for this vm " + vm + " in state:" + vm.getState() + ", work id:" + work.getId());
                  }
              }

              try {
                  stateTransitTo(vm, cause, hostId);
              } catch (NoTransitionException e1) {
                  s_logger.warn(e1.getMessage());
              }

              s_logger.debug("VM's " + vm + " state is starting on full sync so updating it to Running");
              vm = vmGuru.findById(vm.getId()); // this should ensure vm has the most
              // up to date info

              VirtualMachineProfile<VMInstanceVO> profile = new VirtualMachineProfileImpl<VMInstanceVO>(vm);
              List<NicVO> nics = _nicsDao.listByVmId(profile.getId());
              for (NicVO nic : nics) {
                  Network network = _networkModel.getNetwork(nic.getNetworkId());
                  NicProfile nicProfile = new NicProfile(nic, network, nic.getBroadcastUri(), nic.getIsolationUri(), null,
                          _networkModel.isSecurityGroupSupportedInNetwork(network), _networkModel.getNetworkTag(profile.getHypervisorType(), network));
                  profile.addNic(nicProfile);
              }

              Commands cmds = new Commands(OnError.Stop);
              s_logger.debug("Finalizing commands that need to be send to complete Start process for the vm " + vm);

              if (vmGuru.finalizeCommandsOnStart(cmds, profile)) {
                  if (cmds.size() != 0) {
                      _agentMgr.send(vm.getHostId(), cmds);
                  }

                  if (vmGuru.finalizeStart(profile, vm.getHostId(), cmds, null)) {
                      stateTransitTo(vm, cause, vm.getHostId());
                  } else {
                      s_logger.error("Unable to finish finialization for running vm: " + vm);
                  }
              } else {
                  s_logger.error("Unable to finalize commands on start for vm: " + vm);
              }

              if (work != null) {
                  if (s_logger.isDebugEnabled()) {
                      s_logger.debug("Updating outstanding work item to Done, id:" + work.getId());
                  }
                  work.setStep(Step.Done);
                  _workDao.update(work.getId(), work);
              }
        */
    }

    @Override
    public boolean isRecurring() {
        return true;
    }

    @Override
    public boolean processAnswers(long agentId, long seq, Answer[] answers) {
        for (final Answer answer : answers) {
            if (answer instanceof ClusterSyncAnswer) {
                ClusterSyncAnswer hs = (ClusterSyncAnswer) answer;
                if (!hs.isExceuted()){
                	
/* TODO
                    deltaSync(hs.getNewStates());
*/
                    hs.setExecuted();
                }
            }
        }
        return true;
    }

    @Override
    public boolean processTimeout(long agentId, long seq) {
        return true;
    }

    @Override
    public int getTimeout() {
        return -1;
    }

    @Override
    public boolean processCommands(long agentId, long seq, Command[] cmds) {
        boolean processed = false;
        for (Command cmd : cmds) {
            if (cmd instanceof PingRoutingCommand) {
                PingRoutingCommand ping = (PingRoutingCommand) cmd;
                if (ping.getNewStates() != null && ping.getNewStates().size() > 0) {
                	_syncMgr.processHostVmStatePingReport(agentId, ping.getNewStates());

/* TODO
                    Commands commands = deltaHostSync(agentId, ping.getNewStates());
                    if (commands.size() > 0) {
                        try {
                            _agentMgr.send(agentId, commands, this);
                        } catch (final AgentUnavailableException e) {
                            s_logger.warn("Agent is now unavailable", e);
                        }
                    }
*/
                    
                }
                processed = true;
            }
        }
        return processed;
    }

    @Override
    public AgentControlAnswer processControlCommand(long agentId, AgentControlCommand cmd) {
        return null;
    }

    @Override
    public boolean processDisconnect(long agentId, Status state) {
        return true;
    }
    
    @Override
    public void processConnect(HostVO agent, StartupCommand cmd, boolean forRebalance) throws ConnectionException {
        if (!(cmd instanceof StartupRoutingCommand)) {
            return;
        }
        
        if(s_logger.isDebugEnabled())
        	s_logger.debug("Received startup command from hypervisor host. host id: " + agent.getId());
        _syncMgr.resetHostSyncState(agent.getId());
    }
    
/*
    @Override
    public void processConnect(HostVO agent, StartupCommand cmd, boolean forRebalance) throws ConnectionException {
        if (!(cmd instanceof StartupRoutingCommand)) {
            return;
        }

        if (forRebalance) {
            s_logger.debug("Not processing listener " + this + " as connect happens on rebalance process");
            return;
        }

        if (forRebalance) {
            s_logger.debug("Not processing listener " + this + " as connect happens on rebalance process");
            return;
        }

        Long clusterId = agent.getClusterId();
        long agentId = agent.getId();

        if (agent.getHypervisorType() == HypervisorType.XenServer) { // only for Xen
            StartupRoutingCommand startup = (StartupRoutingCommand) cmd;

            HashMap<String, Pair<String, State>> allStates = startup.getClusterVMStateChanges();
            if (allStates != null){
                this.fullSync(clusterId, allStates);
            }
            // initiate the cron job
            ClusterSyncCommand syncCmd = new ClusterSyncCommand(Integer.parseInt(Config.ClusterDeltaSyncInterval.getDefaultValue()), clusterId);
            try {
                long seq_no = _agentMgr.send(agentId, new Commands(syncCmd), this);
                s_logger.debug("Cluster VM sync started with jobid " + seq_no);
            } catch (AgentUnavailableException e) {
                s_logger.fatal("The Cluster VM sync process failed for cluster id " + clusterId + " with ", e);
            }
        }
        else { // for others KVM and VMWare
            StartupRoutingCommand startup = (StartupRoutingCommand) cmd;

            Commands commands = fullHostSync(agentId, startup);

            if (commands.size() > 0) {
                s_logger.debug("Sending clean commands to the agent");

                try {
                    boolean error = false;
                    Answer[] answers = _agentMgr.send(agentId, commands);
                    for (Answer answer : answers) {
                        if (!answer.getResult()) {
                            s_logger.warn("Unable to stop a VM due to " + answer.getDetails());
                            error = true;
                        }
                    }
                    if (error) {
                        throw new ConnectionException(true, "Unable to stop VMs");
                    }
                } catch (final AgentUnavailableException e) {
                    s_logger.warn("Agent is unavailable now", e);
                    throw new ConnectionException(true, "Unable to sync", e);
                } catch (final OperationTimedoutException e) {
                    s_logger.warn("Agent is unavailable now", e);
                    throw new ConnectionException(true, "Unable to sync", e);
                }
            }
        }
    }
*/
    
    protected class TransitionTask implements Runnable {
        @Override
        public void run() {
            GlobalLock lock = GlobalLock.getInternLock("TransitionChecking");
            if (lock == null) {
                s_logger.debug("Couldn't get the global lock");
                return;
            }

            if (!lock.lock(30)) {
                s_logger.debug("Couldn't lock the db");
                return;
            }
            try {
                lock.addRef();
                List<VMInstanceVO> instances = _vmDao.findVMInTransition(new Date(new Date().getTime() - (_operationTimeout * 1000)), State.Starting, State.Stopping);
                for (VMInstanceVO instance : instances) {
                    State state = instance.getState();
                    if (state == State.Stopping) {
                        _haMgr.scheduleStop(instance, instance.getHostId(), WorkType.CheckStop);
                    } else if (state == State.Starting) {
                        _haMgr.scheduleRestart(instance, true);
                    }
                }
            } catch (Exception e) {
                s_logger.warn("Caught the following exception on transition checking", e);
            } finally {
                lock.unlock();
            }
        }
    }

    protected class AgentVmInfo {
        public String name;
        public State state;
        public String hostUuid;
        public VMInstanceVO vm;
        public VirtualMachineGuru guru;

        @SuppressWarnings("unchecked")
        public AgentVmInfo(String name, VirtualMachineGuru guru, VMInstanceVO vm, State state, String host) {
            this.name = name;
            this.state = state;
            this.vm = vm;
            this.guru = guru;
            hostUuid = host;
        }

        public AgentVmInfo(String name, VirtualMachineGuru guru, VMInstanceVO vm, State state) {
            this(name, guru, vm, state, null);
        }

        public String getHostUuid() {
            return hostUuid;
        }
    }

    @Override
    public VMInstanceVO findById(long vmId) {
        return _vmDao.findById(vmId);
    }

    @Override
    public void checkIfCanUpgrade(VirtualMachine vmInstance, long newServiceOfferingId) {
        ServiceOfferingVO newServiceOffering = _offeringDao.findById(newServiceOfferingId);
        if (newServiceOffering == null) {
            throw new InvalidParameterValueException("Unable to find a service offering with id " + newServiceOfferingId);
        }

        // Check that the VM is stopped / running
        if (!(vmInstance.getState().equals(State.Stopped) || vmInstance.getState().equals(State.Running) )) {
            s_logger.warn("Unable to upgrade virtual machine " + vmInstance.toString() + " in state " + vmInstance.getState());
            throw new InvalidParameterValueException("Unable to upgrade virtual machine " + vmInstance.toString() + " " + " in state " + vmInstance.getState()
                    + "; make sure the virtual machine is stopped/running");
        }

        // Check if the service offering being upgraded to is what the VM is already running with
        if (vmInstance.getServiceOfferingId() == newServiceOffering.getId()) {
            if (s_logger.isInfoEnabled()) {
                s_logger.info("Not upgrading vm " + vmInstance.toString() + " since it already has the requested " +
                        "service offering (" + newServiceOffering.getName() + ")");
            }

            throw new InvalidParameterValueException("Not upgrading vm " + vmInstance.toString() + " since it already " +
                    "has the requested service offering (" + newServiceOffering.getName() + ")");
        }

        ServiceOfferingVO currentServiceOffering = _offeringDao.findByIdIncludingRemoved(vmInstance.getServiceOfferingId());

        // Check that the service offering being upgraded to has the same Guest IP type as the VM's current service offering
        // NOTE: With the new network refactoring in 2.2, we shouldn't need the check for same guest IP type anymore.
        /*
         * if (!currentServiceOffering.getGuestIpType().equals(newServiceOffering.getGuestIpType())) { String errorMsg =
         * "The service offering being upgraded to has a guest IP type: " + newServiceOffering.getGuestIpType(); errorMsg +=
         * ". Please select a service offering with the same guest IP type as the VM's current service offering (" +
         * currentServiceOffering.getGuestIpType() + ")."; throw new InvalidParameterValueException(errorMsg); }
         */

        // Check that the service offering being upgraded to has the same storage pool preference as the VM's current service
        // offering
        if (currentServiceOffering.getUseLocalStorage() != newServiceOffering.getUseLocalStorage()) {
            throw new InvalidParameterValueException("Unable to upgrade virtual machine " + vmInstance.toString()
                    + ", cannot switch between local storage and shared storage service offerings.  Current offering " +
                    "useLocalStorage=" + currentServiceOffering.getUseLocalStorage()
                    + ", target offering useLocalStorage=" + newServiceOffering.getUseLocalStorage());
        }

        // if vm is a system vm, check if it is a system service offering, if yes return with error as it cannot be used for user vms
        if (currentServiceOffering.getSystemUse() != newServiceOffering.getSystemUse()) {
            throw new InvalidParameterValueException("isSystem property is different for current service offering and new service offering");
        }

        // Check that there are enough resources to upgrade the service offering
        if (!isVirtualMachineUpgradable(vmInstance, newServiceOffering)) {
            throw new InvalidParameterValueException("Unable to upgrade virtual machine, not enough resources available " +
                    "for an offering of " + newServiceOffering.getCpu() + " cpu(s) at "
                    + newServiceOffering.getSpeed() + " Mhz, and " + newServiceOffering.getRamSize() + " MB of memory");
        }

        // Check that the service offering being upgraded to has all the tags of the current service offering
        List<String> currentTags = _configMgr.csvTagsToList(currentServiceOffering.getTags());
        List<String> newTags = _configMgr.csvTagsToList(newServiceOffering.getTags());
        if (!newTags.containsAll(currentTags)) {
            throw new InvalidParameterValueException("Unable to upgrade virtual machine; the new service offering " +
                    "does not have all the tags of the "
                    + "current service offering. Current service offering tags: " + currentTags + "; " + "new service " +
                    "offering tags: " + newTags);
        }
    }

    @Override
    public boolean upgradeVmDb(long vmId, long serviceOfferingId) {
        VMInstanceVO vmForUpdate = _vmDao.createForUpdate();
        vmForUpdate.setServiceOfferingId(serviceOfferingId);
        ServiceOffering newSvcOff = _configMgr.getServiceOffering(serviceOfferingId);
        vmForUpdate.setHaEnabled(newSvcOff.getOfferHA());
        vmForUpdate.setLimitCpuUse(newSvcOff.getLimitCpuUse());
        vmForUpdate.setServiceOfferingId(newSvcOff.getId());
        return _vmDao.update(vmId, vmForUpdate);
    }

    public boolean plugNic(Network network, NicTO nic, VirtualMachineTO to, VMInstanceVO vm,
            ReservationContext context, DeployDestination dest) throws ConcurrentOperationException, ResourceUnavailableException,
            InsufficientCapacityException {
        boolean result = true;

        if (vm.getState() == State.Running) {
            try {
                PlugNicCommand plugNicCmd = new PlugNicCommand(nic, to.getName());

                Commands cmds = new Commands(OnError.Stop);
                cmds.addCommand("plugnic", plugNicCmd);
                _agentMgr.send(dest.getHost().getId(), cmds);
                PlugNicAnswer plugNicAnswer = cmds.getAnswer(PlugNicAnswer.class);
                if (!(plugNicAnswer != null && plugNicAnswer.getResult())) {
                    s_logger.warn("Unable to plug nic for vm " + to.getName());
                    result = false;
                }
            } catch (OperationTimedoutException e) {
                throw new AgentUnavailableException("Unable to plug nic for router " + to.getName() + " in network " + network,
                        dest.getHost().getId(), e);
            }
        } else {
            s_logger.warn("Unable to apply PlugNic, vm " + vm + " is not in the right state " + vm.getState());

            throw new ResourceUnavailableException("Unable to apply PlugNic on the backend," +
                    " vm " + to + " is not in the right state", DataCenter.class, vm.getDataCenterId());
        }

        return result;
    }

    protected boolean unplugNic(Network network, NicTO nic, VirtualMachineTO to, VMInstanceVO vm,
            ReservationContext context, DeployDestination dest) throws ConcurrentOperationException, ResourceUnavailableException {

        boolean result = true;

        if (vm.getState() == State.Running) {
            try {
                Commands cmds = new Commands(OnError.Stop);
                UnPlugNicCommand unplugNicCmd = new UnPlugNicCommand(nic, to.getName());
                cmds.addCommand("unplugnic", unplugNicCmd);
                _agentMgr.send(dest.getHost().getId(), cmds);

                UnPlugNicAnswer unplugNicAnswer = cmds.getAnswer(UnPlugNicAnswer.class);
                if (!(unplugNicAnswer != null && unplugNicAnswer.getResult())) {
                    s_logger.warn("Unable to unplug nic from router " + vm);
                    result = false;
                }
            } catch (OperationTimedoutException e) {
                throw new AgentUnavailableException("Unable to unplug nic from rotuer " + vm + " from network " + network,
                        dest.getHost().getId(), e);
            }
        } else if (vm.getState() == State.Stopped || vm.getState() == State.Stopping) {
            s_logger.debug("Vm " + vm.getInstanceName() + " is in " + vm.getState() +
                    ", so not sending unplug nic command to the backend");
        } else {
            s_logger.warn("Unable to apply unplug nic, Vm " + vm + " is not in the right state " + vm.getState());

            throw new ResourceUnavailableException("Unable to apply unplug nic on the backend," +
                    " vm " + vm + " is not in the right state", DataCenter.class, vm.getDataCenterId());
        }

        return result;
    }

    @Override
    public NicProfile addVmToNetwork(VirtualMachine vm, Network network, NicProfile requested) throws ConcurrentOperationException,
    ResourceUnavailableException, InsufficientCapacityException {

        s_logger.debug("Adding vm " + vm + " to network " + network + "; requested nic profile " + requested);
        VMInstanceVO vmVO;
        if (vm.getType() == VirtualMachine.Type.User) {
            vmVO = _userVmDao.findById(vm.getId());
        } else {
            vmVO = _vmDao.findById(vm.getId());
        }
        ReservationContext context = new ReservationContextImpl(null, null, _accountMgr.getActiveUser(User.UID_SYSTEM),
                _accountMgr.getAccount(Account.ACCOUNT_ID_SYSTEM));

        VirtualMachineProfileImpl vmProfile = new VirtualMachineProfileImpl(vmVO, null,
                null, null, null);

        DataCenter dc = _configMgr.getZone(network.getDataCenterId());
        Host host = _hostDao.findById(vm.getHostId());
        DeployDestination dest = new DeployDestination(dc, null, null, host);

        //check vm state
        if (vm.getState() == State.Running) {
            //1) allocate and prepare nic
            NicProfile nic = _networkMgr.createNicForVm(network, requested, context, vmProfile, true);

            //2) Convert vmProfile to vmTO
            HypervisorGuru hvGuru = _hvGuruMgr.getGuru(vmProfile.getVirtualMachine().getHypervisorType());
            VirtualMachineTO vmTO = hvGuru.implement(vmProfile);

            //3) Convert nicProfile to NicTO
            NicTO nicTO = toNicTO(nic, vmProfile.getVirtualMachine().getHypervisorType());

            //4) plug the nic to the vm
            VirtualMachineGuru vmGuru = getVmGuru(vmVO);

            s_logger.debug("Plugging nic for vm " + vm + " in network " + network);

            boolean result = false;
            try{
                result = plugNic(network, nicTO, vmTO, vmVO, context, dest);
                if (result) {
                s_logger.debug("Nic is plugged successfully for vm " + vm + " in network " + network + ". Vm  is a part of network now");
                    long isDefault = (nic.isDefaultNic()) ? 1 : 0;
                    // insert nic's Id into DB as resource_name
                    UsageEventUtils.publishUsageEvent(EventTypes.EVENT_NETWORK_OFFERING_ASSIGN, vmVO.getAccountId(),
                            vmVO.getDataCenterId(), vmVO.getId(), Long.toString(nic.getId()), nic.getNetworkId(),
                            null, isDefault, VirtualMachine.class.getName(), vmVO.getUuid());
<<<<<<< HEAD
                return nic;
            } else {
                s_logger.warn("Failed to plug nic to the vm " + vm + " in network " + network);
                return null;
            }
=======
                    return nic;
                } else {
                    s_logger.warn("Failed to plug nic to the vm " + vm + " in network " + network);
                    return null;
                }
>>>>>>> 85d54cd1
            }finally{
                if(!result){
                    _networkMgr.removeNic(vmProfile, _nicsDao.findById(nic.getId()));
                }
            }
        } else if (vm.getState() == State.Stopped) {
            //1) allocate nic
            return _networkMgr.createNicForVm(network, requested, context, vmProfile, false);
        } else {
            s_logger.warn("Unable to add vm " + vm + " to network  " + network);
            throw new ResourceUnavailableException("Unable to add vm " + vm + " to network, is not in the right state",
                    DataCenter.class, vm.getDataCenterId());
        }
    }

    @Override
    public NicTO toNicTO(NicProfile nic, HypervisorType hypervisorType) {
        HypervisorGuru hvGuru = _hvGuruMgr.getGuru(hypervisorType);

        NicTO nicTO = hvGuru.toNicTO(nic);
        return nicTO;
    }

    @Override
    public boolean removeNicFromVm(VirtualMachine vm, NicVO nic) throws ConcurrentOperationException, ResourceUnavailableException {
        VMInstanceVO vmVO = _vmDao.findById(vm.getId());
        NetworkVO network = _networkDao.findById(nic.getNetworkId());
        ReservationContext context = new ReservationContextImpl(null, null, _accountMgr.getActiveUser(User.UID_SYSTEM),
                _accountMgr.getAccount(Account.ACCOUNT_ID_SYSTEM));

        VirtualMachineProfileImpl vmProfile = new VirtualMachineProfileImpl(vmVO, null,
                null, null, null);

        DataCenter dc = _configMgr.getZone(network.getDataCenterId());
        Host host = _hostDao.findById(vm.getHostId());
        DeployDestination dest = new DeployDestination(dc, null, null, host);
        VirtualMachineGuru vmGuru = getVmGuru(vmVO);
        HypervisorGuru hvGuru = _hvGuruMgr.getGuru(vmProfile.getVirtualMachine().getHypervisorType());
        VirtualMachineTO vmTO = hvGuru.implement(vmProfile);

        // don't delete default NIC on a user VM
        if (nic.isDefaultNic() && vm.getType() == VirtualMachine.Type.User ) {
            s_logger.warn("Failed to remove nic from " + vm + " in " + network + ", nic is default.");
            throw new CloudRuntimeException("Failed to remove nic from " + vm + " in " + network + ", nic is default.");
        }

        // if specified nic is associated with PF/LB/Static NAT
        if(rulesMgr.listAssociatedRulesForGuestNic(nic).size() > 0){
            throw new CloudRuntimeException("Failed to remove nic from " + vm + " in " + network
                    + ", nic has associated Port forwarding or Load balancer or Static NAT rules.");
        }

        NicProfile nicProfile = new NicProfile(nic, network, nic.getBroadcastUri(), nic.getIsolationUri(),
                _networkModel.getNetworkRate(network.getId(), vm.getId()),
                _networkModel.isSecurityGroupSupportedInNetwork(network),
                _networkModel.getNetworkTag(vmProfile.getVirtualMachine().getHypervisorType(), network));

        //1) Unplug the nic
        if (vm.getState() == State.Running) {
            NicTO nicTO = toNicTO(nicProfile, vmProfile.getVirtualMachine().getHypervisorType());
            s_logger.debug("Un-plugging nic " + nic + " for vm " + vm + " from network " + network);
            boolean result = unplugNic(network, nicTO, vmTO, vmVO, context, dest);
            if (result) {
                s_logger.debug("Nic is unplugged successfully for vm " + vm + " in network " + network );
                long isDefault = (nic.isDefaultNic()) ? 1 : 0;
                UsageEventUtils.publishUsageEvent(EventTypes.EVENT_NETWORK_OFFERING_REMOVE, vm.getAccountId(), vm.getDataCenterId(),
                        vm.getId(), Long.toString(nic.getId()), network.getNetworkOfferingId(), null,
                        isDefault, VirtualMachine.class.getName(), vm.getUuid());
            } else {
                s_logger.warn("Failed to unplug nic for the vm " + vm + " from network " + network);
                return false;
            }
        } else if (vm.getState() != State.Stopped) {
            s_logger.warn("Unable to remove vm " + vm + " from network  " + network);
            throw new ResourceUnavailableException("Unable to remove vm " + vm + " from network, is not in the right state",
                    DataCenter.class, vm.getDataCenterId());
        }

        //2) Release the nic
        _networkMgr.releaseNic(vmProfile, nic);
        s_logger.debug("Successfully released nic " + nic +  "for vm " + vm);

        //3) Remove the nic
        _networkMgr.removeNic(vmProfile, nic);
        _nicsDao.expunge(nic.getId());
        return true;
    }

    @Override
    public boolean removeVmFromNetwork(VirtualMachine vm, Network network, URI broadcastUri) throws ConcurrentOperationException, ResourceUnavailableException {
        VMInstanceVO vmVO = _vmDao.findById(vm.getId());
        ReservationContext context = new ReservationContextImpl(null, null, _accountMgr.getActiveUser(User.UID_SYSTEM),
                _accountMgr.getAccount(Account.ACCOUNT_ID_SYSTEM));

        VirtualMachineProfileImpl vmProfile = new VirtualMachineProfileImpl(vmVO, null,
                null, null, null);

        DataCenter dc = _configMgr.getZone(network.getDataCenterId());
        Host host = _hostDao.findById(vm.getHostId());
        DeployDestination dest = new DeployDestination(dc, null, null, host);
        VirtualMachineGuru vmGuru = getVmGuru(vmVO);
        HypervisorGuru hvGuru = _hvGuruMgr.getGuru(vmProfile.getVirtualMachine().getHypervisorType());
        VirtualMachineTO vmTO = hvGuru.implement(vmProfile);

        Nic nic = null;

        if (broadcastUri != null) {
            nic = _nicsDao.findByNetworkIdInstanceIdAndBroadcastUri(network.getId(), vm.getId(), broadcastUri.toString());
        } else {
            nic = _networkModel.getNicInNetwork(vm.getId(), network.getId());
        }

        if (nic == null){
            s_logger.warn("Could not get a nic with " + network);
            return false;
        }

        // don't delete default NIC on a user VM
        if (nic.isDefaultNic() && vm.getType() == VirtualMachine.Type.User ) {
            s_logger.warn("Failed to remove nic from " + vm + " in " + network + ", nic is default.");
            throw new CloudRuntimeException("Failed to remove nic from " + vm + " in " + network + ", nic is default.");
        }

        NicProfile nicProfile = new NicProfile(nic, network, nic.getBroadcastUri(), nic.getIsolationUri(),
                _networkModel.getNetworkRate(network.getId(), vm.getId()),
                _networkModel.isSecurityGroupSupportedInNetwork(network),
                _networkModel.getNetworkTag(vmProfile.getVirtualMachine().getHypervisorType(), network));

        //1) Unplug the nic
        if (vm.getState() == State.Running) {
            NicTO nicTO = toNicTO(nicProfile, vmProfile.getVirtualMachine().getHypervisorType());
            s_logger.debug("Un-plugging nic for vm " + vm + " from network " + network);
            boolean result = unplugNic(network, nicTO, vmTO, vmVO, context, dest);
            if (result) {
                s_logger.debug("Nic is unplugged successfully for vm " + vm + " in network " + network );
            } else {
                s_logger.warn("Failed to unplug nic for the vm " + vm + " from network " + network);
                return false;
            }
        } else if (vm.getState() != State.Stopped) {
            s_logger.warn("Unable to remove vm " + vm + " from network  " + network);
            throw new ResourceUnavailableException("Unable to remove vm " + vm + " from network, is not in the right state",
                    DataCenter.class, vm.getDataCenterId());
        }

        //2) Release the nic
        _networkMgr.releaseNic(vmProfile, nic);
        s_logger.debug("Successfully released nic " + nic +  "for vm " + vm);

        //3) Remove the nic
        _networkMgr.removeNic(vmProfile, nic);
        return true;
    }

    @Override
    public VMInstanceVO findHostAndMigrate(VirtualMachine.Type vmType, VMInstanceVO vm, Long newSvcOfferingId)
            throws InsufficientCapacityException, ConcurrentOperationException, ResourceUnavailableException, VirtualMachineMigrationException, ManagementServerException {

        VirtualMachineProfile profile = new VirtualMachineProfileImpl(vm);

        Long srcHostId = vm.getHostId();
        Long oldSvcOfferingId = vm.getServiceOfferingId();
        if (srcHostId == null) {
            throw new CloudRuntimeException("Unable to scale the vm because it doesn't have a host id");
        }
        Host host = _hostDao.findById(srcHostId);
        DataCenterDeployment plan = new DataCenterDeployment(host.getDataCenterId(), host.getPodId(), host.getClusterId(), null, null, null);
        ExcludeList excludes = new ExcludeList();
        excludes.addHost(vm.getHostId());
        vm.setServiceOfferingId(newSvcOfferingId); // Need to find the destination host based on new svc offering

        DeployDestination dest = null;

        for (DeploymentPlanner planner : _planners) {
            if (planner.canHandle(profile, plan, excludes)) {
                dest = planner.plan(profile, plan, excludes);
            } else {
                continue;
            }

            if (dest != null) {
                if (s_logger.isDebugEnabled()) {
                    s_logger.debug("Planner " + planner + " found " + dest + " for scaling the vm to.");
                }
                break;
            }
            if (s_logger.isDebugEnabled()) {
                s_logger.debug("Planner " + planner + " was unable to find anything.");
            }
        }

        if (dest == null) {
            throw new InsufficientServerCapacityException("Unable to find a server to scale the vm to.", host.getClusterId());
        }

        excludes.addHost(dest.getHost().getId());
        VMInstanceVO vmInstance = null;
        try {
            vmInstance = migrateForScale(vm, srcHostId, dest, oldSvcOfferingId);
        } catch (ResourceUnavailableException e) {
            s_logger.debug("Unable to migrate to unavailable " + dest);
            throw e;
        } catch (ConcurrentOperationException e) {
            s_logger.debug("Unable to migrate VM due to: " + e.getMessage());
            throw e;
        } catch (ManagementServerException e) {
            s_logger.debug("Unable to migrate VM: " + e.getMessage());
            throw e;
        } catch (VirtualMachineMigrationException e) {
            s_logger.debug("Got VirtualMachineMigrationException, Unable to migrate: " + e.getMessage());
            if (vm.getState() == State.Starting) {
                s_logger.debug("VM seems to be still Starting, we should retry migration later");
                throw e;
            } else {
                s_logger.debug("Unable to migrate VM, VM is not in Running or even Starting state, current state: " + vm.getState().toString());
            }
        }
        if (vmInstance != null) {
            return vmInstance;
        }else{
            return null;
        }
    }

        @Override
        public <T extends VMInstanceVO> T migrateForScale(T vm, long srcHostId, DeployDestination dest, Long oldSvcOfferingId) throws ResourceUnavailableException, ConcurrentOperationException, ManagementServerException,
                VirtualMachineMigrationException {
            s_logger.info("Migrating " + vm + " to " + dest);
            return vm;
        /*
                    Long newSvcOfferingId = vm.getServiceOfferingId();
                    long dstHostId = dest.getHost().getId();
                    Host fromHost = _hostDao.findById(srcHostId);
                    if (fromHost == null) {
                        s_logger.info("Unable to find the host to migrate from: " + srcHostId);
                        throw new CloudRuntimeException("Unable to find the host to migrate from: " + srcHostId);
                    }

                    if (fromHost.getClusterId().longValue() != dest.getCluster().getId()) {
                        s_logger.info("Source and destination host are not in same cluster, unable to migrate to host: " + dest.getHost().getId());
                        throw new CloudRuntimeException("Source and destination host are not in same cluster, unable to migrate to host: " + dest.getHost().getId());
                    }

                    VirtualMachineGuru<T> vmGuru = getVmGuru(vm);

                    long vmId = vm.getId();
                    vm = vmGuru.findById(vmId);
                    if (vm == null) {
                        if (s_logger.isDebugEnabled()) {
                            s_logger.debug("Unable to find the vm " + vm);
                        }
                        throw new ManagementServerException("Unable to find a virtual machine with id " + vmId);
                    }

                    if (vm.getState() != State.Running) {
                        if (s_logger.isDebugEnabled()) {
                            s_logger.debug("VM is not Running, unable to migrate the vm " + vm);
                        }
                        throw new VirtualMachineMigrationException("VM is not Running, unable to migrate the vm currently " + vm + " , current state: " + vm.getState().toString());
                    }

                    short alertType = AlertManager.ALERT_TYPE_USERVM_MIGRATE;
                    if (VirtualMachine.Type.DomainRouter.equals(vm.getType())) {
                        alertType = AlertManager.ALERT_TYPE_DOMAIN_ROUTER_MIGRATE;
                    } else if (VirtualMachine.Type.ConsoleProxy.equals(vm.getType())) {
                        alertType = AlertManager.ALERT_TYPE_CONSOLE_PROXY_MIGRATE;
                    }

                    VirtualMachineProfile<VMInstanceVO> profile = new VirtualMachineProfileImpl<VMInstanceVO>(vm);
                    _networkMgr.prepareNicForMigration(profile, dest);
                    this.volumeMgr.prepareForMigration(profile, dest);

                    VirtualMachineTO to = toVmTO(profile);
                    PrepareForMigrationCommand pfmc = new PrepareForMigrationCommand(to);

                    VmWorkJobVO work = new VmWorkJobVO(UUID.randomUUID().toString(), _nodeId, State.Migrating, vm.getType(), vm.getId());
                    work.setStep(Step.Prepare);
                    work.setResourceType(VmWorkJobVO.ResourceType.Host);
                    work.setResourceId(dstHostId);
                    work = _workDao.persist(work);

                    PrepareForMigrationAnswer pfma = null;
                    try {
                        pfma = (PrepareForMigrationAnswer) _agentMgr.send(dstHostId, pfmc);
                        if (!pfma.getResult()) {
                            String msg = "Unable to prepare for migration due to " + pfma.getDetails();
                            pfma = null;
                            throw new AgentUnavailableException(msg, dstHostId);
                        }
                    } catch (OperationTimedoutException e1) {
                        throw new AgentUnavailableException("Operation timed out", dstHostId);
                    } finally {
                        if (pfma == null) {
                            work.setStep(Step.Done);
                            _workDao.update(work.getId(), work);
                        }
                    }

                    vm.setLastHostId(srcHostId);
                    try {
                        if (vm == null || vm.getHostId() == null || vm.getHostId() != srcHostId || !changeState(vm, Event.MigrationRequested, dstHostId, work, Step.Migrating)) {
                            s_logger.info("Migration cancelled because state has changed: " + vm);
                            throw new ConcurrentOperationException("Migration cancelled because state has changed: " + vm);
                        }
                    } catch (NoTransitionException e1) {
                        s_logger.info("Migration cancelled because " + e1.getMessage());
                        throw new ConcurrentOperationException("Migration cancelled because " + e1.getMessage());
                    }

                    boolean migrated = false;
                    try {
                        boolean isWindows = _guestOsCategoryDao.findById(_guestOsDao.findById(vm.getGuestOSId()).getCategoryId()).getName().equalsIgnoreCase("Windows");
                        MigrateCommand mc = new MigrateCommand(vm.getInstanceName(), dest.getHost().getPrivateIpAddress(), isWindows);
                        mc.setHostGuid(dest.getHost().getGuid());

                        try {
                            MigrateAnswer ma = (MigrateAnswer) _agentMgr.send(vm.getLastHostId(), mc);
                            if (!ma.getResult()) {
                                s_logger.error("Unable to migrate due to " + ma.getDetails());
                                return null;
                            }
                        } catch (OperationTimedoutException e) {
                            if (e.isActive()) {
                                s_logger.warn("Active migration command so scheduling a restart for " + vm);
                                _haMgr.scheduleRestart(vm, true);
                            }
                            throw new AgentUnavailableException("Operation timed out on migrating " + vm, dstHostId);
                        }

                        try {
                            long newServiceOfferingId = vm.getServiceOfferingId();
                            vm.setServiceOfferingId(oldSvcOfferingId); // release capacity for the old service offering only
                            if (!changeState(vm, VirtualMachine.Event.OperationSucceeded, dstHostId, work, Step.Started)) {
                                throw new ConcurrentOperationException("Unable to change the state for " + vm);
                            }
                            vm.setServiceOfferingId(newServiceOfferingId);
                        } catch (NoTransitionException e1) {
                            throw new ConcurrentOperationException("Unable to change state due to " + e1.getMessage());
                        }

                        try {
                            if (!checkVmOnHost(vm, dstHostId)) {
                                s_logger.error("Unable to complete migration for " + vm);
                                try {
                                    _agentMgr.send(srcHostId, new Commands(cleanup(vm.getInstanceName())), null);
                                } catch (AgentUnavailableException e) {
                                    s_logger.error("AgentUnavailableException while cleanup on source host: " + srcHostId);
                                }
                                cleanup(vmGuru, new VirtualMachineProfileImpl(vm), work, Event.AgentReportStopped, true, _accountMgr.getSystemUser(), _accountMgr.getSystemAccount());
                                return null;
                            }
                        } catch (OperationTimedoutException e) {
                        }

                        migrated = true;
                        return vm;
                    } finally {
                        if (!migrated) {
                            s_logger.info("Migration was unsuccessful.  Cleaning up: " + vm);

                            _alertMgr.sendAlert(alertType, fromHost.getDataCenterId(), fromHost.getPodId(), "Unable to migrate vm " + vm.getInstanceName() + " from host " + fromHost.getName() + " in zone "
                                    + dest.getDataCenter().getName() + " and pod " + dest.getPod().getName(), "Migrate Command failed.  Please check logs.");
                            try {
                                _agentMgr.send(dstHostId, new Commands(cleanup(vm.getInstanceName())), null);
                            } catch (AgentUnavailableException ae) {
                                s_logger.info("Looks like the destination Host is unavailable for cleanup");
                            }

                            try {
                                stateTransitTo(vm, Event.OperationFailed, srcHostId);
                            } catch (NoTransitionException e) {
                                s_logger.warn(e.getMessage());
                            }
                        }

                        work.setStep(Step.Done);
                        _workDao.update(work.getId(), work);
                    }
        */
        }
    @Override
    public VMInstanceVO reConfigureVm(VMInstanceVO vm , ServiceOffering oldServiceOffering, boolean reconfiguringOnExistingHost) throws ResourceUnavailableException, ConcurrentOperationException {
        /*
                long newServiceofferingId = vm.getServiceOfferingId();
                ServiceOffering newServiceOffering = _configMgr.getServiceOffering(newServiceofferingId);
                ScaleVmCommand reconfigureCmd = new ScaleVmCommand(vm.getInstanceName(), newServiceOffering.getCpu(),
                        newServiceOffering.getSpeed(), newServiceOffering.getRamSize(), newServiceOffering.getRamSize(), newServiceOffering.getLimitCpuUse());

                Long dstHostId = vm.getHostId();
                VmWorkJobVO work = new VmWorkJobVO(UUID.randomUUID().toString(), _nodeId, State.Running, vm.getType(), vm.getId());
                work.setStep(Step.Prepare);
                work.setResourceType(VmWorkJobVO.ResourceType.Host);
                work.setResourceId(vm.getHostId());
                work = _workDao.persist(work);
                boolean success = false;
                try {
                    if(reconfiguringOnExistingHost){
                        vm.setServiceOfferingId(oldServiceOffering.getId());
                        _capacityMgr.releaseVmCapacity(vm, false, false, vm.getHostId()); //release the old capacity
                        vm.setServiceOfferingId(newServiceofferingId);
                        _capacityMgr.allocateVmCapacity(vm, false); // lock the new capacity
                    }

                    Answer reconfigureAnswer = _agentMgr.send(vm.getHostId(), reconfigureCmd);
                    if (reconfigureAnswer == null || !reconfigureAnswer.getResult()) {
                        s_logger.error("Unable to scale vm due to " + (reconfigureAnswer == null ? "" : reconfigureAnswer.getDetails()));
                        throw new CloudRuntimeException("Unable to scale vm due to " + (reconfigureAnswer == null ? "" : reconfigureAnswer.getDetails()));
                    }

                    success = true;
                } catch (OperationTimedoutException e) {
                    throw new AgentUnavailableException("Operation timed out on reconfiguring " + vm, dstHostId);
                } catch (AgentUnavailableException e) {
                    throw e;
                } finally{
                   // work.setStep(Step.Done);
                    //_workDao.update(work.getId(), work);
                    if(!success){
                        _capacityMgr.releaseVmCapacity(vm, false, false, vm.getHostId()); // release the new capacity
                        vm.setServiceOfferingId(oldServiceOffering.getId());
                        _capacityMgr.allocateVmCapacity(vm, false); // allocate the old capacity
                    }
                }
        */
        return vm;

    }
}<|MERGE_RESOLUTION|>--- conflicted
+++ resolved
@@ -32,12 +32,9 @@
 import javax.inject.Inject;
 import javax.naming.ConfigurationException;
 
-<<<<<<< HEAD
 import org.apache.log4j.Logger;
 
-=======
 import org.apache.cloudstack.affinity.dao.AffinityGroupVMMapDao;
->>>>>>> 85d54cd1
 import org.apache.cloudstack.engine.subsystem.api.storage.DataStoreManager;
 import org.apache.cloudstack.engine.subsystem.api.storage.StoragePoolAllocator;
 import org.apache.cloudstack.engine.subsystem.api.storage.VolumeDataFactory;
@@ -725,11 +722,8 @@
             }
         }
     }
-<<<<<<< HEAD
     
-=======
-
-    protected boolean areAffinityGroupsAssociated(VirtualMachineProfile<? extends VirtualMachine> vmProfile) {
+    protected boolean areAffinityGroupsAssociated(VirtualMachineProfile vmProfile) {
         VirtualMachine vm = vmProfile.getVirtualMachine();
         long vmGroupCount = _affinityGroupVMMapDao.countAffinityGroupsForVm(vm.getId());
 
@@ -739,7 +733,6 @@
         return false;
     }
 
->>>>>>> 85d54cd1
     @Override
     public <T extends VMInstanceVO> T advanceStart(T vm, Map<VirtualMachineProfile.Param, Object> params, User caller, Account account) throws InsufficientCapacityException,
     	ConcurrentOperationException, ResourceUnavailableException {
@@ -1347,7 +1340,7 @@
         }
 
         vmGuru.prepareStop(profile);
-
+        
         StopCommand stop = new StopCommand(vm);
         boolean stopped = false;
         StopAnswer answer = null;
@@ -3159,7 +3152,7 @@
 
         if (vm.getState() == State.Running) {
             try {
-                PlugNicCommand plugNicCmd = new PlugNicCommand(nic, to.getName());
+                PlugNicCommand plugNicCmd = new PlugNicCommand(nic, to.getName(), vm.getType());
 
                 Commands cmds = new Commands(OnError.Stop);
                 cmds.addCommand("plugnic", plugNicCmd);
@@ -3254,7 +3247,7 @@
             VirtualMachineGuru vmGuru = getVmGuru(vmVO);
 
             s_logger.debug("Plugging nic for vm " + vm + " in network " + network);
-
+            
             boolean result = false;
             try{
                 result = plugNic(network, nicTO, vmTO, vmVO, context, dest);
@@ -3265,19 +3258,11 @@
                     UsageEventUtils.publishUsageEvent(EventTypes.EVENT_NETWORK_OFFERING_ASSIGN, vmVO.getAccountId(),
                             vmVO.getDataCenterId(), vmVO.getId(), Long.toString(nic.getId()), nic.getNetworkId(),
                             null, isDefault, VirtualMachine.class.getName(), vmVO.getUuid());
-<<<<<<< HEAD
                 return nic;
             } else {
                 s_logger.warn("Failed to plug nic to the vm " + vm + " in network " + network);
                 return null;
             }
-=======
-                    return nic;
-                } else {
-                    s_logger.warn("Failed to plug nic to the vm " + vm + " in network " + network);
-                    return null;
-                }
->>>>>>> 85d54cd1
             }finally{
                 if(!result){
                     _networkMgr.removeNic(vmProfile, _nicsDao.findById(nic.getId()));
