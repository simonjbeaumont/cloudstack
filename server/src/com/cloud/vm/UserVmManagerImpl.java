/**
 *  Copyright (C) 2010 Cloud.com, Inc.  All rights reserved.
 * 
 * This software is licensed under the GNU General Public License v3 or later.
 * 
 * It is free software: you can redistribute it and/or modify
 * it under the terms of the GNU General Public License as published by
 * the Free Software Foundation, either version 3 of the License, or any later version.
 * This program is distributed in the hope that it will be useful,
 * but WITHOUT ANY WARRANTY; without even the implied warranty of
 * MERCHANTABILITY or FITNESS FOR A PARTICULAR PURPOSE.  See the
 * GNU General Public License for more details.
 * 
 * You should have received a copy of the GNU General Public License
 * along with this program.  If not, see <http://www.gnu.org/licenses/>.
 * 
 */
package com.cloud.vm;

import java.util.ArrayList;
import java.util.Date;
import java.util.HashMap;
import java.util.List;
import java.util.Map;
import java.util.UUID;
import java.util.concurrent.Executors;
import java.util.concurrent.ScheduledExecutorService;
import java.util.concurrent.TimeUnit;

import javax.ejb.Local;
import javax.naming.ConfigurationException;

import org.apache.log4j.Logger;

import com.cloud.agent.AgentManager;
import com.cloud.agent.api.Answer;
import com.cloud.agent.api.AttachIsoCommand;
import com.cloud.agent.api.AttachVolumeAnswer;
import com.cloud.agent.api.AttachVolumeCommand;
import com.cloud.agent.api.ComputeChecksumCommand;
import com.cloud.agent.api.CreatePrivateTemplateFromSnapshotCommand;
import com.cloud.agent.api.CreatePrivateTemplateFromVolumeCommand;
import com.cloud.agent.api.GetVmStatsAnswer;
import com.cloud.agent.api.GetVmStatsCommand;
import com.cloud.agent.api.SnapshotCommand;
import com.cloud.agent.api.StartAnswer;
import com.cloud.agent.api.StopAnswer;
import com.cloud.agent.api.UpgradeSnapshotCommand;
import com.cloud.agent.api.VmStatsEntry;
import com.cloud.agent.api.storage.CreatePrivateTemplateAnswer;
import com.cloud.agent.api.to.NicTO;
import com.cloud.agent.api.to.VirtualMachineTO;
import com.cloud.agent.api.to.VolumeTO;
import com.cloud.agent.manager.Commands;
import com.cloud.alert.AlertManager;
import com.cloud.api.ApiDBUtils;
import com.cloud.api.BaseCmd;
import com.cloud.api.commands.AttachVolumeCmd;
import com.cloud.api.commands.CreateTemplateCmd;
import com.cloud.api.commands.CreateVMGroupCmd;
import com.cloud.api.commands.DeleteVMGroupCmd;
import com.cloud.api.commands.DeployVMCmd;
import com.cloud.api.commands.DestroyVMCmd;
import com.cloud.api.commands.DetachVolumeCmd;
import com.cloud.api.commands.ListVMsCmd;
import com.cloud.api.commands.MoveUserVMCmd;
import com.cloud.api.commands.RebootVMCmd;
import com.cloud.api.commands.RecoverVMCmd;
import com.cloud.api.commands.ResetVMPasswordCmd;
import com.cloud.api.commands.StartVMCmd;
import com.cloud.api.commands.UpdateVMCmd;
import com.cloud.api.commands.UpgradeVMCmd;
import com.cloud.async.AsyncJobExecutor;
import com.cloud.async.AsyncJobManager;
import com.cloud.async.AsyncJobVO;
import com.cloud.async.BaseAsyncJobExecutor;
import com.cloud.capacity.dao.CapacityDao;
import com.cloud.configuration.ConfigurationManager;
import com.cloud.configuration.ResourceCount.ResourceType;
import com.cloud.configuration.dao.ConfigurationDao;
import com.cloud.configuration.dao.ResourceLimitDao;
import com.cloud.dc.DataCenter;
import com.cloud.dc.DataCenter.NetworkType;
import com.cloud.dc.DataCenterVO;
import com.cloud.dc.HostPodVO;
import com.cloud.dc.dao.AccountVlanMapDao;
import com.cloud.dc.dao.ClusterDao;
import com.cloud.dc.dao.DataCenterDao;
import com.cloud.dc.dao.HostPodDao;
import com.cloud.dc.dao.VlanDao;
import com.cloud.deploy.DataCenterDeployment;
import com.cloud.deploy.DeployDestination;
import com.cloud.domain.DomainVO;
import com.cloud.domain.dao.DomainDao;
import com.cloud.event.ActionEvent;
import com.cloud.event.EventTypes;
import com.cloud.event.UsageEventVO;
import com.cloud.event.dao.EventDao;
import com.cloud.event.dao.UsageEventDao;
import com.cloud.exception.ConcurrentOperationException;
import com.cloud.exception.InsufficientCapacityException;
import com.cloud.exception.InvalidParameterValueException;
import com.cloud.exception.ManagementServerException;
import com.cloud.exception.OperationTimedoutException;
import com.cloud.exception.PermissionDeniedException;
import com.cloud.exception.ResourceAllocationException;
import com.cloud.exception.ResourceUnavailableException;
import com.cloud.exception.StorageUnavailableException;
import com.cloud.exception.VirtualMachineMigrationException;
import com.cloud.ha.HighAvailabilityManager;
import com.cloud.host.Host;
import com.cloud.host.HostVO;
import com.cloud.host.dao.HostDao;
import com.cloud.host.dao.HostDetailsDao;
import com.cloud.hypervisor.Hypervisor.HypervisorType;
import com.cloud.network.IPAddressVO;
import com.cloud.network.Network;
import com.cloud.network.Network.GuestIpType;
import com.cloud.network.Network.Provider;
import com.cloud.network.NetworkManager;
import com.cloud.network.NetworkVO;
import com.cloud.network.Networks.TrafficType;
import com.cloud.network.dao.FirewallRulesDao;
import com.cloud.network.dao.IPAddressDao;
import com.cloud.network.dao.LoadBalancerDao;
import com.cloud.network.dao.LoadBalancerVMMapDao;
import com.cloud.network.dao.NetworkDao;
import com.cloud.network.lb.LoadBalancingRulesManager;
import com.cloud.network.router.VirtualNetworkApplianceManager;
import com.cloud.network.rules.RulesManager;
import com.cloud.network.security.SecurityGroup;
import com.cloud.network.security.SecurityGroupManager;
import com.cloud.network.security.dao.SecurityGroupDao;
import com.cloud.network.vpn.PasswordResetElement;
import com.cloud.offering.NetworkOffering;
import com.cloud.offering.NetworkOffering.Availability;
import com.cloud.offering.ServiceOffering;
import com.cloud.offerings.NetworkOfferingVO;
import com.cloud.offerings.dao.NetworkOfferingDao;
import com.cloud.org.Cluster;
import com.cloud.org.Grouping;
import com.cloud.server.Criteria;
import com.cloud.service.ServiceOfferingVO;
import com.cloud.service.dao.ServiceOfferingDao;
import com.cloud.storage.DiskOfferingVO;
import com.cloud.storage.GuestOSVO;
import com.cloud.storage.Snapshot;
import com.cloud.storage.SnapshotVO;
import com.cloud.storage.Storage;
import com.cloud.storage.Storage.ImageFormat;
import com.cloud.storage.Storage.StoragePoolType;
import com.cloud.storage.Storage.TemplateType;
import com.cloud.storage.StorageManager;
import com.cloud.storage.StoragePoolStatus;
import com.cloud.storage.StoragePoolVO;
import com.cloud.storage.VMTemplateHostVO;
import com.cloud.storage.VMTemplateStorageResourceAssoc.Status;
import com.cloud.storage.VMTemplateVO;
import com.cloud.storage.VMTemplateZoneVO;
import com.cloud.storage.Volume;
import com.cloud.storage.Volume.Type;
import com.cloud.storage.VolumeVO;
import com.cloud.storage.dao.DiskOfferingDao;
import com.cloud.storage.dao.GuestOSCategoryDao;
import com.cloud.storage.dao.GuestOSDao;
import com.cloud.storage.dao.SnapshotDao;
import com.cloud.storage.dao.StoragePoolDao;
import com.cloud.storage.dao.VMTemplateDao;
import com.cloud.storage.dao.VMTemplateHostDao;
import com.cloud.storage.dao.VMTemplateZoneDao;
import com.cloud.storage.dao.VolumeDao;
import com.cloud.storage.snapshot.SnapshotManager;
import com.cloud.template.VirtualMachineTemplate;
import com.cloud.template.VirtualMachineTemplate.BootloaderType;
import com.cloud.user.Account;
import com.cloud.user.AccountManager;
import com.cloud.user.AccountService;
import com.cloud.user.AccountVO;
import com.cloud.user.SSHKeyPair;
import com.cloud.user.User;
import com.cloud.user.UserContext;
import com.cloud.user.UserVO;
import com.cloud.user.dao.AccountDao;
import com.cloud.user.dao.SSHKeyPairDao;
import com.cloud.user.dao.UserDao;
import com.cloud.user.dao.UserStatisticsDao;
import com.cloud.uservm.UserVm;
import com.cloud.utils.NumbersUtil;
import com.cloud.utils.Pair;
import com.cloud.utils.PasswordGenerator;
import com.cloud.utils.component.ComponentLocator;
import com.cloud.utils.component.Inject;
import com.cloud.utils.component.Manager;
import com.cloud.utils.concurrency.NamedThreadFactory;
import com.cloud.utils.crypt.RSAHelper;
import com.cloud.utils.db.DB;
import com.cloud.utils.db.Filter;
import com.cloud.utils.db.GlobalLock;
import com.cloud.utils.db.JoinBuilder;
import com.cloud.utils.db.SearchBuilder;
import com.cloud.utils.db.SearchCriteria;
import com.cloud.utils.db.Transaction;
import com.cloud.utils.exception.CloudRuntimeException;
import com.cloud.utils.exception.ExecutionException;
import com.cloud.utils.fsm.NoTransitionException;
import com.cloud.utils.net.NetUtils;
import com.cloud.vm.VirtualMachine.State;
import com.cloud.vm.dao.DomainRouterDao;
import com.cloud.vm.dao.InstanceGroupDao;
import com.cloud.vm.dao.InstanceGroupVMMapDao;
import com.cloud.vm.dao.NicDao;
import com.cloud.vm.dao.UserVmDao;
import com.cloud.vm.dao.UserVmDetailsDao;

@Local(value = { UserVmManager.class, UserVmService.class })
public class UserVmManagerImpl implements UserVmManager, UserVmService, Manager {
    private static final Logger s_logger = Logger.getLogger(UserVmManagerImpl.class);

    private static final int ACQUIRE_GLOBAL_LOCK_TIMEOUT_FOR_COOPERATION = 3; // 3 seconds

    @Inject
    protected HostDao _hostDao = null;
    @Inject
    protected HostDetailsDao _detailsDao = null;
    @Inject
    protected DomainRouterDao _routerDao = null;
    @Inject
    protected ServiceOfferingDao _offeringDao = null;
    @Inject
    protected DiskOfferingDao _diskOfferingDao = null;
    @Inject
    protected UserStatisticsDao _userStatsDao = null;
    @Inject
    protected VMTemplateDao _templateDao = null;
    @Inject
    protected VMTemplateHostDao _templateHostDao = null;
    @Inject
    protected VMTemplateZoneDao _templateZoneDao = null;
    @Inject
    protected DomainDao _domainDao = null;
    @Inject
    protected ResourceLimitDao _limitDao = null;
    @Inject
    protected UserVmDao _vmDao = null;
    @Inject
    protected VolumeDao _volsDao = null;
    @Inject
    protected DataCenterDao _dcDao = null;
    @Inject
    protected FirewallRulesDao _rulesDao = null;
    @Inject
    protected LoadBalancerVMMapDao _loadBalancerVMMapDao = null;
    @Inject
    protected LoadBalancerDao _loadBalancerDao = null;
    @Inject
    protected IPAddressDao _ipAddressDao = null;
    @Inject
    protected HostPodDao _podDao = null;
    @Inject
    protected CapacityDao _capacityDao = null;
    @Inject
    protected NetworkManager _networkMgr = null;
    @Inject
    protected StorageManager _storageMgr = null;
    @Inject
    protected SnapshotManager _snapshotMgr = null;
    @Inject
    protected AgentManager _agentMgr = null;
    @Inject
    protected ConfigurationManager _configMgr = null;
    @Inject
    protected AccountDao _accountDao = null;
    @Inject
    protected UserDao _userDao = null;
    @Inject
    protected SnapshotDao _snapshotDao = null;
    @Inject
    protected GuestOSDao _guestOSDao = null;
    @Inject
    protected GuestOSCategoryDao _guestOSCategoryDao = null;
    @Inject
    protected HighAvailabilityManager _haMgr = null;
    @Inject
    protected AlertManager _alertMgr = null;
    @Inject
    protected AccountManager _accountMgr;
    @Inject
    protected AccountService _accountService;
    @Inject
    protected AsyncJobManager _asyncMgr;
    @Inject
    protected VlanDao _vlanDao;
    @Inject
    protected ClusterDao _clusterDao;
    @Inject
    protected AccountVlanMapDao _accountVlanMapDao;
    @Inject
    protected StoragePoolDao _storagePoolDao;
    @Inject
    protected VMTemplateHostDao _vmTemplateHostDao;
    @Inject
    protected SecurityGroupManager _securityGroupMgr;
    @Inject
    protected ServiceOfferingDao _serviceOfferingDao;
    @Inject
    protected NetworkOfferingDao _networkOfferingDao;
    @Inject
    protected EventDao _eventDao = null;
    @Inject
    protected InstanceGroupDao _vmGroupDao;
    @Inject
    protected InstanceGroupVMMapDao _groupVMMapDao;
    @Inject
    protected VirtualMachineManager _itMgr;
    @Inject
    protected NetworkDao _networkDao;
    @Inject
    protected VirtualNetworkApplianceManager _routerMgr;
    @Inject
    protected NicDao _nicDao;
    @Inject
    protected RulesManager _rulesMgr;
    @Inject
    protected LoadBalancingRulesManager _lbMgr;
    @Inject
    protected UsageEventDao _usageEventDao;
    @Inject
    protected SSHKeyPairDao _sshKeyPairDao;
    @Inject
    protected UserVmDetailsDao _vmDetailsDao;
    @Inject
    protected SecurityGroupDao _securityGroupDao;

    protected ScheduledExecutorService _executor = null;
    protected int _expungeInterval;
    protected int _expungeDelay;

    protected String _name;
    protected String _instance;
    protected String _zone;

    private ConfigurationDao _configDao;

    @Override
    public UserVmVO getVirtualMachine(long vmId) {
        return _vmDao.findById(vmId);
    }

    @Override
    public List<? extends UserVm> getVirtualMachines(long hostId) {
        return _vmDao.listByHostId(hostId);
    }

    @Override
    @ActionEvent(eventType = EventTypes.EVENT_VM_RESETPASSWORD, eventDescription = "resetting Vm password", async = true)
    public UserVm resetVMPassword(ResetVMPasswordCmd cmd, String password) throws ResourceUnavailableException, InsufficientCapacityException {
        Account account = UserContext.current().getCaller();
        Long userId = UserContext.current().getCallerUserId();
        Long vmId = cmd.getId();
        UserVmVO userVm = _vmDao.findById(cmd.getId());

        // Do parameters input validation
        if (userVm == null) {
            throw new InvalidParameterValueException("unable to find a virtual machine with id " + cmd.getId());
        }

        VMTemplateVO template = _templateDao.findByIdIncludingRemoved(userVm.getTemplateId());
        if (template == null || !template.getEnablePassword()) {
            throw new InvalidParameterValueException("Fail to reset password for the virtual machine, the template is not password enabled");
        }

        if (userVm.getState() == State.Error || userVm.getState() == State.Expunging) {
            s_logger.error("vm is not in the right state: " + vmId);
            throw new InvalidParameterValueException("Vm with id " + vmId + " is not in the right state");
        }

        userId = accountAndUserValidation(vmId, account, userId, userVm);

        boolean result = resetVMPasswordInternal(cmd, password);

        if (result) {
            userVm.setPassword(password);
        }

        return userVm;
    }

    private boolean resetVMPasswordInternal(ResetVMPasswordCmd cmd, String password) throws ResourceUnavailableException, InsufficientCapacityException {
        Long vmId = cmd.getId();
        Long userId = UserContext.current().getCallerUserId();
        VMInstanceVO vmInstance = _vmDao.findById(vmId);

        if (password == null || password.equals("")) {
            return false;
        }

        VMTemplateVO template = _templateDao.findByIdIncludingRemoved(vmInstance.getTemplateId());
        if (template.getEnablePassword()) {
            Nic defaultNic = _networkMgr.getDefaultNic(vmId);
            if (defaultNic == null) {
                s_logger.error("Unable to reset password for vm " + vmInstance + " as the instance doesn't have default nic");
                return false;
            }

            Network defaultNetwork = _networkDao.findById(defaultNic.getNetworkId());
            NicProfile defaultNicProfile = new NicProfile(defaultNic, defaultNetwork, null, null, null);
            VirtualMachineProfile<VMInstanceVO> vmProfile = new VirtualMachineProfileImpl<VMInstanceVO>(vmInstance);
            vmProfile.setParameter(VirtualMachineProfile.Param.VmPassword, password);

            List<? extends PasswordResetElement> elements = _networkMgr.getPasswordResetElements();

            boolean result = true;
            for (PasswordResetElement element : elements) {
                if (!element.savePassword(defaultNetwork, defaultNicProfile, vmProfile)) {
                    result = false;
                }
            }

            // Need to reboot the virtual machine so that the password gets redownloaded from the DomR, and reset on the VM
            if (!result) {
                s_logger.debug("Failed to reset password for the virutal machine; no need to reboot the vm");
                return false;
            } else {
                if (rebootVirtualMachine(userId, vmId) == null) {
                    if (vmInstance.getState() == State.Stopped) {
                        s_logger.debug("Vm " + vmInstance + " is stopped, not rebooting it as a part of password reset");
                        return true;
                    }
                    s_logger.warn("Failed to reboot the vm " + vmInstance);
                    return false;
                } else {
                    s_logger.debug("Vm " + vmInstance + " is rebooted successfully as a part of password reset");
                    return true;
                }
            }
        } else {
            if (s_logger.isDebugEnabled()) {
                s_logger.debug("Reset password called for a vm that is not using a password enabled template");
            }
            return false;
        }
    }

    @Override
    public boolean stopVirtualMachine(long userId, long vmId) {
        boolean status = false;
        if (s_logger.isDebugEnabled()) {
            s_logger.debug("Stopping vm=" + vmId);
        }
        UserVmVO vm = _vmDao.findById(vmId);
        if (vm == null || vm.getRemoved() != null) {
            if (s_logger.isDebugEnabled()) {
                s_logger.debug("VM is either removed or deleted.");
            }
            return true;
        }

        User user = _userDao.findById(userId);
        Account account = _accountDao.findById(user.getAccountId());

        try {
            status = _itMgr.stop(vm, user, account);
        } catch (ResourceUnavailableException e) {
            s_logger.debug("Unable to stop due to ", e);
            status = false;
        }

        if (status) {
            return status;
        } else {
            return status;
        }
    }

    @Override
    @ActionEvent(eventType = EventTypes.EVENT_VOLUME_ATTACH, eventDescription = "attaching volume", async = true)
    public Volume attachVolumeToVM(AttachVolumeCmd command) {
        Long vmId = command.getVirtualMachineId();
        Long volumeId = command.getId();
        Long deviceId = command.getDeviceId();
        Account account = UserContext.current().getCaller();

        // Check that the volume ID is valid
        VolumeVO volume = _volsDao.findById(volumeId);
        // Check that the volume is a data volume
        if (volume == null || volume.getVolumeType() != Volume.Type.DATADISK) {
            throw new InvalidParameterValueException("Please specify a valid data volume.");
        }

        // Check that the volume is stored on shared storage
        if (!(Volume.State.Allocated.equals(volume.getState())) && !_storageMgr.volumeOnSharedStoragePool(volume)) {
            throw new InvalidParameterValueException("Please specify a volume that has been created on a shared storage pool.");
        }
        
        if (!(Volume.State.Allocated.equals(volume.getState()) || Volume.State.Ready.equals(volume.getState()))) {
            throw new InvalidParameterValueException("Volume state must be in Allocated or Ready state");
        }

        // Check that the volume is not currently attached to any VM
        if (volume.getInstanceId() != null) {
            throw new InvalidParameterValueException("Please specify a volume that is not attached to any VM.");
        }

        // Check that the volume is not destroyed
        if (volume.getState() == Volume.State.Destroy) {
            throw new InvalidParameterValueException("Please specify a volume that is not destroyed.");
        }

        // Check that the virtual machine ID is valid and it's a user vm
        UserVmVO vm = _vmDao.findById(vmId);
        if (vm == null || vm.getType() != VirtualMachine.Type.User) {
            throw new InvalidParameterValueException("Please specify a valid User VM.");
        }

        // Check that the VM is in the correct state
        if (vm.getState() != State.Running && vm.getState() != State.Stopped) {
            throw new InvalidParameterValueException("Please specify a VM that is either running or stopped.");
        }

        // Check that the device ID is valid
        if (deviceId != null) {
            if (deviceId.longValue() == 0) {
                throw new InvalidParameterValueException("deviceId can't be 0, which is used by Root device");
            }
        }

        // Check that the VM has less than 6 data volumes attached
        List<VolumeVO> existingDataVolumes = _volsDao.findByInstanceAndType(vmId, Volume.Type.DATADISK);
        if (existingDataVolumes.size() >= 6) {
            throw new InvalidParameterValueException("The specified VM already has the maximum number of data disks (6). Please specify another VM.");
        }

        // Check that the VM and the volume are in the same zone
        if (vm.getDataCenterIdToDeployIn() != volume.getDataCenterId()) {
            throw new InvalidParameterValueException("Please specify a VM that is in the same zone as the volume.");
        }

        // Verify account information
        if (volume.getAccountId() != vm.getAccountId()) {
            throw new PermissionDeniedException("Virtual machine and volume belong to different accounts, can not attach. Permission denied.");
        }

        // If the account is not an admin, check that the volume and the virtual machine are owned by the account that was
        // passed in
        _accountMgr.checkAccess(account, volume);
        /*
         * if (account != null) { if (!isAdmin(account.getType())) { if (account.getId() != volume.getAccountId()) { throw new
         * PermissionDeniedException("Unable to find volume with ID: " + volumeId + " for account: " + account.getAccountName()
         * + ". Permission denied."); }
         * 
         * if (account.getId() != vm.getAccountId()) { throw new PermissionDeniedException("Unable to find VM with ID: " + vmId
         * + " for account: " + account.getAccountName() + ". Permission denied"); } } else { if
         * (!_domainDao.isChildDomain(account.getDomainId(), volume.getDomainId()) ||
         * !_domainDao.isChildDomain(account.getDomainId(), vm.getDomainId())) { throw new
         * PermissionDeniedException("Unable to attach volume " + volumeId + " to virtual machine instance " + vmId +
         * ". Permission denied."); } } }
         */

        VolumeVO rootVolumeOfVm = null;
        List<VolumeVO> rootVolumesOfVm = _volsDao.findByInstanceAndType(vmId, Volume.Type.ROOT);
        if (rootVolumesOfVm.size() != 1) {
            throw new CloudRuntimeException("The VM " + vm.getHostName() + " has more than one ROOT volume and is in an invalid state. Please contact Cloud Support.");
        } else {
            rootVolumeOfVm = rootVolumesOfVm.get(0);
        }

        HypervisorType rootDiskHyperType = _volsDao.getHypervisorType(rootVolumeOfVm.getId());

        if (volume.getState().equals(Volume.State.Allocated)) {
            /* Need to create the volume */
            VMTemplateVO rootDiskTmplt = _templateDao.findById(vm.getTemplateId());
            DataCenterVO dcVO = _dcDao.findById(vm.getDataCenterIdToDeployIn());
            HostPodVO pod = _podDao.findById(vm.getPodIdToDeployIn());
            StoragePoolVO rootDiskPool = _storagePoolDao.findById(rootVolumeOfVm.getPoolId());
            ServiceOfferingVO svo = _serviceOfferingDao.findById(vm.getServiceOfferingId());
            DiskOfferingVO diskVO = _diskOfferingDao.findById(volume.getDiskOfferingId());

            volume = _storageMgr.createVolume(volume, vm, rootDiskTmplt, dcVO, pod, rootDiskPool.getClusterId(), svo, diskVO, new ArrayList<StoragePoolVO>(), volume.getSize(), rootDiskHyperType);

            if (volume == null) {
                throw new CloudRuntimeException("Failed to create volume when attaching it to VM: " + vm.getHostName());
            }
        }

        HypervisorType dataDiskHyperType = _volsDao.getHypervisorType(volume.getId());
        if (rootDiskHyperType != dataDiskHyperType) {
            throw new InvalidParameterValueException("Can't attach a volume created by: " + dataDiskHyperType + " to a " + rootDiskHyperType + " vm");
        }

        List<VolumeVO> vols = _volsDao.findByInstance(vmId);
        if (deviceId != null) {
            if (deviceId.longValue() > 15 || deviceId.longValue() == 0 || deviceId.longValue() == 3) {
                throw new RuntimeException("deviceId should be 1,2,4-15");
            }
            for (VolumeVO vol : vols) {
                if (vol.getDeviceId().equals(deviceId)) {
                    throw new RuntimeException("deviceId " + deviceId + " is used by VM " + vm.getHostName());
                }
            }
        } else {
            // allocate deviceId here
            List<String> devIds = new ArrayList<String>();
            for (int i = 1; i < 15; i++) {
                devIds.add(String.valueOf(i));
            }
            devIds.remove("3");
            for (VolumeVO vol : vols) {
                devIds.remove(vol.getDeviceId().toString().trim());
            }
            deviceId = Long.parseLong(devIds.iterator().next());
        }

        StoragePoolVO vmRootVolumePool = _storagePoolDao.findById(rootVolumeOfVm.getPoolId());
        DiskOfferingVO volumeDiskOffering = _diskOfferingDao.findById(volume.getDiskOfferingId());
        String[] volumeTags = volumeDiskOffering.getTagsArray();

        StoragePoolVO sourcePool = _storagePoolDao.findById(volume.getPoolId());
        List<StoragePoolVO> sharedVMPools = _storagePoolDao.findPoolsByTags(vmRootVolumePool.getDataCenterId(), vmRootVolumePool.getPodId(), vmRootVolumePool.getClusterId(), volumeTags, true);
        boolean moveVolumeNeeded = true;
        if (sharedVMPools.size() == 0) {
            String poolType;
            if (vmRootVolumePool.getClusterId() != null) {
                poolType = "cluster";
            } else if (vmRootVolumePool.getPodId() != null) {
                poolType = "pod";
            } else {
                poolType = "zone";
            }
            throw new CloudRuntimeException("There are no storage pools in the VM's " + poolType + " with all of the volume's tags (" + volumeDiskOffering.getTags() + ").");
        } else {
            Long sourcePoolDcId = sourcePool.getDataCenterId();
            Long sourcePoolPodId = sourcePool.getPodId();
            Long sourcePoolClusterId = sourcePool.getClusterId();
            for (StoragePoolVO vmPool : sharedVMPools) {
                Long vmPoolDcId = vmPool.getDataCenterId();
                Long vmPoolPodId = vmPool.getPodId();
                Long vmPoolClusterId = vmPool.getClusterId();

                if (sourcePoolDcId == vmPoolDcId && sourcePoolPodId == vmPoolPodId && sourcePoolClusterId == vmPoolClusterId) {
                    moveVolumeNeeded = false;
                    break;
                }
            }
        }

        if (moveVolumeNeeded) {
            // Move the volume to a storage pool in the VM's zone, pod, or cluster
            volume = _storageMgr.moveVolume(volume, vmRootVolumePool.getDataCenterId(), vmRootVolumePool.getPodId(), vmRootVolumePool.getClusterId(), dataDiskHyperType);
        }

        AsyncJobExecutor asyncExecutor = BaseAsyncJobExecutor.getCurrentExecutor();
        if (asyncExecutor != null) {
            AsyncJobVO job = asyncExecutor.getJob();

            if (s_logger.isInfoEnabled()) {
                s_logger.info("Trying to attaching volume " + volumeId + " to vm instance:" + vm.getId() + ", update async job-" + job.getId() + " progress status");
            }

            _asyncMgr.updateAsyncJobAttachment(job.getId(), "volume", volumeId);
            _asyncMgr.updateAsyncJobStatus(job.getId(), BaseCmd.PROGRESS_INSTANCE_CREATED, volumeId);
        }

        String errorMsg = "Failed to attach volume: " + volume.getName() + " to VM: " + vm.getHostName();
        boolean sendCommand = (vm.getState() == State.Running);
        AttachVolumeAnswer answer = null;
        Long hostId = vm.getHostId();
        if (hostId == null) {
            hostId = vm.getLastHostId();
            HostVO host = _hostDao.findById(hostId);
            if (host != null && host.getHypervisorType() == HypervisorType.VMware) {
                sendCommand = true;
            }
        }

        if (sendCommand) {
            StoragePoolVO volumePool = _storagePoolDao.findById(volume.getPoolId());
            AttachVolumeCommand cmd = new AttachVolumeCommand(true, vm.getInstanceName(), volume.getPoolType(), volume.getFolder(), volume.getPath(), volume.getName(), deviceId, volume.getChainInfo());
            cmd.setPoolUuid(volumePool.getUuid());

            try {
                answer = (AttachVolumeAnswer) _agentMgr.send(hostId, cmd);
            } catch (Exception e) {
                throw new CloudRuntimeException(errorMsg + " due to: " + e.getMessage());
            }
        }

        if (!sendCommand || (answer != null && answer.getResult())) {
            // Mark the volume as attached
            if (sendCommand) {
                _volsDao.attachVolume(volume.getId(), vmId, answer.getDeviceId());
            } else {
                _volsDao.attachVolume(volume.getId(), vmId, deviceId);
            }
            return _volsDao.findById(volumeId);
        } else {
            if (answer != null) {
                String details = answer.getDetails();
                if (details != null && !details.isEmpty()) {
                    errorMsg += "; " + details;
                }
            }
            throw new CloudRuntimeException(errorMsg);
        }
    }

    @Override
    @ActionEvent(eventType = EventTypes.EVENT_VOLUME_DETACH, eventDescription = "detaching volume", async = true)
    public Volume detachVolumeFromVM(DetachVolumeCmd cmmd) {
        Account account = UserContext.current().getCaller();
        if ((cmmd.getId() == null && cmmd.getDeviceId() == null && cmmd.getVirtualMachineId() == null) || (cmmd.getId() != null && (cmmd.getDeviceId() != null || cmmd.getVirtualMachineId() != null))
                || (cmmd.getId() == null && (cmmd.getDeviceId() == null || cmmd.getVirtualMachineId() == null))) {
            throw new InvalidParameterValueException("Please provide either a volume id, or a tuple(device id, instance id)");
        }

        Long volumeId = cmmd.getId();
        VolumeVO volume = null;

        if (volumeId != null) {
            volume = _volsDao.findById(volumeId);
        } else {
            volume = _volsDao.findByInstanceAndDeviceId(cmmd.getVirtualMachineId(), cmmd.getDeviceId()).get(0);
        }

        Long vmId = null;

        if (cmmd.getVirtualMachineId() == null) {
            vmId = volume.getInstanceId();
        } else {
            vmId = cmmd.getVirtualMachineId();
        }

        // Check that the volume ID is valid
        if (volume == null) {
            throw new InvalidParameterValueException("Unable to find volume with ID: " + volumeId);
        }

        // If the account is not an admin, check that the volume is owned by the account that was passed in
        _accountMgr.checkAccess(account, volume);
        /*
         * if (!isAdmin) { if (account.getId() != volume.getAccountId()) { throw new
         * InvalidParameterValueException("Unable to find volume with ID: " + volumeId + " for account: " +
         * account.getAccountName()); } } else if (account != null) { if (!_domainDao.isChildDomain(account.getDomainId(),
         * volume.getDomainId())) { throw new PermissionDeniedException("Unable to detach volume with ID: " + volumeId +
         * ", permission denied."); } }
         */

        // Check that the volume is a data volume
        if (volume.getVolumeType() != Volume.Type.DATADISK) {
            throw new InvalidParameterValueException("Please specify a data volume.");
        }

        // Check that the volume is stored on shared storage
        if (!_storageMgr.volumeOnSharedStoragePool(volume)) {
            throw new InvalidParameterValueException("Please specify a volume that has been created on a shared storage pool.");
        }

        // Check that the volume is currently attached to a VM
        if (vmId == null) {
            throw new InvalidParameterValueException("The specified volume is not attached to a VM.");
        }

        // Check that the VM is in the correct state
        UserVmVO vm = _vmDao.findById(vmId);
        if (vm.getState() != State.Running && vm.getState() != State.Stopped && vm.getState() != State.Destroyed) {
            throw new InvalidParameterValueException("Please specify a VM that is either running or stopped.");
        }

        AsyncJobExecutor asyncExecutor = BaseAsyncJobExecutor.getCurrentExecutor();
        if (asyncExecutor != null) {
            AsyncJobVO job = asyncExecutor.getJob();

            if (s_logger.isInfoEnabled()) {
                s_logger.info("Trying to attaching volume " + volumeId + "to vm instance:" + vm.getId() + ", update async job-" + job.getId() + " progress status");
            }

            _asyncMgr.updateAsyncJobAttachment(job.getId(), "volume", volumeId);
            _asyncMgr.updateAsyncJobStatus(job.getId(), BaseCmd.PROGRESS_INSTANCE_CREATED, volumeId);
        }

        String errorMsg = "Failed to detach volume: " + volume.getName() + " from VM: " + vm.getHostName();
        boolean sendCommand = (vm.getState() == State.Running);
        Answer answer = null;

        if (sendCommand) {
            AttachVolumeCommand cmd = new AttachVolumeCommand(false, vm.getInstanceName(), volume.getPoolType(), volume.getFolder(), volume.getPath(), volume.getName(),
                    cmmd.getDeviceId() != null ? cmmd.getDeviceId() : volume.getDeviceId(), volume.getChainInfo());

            StoragePoolVO volumePool = _storagePoolDao.findById(volume.getPoolId());
            cmd.setPoolUuid(volumePool.getUuid());

            try {
                answer = _agentMgr.send(vm.getHostId(), cmd);
            } catch (Exception e) {
                throw new CloudRuntimeException(errorMsg + " due to: " + e.getMessage());
            }
        }

        if (!sendCommand || (answer != null && answer.getResult())) {
            // Mark the volume as detached
            _volsDao.detachVolume(volume.getId());
            if (answer != null && answer instanceof AttachVolumeAnswer) {
                volume.setChainInfo(((AttachVolumeAnswer) answer).getChainInfo());
                _volsDao.update(volume.getId(), volume);
            }

            return _volsDao.findById(volumeId);
        } else {

            if (answer != null) {
                String details = answer.getDetails();
                if (details != null && !details.isEmpty()) {
                    errorMsg += "; " + details;
                }
            }

            throw new CloudRuntimeException(errorMsg);
        }
    }

    @Override
    public boolean attachISOToVM(long vmId, long isoId, boolean attach) {
        UserVmVO vm = _vmDao.findById(vmId);

        if (vm == null) {
            return false;
        } else if (vm.getState() != State.Running) {
            return true;
        }
        String isoPath;
        VMTemplateVO tmplt = _templateDao.findById(isoId);
        if (tmplt == null) {
            s_logger.warn("ISO: " + isoId + " does not exist");
            return false;
        }
        // Get the path of the ISO
        Pair<String, String> isoPathPair = null;
        if (tmplt.getTemplateType() == TemplateType.PERHOST) {
            isoPath = tmplt.getName();
        } else {
            isoPathPair = _storageMgr.getAbsoluteIsoPath(isoId, vm.getDataCenterIdToDeployIn());
            if (isoPathPair == null) {
                s_logger.warn("Couldn't get absolute iso path");
                return false;
            } else {
                isoPath = isoPathPair.first();
            }
        }

        String vmName = vm.getInstanceName();

        HostVO host = _hostDao.findById(vm.getHostId());
        if (host == null) {
            s_logger.warn("Host: " + vm.getHostId() + " does not exist");
            return false;
        }
        AttachIsoCommand cmd = new AttachIsoCommand(vmName, isoPath, attach);
        if (isoPathPair != null) {
            cmd.setStoreUrl(isoPathPair.second());
        }
        Answer a = _agentMgr.easySend(vm.getHostId(), cmd);
        
        return (a != null && a.getResult());
    }

    private UserVm rebootVirtualMachine(long userId, long vmId) throws InsufficientCapacityException, ResourceUnavailableException {
        UserVmVO vm = _vmDao.findById(vmId);
        User caller = _accountMgr.getActiveUser(userId);
        Account owner = _accountMgr.getAccount(vm.getAccountId());

        if (vm == null || vm.getState() == State.Destroyed || vm.getState() == State.Expunging || vm.getRemoved() != null) {
            s_logger.warn("Vm id=" + vmId + " doesn't exist");
            return null;
        }

        if (vm.getState() == State.Running && vm.getHostId() != null) {
            return _itMgr.reboot(vm, null, caller, owner);
        } else {
            s_logger.error("Vm id=" + vmId + " is not in Running state, failed to reboot");
            return null;
        }
    }

    @Override
    @ActionEvent(eventType = EventTypes.EVENT_VM_UPGRADE, eventDescription = "upgrading Vm")
    /*
     * TODO: cleanup eventually - Refactored API call
     */
    public UserVm upgradeVirtualMachine(UpgradeVMCmd cmd) {
        Long virtualMachineId = cmd.getId();
        Long serviceOfferingId = cmd.getServiceOfferingId();
        Account account = UserContext.current().getCaller();
        Long userId = UserContext.current().getCallerUserId();

        // Verify input parameters
        UserVmVO vmInstance = _vmDao.findById(virtualMachineId);
        if (vmInstance == null) {
            throw new InvalidParameterValueException("unable to find a virtual machine with id " + virtualMachineId);
        }

        userId = accountAndUserValidation(virtualMachineId, account, userId, vmInstance);

        // Check that the specified service offering ID is valid
        ServiceOfferingVO newServiceOffering = _offeringDao.findById(serviceOfferingId);
        if (newServiceOffering == null) {
            throw new InvalidParameterValueException("Unable to find a service offering with id " + serviceOfferingId);
        }

        // Check that the VM is stopped
        if (!vmInstance.getState().equals(State.Stopped)) {
            s_logger.warn("Unable to upgrade virtual machine " + vmInstance.toString() + " in state " + vmInstance.getState());
            throw new InvalidParameterValueException("Unable to upgrade virtual machine " + vmInstance.toString() + " in state " + vmInstance.getState()
                    + "; make sure the virtual machine is stopped and not in an error state before upgrading.");
        }

        // Check if the service offering being upgraded to is what the VM is already running with
        if (vmInstance.getServiceOfferingId() == newServiceOffering.getId()) {
            if (s_logger.isInfoEnabled()) {
                s_logger.info("Not upgrading vm " + vmInstance.toString() + " since it already has the requested service offering (" + newServiceOffering.getName() + ")");
            }

            throw new InvalidParameterValueException("Not upgrading vm " + vmInstance.toString() + " since it already has the requested service offering (" + newServiceOffering.getName() + ")");
        }

        ServiceOfferingVO currentServiceOffering = _offeringDao.findByIdIncludingRemoved(vmInstance.getServiceOfferingId());

        // Check that the service offering being upgraded to has the same Guest IP type as the VM's current service offering
        // NOTE: With the new network refactoring in 2.2, we shouldn't need the check for same guest IP type anymore.
        /*
         * if (!currentServiceOffering.getGuestIpType().equals(newServiceOffering.getGuestIpType())) { String errorMsg =
         * "The service offering being upgraded to has a guest IP type: " + newServiceOffering.getGuestIpType(); errorMsg +=
         * ". Please select a service offering with the same guest IP type as the VM's current service offering (" +
         * currentServiceOffering.getGuestIpType() + ")."; throw new InvalidParameterValueException(errorMsg); }
         */

        // Check that the service offering being upgraded to has the same storage pool preference as the VM's current service
        // offering
        if (currentServiceOffering.getUseLocalStorage() != newServiceOffering.getUseLocalStorage()) {
            throw new InvalidParameterValueException("Unable to upgrade virtual machine " + vmInstance.toString()
                    + ", cannot switch between local storage and shared storage service offerings.  Current offering useLocalStorage=" + currentServiceOffering.getUseLocalStorage()
                    + ", target offering useLocalStorage=" + newServiceOffering.getUseLocalStorage());
        }

        // Check that there are enough resources to upgrade the service offering
        if (!_itMgr.isVirtualMachineUpgradable(vmInstance, newServiceOffering)) {
            throw new InvalidParameterValueException("Unable to upgrade virtual machine, not enough resources available for an offering of " + newServiceOffering.getCpu() + " cpu(s) at "
                    + newServiceOffering.getSpeed() + " Mhz, and " + newServiceOffering.getRamSize() + " MB of memory");
        }

        // Check that the service offering being upgraded to has all the tags of the current service offering
        List<String> currentTags = _configMgr.csvTagsToList(currentServiceOffering.getTags());
        List<String> newTags = _configMgr.csvTagsToList(newServiceOffering.getTags());
        if (!newTags.containsAll(currentTags)) {
            throw new InvalidParameterValueException("Unable to upgrade virtual machine; the new service offering does not have all the tags of the "
                    + "current service offering. Current service offering tags: " + currentTags + "; " + "new service offering tags: " + newTags);
        }

        UserVmVO vmForUpdate = _vmDao.createForUpdate();
        vmForUpdate.setServiceOfferingId(serviceOfferingId);
        vmForUpdate.setHaEnabled(_serviceOfferingDao.findById(serviceOfferingId).getOfferHA());
        vmForUpdate.setLimitCpuUse(_serviceOfferingDao.findById(serviceOfferingId).getLimitCpuUse());
        _vmDao.update(vmInstance.getId(), vmForUpdate);

        return _vmDao.findById(vmInstance.getId());
    }

    private Long accountAndUserValidation(Long virtualMachineId, Account account, Long userId, UserVmVO vmInstance) {
        if (account != null) {
            if (!isAdmin(account.getType()) && (account.getId() != vmInstance.getAccountId())) {
                throw new InvalidParameterValueException("Unable to find a virtual machine with id " + virtualMachineId + " for this account");
            } else if (!_domainDao.isChildDomain(account.getDomainId(), vmInstance.getDomainId())) {
                throw new InvalidParameterValueException("Invalid virtual machine id (" + virtualMachineId + ") given, unable to upgrade virtual machine.");
            }
        }

        // If command is executed via 8096 port, set userId to the id of System account (1)
        if (userId == null) {
            userId = Long.valueOf(User.UID_SYSTEM);
        }
        return userId;
    }

    @Override
    public HashMap<Long, VmStatsEntry> getVirtualMachineStatistics(long hostId, String hostName, List<Long> vmIds) throws CloudRuntimeException {
        HashMap<Long, VmStatsEntry> vmStatsById = new HashMap<Long, VmStatsEntry>();

        if (vmIds.isEmpty()) {
            return vmStatsById;
        }

        List<String> vmNames = new ArrayList<String>();

        for (Long vmId : vmIds) {
            UserVmVO vm = _vmDao.findById(vmId);
            vmNames.add(vm.getInstanceName());
        }

        Answer answer = _agentMgr.easySend(hostId, new GetVmStatsCommand(vmNames, _hostDao.findById(hostId).getGuid(), hostName));
        if (answer == null || !answer.getResult()) {
            s_logger.warn("Unable to obtain VM statistics.");
            return null;
        } else {
            HashMap<String, VmStatsEntry> vmStatsByName = ((GetVmStatsAnswer) answer).getVmStatsMap();

            if (vmStatsByName == null) {
                s_logger.warn("Unable to obtain VM statistics.");
                return null;
            }

            for (String vmName : vmStatsByName.keySet()) {
                vmStatsById.put(vmIds.get(vmNames.indexOf(vmName)), vmStatsByName.get(vmName));
            }
        }

        return vmStatsById;
    }

    @Override
    @DB
    public UserVm recoverVirtualMachine(RecoverVMCmd cmd) throws ResourceAllocationException, CloudRuntimeException {

        Long vmId = cmd.getId();
        Account accountHandle = UserContext.current().getCaller();

        // if account is removed, return error
        if (accountHandle != null && accountHandle.getRemoved() != null) {
            throw new InvalidParameterValueException("The account " + accountHandle.getId() + " is removed");
        }

        // Verify input parameters
        UserVmVO vm = _vmDao.findById(vmId.longValue());

        if (vm == null) {
            throw new InvalidParameterValueException("unable to find a virtual machine with id " + vmId);
        }

        if ((accountHandle != null) && !_domainDao.isChildDomain(accountHandle.getDomainId(), vm.getDomainId())) {
            // the domain in which the VM lives is not in the admin's domain tree
            throw new InvalidParameterValueException("Unable to recover virtual machine with id " + vmId + ", invalid id given.");
        }

        if (vm.getRemoved() != null) {
            if (s_logger.isDebugEnabled()) {
                s_logger.debug("Unable to find vm or vm is removed: " + vmId);
            }
            throw new InvalidParameterValueException("Unable to find vm by id " + vmId);
        }

        if (vm.getState() != State.Destroyed) {
            if (s_logger.isDebugEnabled()) {
                s_logger.debug("vm is not in the right state: " + vmId);
            }
            throw new InvalidParameterValueException("Vm with id " + vmId + " is not in the right state");
        }

        if (s_logger.isDebugEnabled()) {
            s_logger.debug("Recovering vm " + vmId);
        }

        Transaction txn = Transaction.currentTxn();
        AccountVO account = null;
        txn.start();

        account = _accountDao.lockRow(vm.getAccountId(), true);

        // if the account is deleted, throw error
        if (account.getRemoved() != null) {
            throw new CloudRuntimeException("Unable to recover VM as the account is deleted");
        }

        // First check that the maximum number of UserVMs for the given accountId will not be exceeded
        if (_accountMgr.resourceLimitExceeded(account, ResourceType.user_vm)) {
            ResourceAllocationException rae = new ResourceAllocationException("Maximum number of virtual machines for account: " + account.getAccountName() + " has been exceeded.");
            rae.setResourceType("vm");
            txn.commit();
            throw rae;
        }

        _haMgr.cancelDestroy(vm, vm.getHostId());

        try {
            if (!_itMgr.stateTransitTo(vm, VirtualMachine.Event.RecoveryRequested, null)) {
                s_logger.debug("Unable to recover the vm because it is not in the correct state: " + vmId);
                throw new InvalidParameterValueException("Unable to recover the vm because it is not in the correct state: " + vmId);
            }
        } catch (NoTransitionException e) {
            throw new InvalidParameterValueException("Unable to recover the vm because it is not in the correct state: " + vmId);
        }

        // Recover the VM's disks
        List<VolumeVO> volumes = _volsDao.findByInstance(vmId);
        for (VolumeVO volume : volumes) {
            if (volume.getVolumeType().equals(Volume.Type.ROOT)) {
                // Create an event
                Long templateId = volume.getTemplateId();
                Long diskOfferingId = volume.getDiskOfferingId();
                Long offeringId = null;
                if (diskOfferingId != null) {
                    DiskOfferingVO offering = _diskOfferingDao.findById(diskOfferingId);
                    if (offering != null && (offering.getType() == DiskOfferingVO.Type.Disk)) {
                        offeringId = offering.getId();
                    }
                }
                UsageEventVO usageEvent = new UsageEventVO(EventTypes.EVENT_VOLUME_CREATE, volume.getAccountId(), volume.getDataCenterId(), volume.getId(), volume.getName(), offeringId, templateId,
                        volume.getSize());
                _usageEventDao.persist(usageEvent);
            }
        }

        _accountMgr.incrementResourceCount(account.getId(), ResourceType.volume, new Long(volumes.size()));

        _accountMgr.incrementResourceCount(account.getId(), ResourceType.user_vm);

        txn.commit();

        return _vmDao.findById(vmId);
    }

    @Override
    public boolean configure(String name, Map<String, Object> params) throws ConfigurationException {
        _name = name;

        ComponentLocator locator = ComponentLocator.getCurrentLocator();
        _configDao = locator.getDao(ConfigurationDao.class);
        if (_configDao == null) {
            throw new ConfigurationException("Unable to get the configuration dao.");
        }

        Map<String, String> configs = _configDao.getConfiguration("AgentManager", params);

        _instance = configs.get("instance.name");
        if (_instance == null) {
            _instance = "DEFAULT";
        }

        String workers = configs.get("expunge.workers");
        int wrks = NumbersUtil.parseInt(workers, 10);

        String time = configs.get("expunge.interval");
        _expungeInterval = NumbersUtil.parseInt(time, 86400);

        time = configs.get("expunge.delay");
        _expungeDelay = NumbersUtil.parseInt(time, _expungeInterval);

        _executor = Executors.newScheduledThreadPool(wrks, new NamedThreadFactory("UserVm-Scavenger"));

        _itMgr.registerGuru(VirtualMachine.Type.User, this);
        
        VirtualMachine.State.getStateMachine().registerListener(new UserVmStateListener(_usageEventDao, _networkDao, _nicDao));

        s_logger.info("User VM Manager is configured.");

        return true;
    }

    @Override
    public String getName() {
        return _name;
    }

    @Override
    public boolean start() {
        _executor.scheduleWithFixedDelay(new ExpungeTask(), _expungeInterval, _expungeInterval, TimeUnit.SECONDS);
        return true;
    }

    @Override
    public boolean stop() {
        _executor.shutdown();
        return true;
    }

    protected UserVmManagerImpl() {
    }

    public String getRandomPrivateTemplateName() {
        return UUID.randomUUID().toString();
    }

    @Override
    public Long convertToId(String vmName) {
        if (!VirtualMachineName.isValidVmName(vmName, _instance)) {
            return null;
        }
        return VirtualMachineName.getVmId(vmName);
    }

    @Override
    public boolean expunge(UserVmVO vm, long callerUserId, Account caller) {
        UserContext ctx = UserContext.current();
        ctx.setAccountId(vm.getAccountId());

        try {
            if (!_itMgr.advanceExpunge(vm, _accountMgr.getSystemUser(), caller)) {
                s_logger.info("Did not expunge " + vm);
                return false;
            }

            // Only if vm is not expunged already, cleanup it's resources
            if (vm != null && vm.getRemoved() == null) {
                // Cleanup vm resources - all the PF/LB/StaticNat rules associated with vm
                s_logger.debug("Starting cleaning up vm " + vm + " resources...");
                if (cleanupVmResources(vm.getId())) {
                    s_logger.debug("Successfully cleaned up vm " + vm + " resources as a part of expunge process");
                } else {
                    s_logger.warn("Failed to cleanup resources as a part of vm " + vm + " expunge");
                    return false;
                }

                _itMgr.remove(vm, _accountMgr.getSystemUser(), caller);
            }

            return true;

        } catch (ResourceUnavailableException e) {
            s_logger.warn("Unable to expunge  " + vm, e);
            return false;
        } catch (OperationTimedoutException e) {
            s_logger.warn("Operation time out on expunging " + vm, e);
            return false;
        } catch (ConcurrentOperationException e) {
            s_logger.warn("Concurrent operations on expunging " + vm, e);
            return false;
        }
    }

    private boolean cleanupVmResources(long vmId) {
        boolean success = true;
        //Remove vm from security groups
        _securityGroupMgr.removeInstanceFromGroups(vmId);
        
        //Remove vm from instance group
        removeInstanceFromInstanceGroup(vmId);

        // cleanup port forwarding rules
        if (_rulesMgr.revokePortForwardingRulesForVm(vmId)) {
            s_logger.debug("Port forwarding rules are removed successfully as a part of vm id=" + vmId + " expunge");
        } else {
            success = false;
            s_logger.warn("Fail to remove port forwarding rules as a part of vm id=" + vmId + " expunge");
        }

        // cleanup load balancer rules
        if (_lbMgr.removeVmFromLoadBalancers(vmId)) {
            s_logger.debug("Removed vm id=" + vmId + " from all load balancers as a part of expunge process");
        } else {
            success = false;
            s_logger.warn("Fail to remove vm id=" + vmId + " from load balancers as a part of expunge process");
        }

        // If vm is assigned to static nat, disable static nat for the ip address
        IPAddressVO ip = _ipAddressDao.findByAssociatedVmId(vmId);
        try {
            if (ip != null) {
                if (_rulesMgr.disableStaticNat(ip.getId())) {
                    s_logger.debug("Disabled 1-1 nat for ip address " + ip + " as a part of vm id=" + vmId + " expunge");
                } else {
                    s_logger.warn("Failed to disable static nat for ip address " + ip + " as a part of vm id=" + vmId + " expunge");
                    success = false;
                }
            }
        } catch (ResourceUnavailableException e) {
            success = false;
            s_logger.warn("Failed to disable static nat for ip address " + ip + " as a part of vm id=" + vmId + " expunge because resource is unavailable", e);
        }

        return success;
    }

    @Override
    public void deletePrivateTemplateRecord(Long templateId) {
        if (templateId != null) {
            _templateDao.remove(templateId);
        }
    }

    @Override
    @ActionEvent(eventType = EventTypes.EVENT_TEMPLATE_CREATE, eventDescription = "creating template", create = true)
    public VMTemplateVO createPrivateTemplateRecord(CreateTemplateCmd cmd) throws ResourceAllocationException {
        Long userId = UserContext.current().getCallerUserId();
        if (userId == null) {
            userId = User.UID_SYSTEM;
        }

        Account account = UserContext.current().getCaller();
        boolean isAdmin = ((account == null) || isAdmin(account.getType()));

        VMTemplateVO privateTemplate = null;

        UserVO user = _userDao.findById(userId);

        if (user == null) {
            throw new InvalidParameterValueException("User " + userId + " does not exist");
        }

        String name = cmd.getTemplateName();
        if ((name == null) || (name.length() > 32)) {
            throw new InvalidParameterValueException("Template name cannot be null and should be less than 32 characters");
        }

        // do some parameter defaulting
        Integer bits = cmd.getBits();
        Boolean requiresHvm = cmd.getRequiresHvm();
        Boolean passwordEnabled = cmd.isPasswordEnabled();
        Boolean isPublic = cmd.isPublic();
        Boolean featured = cmd.isFeatured();
        int bitsValue = ((bits == null) ? 64 : bits.intValue());
        boolean requiresHvmValue = ((requiresHvm == null) ? true : requiresHvm.booleanValue());
        boolean passwordEnabledValue = ((passwordEnabled == null) ? false : passwordEnabled.booleanValue());
        if (isPublic == null) {
            isPublic = Boolean.FALSE;
        }
        boolean allowPublicUserTemplates = Boolean.parseBoolean(_configDao.getValue("allow.public.user.templates"));
        if (!isAdmin && !allowPublicUserTemplates && isPublic) {
            throw new PermissionDeniedException("Failed to create template " + name + ", only private templates can be created.");
        }

        Long volumeId = cmd.getVolumeId();
        Long snapshotId = cmd.getSnapshotId();
        if ((volumeId == null) && (snapshotId == null)) {
            throw new InvalidParameterValueException("Failed to create private template record, neither volume ID nor snapshot ID were specified.");
        }
        if ((volumeId != null) && (snapshotId != null)) {
            throw new InvalidParameterValueException("Failed to create private template record, please specify only one of volume ID (" + volumeId + ") and snapshot ID (" + snapshotId + ")");
        }

        long domainId;
        long accountId;
        HypervisorType hyperType;
        VolumeVO volume = null;
        if (volumeId != null) { // create template from volume
            volume = _volsDao.findById(volumeId);
            if (volume == null) {
                throw new InvalidParameterValueException("Failed to create private template record, unable to find volume " + volumeId);
            }
            // If private template is created from Volume, check that the volume will not be active when the private template is
            // created
            if (!_storageMgr.volumeInactive(volume)) {
                String msg = "Unable to create private template for volume: " + volume.getName() + "; volume is attached to a non-stopped VM, please stop the VM first";
                if (s_logger.isInfoEnabled()) {
                    s_logger.info(msg);
                }
                throw new CloudRuntimeException(msg);
            }
            domainId = volume.getDomainId();
            accountId = volume.getAccountId();
            hyperType = _volsDao.getHypervisorType(volumeId);
        } else { // create template from snapshot
            SnapshotVO snapshot = _snapshotDao.findById(snapshotId);
            if (snapshot == null) {
                throw new InvalidParameterValueException("Failed to create private template record, unable to find snapshot " + snapshotId);
            }

            if (snapshot.getStatus() != Snapshot.Status.BackedUp) {
                throw new InvalidParameterValueException("Snapshot id=" + snapshotId + " is not in " + Snapshot.Status.BackedUp + " state yet and can't be used for template creation");
            }

            domainId = snapshot.getDomainId();
            accountId = snapshot.getAccountId();
            hyperType = snapshot.getHypervisorType();
            volume = _volsDao.findById(snapshot.getVolumeId());
        }

        if (!isAdmin) {
            if (account.getId() != accountId) {
                throw new PermissionDeniedException("Unable to create a template permission denied.");
            }
        } else if ((account != null) && !_domainDao.isChildDomain(account.getDomainId(), domainId)) {
            throw new PermissionDeniedException("Unable to create a template permission denied.");
        }

        VMTemplateVO existingTemplate = _templateDao.findByTemplateNameAccountId(name, accountId);
        if (existingTemplate != null) {
            throw new InvalidParameterValueException("Failed to create private template " + name + ", a template with that name already exists.");
        }

        AccountVO ownerAccount = _accountDao.findById(accountId);
        if (_accountMgr.resourceLimitExceeded(ownerAccount, ResourceType.template)) {
            ResourceAllocationException rae = new ResourceAllocationException("Maximum number of templates and ISOs for account: " + account.getAccountName() + " has been exceeded.");
            rae.setResourceType("template");
            throw rae;
        }

        if (!isAdmin || featured == null) {
            featured = Boolean.FALSE;
        }
        Long guestOSId = cmd.getOsTypeId();
        GuestOSVO guestOS = _guestOSDao.findById(guestOSId);
        if (guestOS == null) {
            throw new InvalidParameterValueException("GuestOS with ID: " + guestOSId + " does not exist.");
        }

        String uniqueName = Long.valueOf((userId == null) ? 1 : userId).toString() + UUID.nameUUIDFromBytes(name.getBytes()).toString();
        Long nextTemplateId = _templateDao.getNextInSequence(Long.class, "id");
        String description = cmd.getDisplayText();
        boolean isExtractable = false;
        Long sourceTemplateId = null;
        if (volume != null) {
            VMTemplateVO template = ApiDBUtils.findTemplateById(volume.getTemplateId());
            isExtractable = template != null && template.isExtractable() && template.getTemplateType() != Storage.TemplateType.SYSTEM;
            if (template != null){
            	sourceTemplateId = template.getId();
            }else if (volume.getVolumeType() == Type.ROOT){ //vm created out of blank template
            	UserVm userVm = ApiDBUtils.findUserVmById(volume.getInstanceId());
            	sourceTemplateId = userVm.getIsoId();
            }
        }
        privateTemplate = new VMTemplateVO(nextTemplateId, uniqueName, name, ImageFormat.RAW, isPublic, featured, isExtractable, TemplateType.USER, null, null, requiresHvmValue, bitsValue, accountId,
                null, description, passwordEnabledValue, guestOS.getId(), true, hyperType);
        if(sourceTemplateId != null){
            if(s_logger.isDebugEnabled()){
                s_logger.debug("This template is getting created from other template, setting source template Id to: "+sourceTemplateId);
            }
        }
        privateTemplate.setSourceTemplateId(sourceTemplateId);

        VMTemplateVO template = _templateDao.persist(privateTemplate);
        // Increment the number of templates
        if (template != null) {
            _accountMgr.incrementResourceCount(accountId, ResourceType.template);
        }

        return template;
    }

    @Override
    @DB
    @ActionEvent(eventType = EventTypes.EVENT_TEMPLATE_CREATE, eventDescription = "creating template", async = true)
    public VMTemplateVO createPrivateTemplate(CreateTemplateCmd command) throws CloudRuntimeException {
        Long userId = UserContext.current().getCallerUserId();
        if (userId == null) {
            userId = User.UID_SYSTEM;
        }
        long templateId = command.getEntityId();
        Long volumeId = command.getVolumeId();
        Long snapshotId = command.getSnapshotId();
        SnapshotCommand cmd = null;
        VMTemplateVO privateTemplate = null;

        String uniqueName = getRandomPrivateTemplateName();

        StoragePoolVO pool = null;
        HostVO secondaryStorageHost = null;
        long zoneId;
        Long accountId = null;

        try {
            if (snapshotId != null) { // create template from snapshot
                SnapshotVO snapshot = _snapshotDao.findById(snapshotId);
                if (snapshot == null) {
                    throw new CloudRuntimeException("Unable to find Snapshot for Id " + snapshotId);
                }
                zoneId = snapshot.getDataCenterId();
                secondaryStorageHost = _hostDao.findById(snapshot.getSecHostId());
                if (secondaryStorageHost == null) {
                    throw new CloudRuntimeException("Secondary storage " + snapshot.getSecHostId() + " doesn't exist");
                }
                String secondaryStorageURL = secondaryStorageHost.getStorageUrl();

                String name = command.getTemplateName();
                String backupSnapshotUUID = snapshot.getBackupSnapshotId();
                if (backupSnapshotUUID == null) {
                    throw new CloudRuntimeException("Unable to create private template from snapshot " + snapshotId + " due to there is no backupSnapshotUUID for this snapshot");
                }

                Long dcId = snapshot.getDataCenterId();
                accountId = snapshot.getAccountId();
                volumeId = snapshot.getVolumeId();

                String origTemplateInstallPath = null;
                List<StoragePoolVO> pools = _storageMgr.ListByDataCenterHypervisor(zoneId, snapshot.getHypervisorType());
                if (pools == null ||  pools.size() == 0 ) {
                    throw new CloudRuntimeException("Unable to find storage pools in zone " + zoneId);
                }
                pool = pools.get(0);
                if (snapshot.getVersion() != null && snapshot.getVersion().equalsIgnoreCase("2.1")) {
                    VolumeVO volume = _volsDao.findByIdIncludingRemoved(volumeId);
                    if (volume == null) {
                        throw new CloudRuntimeException("failed to upgrade snapshot " + snapshotId + " due to unable to find orignal volume:" + volumeId + ", try it later ");
                    }
                    if ( volume.getTemplateId() == null ) {
                        _snapshotDao.updateSnapshotVersion(volumeId, "2.1", "2.2");
                    } else {
                        VMTemplateVO template = _templateDao.findByIdIncludingRemoved(volume.getTemplateId());
                        if (template == null) {
                            throw new CloudRuntimeException("failed to upgrade snapshot " + snapshotId + " due to unalbe to find orignal template :" + volume.getTemplateId() + ", try it later ");
                        }
                        Long origTemplateId = template.getId();
                        Long origTmpltAccountId = template.getAccountId();
                        if (!_volsDao.lockInLockTable(volumeId.toString(), 10)) {
                            throw new CloudRuntimeException("failed to upgrade snapshot " + snapshotId + " due to volume:" + volumeId + " is being used, try it later ");
                        }
                        cmd = new UpgradeSnapshotCommand(null, secondaryStorageURL, dcId, accountId, volumeId, origTemplateId, origTmpltAccountId, null, snapshot.getBackupSnapshotId(),
                                snapshot.getName(), "2.1");
                        if (!_volsDao.lockInLockTable(volumeId.toString(), 10)) {
                            throw new CloudRuntimeException("Creating template failed due to volume:" + volumeId + " is being used, try it later ");
                        }
                        Answer answer = null;
                        try {
                            answer = _storageMgr.sendToPool(pool, cmd);
                            cmd = null;
                        } catch (StorageUnavailableException e) {
                        } finally {
                            _volsDao.unlockFromLockTable(volumeId.toString());
                        }
                        if ((answer != null) && answer.getResult()) {
                            _snapshotDao.updateSnapshotVersion(volumeId, "2.1", "2.2");
                        } else {
                            throw new CloudRuntimeException("Unable to upgrade snapshot");
                        }
                    }
                }
                if( snapshot.getSwiftName() != null ) {
                    _snapshotMgr.downloadSnapshotsFromSwift(snapshot);
                }
                cmd = new CreatePrivateTemplateFromSnapshotCommand(pool.getUuid(), secondaryStorageURL, dcId, accountId, snapshot.getVolumeId(), backupSnapshotUUID, snapshot.getName(),
                        origTemplateInstallPath, templateId, name);
            } else if (volumeId != null) {
                VolumeVO volume = _volsDao.findById(volumeId);
                if (volume == null) {
                    throw new CloudRuntimeException("Unable to find volume for Id " + volumeId);
                }
                accountId = volume.getAccountId();
                
                if (volume.getPoolId() == null) {
                    _templateDao.remove(templateId);
                    throw new CloudRuntimeException("Volume " + volumeId + " is empty, can't create template on it");
                }
                String vmName = _storageMgr.getVmNameOnVolume(volume);
                zoneId = volume.getDataCenterId();
                secondaryStorageHost = _storageMgr.getSecondaryStorageHost(zoneId);
                if (secondaryStorageHost == null) {
                    throw new CloudRuntimeException("Can not find the secondary storage for zoneId " + zoneId);
                }
                String secondaryStorageURL = secondaryStorageHost.getStorageUrl();

                pool = _storagePoolDao.findById(volume.getPoolId());
                cmd = new CreatePrivateTemplateFromVolumeCommand(secondaryStorageURL, templateId, accountId, command.getTemplateName(), uniqueName, volume.getPath(), vmName);

            } else {
                throw new CloudRuntimeException("Creating private Template need to specify snapshotId or volumeId");
            }
            // FIXME: before sending the command, check if there's enough capacity
            // on the storage server to create the template

            // This can be sent to a KVM host too.
            CreatePrivateTemplateAnswer answer = null;
            if (snapshotId != null) {
                if (!_snapshotDao.lockInLockTable(snapshotId.toString(), 10)) {
                    throw new CloudRuntimeException("Creating template from snapshot failed due to snapshot:" + snapshotId + " is being used, try it later ");
                }
            } else {
                if (!_volsDao.lockInLockTable(volumeId.toString(), 10)) {
                    throw new CloudRuntimeException("Creating template from volume failed due to volume:" + volumeId + " is being used, try it later ");
                }
            }
            try {
                answer = (CreatePrivateTemplateAnswer) _storageMgr.sendToPool(pool, cmd);
            } catch (StorageUnavailableException e) {
            } finally {
                if (snapshotId != null) {
                    _snapshotDao.unlockFromLockTable(snapshotId.toString());
                } else {
                    _volsDao.unlockFromLockTable(volumeId.toString());
                }
            }
            if ((answer != null) && answer.getResult()) {
                privateTemplate = _templateDao.findById(templateId);
                String answerUniqueName = answer.getUniqueName();
                if (answerUniqueName != null) {
                    privateTemplate.setUniqueName(answerUniqueName);
                } else {
                    privateTemplate.setUniqueName(uniqueName);
                }
                ImageFormat format = answer.getImageFormat();
                if (format != null) {
                    privateTemplate.setFormat(format);
                } else {
                    // This never occurs.
                    // Specify RAW format makes it unusable for snapshots.
                    privateTemplate.setFormat(ImageFormat.RAW);
                }
                
                String checkSum = getChecksum(secondaryStorageHost.getId(), answer.getPath());
                
                Transaction txn = Transaction.currentTxn();
<<<<<<< HEAD

                txn.start();

=======
                txn.start();
               
>>>>>>> b93c7bc6
                privateTemplate.setChecksum(checkSum);
                _templateDao.update(templateId, privateTemplate);

                // add template zone ref for this template
                _templateDao.addTemplateToZone(privateTemplate, zoneId);
                VMTemplateHostVO templateHostVO = new VMTemplateHostVO(secondaryStorageHost.getId(), templateId);
                templateHostVO.setDownloadPercent(100);
                templateHostVO.setDownloadState(Status.DOWNLOADED);
                templateHostVO.setInstallPath(answer.getPath());
                templateHostVO.setLastUpdated(new Date());
                templateHostVO.setSize(answer.getVirtualSize());
                templateHostVO.setPhysicalSize(answer.getphysicalSize());
                _templateHostDao.persist(templateHostVO);

                UsageEventVO usageEvent = new UsageEventVO(EventTypes.EVENT_TEMPLATE_CREATE, privateTemplate.getAccountId(), secondaryStorageHost.getDataCenterId(), privateTemplate.getId(),
                        privateTemplate.getName(), null, privateTemplate.getSourceTemplateId(), templateHostVO.getSize());
                _usageEventDao.persist(usageEvent);
                txn.commit();
            }
        } finally {
            if (privateTemplate == null) {
                Transaction txn = Transaction.currentTxn();
                txn.start();
                // Remove the template record
                _templateDao.remove(templateId);

                // decrement resource count
                _accountMgr.decrementResourceCount(accountId, ResourceType.template);
                txn.commit();
            }
        }

        return privateTemplate;
    }

    @Override
    public String getChecksum(Long hostId, String templatePath){
        HostVO ssHost = _hostDao.findById(hostId);
        Host.Type type = ssHost.getType();
        if( type != Host.Type.SecondaryStorage && type != Host.Type.LocalSecondaryStorage ) {
            return null;
        }
        String secUrl = ssHost.getStorageUrl();
        Answer answer;
        answer = _agentMgr.sendToSecStorage(ssHost, new ComputeChecksumCommand(secUrl, templatePath));
        if(answer != null && answer.getResult()) {
            return answer.getDetails();
        }
        return null;
    }

    // used for vm transitioning to error state
    private void updateVmStateForFailedVmCreation(Long vmId) {
        UserVmVO vm = _vmDao.findById(vmId);
        if (vm != null) {
            if (vm.getState().equals(State.Stopped)) {
                try {
                    _itMgr.stateTransitTo(vm, VirtualMachine.Event.OperationFailedToError, null);
                } catch (NoTransitionException e1) {
                    s_logger.warn(e1.getMessage());
                }
                // destroy associated volumes for vm in error state
                // get all volumes in non destroyed state
                List<VolumeVO> volumesForThisVm = _volsDao.findUsableVolumesForInstance(vm.getId());
                for (VolumeVO volume : volumesForThisVm) {
                    try {
<<<<<<< HEAD
                        _storageMgr.destroyVolume(volume);
                        UsageEventVO usageEvent = new UsageEventVO(EventTypes.EVENT_VOLUME_DELETE, volume.getAccountId(), volume.getDataCenterId(), volume.getId(), volume.getName());
                        _usageEventDao.persist(usageEvent);
=======
                        if (volume.getState() != Volume.State.Destroy) {
                            _storageMgr.destroyVolume(volume);
                        }
>>>>>>> b93c7bc6
                    } catch (ConcurrentOperationException e) {
                        s_logger.warn("Unable to delete volume:" + volume.getId() + " for vm:" + vmId + " whilst transitioning to error state");
                    }
                }
                String msg = "Failed to deploy Vm with Id: " + vmId;
                _alertMgr.sendAlert(AlertManager.ALERT_TYPE_USERVM, vm.getDataCenterIdToDeployIn(), vm.getPodIdToDeployIn(), msg, msg);

                _accountMgr.decrementResourceCount(vm.getAccountId(), ResourceType.user_vm);
            }
        }
    }

    protected class ExpungeTask implements Runnable {
        public ExpungeTask() {
        }

        @Override
        public void run() {
            GlobalLock scanLock = GlobalLock.getInternLock("UserVMExpunge");
            try {
                if (scanLock.lock(ACQUIRE_GLOBAL_LOCK_TIMEOUT_FOR_COOPERATION)) {
                    try {
                        List<UserVmVO> vms = _vmDao.findDestroyedVms(new Date(System.currentTimeMillis() - ((long) _expungeDelay << 10)));
                        if (s_logger.isInfoEnabled()) {
                            if (vms.size() == 0) {
                                s_logger.trace("Found " + vms.size() + " vms to expunge.");
                            } else {
                                s_logger.info("Found " + vms.size() + " vms to expunge.");
                            }
                        }
                        for (UserVmVO vm : vms) {
                            try {
                                expunge(vm, _accountMgr.getSystemUser().getId(), _accountMgr.getSystemAccount());
                            } catch (Exception e) {
                                s_logger.warn("Unable to expunge " + vm, e);
                            }
                        }
                    } catch (Exception e) {
                        s_logger.error("Caught the following Exception", e);
                    } finally {
                        scanLock.unlock();
                    }
                }
            } finally {
                scanLock.releaseRef();
            }
        }
    }

    private static boolean isAdmin(short accountType) {
        return ((accountType == Account.ACCOUNT_TYPE_ADMIN) || (accountType == Account.ACCOUNT_TYPE_RESOURCE_DOMAIN_ADMIN) || (accountType == Account.ACCOUNT_TYPE_DOMAIN_ADMIN) || (accountType == Account.ACCOUNT_TYPE_READ_ONLY_ADMIN));
    }

    @Override
    @ActionEvent(eventType = EventTypes.EVENT_VM_UPDATE, eventDescription = "updating Vm")
    public UserVm updateVirtualMachine(UpdateVMCmd cmd) {
        String displayName = cmd.getDisplayName();
        String group = cmd.getGroup();
        Boolean ha = cmd.getHaEnable();
        Long id = cmd.getId();
        Long osTypeId = cmd.getOsTypeId();
        Account account = UserContext.current().getCaller();
        Long userId = UserContext.current().getCallerUserId();
        String userData = cmd.getUserData();

        // Input validation
        UserVmVO vmInstance = null;

        // Verify input parameters
        vmInstance = _vmDao.findById(id.longValue());

        if (vmInstance == null) {
            throw new InvalidParameterValueException("unable to find virtual machine with id " + id);
        }

        ServiceOffering offering = _serviceOfferingDao.findById(vmInstance.getServiceOfferingId());
        if (!offering.getOfferHA() && ha != null && ha) {
            throw new InvalidParameterValueException("Can't enable ha for the vm as it's created from the Service offering having HA disabled");
        }

        userId = accountAndUserValidation(id, account, userId, vmInstance);

        if (displayName == null) {
            displayName = vmInstance.getDisplayName();
        }

        if (ha == null) {
            ha = vmInstance.isHaEnabled();
        }

        UserVmVO vm = _vmDao.findById(id);
        if (vm == null) {
            throw new CloudRuntimeException("Unable to find virual machine with id " + id);
        }

        if (vm.getState() == State.Error || vm.getState() == State.Expunging) {
            s_logger.error("vm is not in the right state: " + id);
            throw new InvalidParameterValueException("Vm with id " + id + " is not in the right state");
        }

        if (userData != null) {
            validateUserData(userData);
            // update userData on domain router.
        } else {
            userData = vmInstance.getUserData();
        }

        String description = "";

        if (displayName != vmInstance.getDisplayName()) {
            description += "New display name: " + displayName + ". ";
        }

        if (ha != vmInstance.isHaEnabled()) {
            if (ha) {
                description += "Enabled HA. ";
            } else {
                description += "Disabled HA. ";
            }
        }
        if (osTypeId == null) {
            osTypeId = vmInstance.getGuestOSId();
        } else {
            description += "Changed Guest OS Type to " + osTypeId + ". ";
        }

        if (group != null) {
            if (addInstanceToGroup(id, group)) {
                description += "Added to group: " + group + ".";
            }
        }

        _vmDao.updateVM(id, displayName, ha, osTypeId, userData);

        return _vmDao.findById(id);
    }

    @Override
    @ActionEvent(eventType = EventTypes.EVENT_VM_START, eventDescription = "starting Vm", async = true)
    public UserVm startVirtualMachine(StartVMCmd cmd) throws ExecutionException, ConcurrentOperationException, ResourceUnavailableException, InsufficientCapacityException {
        return startVirtualMachine(cmd.getId());
    }

    @Override
    @ActionEvent(eventType = EventTypes.EVENT_VM_REBOOT, eventDescription = "rebooting Vm", async = true)
    public UserVm rebootVirtualMachine(RebootVMCmd cmd) throws InsufficientCapacityException, ResourceUnavailableException {
        Account account = UserContext.current().getCaller();
        Long userId = UserContext.current().getCallerUserId();
        Long vmId = cmd.getId();

        // Verify input parameters
        UserVmVO vmInstance = _vmDao.findById(vmId.longValue());
        if (vmInstance == null) {
            throw new InvalidParameterValueException("unable to find a virtual machine with id " + vmId);
        }

        userId = accountAndUserValidation(vmId, account, userId, vmInstance);

        return rebootVirtualMachine(userId, vmId);
    }

    @Override
    @ActionEvent(eventType = EventTypes.EVENT_VM_DESTROY, eventDescription = "destroying Vm", async = true)
    public UserVm destroyVm(DestroyVMCmd cmd) throws ResourceUnavailableException, ConcurrentOperationException {
        return destroyVm(cmd.getId());
    }

    @Override
    @DB
    public InstanceGroupVO createVmGroup(CreateVMGroupCmd cmd) {
        Account account = UserContext.current().getCaller();
        Long domainId = cmd.getDomainId();
        String accountName = cmd.getAccountName();
        Long accountId = null;
        String groupName = cmd.getGroupName();

        if (account == null) {
            account = _accountDao.findById(1L);
        }

        if (account != null) {
            if (isAdmin(account.getType())) {
                if ((domainId != null) && (accountName != null)) {
                    if (!_domainDao.isChildDomain(account.getDomainId(), domainId)) {
                        throw new PermissionDeniedException("Unable to create vm group in domain " + domainId + ", permission denied.");
                    }

                    Account userAccount = _accountDao.findActiveAccount(accountName, domainId);
                    if (userAccount != null) {
                        accountId = userAccount.getId();
                    } else {
                        throw new InvalidParameterValueException("Failed to create vm group " + groupName + ", unable to find account " + accountName + " in domain " + domainId);
                    }
                } else {
                    // the admin must be creating the vm group
                    accountId = account.getId();
                }
            } else {
                accountId = account.getId();
            }
        }

        if (accountId == null) {
            throw new InvalidParameterValueException("Failed to create vm group " + groupName + ", unable to find account for which to create a group.");
        }

        // Check if name is already in use by this account
        boolean isNameInUse = _vmGroupDao.isNameInUse(accountId, groupName);

        if (isNameInUse) {
            throw new InvalidParameterValueException("Unable to create vm group, a group with name " + groupName + " already exisits for account " + accountId);
        }

        return createVmGroup(groupName, accountId);
    }

    @DB
    private InstanceGroupVO createVmGroup(String groupName, long accountId) {
        Account account = null;
        final Transaction txn = Transaction.currentTxn();
        txn.start();
        try {
            account = _accountDao.acquireInLockTable(accountId); // to ensure duplicate vm group names are not created.
            if (account == null) {
                s_logger.warn("Failed to acquire lock on account");
                return null;
            }
            InstanceGroupVO group = _vmGroupDao.findByAccountAndName(accountId, groupName);
            if (group == null) {
                group = new InstanceGroupVO(groupName, accountId);
                group = _vmGroupDao.persist(group);
            }
            return group;
        } finally {
            if (account != null) {
                _accountDao.releaseFromLockTable(accountId);
            }
            txn.commit();
        }
    }

    @Override
    public boolean deleteVmGroup(DeleteVMGroupCmd cmd) {
        Account account = UserContext.current().getCaller();
        Long groupId = cmd.getId();

        // Verify input parameters
        InstanceGroupVO group = _vmGroupDao.findById(groupId);
        if ((group == null) || (group.getRemoved() != null)) {
            throw new InvalidParameterValueException("unable to find a vm group with id " + groupId);
        }

        if (account != null) {
            Account tempAccount = _accountDao.findById(group.getAccountId());
            if (!isAdmin(account.getType()) && (account.getId() != group.getAccountId())) {
                throw new PermissionDeniedException("unable to find a group with id " + groupId);
            } else if (!_domainDao.isChildDomain(account.getDomainId(), tempAccount.getDomainId())) {
                throw new PermissionDeniedException("Invalid group id (" + groupId + ") given, unable to update the group.");
            }
        }

        return deleteVmGroup(groupId);
    }

    @Override
    public boolean deleteVmGroup(long groupId) {
        // delete all the mappings from group_vm_map table
        List<InstanceGroupVMMapVO> groupVmMaps = _groupVMMapDao.listByGroupId(groupId);
        for (InstanceGroupVMMapVO groupMap : groupVmMaps) {
            SearchCriteria<InstanceGroupVMMapVO> sc = _groupVMMapDao.createSearchCriteria();
            sc.addAnd("instanceId", SearchCriteria.Op.EQ, groupMap.getInstanceId());
            _groupVMMapDao.expunge(sc);
        }

        if (_vmGroupDao.remove(groupId)) {
            return true;
        } else {
            return false;
        }
    }

    @Override
    @DB
    public boolean addInstanceToGroup(long userVmId, String groupName) {
        UserVmVO vm = _vmDao.findById(userVmId);

        InstanceGroupVO group = _vmGroupDao.findByAccountAndName(vm.getAccountId(), groupName);
        // Create vm group if the group doesn't exist for this account
        if (group == null) {
            group = createVmGroup(groupName, vm.getAccountId());
        }

        if (group != null) {
            final Transaction txn = Transaction.currentTxn();
            txn.start();
            UserVm userVm = _vmDao.acquireInLockTable(userVmId);
            if (userVm == null) {
                s_logger.warn("Failed to acquire lock on user vm id=" + userVmId);
            }
            try {
                // don't let the group be deleted when we are assigning vm to it.
                InstanceGroupVO ngrpLock = _vmGroupDao.lockRow(group.getId(), false);
                if (ngrpLock == null) {
                    s_logger.warn("Failed to acquire lock on vm group id=" + group.getId() + " name=" + group.getName());
                    txn.rollback();
                    return false;
                }

                // Currently don't allow to assign a vm to more than one group
                if (_groupVMMapDao.listByInstanceId(userVmId) != null) {
                    // Delete all mappings from group_vm_map table
                    List<InstanceGroupVMMapVO> groupVmMaps = _groupVMMapDao.listByInstanceId(userVmId);
                    for (InstanceGroupVMMapVO groupMap : groupVmMaps) {
                        SearchCriteria<InstanceGroupVMMapVO> sc = _groupVMMapDao.createSearchCriteria();
                        sc.addAnd("instanceId", SearchCriteria.Op.EQ, groupMap.getInstanceId());
                        _groupVMMapDao.expunge(sc);
                    }
                }
                InstanceGroupVMMapVO groupVmMapVO = new InstanceGroupVMMapVO(group.getId(), userVmId);
                _groupVMMapDao.persist(groupVmMapVO);

                txn.commit();
                return true;
            } finally {
                if (userVm != null) {
                    _vmDao.releaseFromLockTable(userVmId);
                }
            }
        }
        return false;
    }

    @Override
    public InstanceGroupVO getGroupForVm(long vmId) {
        // TODO - in future releases vm can be assigned to multiple groups; but currently return just one group per vm
        try {
            List<InstanceGroupVMMapVO> groupsToVmMap = _groupVMMapDao.listByInstanceId(vmId);

            if (groupsToVmMap != null && groupsToVmMap.size() != 0) {
                InstanceGroupVO group = _vmGroupDao.findById(groupsToVmMap.get(0).getGroupId());
                return group;
            } else {
                return null;
            }
        } catch (Exception e) {
            s_logger.warn("Error trying to get group for a vm: " + e);
            return null;
        }
    }

    @Override
    public void removeInstanceFromInstanceGroup(long vmId) {
        try {
            List<InstanceGroupVMMapVO> groupVmMaps = _groupVMMapDao.listByInstanceId(vmId);
            for (InstanceGroupVMMapVO groupMap : groupVmMaps) {
                SearchCriteria<InstanceGroupVMMapVO> sc = _groupVMMapDao.createSearchCriteria();
                sc.addAnd("instanceId", SearchCriteria.Op.EQ, groupMap.getInstanceId());
                _groupVMMapDao.expunge(sc);
            }
        } catch (Exception e) {
            s_logger.warn("Error trying to remove vm from group: " + e);
        }
    }

    protected boolean validPassword(String password) {
        if (password == null || password.length() == 0) {
            return false;
        }
        for (int i = 0; i < password.length(); i++) {
            if (password.charAt(i) == ' ') {
                return false;
            }
        }
        return true;
    }

    @Override
    public UserVm createBasicSecurityGroupVirtualMachine(DataCenter zone, ServiceOffering serviceOffering, VirtualMachineTemplate template, List<Long> securityGroupIdList, Account owner,
            String hostName, String displayName, Long diskOfferingId, Long diskSize, String group, HypervisorType hypervisor, String userData, String sshKeyPair, Map<Long, String> requestedIps, String defaultIp, String keyboard)
    throws InsufficientCapacityException, ConcurrentOperationException, ResourceUnavailableException, StorageUnavailableException, ResourceAllocationException {

        Account caller = UserContext.current().getCaller();
        List<NetworkVO> networkList = new ArrayList<NetworkVO>();

        // Verify that caller can perform actions in behalf of vm owner
        _accountMgr.checkAccess(caller, owner);

        // Get default guest network in Basic zone
        Network defaultNetwork = _networkMgr.getSystemNetworkByZoneAndTrafficType(zone.getId(), TrafficType.Guest);

        if (defaultNetwork == null) {
            throw new InvalidParameterValueException("Unable to find a default network to start a vm");
        } else {
            networkList.add(_networkDao.findById(defaultNetwork.getId()));
        }
        
        boolean isVmWare = (template.getHypervisorType() == HypervisorType.VMware || (hypervisor != null && hypervisor == HypervisorType.VMware));
        
        if (securityGroupIdList != null && isVmWare) {
            throw new InvalidParameterValueException("Security group feature is not supported for vmWare hypervisor");
        } else if (!isVmWare) {
            if (securityGroupIdList == null) {
                securityGroupIdList = new ArrayList<Long>();
            }
            SecurityGroup defaultGroup = _securityGroupMgr.getDefaultSecurityGroup(owner.getId());
            if (defaultGroup != null) {
              //check if security group id list already contains Default security group, and if not - add it
                boolean defaultGroupPresent = false;
                for (Long securityGroupId : securityGroupIdList) {
                    if (securityGroupId.longValue() == defaultGroup.getId()) {
                        defaultGroupPresent = true;
                        break;
                    }
                }
                
                if (!defaultGroupPresent) {
                    securityGroupIdList.add(defaultGroup.getId());
                }
              
            } else {
                //create default security group for the account
                if (s_logger.isDebugEnabled()) {
                    s_logger.debug("Couldn't find default security group for the account " + owner + " so creating a new one");
                }
                defaultGroup = _securityGroupMgr.createSecurityGroup(SecurityGroupManager.DEFAULT_GROUP_NAME, SecurityGroupManager.DEFAULT_GROUP_DESCRIPTION, owner.getDomainId(), owner.getId(), owner.getAccountName());
                securityGroupIdList.add(defaultGroup.getId());
            }
        }
        
        return createVirtualMachine(zone, serviceOffering, template, hostName, displayName, owner, diskOfferingId,
                                    diskSize, networkList, securityGroupIdList, group, userData, sshKeyPair, hypervisor, caller, requestedIps, defaultIp, keyboard);
    }

    @Override
    public UserVm createAdvancedSecurityGroupVirtualMachine(DataCenter zone, ServiceOffering serviceOffering, VirtualMachineTemplate template, List<Long> networkIdList,
            List<Long> securityGroupIdList, Account owner, String hostName, String displayName, Long diskOfferingId, Long diskSize, String group, HypervisorType hypervisor, String userData,
            String sshKeyPair, Map<Long, String> requestedIps, String defaultIp, String keyboard) throws InsufficientCapacityException, ConcurrentOperationException, ResourceUnavailableException, StorageUnavailableException,
            ResourceAllocationException {

        Account caller = UserContext.current().getCaller();
        List<NetworkVO> networkList = new ArrayList<NetworkVO>();
        boolean isSecurityGroupEnabledNetworkUsed = false;
        boolean isVmWare = (template.getHypervisorType() == HypervisorType.VMware || (hypervisor != null && hypervisor == HypervisorType.VMware));
        
        //Verify that caller can perform actions in behalf of vm owner
        _accountMgr.checkAccess(caller, owner);

        // If no network is specified, find system security group enabled network
        if (networkIdList == null || networkIdList.isEmpty()) {
            NetworkVO networkWithSecurityGroup = _networkMgr.getNetworkWithSecurityGroupEnabled(zone.getId());
            if (networkWithSecurityGroup == null) {
                throw new InvalidParameterValueException("No network with security enabled is found in zone id=" + zone.getId());
            }

            networkList.add(networkWithSecurityGroup);

        } else if (securityGroupIdList != null && !securityGroupIdList.isEmpty()) {
            if (isVmWare) {
                throw new InvalidParameterValueException("Security group feature is not supported for vmWare hypervisor");
            }
            // Only one network can be specified, and it should be security group enabled
            if (networkIdList.size() > 1) {
                throw new InvalidParameterValueException("Only support one network per VM if security group enabled");
            }

            NetworkVO network = _networkDao.findById(networkIdList.get(0).longValue());

            if (network == null) {
                throw new InvalidParameterValueException("Unable to find network by id " + networkIdList.get(0).longValue());
            }

            if (!network.isSecurityGroupEnabled()) {
                throw new InvalidParameterValueException("Network is not security group enabled: " + network.getId());
            }

            networkList.add(network);
            isSecurityGroupEnabledNetworkUsed = true;
            
        } else {
            // Verify that all the networks are Direct/Guest/AccountSpecific; can't create combination of SG enabled network and
            // regular networks
            for (Long networkId : networkIdList) {
                NetworkVO network = _networkDao.findById(networkId);

                if (network == null) {
                    throw new InvalidParameterValueException("Unable to find network by id " + networkIdList.get(0).longValue());
                }

                if (network.isSecurityGroupEnabled() && networkIdList.size() > 1) {
                    throw new InvalidParameterValueException("Can't create a vm with multiple networks one of which is Security Group enabled");
                }

                if (network.getTrafficType() != TrafficType.Guest || network.getGuestType() != GuestIpType.Direct || (network.getIsShared() && !network.isSecurityGroupEnabled())) {
                    throw new InvalidParameterValueException("Can specify only Direct Guest Account specific networks when deploy vm in Security Group enabled zone");
                }

                // Perform account permission check
                if (!network.getIsShared()) {
                    // Check account permissions
                    List<NetworkVO> networkMap = _networkDao.listBy(owner.getId(), network.getId());
                    if (networkMap == null || networkMap.isEmpty()) {
                        throw new PermissionDeniedException("Unable to create a vm using network with id " + network.getId() + ", permission denied");
                    }
                }

                networkList.add(network);
            }
        }
        
        // if network is security group enabled, and default security group is not present in the list of groups specified, add it automatically
        if (isSecurityGroupEnabledNetworkUsed && !isVmWare) {
            if (securityGroupIdList == null) {
                securityGroupIdList = new ArrayList<Long>();
            }
            
            SecurityGroup defaultGroup = _securityGroupMgr.getDefaultSecurityGroup(owner.getId());
            if (defaultGroup != null) {
              //check if security group id list already contains Default security group, and if not - add it
                boolean defaultGroupPresent = false;
                for (Long securityGroupId : securityGroupIdList) {
                    if (securityGroupId.longValue() == defaultGroup.getId()) {
                        defaultGroupPresent = true;
                        break;
                    }
                }
                
                if (!defaultGroupPresent) {
                    securityGroupIdList.add(defaultGroup.getId());
                }
              
            } else {
                //create default security group for the account
                if (s_logger.isDebugEnabled()) {
                    s_logger.debug("Couldn't find default security group for the account " + owner + " so creating a new one");
                }
                defaultGroup = _securityGroupMgr.createSecurityGroup(SecurityGroupManager.DEFAULT_GROUP_NAME, SecurityGroupManager.DEFAULT_GROUP_DESCRIPTION, owner.getDomainId(), owner.getId(), owner.getAccountName());
                securityGroupIdList.add(defaultGroup.getId());
            }
        }
        
        return createVirtualMachine(zone, serviceOffering, template, hostName, displayName, owner, diskOfferingId,
                diskSize, networkList, securityGroupIdList, group, userData, sshKeyPair, hypervisor, caller, requestedIps, defaultIp, keyboard);
    }

    @Override
    public UserVm createAdvancedVirtualMachine(DataCenter zone, ServiceOffering serviceOffering, VirtualMachineTemplate template, List<Long> networkIdList, Account owner, String hostName,
            String displayName, Long diskOfferingId, Long diskSize, String group, HypervisorType hypervisor, String userData, String sshKeyPair, Map<Long, String> requestedIps, String defaultIp, String keyboard)
    throws InsufficientCapacityException, ConcurrentOperationException, ResourceUnavailableException, StorageUnavailableException, ResourceAllocationException {

        Account caller = UserContext.current().getCaller();
        List<NetworkVO> networkList = new ArrayList<NetworkVO>();

        // Verify that caller can perform actions in behalf of vm owner
        _accountMgr.checkAccess(caller, owner);

        if (networkIdList == null || networkIdList.isEmpty()) {
            NetworkVO defaultNetwork = null;

            // if no network is passed in
            // 1) Check if default virtual network offering has Availability=Required. If it's true, search for corresponding
            // network
            // * if network is found, use it. If more than 1 virtual network is found, throw an error
            // * if network is not found, create a new one and use it
            // 2) If Availability=Optional, search for default networks for the account. If it's more than 1, throw an error.
            // If it's 0, and there are no default direct networks, create default Guest Virtual network

            List<NetworkOfferingVO> defaultVirtualOffering = _networkOfferingDao.listByTrafficTypeAndGuestType(false, TrafficType.Guest, GuestIpType.Virtual);
            if (defaultVirtualOffering.get(0).getAvailability() == Availability.Required) {
                // get Virtual netowrks
                List<NetworkVO> virtualNetworks = _networkMgr.listNetworksForAccount(owner.getId(), zone.getId(), GuestIpType.Virtual, true);

                if (virtualNetworks.isEmpty()) {
                    s_logger.debug("Creating default Virtual network for account " + owner + " as a part of deployVM process");
                    Network newNetwork = _networkMgr.createNetwork(defaultVirtualOffering.get(0).getId(), owner.getAccountName() + "-network", owner.getAccountName() + "-network", false, null,
                            zone.getId(), null, null, null, null, owner, false, null, null);
                    defaultNetwork = _networkDao.findById(newNetwork.getId());
                } else if (virtualNetworks.size() > 1) {
                    throw new InvalidParameterValueException("More than 1 default Virtaul networks are found for account " + owner + "; please specify networkIds");
                } else {
                    defaultNetwork = virtualNetworks.get(0);
                }
            } else {
                List<NetworkVO> defaultNetworks = _networkMgr.listNetworksForAccount(owner.getId(), zone.getId(), null, true);
                if (defaultNetworks.isEmpty()) {
                    if (defaultVirtualOffering.get(0).getAvailability() == Availability.Optional) {
                        s_logger.debug("Creating default Virtual network for account " + owner + " as a part of deployVM process");
                        Network newNetwork = _networkMgr.createNetwork(defaultVirtualOffering.get(0).getId(), owner.getAccountName() + "-network", owner.getAccountName() + "-network", false, null,
                                zone.getId(), null, null, null, null, owner, false, null, null);
                        defaultNetwork = _networkDao.findById(newNetwork.getId());
                    } else {
                        throw new InvalidParameterValueException("Unable to find default networks for account " + owner);
                    }

                } else if (defaultNetworks.size() > 1) {
                    throw new InvalidParameterValueException("More than 1 default network is found for account " + owner);
                } else {
                    defaultNetwork = defaultNetworks.get(0);
                }
            }

            // Check that network offering doesn't have Availability=Unavailable
            NetworkOffering networkOffering = _configMgr.getNetworkOffering(defaultNetwork.getNetworkOfferingId());

            if (networkOffering.getAvailability() == Availability.Unavailable) {
                throw new InvalidParameterValueException("Unable to find default network; please specify networkOfferingIds");
            }

            networkList.add(defaultNetwork);

        } else {

            boolean requiredNetworkOfferingIsPresent = false;
            List<NetworkOfferingVO> requiredOfferings = _networkOfferingDao.listByAvailability(Availability.Required, false);
            Long requiredOfferingId = null;

            if (!requiredOfferings.isEmpty()) {
                // in 2.2.x there can be only one required offering - default Virtual
                requiredOfferingId = requiredOfferings.get(0).getId();
            }

            for (Long networkId : networkIdList) {
                NetworkVO network = _networkDao.findById(networkId);
                if (network == null) {
                    throw new InvalidParameterValueException("Unable to find network by id " + networkIdList.get(0).longValue());
                }

                // Perform account permission check
                if (!network.getIsShared()) {
                    List<NetworkVO> networkMap = _networkDao.listBy(owner.getId(), network.getId());
                    if (networkMap == null || networkMap.isEmpty()) {
                        throw new PermissionDeniedException("Unable to create a vm using network with id " + network.getId() + ", permission denied");
                    }
                } else {
                    if (!_networkMgr.isNetworkAvailableInDomain(networkId, owner.getDomainId())) {
                        throw new PermissionDeniedException("Shared network id=" + networkId + " is not available in domain id=" + owner.getDomainId());
                    }
                }

                // check that corresponding offering is available
                NetworkOffering networkOffering = _configMgr.getNetworkOffering(network.getNetworkOfferingId());

                if (networkOffering.getAvailability() == Availability.Unavailable) {
                    throw new InvalidParameterValueException("Network id=" + network.getId() + " can't be used; corresponding network offering is " + Availability.Unavailable);
                }
                
                //don't allow to use system networks 
                if (networkOffering.isSystemOnly()) {
                    throw new InvalidParameterValueException("Network id=" + networkId + " is system only and can't be used for vm deployment");
                }

                if (requiredOfferingId != null && network.getNetworkOfferingId() == requiredOfferingId.longValue()) {
                    requiredNetworkOfferingIsPresent = true;
                }

                networkList.add(network);
            }

            // If default Virtual network offering is Required, it has to be specified in the network list
            if (requiredOfferingId != null && !requiredNetworkOfferingIsPresent) {
                throw new InvalidParameterValueException("Network created from the network offering id=" + requiredOfferingId
                        + " is required; change network offering availability to be Optional to relax this requirement");
            }
        }

        return createVirtualMachine(zone, serviceOffering, template, hostName, displayName, owner, diskOfferingId, diskSize, networkList, null, group, userData, sshKeyPair, hypervisor, caller, requestedIps, defaultIp, keyboard);
    }

    @DB @ActionEvent(eventType = EventTypes.EVENT_VM_CREATE, eventDescription = "deploying Vm", create = true)
    protected UserVm createVirtualMachine(DataCenter zone, ServiceOffering serviceOffering, VirtualMachineTemplate template, String hostName, String displayName, Account owner, Long diskOfferingId,
            Long diskSize, List<NetworkVO> networkList, List<Long> securityGroupIdList, String group, String userData, String sshKeyPair, HypervisorType hypervisor, Account caller, Map<Long, String> requestedIps, String defaultNetworkIp, String keyboard) throws InsufficientCapacityException, ResourceUnavailableException, ConcurrentOperationException, StorageUnavailableException, ResourceAllocationException {

        _accountMgr.checkAccess(caller, owner);
        long accountId = owner.getId();
        
        assert !(requestedIps != null && defaultNetworkIp != null) : "requestedIp list and defaultNetworkIp should never be specified together";

        if (Grouping.AllocationState.Disabled == zone.getAllocationState() && !_accountMgr.isRootAdmin(caller.getType())) {
            throw new PermissionDeniedException("Cannot perform this operation, Zone is currently disabled: " + zone.getId());
        }

        if (zone.getDomainId() != null) {
            DomainVO domain = _domainDao.findById(zone.getDomainId());
            if (domain == null) {
                throw new CloudRuntimeException("Unable to find the domain " + zone.getDomainId() + " for the zone: " + zone);
            }
            // check that caller can operate with domain
            _accountMgr.checkAccess(caller, domain);
            // check that vm owner can create vm in the domain
            _accountMgr.checkAccess(owner, domain);
        }

        // check if account/domain is with in resource limits to create a new vm
        if (_accountMgr.resourceLimitExceeded(owner, ResourceType.user_vm)) {
            UserContext.current().setEventDetails("Maximum number of virtual machines for account: " + owner.getAccountName() + " has been exceeded.");
            ResourceAllocationException rae = new ResourceAllocationException("Maximum number of virtual machines for account: " + owner.getAccountName() + " has been exceeded.");
            rae.setResourceType("vm");
            throw rae;
        }
        
        //verify security group ids
        if (securityGroupIdList != null) {
            for (Long securityGroupId : securityGroupIdList) {
                if (_securityGroupDao.findById(securityGroupId) == null) {
                    throw new InvalidParameterValueException("Unable to find security group by id " + securityGroupId);
                }
            }
        }
<<<<<<< HEAD
        
=======

>>>>>>> b93c7bc6
        // check if we have available pools for vm deployment
        List<StoragePoolVO> availablePools = _storagePoolDao.listByStatus(StoragePoolStatus.Up);

        if (availablePools == null || availablePools.size() < 1) {
            throw new StorageUnavailableException("There are no available pools in the UP state for vm deployment", -1);
        }

        ServiceOfferingVO offering = _serviceOfferingDao.findById(serviceOffering.getId());

        if (template.getTemplateType().equals(TemplateType.SYSTEM)) {
            throw new InvalidParameterValueException("Unable to use system template " + template.getId() + " to deploy a user vm");
        }
        List<VMTemplateZoneVO> listZoneTemplate = _templateZoneDao.listByZoneTemplate(zone.getId(), template.getId());
        if (listZoneTemplate == null || listZoneTemplate.isEmpty()) {
            throw new InvalidParameterValueException("The template " + template.getId() + " is not available for use");
        }
        boolean isIso = Storage.ImageFormat.ISO == template.getFormat();
        if (isIso && !template.isBootable()) {
            throw new InvalidParameterValueException("Installing from ISO requires an ISO that is bootable: " + template.getId());
        }

        // Check templates permissions
        if (!template.isPublicTemplate()) {
            Account templateOwner = _accountMgr.getAccount(template.getAccountId());
            _accountMgr.checkAccess(owner, templateOwner);
        }

        // If the template represents an ISO, a disk offering must be passed in, and will be used to create the root disk
        // Else, a disk offering is optional, and if present will be used to create the data disk
        Pair<DiskOfferingVO, Long> rootDiskOffering = new Pair<DiskOfferingVO, Long>(null, null);
        List<Pair<DiskOfferingVO, Long>> dataDiskOfferings = new ArrayList<Pair<DiskOfferingVO, Long>>();

        if (isIso) {
            if (diskOfferingId == null) {
                throw new InvalidParameterValueException("Installing from ISO requires a disk offering to be specified for the root disk.");
            }
            DiskOfferingVO diskOffering = _diskOfferingDao.findById(diskOfferingId);
            if (diskOffering == null) {
                throw new InvalidParameterValueException("Unable to find disk offering " + diskOfferingId);
            }
            Long size = null;
            if (diskOffering.getDiskSize() == 0) {
                size = diskSize;
                if (size == null) {
                    throw new InvalidParameterValueException("Disk offering " + diskOffering + " requires size parameter.");
                }
            }
            rootDiskOffering.first(diskOffering);
            rootDiskOffering.second(size);
        } else {
            rootDiskOffering.first(offering);
            if (diskOfferingId != null) {
                DiskOfferingVO diskOffering = _diskOfferingDao.findById(diskOfferingId);
                if (diskOffering == null) {
                    throw new InvalidParameterValueException("Unable to find disk offering " + diskOfferingId);
                }
                Long size = null;
                if (diskOffering.getDiskSize() == 0) {
                    size = diskSize;
                    if (size == null) {
                        throw new InvalidParameterValueException("Disk offering " + diskOffering + " requires size parameter.");
                    }
                }
                dataDiskOfferings.add(new Pair<DiskOfferingVO, Long>(diskOffering, size));
            }
        }

        validateUserData(userData);

        // Find an SSH public key corresponding to the key pair name, if one is given
        String sshPublicKey = null;
        if (sshKeyPair != null && !sshKeyPair.equals("")) {
            SSHKeyPair pair = _sshKeyPairDao.findByName(owner.getAccountId(), owner.getDomainId(), sshKeyPair);
            if (pair == null) {
                throw new InvalidParameterValueException("A key pair with name '" + sshKeyPair + "' was not found.");
            }

            sshPublicKey = pair.getPublicKey();
        }

        DataCenterDeployment plan = new DataCenterDeployment(zone.getId());
<<<<<<< HEAD
        
=======


        s_logger.debug("Allocating in the DB for vm");

>>>>>>> b93c7bc6
        List<Pair<NetworkVO, NicProfile>> networks = new ArrayList<Pair<NetworkVO, NicProfile>>();
        short defaultNetworkNumber = 0;
        for (NetworkVO network : networkList) {
            
            if (network.getDataCenterId() != zone.getId()) {
                throw new InvalidParameterValueException("Network id=" + network.getId() + " doesn't belong to zone " + zone.getId());
            }
<<<<<<< HEAD
            
=======

>>>>>>> b93c7bc6
            NicProfile profile = null;
            
            //Add requested ips
            if (requestedIps != null && requestedIps.get(network.getId()) != null) {
                profile = new NicProfile(requestedIps.get(network.getId()));
            } 
<<<<<<< HEAD
=======

>>>>>>> b93c7bc6

            if (network.isDefault()) {
                defaultNetworkNumber++;
                // if user requested specific ip for default network, add it
                if (defaultNetworkIp != null) {
                    profile = new NicProfile(defaultNetworkIp);
                }
            }
            
            networks.add(new Pair<NetworkVO, NicProfile>(network, profile));
        }

        // Verify network information - network default network has to be set; and vm can't have more than one default network
        // This is a part of business logic because default network is required by Agent Manager in order to configure default
        // gateway for the vm
        if (defaultNetworkNumber == 0) {
            throw new InvalidParameterValueException("At least 1 default network has to be specified for the vm");
        } else if (defaultNetworkNumber > 1) {
            throw new InvalidParameterValueException("Only 1 default network per vm is supported");
        }

        long id = _vmDao.getNextInSequence(Long.class, "id");

        String instanceName = VirtualMachineName.getVmName(id, owner.getId(), _instance);
        if (hostName == null) {
            hostName = instanceName;
        } else {
            // verify hostName (hostname doesn't have to be unique)
            if (!NetUtils.verifyDomainNameLabel(hostName, true)) {
                throw new InvalidParameterValueException("Invalid name. Vm name can contain ASCII letters 'a' through 'z', the digits '0' through '9', "
                        + "and the hyphen ('-'), must be between 1 and 63 characters long, and can't start or end with \"-\" and can't start with digit");
            }
        }

        HypervisorType hypervisorType = null;
        if (template == null || template.getHypervisorType() == null || template.getHypervisorType() == HypervisorType.None) {
            hypervisorType = hypervisor;
        } else {
            hypervisorType = template.getHypervisorType();
        }
        Transaction txn = Transaction.currentTxn();
        txn.start();
        UserVmVO vm = new UserVmVO(id, instanceName, displayName, template.getId(), hypervisorType, template.getGuestOSId(), offering.getOfferHA(), offering.getLimitCpuUse(), owner.getDomainId(), owner.getId(),
                offering.getId(), userData, hostName);

        if (sshPublicKey != null) {
            vm.setDetail("SSH.PublicKey", sshPublicKey);
        }
        
        if(keyboard != null && !keyboard.isEmpty())
        	vm.setDetail(VirtualMachine.PARAM_KEY_KEYBOARD, keyboard);

        if (isIso) {
            vm.setIsoId(template.getId());
        }
        
        s_logger.debug("Allocating in the DB for vm");

        if (_itMgr.allocate(vm, _templateDao.findById(template.getId()), offering, rootDiskOffering, dataDiskOfferings, networks, null, plan, hypervisorType, owner) == null) {
            return null;
        }

        _vmDao.saveDetails(vm);

        if (s_logger.isDebugEnabled()) {
            s_logger.debug("Successfully allocated DB entry for " + vm);
        }
        UserContext.current().setEventDetails("Vm Id: " + vm.getId());

        UsageEventVO usageEvent = new UsageEventVO(EventTypes.EVENT_VM_CREATE, accountId, zone.getId(), vm.getId(), vm.getHostName(), offering.getId(), template.getId(), hypervisorType.toString());
        _usageEventDao.persist(usageEvent);
        
        _accountMgr.incrementResourceCount(accountId, ResourceType.user_vm);
        txn.commit();
        // Assign instance to the group
        try {
            if (group != null) {
                boolean addToGroup = addInstanceToGroup(Long.valueOf(id), group);
                if (!addToGroup) {
                    throw new CloudRuntimeException("Unable to assign Vm to the group " + group);
                }
            }
        } catch (Exception ex) {
            throw new CloudRuntimeException("Unable to assign Vm to the group " + group);
        }

        
        _securityGroupMgr.addInstanceToGroups(vm.getId(), securityGroupIdList);
        
        return vm;
    }

    private void validateUserData(String userData) {
        byte[] decodedUserData = null;
        if (userData != null) {
            if (userData.length() >= 2 * MAX_USER_DATA_LENGTH_BYTES) {
                throw new InvalidParameterValueException("User data is too long");
            }
            decodedUserData = org.apache.commons.codec.binary.Base64.decodeBase64(userData.getBytes());
            if (decodedUserData.length > MAX_USER_DATA_LENGTH_BYTES) {
                throw new InvalidParameterValueException("User data is too long");
            }
            if (decodedUserData.length < 1) {
                throw new InvalidParameterValueException("User data is too short");
            }
        }
    }

    @Override
    @ActionEvent(eventType = EventTypes.EVENT_VM_CREATE, eventDescription = "starting Vm", async = true)
    public UserVm startVirtualMachine(DeployVMCmd cmd) throws ResourceUnavailableException, InsufficientCapacityException, ConcurrentOperationException {
        return startVirtualMachine(cmd, null);
    }

    protected UserVm startVirtualMachine(DeployVMCmd cmd, Map<VirtualMachineProfile.Param, Object> additonalParams) throws ResourceUnavailableException, InsufficientCapacityException,
    ConcurrentOperationException {

        Host destinationHost = null;
        if(cmd.getHostId() != null){
            Account account = UserContext.current().getCaller();
            if(!_accountService.isRootAdmin(account.getType())){
                throw new PermissionDeniedException("Parameter hostid can only be specified by a Root Admin, permission denied");
            }
            destinationHost = _hostDao.findById(cmd.getHostId());
            if (destinationHost == null) {
                throw new InvalidParameterValueException("Unable to find the host to deploy the VM, host id=" + cmd.getHostId());
            }
        }
        long vmId = cmd.getEntityId();
        UserVmVO vm = _vmDao.findById(vmId);
        _vmDao.loadDetails(vm);

        // Check that the password was passed in and is valid
        VMTemplateVO template = _templateDao.findByIdIncludingRemoved(vm.getTemplateId());

        String password = "saved_password";
        if (template.getEnablePassword()) {
            password = generateRandomPassword();
        }

        if (!validPassword(password)) {
            throw new InvalidParameterValueException("A valid password for this virtual machine was not provided.");
        }

        // Check if an SSH key pair was selected for the instance and if so use it to encrypt & save the vm password
        String sshPublicKey = vm.getDetail("SSH.PublicKey");
        if (sshPublicKey != null && !sshPublicKey.equals("") && password != null && !password.equals("saved_password")) {
            String encryptedPasswd = RSAHelper.encryptWithSSHPublicKey(sshPublicKey, password);
            if (encryptedPasswd == null) {
                throw new CloudRuntimeException("Error encrypting password");
            }

            vm.setDetail("Encrypted.Password", encryptedPasswd);
            _vmDao.saveDetails(vm);
        }

        long userId = UserContext.current().getCallerUserId();
        UserVO caller = _userDao.findById(userId);

        AccountVO owner = _accountDao.findById(vm.getAccountId());

        try {
            Map<VirtualMachineProfile.Param, Object> params = new HashMap<VirtualMachineProfile.Param, Object>();
            if (additonalParams != null) {
                params.putAll(additonalParams);
            }
            params.put(VirtualMachineProfile.Param.VmPassword, password);

            DataCenterDeployment plan = null;
            if (destinationHost != null) {
                s_logger.debug("Destination Host to deploy the VM is specified, specifying a deployment plan to deploy the VM");
                plan = new DataCenterDeployment(vm.getDataCenterIdToDeployIn(), destinationHost.getPodId(), destinationHost.getClusterId(), destinationHost.getId(), null);
            }

            vm = _itMgr.start(vm, params, caller, owner, plan);
        } finally {
            updateVmStateForFailedVmCreation(vm.getId());
        }

        if (template.getEnablePassword()) {
            // this value is not being sent to the backend; need only for api dispaly purposes
            vm.setPassword(password);
        }

        return vm;
    }

    @Override
    public boolean finalizeVirtualMachineProfile(VirtualMachineProfile<UserVmVO> profile, DeployDestination dest, ReservationContext context) {
        UserVmVO vm = profile.getVirtualMachine();
        Map<String, String> details = _vmDetailsDao.findDetails(vm.getId());
        vm.setDetails(details);
        
        Account owner = _accountDao.findById(vm.getAccountId());

        if (owner == null) {
            throw new PermissionDeniedException("The owner of " + vm + " does not exist: " + vm.getAccountId());
        }

        if (owner.getState() == Account.State.disabled) {
            throw new PermissionDeniedException("The owner of " + vm + " is disabled: " + vm.getAccountId());
        }
        
        if (vm.getIsoId() != null) {
<<<<<<< HEAD
            String isoPath = null;
            
            VirtualMachineTemplate template = _templateDao.findById(vm.getIsoId());
            if (template == null || template.getFormat() != ImageFormat.ISO) {
                throw new CloudRuntimeException("Can not find ISO in vm_template table for id " + vm.getIsoId());
            }
=======
        	String isoPath = null;
        	
        	VirtualMachineTemplate template = _templateDao.findById(vm.getIsoId());
        	if (template == null || template.getFormat() != ImageFormat.ISO) {
        		throw new CloudRuntimeException("Can not find ISO in vm_template table for id " + vm.getIsoId());
        	}
        	
>>>>>>> b93c7bc6
            Pair<String, String> isoPathPair = _storageMgr.getAbsoluteIsoPath(template.getId(), vm.getDataCenterIdToDeployIn());

            if (isoPathPair == null) {
                s_logger.warn("Couldn't get absolute iso path");
                return false;
            } else {
                isoPath = isoPathPair.first();
            }
 
            if (template.isBootable()) {
                profile.setBootLoaderType(BootloaderType.CD);
            }
            GuestOSVO guestOS = _guestOSDao.findById(template.getGuestOSId());
            String displayName = null;
            if (guestOS != null) {
                displayName = guestOS.getDisplayName();
            }
            VolumeTO iso = new VolumeTO(profile.getId(), Volume.Type.ISO, StoragePoolType.ISO, null, template.getName(), null, isoPath, 0, null, displayName);

            iso.setDeviceId(3);
            profile.addDisk(iso);
        } else {
        	VirtualMachineTemplate template = profile.getTemplate();
            /* create a iso placeholder */
            VolumeTO iso = new VolumeTO(profile.getId(), Volume.Type.ISO, StoragePoolType.ISO, null, template.getName(), null, null, 0, null);
            iso.setDeviceId(3);
            profile.addDisk(iso);
        }
        
        return true;
    }

    @Override
    public boolean finalizeDeployment(Commands cmds, VirtualMachineProfile<UserVmVO> profile, DeployDestination dest, ReservationContext context) {
        UserVmVO userVm = profile.getVirtualMachine();
        List<NicVO> nics = _nicDao.listByVmId(userVm.getId());
        for (NicVO nic : nics) {
            NetworkVO network = _networkDao.findById(nic.getNetworkId());
            if (network.getTrafficType() == TrafficType.Guest || network.getTrafficType() == TrafficType.Public) {
                userVm.setPrivateIpAddress(nic.getIp4Address());
                userVm.setPrivateMacAddress(nic.getMacAddress());
            }
        }
        _vmDao.update(userVm.getId(), userVm);
        return true;
    }

    @Override
    public boolean finalizeCommandsOnStart(Commands cmds, VirtualMachineProfile<UserVmVO> profile) {
        return true;
    }

    @Override
    public boolean finalizeStart(VirtualMachineProfile<UserVmVO> profile, long hostId, Commands cmds, ReservationContext context) {
        UserVmVO vm = profile.getVirtualMachine();
        Answer startAnswer = cmds.getAnswer(StartAnswer.class);
        String returnedIp = null;
        String originalIp = null;
        if (startAnswer != null) {
            StartAnswer startAns = (StartAnswer) startAnswer;
            VirtualMachineTO vmTO = startAns.getVirtualMachine();
            for (NicTO nicTO: vmTO.getNics()) {
                if (nicTO.getType() == TrafficType.Guest) {
                    returnedIp = nicTO.getIp();
                }
            }
        }

        List<NicVO> nics = _nicDao.listByVmId(vm.getId());
        NicVO guestNic = null;
        for (NicVO nic : nics) {
            NetworkVO network = _networkDao.findById(nic.getNetworkId());
            long isDefault = (nic.isDefaultNic()) ? 1 : 0;
            UsageEventVO usageEvent = new UsageEventVO(EventTypes.EVENT_NETWORK_OFFERING_ASSIGN, vm.getAccountId(), vm.getDataCenterIdToDeployIn(), vm.getId(), vm.getHostName(), network.getNetworkOfferingId(), null, isDefault);
            _usageEventDao.persist(usageEvent);
            if (network.getTrafficType() == TrafficType.Guest) {
                originalIp = nic.getIp4Address();
                guestNic = nic;
            }
        }
        boolean ipChanged = false;
        if (originalIp != null && !originalIp.equalsIgnoreCase(returnedIp)) {
            if (returnedIp != null && guestNic != null) {
                guestNic.setIp4Address(returnedIp);
                ipChanged = true;
            }
        }
        if (returnedIp != null && !returnedIp.equalsIgnoreCase(originalIp)) {
            if (guestNic != null) {
                guestNic.setIp4Address(returnedIp);
                ipChanged = true;
            }
        }
        if (ipChanged) {
            DataCenterVO dc = _dcDao.findById(vm.getDataCenterIdToDeployIn());
            UserVmVO userVm = profile.getVirtualMachine();
            if (dc.getDhcpProvider().equalsIgnoreCase(Provider.ExternalDhcpServer.getName())){
                _nicDao.update(guestNic.getId(), guestNic);
                userVm.setPrivateIpAddress(guestNic.getIp4Address());
                _vmDao.update(userVm.getId(), userVm);

                s_logger.info("Detected that ip changed in the answer, updated nic in the db with new ip " + returnedIp);
            }
        }

        return true;
    }

    @Override
    public void finalizeExpunge(UserVmVO vm) {
    }

    @Override
    public UserVmVO persist(UserVmVO vm) {
        return _vmDao.persist(vm);
    }

    @Override
    public UserVmVO findById(long id) {
        return _vmDao.findById(id);
    }

    @Override
    public UserVmVO findByName(String name) {
        if (!VirtualMachineName.isValidVmName(name)) {
            return null;
        }
        return findById(VirtualMachineName.getVmId(name));
    }

    @Override
    @ActionEvent(eventType = EventTypes.EVENT_VM_STOP, eventDescription = "stopping Vm", async = true)
    public UserVm stopVirtualMachine(long vmId, boolean forced) throws ConcurrentOperationException {

        // Input validation
        Account caller = UserContext.current().getCaller();
        Long userId = UserContext.current().getCallerUserId();

        // if account is removed, return error
        if (caller != null && caller.getRemoved() != null) {
            throw new PermissionDeniedException("The account " + caller.getId() + " is removed");
        }

        UserVmVO vm = _vmDao.findById(vmId);
        if (vm == null) {
            throw new InvalidParameterValueException("unable to find a virtual machine with id " + vmId);
        }

        userId = accountAndUserValidation(vmId, caller, userId, vm);
        UserVO user = _userDao.findById(userId);

        try {
            _itMgr.advanceStop(vm, forced, user, caller);
        } catch (ResourceUnavailableException e) {
            throw new CloudRuntimeException("Unable to contact the agent to stop the virtual machine " + vm, e);
        } catch (OperationTimedoutException e) {
            throw new CloudRuntimeException("Unable to contact the agent to stop the virtual machine " + vm, e);
        }

        return _vmDao.findById(vmId);
    }

    @Override
    public void finalizeStop(VirtualMachineProfile<UserVmVO> profile, StopAnswer answer) {
    }

    public String generateRandomPassword() {
        return PasswordGenerator.generateRandomPassword(6);
    }

    @Override
    public UserVm startVirtualMachine(long vmId) throws ConcurrentOperationException, ResourceUnavailableException, InsufficientCapacityException {
        // Input validation
        Account account = UserContext.current().getCaller();
        Long userId = UserContext.current().getCallerUserId();

        // if account is removed, return error
        if (account != null && account.getRemoved() != null) {
            throw new PermissionDeniedException("The account " + account.getId() + " is removed");
        }

        UserVmVO vm = _vmDao.findById(vmId);
        if (vm == null) {
            throw new InvalidParameterValueException("unable to find a virtual machine with id " + vmId);
        }

        userId = accountAndUserValidation(vmId, account, userId, vm);
        UserVO user = _userDao.findById(userId);
        
        //check if vm is security group enabled
        if (_securityGroupMgr.isVmSecurityGroupEnabled(vmId) && !_securityGroupMgr.isVmMappedToDefaultSecurityGroup(vmId)) {
            //if vm is not mapped to security group, create a mapping
            if (s_logger.isDebugEnabled()) {
                s_logger.debug("Vm " + vm + " is security group enabled, but not mapped to default security group; creating the mapping automatically");
            }
            
            SecurityGroup defaultSecurityGroup = _securityGroupMgr.getDefaultSecurityGroup(vm.getAccountId());
            if (defaultSecurityGroup != null) {
                List<Long> groupList = new ArrayList<Long>();
                groupList.add(defaultSecurityGroup.getId());
                _securityGroupMgr.addInstanceToGroups(vmId, groupList);
            }
        }
  
        return _itMgr.start(vm, null, user, account);
    }

    @Override
    public UserVm destroyVm(long vmId) throws ResourceUnavailableException, ConcurrentOperationException {
        Account account = UserContext.current().getCaller();
        Long userId = UserContext.current().getCallerUserId();

        // Verify input parameters
        UserVmVO vm = _vmDao.findById(vmId);
        if (vm == null) {
            throw new InvalidParameterValueException("Unable to find a virtual machine with id " + vmId);
        }

        userId = accountAndUserValidation(vmId, account, userId, vm);
        User caller = _userDao.findById(userId);

        boolean status;
        State vmState = vm.getState();

        try {
            status = _itMgr.destroy(vm, caller, account);
        } catch (OperationTimedoutException e) {
            throw new CloudRuntimeException("Unable to destroy " + vm, e);
        }

        if (status) {
            // Mark the account's volumes as destroyed
            List<VolumeVO> volumes = _volsDao.findByInstance(vmId);
            for (VolumeVO volume : volumes) {
                if (volume.getVolumeType().equals(Volume.Type.ROOT)) {
                    UsageEventVO usageEvent = new UsageEventVO(EventTypes.EVENT_VOLUME_DELETE, volume.getAccountId(), volume.getDataCenterId(), volume.getId(), volume.getName());
                    _usageEventDao.persist(usageEvent);
                }
            }

            if (vmState != State.Error) {
                _accountMgr.decrementResourceCount(vm.getAccountId(), ResourceType.user_vm);
            }

            return _vmDao.findById(vmId);
        } else {
            throw new CloudRuntimeException("Failed to destroy vm with id " + vmId);
        }
    }

    @Override
    public List<UserVmVO> searchForUserVMs(ListVMsCmd cmd) {
        Account caller = UserContext.current().getCaller();
        Long domainId = cmd.getDomainId();
        String accountName = cmd.getAccountName();
        Boolean isRecursive = cmd.isRecursive();
        String hypervisor = cmd.getHypervisor();
        Long accountId = null;
        String path = null;

        if (isRecursive != null && isRecursive && domainId == null) {
            throw new InvalidParameterValueException("Please enter a parent domain id for listing vms recursively");
        }

        if (domainId != null) {
            // Verify if user is authorized to see instances belonging to the domain
            DomainVO domain = _domainDao.findById(domainId);
            if (domain == null) {
                throw new InvalidParameterValueException("Domain id=" + domainId + " doesn't exist");
            }
            _accountMgr.checkAccess(caller, domain);
        }

        boolean isAdmin = false;

        if (_accountMgr.isAdmin(caller.getType())) {
            isAdmin = true;
            if (accountName != null && domainId != null) {
                caller = _accountDao.findActiveAccount(accountName, domainId);
                if (caller == null) {
                    throw new InvalidParameterValueException("Unable to find account " + accountName + " in domain " + domainId);
                }
                accountId = caller.getId();
            }

            if (caller.getType() == Account.ACCOUNT_TYPE_DOMAIN_ADMIN || caller.getType() == Account.ACCOUNT_TYPE_RESOURCE_DOMAIN_ADMIN) {
                if (isRecursive == null) {
                    DomainVO domain = _domainDao.findById(caller.getDomainId());
                    path = domain.getPath();
                }
            }
        } else {
            //regular user can't specify any other domain rather than his own
            if (domainId != null && domainId.longValue() != caller.getDomainId()) {
                throw new PermissionDeniedException("Caller is not authorised to see domain id=" + domainId + " entries");
            }
            accountId = caller.getId();
        }

        if (isRecursive != null && isRecursive && isAdmin) {
            if (isRecursive) {
                DomainVO domain = _domainDao.findById(domainId);
                path = domain.getPath();
                domainId = null;
            }
        }

        Criteria c = new Criteria("id", Boolean.TRUE, cmd.getStartIndex(), cmd.getPageSizeVal());
        c.addCriteria(Criteria.KEYWORD, cmd.getKeyword());
        c.addCriteria(Criteria.ID, cmd.getId());
        c.addCriteria(Criteria.NAME, cmd.getInstanceName());
        c.addCriteria(Criteria.STATE, cmd.getState());
        c.addCriteria(Criteria.DATACENTERID, cmd.getZoneId());
        c.addCriteria(Criteria.GROUPID, cmd.getGroupId());
        c.addCriteria(Criteria.FOR_VIRTUAL_NETWORK, cmd.getForVirtualNetwork());
        c.addCriteria(Criteria.NETWORKID, cmd.getNetworkId());

        if (domainId != null) {
            c.addCriteria(Criteria.DOMAINID, domainId);
        }

        if (path != null) {
            c.addCriteria(Criteria.PATH, path);
        }

        if (HypervisorType.getType(hypervisor) != HypervisorType.None) {
            c.addCriteria(Criteria.HYPERVISOR, hypervisor);
        } else if (hypervisor != null) {
            throw new InvalidParameterValueException("Invalid HypervisorType " + hypervisor);
        }

        // ignore these search requests if it's not an admin
        if (isAdmin) {
            c.addCriteria(Criteria.PODID, cmd.getPodId());
            c.addCriteria(Criteria.HOSTID, cmd.getHostId());
            c.addCriteria(Criteria.STORAGE_ID, cmd.getStorageId());
        }

        if (accountId != null) {
            c.addCriteria(Criteria.ACCOUNTID, new Object[] { accountId });
        }
        c.addCriteria(Criteria.ISADMIN, isAdmin);

        return searchForUserVMs(c);
    }

    @Override
    public List<UserVmVO> searchForUserVMs(Criteria c) {
        Filter searchFilter = new Filter(UserVmVO.class, c.getOrderBy(), c.getAscending(), c.getOffset(), c.getLimit());

        SearchBuilder<UserVmVO> sb = _vmDao.createSearchBuilder();
        Object[] accountIds = (Object[]) c.getCriteria(Criteria.ACCOUNTID);
        Object domainId = c.getCriteria(Criteria.DOMAINID);
        Object id = c.getCriteria(Criteria.ID);
        Object name = c.getCriteria(Criteria.NAME);
        Object state = c.getCriteria(Criteria.STATE);
        Object notState = c.getCriteria(Criteria.NOTSTATE);
        Object zone = c.getCriteria(Criteria.DATACENTERID);
        Object pod = c.getCriteria(Criteria.PODID);
        Object hostId = c.getCriteria(Criteria.HOSTID);
        Object hostName = c.getCriteria(Criteria.HOSTNAME);
        Object keyword = c.getCriteria(Criteria.KEYWORD);
        Object isAdmin = c.getCriteria(Criteria.ISADMIN);
        assert c.getCriteria(Criteria.IPADDRESS) == null : "We don't support search by ip address on VM any more.  If you see this assert, it means we have to find a different way to search by the nic table.";
        Object groupId = c.getCriteria(Criteria.GROUPID);
        Object path = c.getCriteria(Criteria.PATH);
        Object networkId = c.getCriteria(Criteria.NETWORKID);
        Object hypervisor = c.getCriteria(Criteria.HYPERVISOR);
        Object storageId = c.getCriteria(Criteria.STORAGE_ID);

        sb.and("displayName", sb.entity().getDisplayName(), SearchCriteria.Op.LIKE);
        sb.and("id", sb.entity().getId(), SearchCriteria.Op.EQ);
        sb.and("accountIdEQ", sb.entity().getAccountId(), SearchCriteria.Op.EQ);
        sb.and("accountIdIN", sb.entity().getAccountId(), SearchCriteria.Op.IN);
        sb.and("name", sb.entity().getHostName(), SearchCriteria.Op.LIKE);
        sb.and("stateEQ", sb.entity().getState(), SearchCriteria.Op.EQ);
        sb.and("stateNEQ", sb.entity().getState(), SearchCriteria.Op.NEQ);
        sb.and("stateNIN", sb.entity().getState(), SearchCriteria.Op.NIN);
        sb.and("dataCenterId", sb.entity().getDataCenterIdToDeployIn(), SearchCriteria.Op.EQ);
        sb.and("podId", sb.entity().getPodIdToDeployIn(), SearchCriteria.Op.EQ);
        sb.and("hypervisorType", sb.entity().getHypervisorType(), SearchCriteria.Op.EQ);
        sb.and("hostIdEQ", sb.entity().getHostId(), SearchCriteria.Op.EQ);
        sb.and("hostIdIN", sb.entity().getHostId(), SearchCriteria.Op.IN);
        sb.and("domainId", sb.entity().getDomainId(), SearchCriteria.Op.EQ);

        if (path != null) {
            SearchBuilder<DomainVO> domainSearch = _domainDao.createSearchBuilder();
            domainSearch.and("path", domainSearch.entity().getPath(), SearchCriteria.Op.LIKE);
            sb.join("domainSearch", domainSearch, sb.entity().getDomainId(), domainSearch.entity().getId(), JoinBuilder.JoinType.INNER);
        }

        if (groupId != null && (Long) groupId == -1) {
            SearchBuilder<InstanceGroupVMMapVO> vmSearch = _groupVMMapDao.createSearchBuilder();
            vmSearch.and("instanceId", vmSearch.entity().getInstanceId(), SearchCriteria.Op.EQ);
            sb.join("vmSearch", vmSearch, sb.entity().getId(), vmSearch.entity().getInstanceId(), JoinBuilder.JoinType.LEFTOUTER);
        } else if (groupId != null) {
            SearchBuilder<InstanceGroupVMMapVO> groupSearch = _groupVMMapDao.createSearchBuilder();
            groupSearch.and("groupId", groupSearch.entity().getGroupId(), SearchCriteria.Op.EQ);
            sb.join("groupSearch", groupSearch, sb.entity().getId(), groupSearch.entity().getInstanceId(), JoinBuilder.JoinType.INNER);
        }

        if (networkId != null) {
            SearchBuilder<NicVO> nicSearch = _nicDao.createSearchBuilder();
            nicSearch.and("networkId", nicSearch.entity().getNetworkId(), SearchCriteria.Op.EQ);

            SearchBuilder<NetworkVO> networkSearch = _networkDao.createSearchBuilder();
            networkSearch.and("networkId", networkSearch.entity().getId(), SearchCriteria.Op.EQ);
            nicSearch.join("networkSearch", networkSearch, nicSearch.entity().getNetworkId(), networkSearch.entity().getId(), JoinBuilder.JoinType.INNER);

            sb.join("nicSearch", nicSearch, sb.entity().getId(), nicSearch.entity().getInstanceId(), JoinBuilder.JoinType.INNER);
        }

        if (storageId != null) {
            SearchBuilder<VolumeVO> volumeSearch = _volsDao.createSearchBuilder();
            volumeSearch.and("poolId", volumeSearch.entity().getPoolId(), SearchCriteria.Op.EQ);
            sb.join("volumeSearch", volumeSearch, sb.entity().getId(), volumeSearch.entity().getInstanceId(), JoinBuilder.JoinType.INNER);
        }

        // populate the search criteria with the values passed in
        SearchCriteria<UserVmVO> sc = sb.create();
        if (groupId != null && (Long) groupId == -1) {
            sc.setJoinParameters("vmSearch", "instanceId", (Object) null);
        } else if (groupId != null) {
            sc.setJoinParameters("groupSearch", "groupId", groupId);
        }

        if (keyword != null) {
            SearchCriteria<UserVmVO> ssc = _vmDao.createSearchCriteria();
            ssc.addOr("displayName", SearchCriteria.Op.LIKE, "%" + keyword + "%");
            ssc.addOr("hostName", SearchCriteria.Op.LIKE, "%" + keyword + "%");
            ssc.addOr("instanceName", SearchCriteria.Op.LIKE, "%" + keyword + "%");
            ssc.addOr("state", SearchCriteria.Op.EQ, keyword);

            sc.addAnd("displayName", SearchCriteria.Op.SC, ssc);
        }

        if (id != null) {
            sc.setParameters("id", id);
        }

        if (accountIds != null) {
            if (accountIds.length == 1) {
                if (accountIds[0] != null) {
                    sc.setParameters("accountIdEQ", accountIds[0]);
                }
            } else {
                sc.setParameters("accountIdIN", accountIds);
            }
        }

        if (domainId != null) {
            sc.setParameters("domainId", domainId);
        }

        if (path != null) {
            sc.setJoinParameters("domainSearch", "path", path + "%");
        }

        if (networkId != null) {
            sc.setJoinParameters("nicSearch", "networkId", networkId);
        }

        if (name != null) {
            sc.setParameters("name", "%" + name + "%");
        }

        if (state != null) {
            if (notState != null && (Boolean) notState == true) {
                sc.setParameters("stateNEQ", state);
            } else {
                sc.setParameters("stateEQ", state);
            }
        }

        if (hypervisor != null) {
            sc.setParameters("hypervisorType", hypervisor);
        }

        // Don't show Destroyed and Expunging vms to the end user
        if ((isAdmin != null) && ((Boolean) isAdmin != true)) {
            sc.setParameters("stateNIN", "Destroyed", "Expunging");
        }

        if (zone != null) {
            sc.setParameters("dataCenterId", zone);

            if (state == null) {
                sc.setParameters("stateNEQ", "Destroyed");
            }
        }
        if (pod != null) {
            sc.setParameters("podId", pod);

            if (state == null) {
                sc.setParameters("stateNEQ", "Destroyed");
            }
        }

        if (hostId != null) {
            sc.setParameters("hostIdEQ", hostId);
        } else {
            if (hostName != null) {
                List<HostVO> hosts = _hostDao.findHostsLike((String) hostName);
                if (hosts != null & !hosts.isEmpty()) {
                    Long[] hostIds = new Long[hosts.size()];
                    for (int i = 0; i < hosts.size(); i++) {
                        HostVO host = hosts.get(i);
                        hostIds[i] = host.getId();
                    }
                    sc.setParameters("hostIdIN", (Object[]) hostIds);
                } else {
                    return new ArrayList<UserVmVO>();
                }
            }
        }

        if (storageId != null) {
            sc.setJoinParameters("volumeSearch", "poolId", storageId);
        }

        return _vmDao.search(sc, searchFilter);
    }

    @Override
    public HypervisorType getHypervisorTypeOfUserVM(long vmid) {
        UserVmVO userVm = _vmDao.findById(vmid);
        if (userVm == null) {
            throw new InvalidParameterValueException("unable to find a virtual machine with id " + vmid);
        }

        return userVm.getHypervisorType();
    }

    @Override
    public UserVm createVirtualMachine(DeployVMCmd cmd) throws InsufficientCapacityException, ResourceUnavailableException, ConcurrentOperationException, StorageUnavailableException,
    ResourceAllocationException {
        // TODO Auto-generated method stub
        return null;
    }

    @Override
    public UserVm getUserVm(long vmId) {
        return _vmDao.findById(vmId);
    }

    @Override
    @ActionEvent(eventType = EventTypes.EVENT_VM_MIGRATE, eventDescription = "migrating VM", async = true)
    public UserVm migrateVirtualMachine(UserVm vm, Host destinationHost) throws ResourceUnavailableException, ConcurrentOperationException, ManagementServerException, VirtualMachineMigrationException {
        // access check - only root admin can migrate VM
        Account caller = UserContext.current().getCaller();
        if (caller.getType() != Account.ACCOUNT_TYPE_ADMIN) {
            if (s_logger.isDebugEnabled()) {
                s_logger.debug("Caller is not a root admin, permission denied to migrate the VM");
            }
            throw new PermissionDeniedException("No permission to migrate VM, Only Root Admin can migrate a VM!");
        }
        // business logic
        if (vm.getState() != State.Running) {
            if (s_logger.isDebugEnabled()) {
                s_logger.debug("VM is not Running, unable to migrate the vm " + vm);
            }
            throw new InvalidParameterValueException("VM is not Running, unable to migrate the vm " + vm);
        }
        if (!vm.getHypervisorType().equals(HypervisorType.XenServer)) {
            if (s_logger.isDebugEnabled()) {
                s_logger.debug(vm + " is not XenServer, cannot migrate this VM.");
            }
            throw new InvalidParameterValueException("Unsupported Hypervisor Type for VM migration, we support XenServer only");
        }

        ServiceOfferingVO svcOffering = _serviceOfferingDao.findById(vm.getServiceOfferingId());
        if (svcOffering.getUseLocalStorage()) {
            if (s_logger.isDebugEnabled()) {
                s_logger.debug(vm + " is using Local Storage, cannot migrate this VM.");
            }
            throw new InvalidParameterValueException("Unsupported operation, VM uses Local storage, cannot migrate");
        }

        // call to core process
        DataCenterVO dcVO = _dcDao.findById(destinationHost.getDataCenterId());
        HostPodVO pod = _podDao.findById(destinationHost.getPodId());
        long srcHostId = vm.getHostId();
        Cluster cluster = _clusterDao.findById(destinationHost.getClusterId());
        DeployDestination dest = new DeployDestination(dcVO, pod, cluster, destinationHost);

        UserVmVO migratedVm = _itMgr.migrate((UserVmVO) vm, srcHostId, dest);
        return migratedVm;
    }
<<<<<<< HEAD
    

    @Override
    @ActionEvent(eventType = EventTypes.EVENT_VM_MOVE, eventDescription = "move VM to another user", async = false)
    public UserVm moveVMToUser(MoveUserVMCmd cmd) throws ResourceAllocationException, ConcurrentOperationException, ResourceUnavailableException, InsufficientCapacityException {
        // VERIFICATIONS and VALIDATIONS
        
        //VV 1: verify the two users
        Account oldAccount = UserContext.current().getCaller();
        Account newAccount = _accountService.getAccount(cmd.getAccountId());
        if (newAccount == null) {
            throw new InvalidParameterValueException("Unable to find account " + newAccount + " in domain " + oldAccount.getDomainId());
        }

        //VV 2: check if account/domain is with in resource limits to create a new vm
        if (_accountMgr.resourceLimitExceeded(newAccount, ResourceType.user_vm)) {
            ResourceAllocationException rae = new ResourceAllocationException("Maximum number of virtual machines for account: " + newAccount.getAccountName() + " has been exceeded.");
            rae.setResourceType("vm");
            throw rae;
        }

        //get the VM
        UserVmVO vm = _vmDao.findById(cmd.getVmId());

        // VV 3: check if vm is running
        if (vm.getState() == State.Running) {
            if (s_logger.isDebugEnabled()) {
                s_logger.debug("VM is Running, unable to move the vm " + vm);
            }
            throw new InvalidParameterValueException("VM is Running, unable to move the vm " + vm);
        }
        
        // VV 4: Check if new owner can use the vm template
        VirtualMachineTemplate template = _templateDao.findById(vm.getTemplateId());
        if (!template.isPublicTemplate()) {
            Account templateOwner = _accountMgr.getAccount(template.getAccountId());
            _accountMgr.checkAccess(newAccount, templateOwner);
        }

        // VV 5: check that vm owner can create vm in the domain
        DomainVO domain = _domainDao.findById(oldAccount.getDomainId());
        _accountMgr.checkAccess(newAccount, domain);
       
        DataCenterVO zone = _dcDao.findById(vm.getDataCenterIdToDeployIn());
        VMInstanceVO vmoi = _itMgr.findById(vm.getType(), vm.getId());
        VirtualMachineProfileImpl<VMInstanceVO> vmOldProfile = new VirtualMachineProfileImpl<VMInstanceVO>(vmoi);
        
       
        // OWNERSHIP STEP 1: update the vm owner
        vm.setAccountId(newAccount.getAccountId());
        vm.setAccountId(newAccount.getId());
        _vmDao.persist(vm);
        
        // OS 2: update volume
        List<VolumeVO> volumes = _volsDao.findByInstance(cmd.getVmId());
        for (VolumeVO volume : volumes) {
            volume.setAccountId(cmd.getAccountId());
            _volsDao.persist(volume);
        }
        
        // OS 3: update the network
        if (zone.getNetworkType() == NetworkType.Advanced) { 
            //cleanup the network for the oldOwner
            _networkMgr.cleanupNics(vmOldProfile);
            _networkMgr.expungeNics(vmOldProfile);

            // add the new nics
            List<NetworkVO> networkList = new ArrayList<NetworkVO>();
            NetworkVO defaultNetwork = null; 
            
            List<NetworkVO> oldNetworks = new ArrayList<NetworkVO>();
            List<NetworkVO> zoneNetworks = _networkDao.listByZone(zone.getId());

            for (NetworkVO network : zoneNetworks) { // get the default networks for the account
                NetworkOfferingVO no = _networkOfferingDao.findById(network.getNetworkOfferingId());
                if (!no.isSystemOnly()) {
                    if (network.getIsShared() || !_networkDao.listBy(oldAccount.getId(), network.getId()).isEmpty()) {
                        if (network.isDefault()) {
                            oldNetworks.add(network);
                        }
                    }
                }
            }
            for (NetworkVO oldNet: oldNetworks){
                long networkOffering =  oldNet.getNetworkOfferingId();   
                List<NetworkVO> virtualNetworks = _networkMgr.listNetworksForAccount(newAccount.getId(), zone.getId(), GuestIpType.Virtual, true);
                if (virtualNetworks.isEmpty()) {
                    Network newNetwork = _networkMgr.createNetwork(networkOffering, newAccount.getAccountName() + "-network", newAccount.getAccountName() + "-network", false, null,
                            vm.getDataCenterIdToDeployIn(), null, null, null, null, newAccount, false, null, null);
                    defaultNetwork = _networkDao.findById(newNetwork.getId());
                } else if (virtualNetworks.size() > 1) {
                    throw new InvalidParameterValueException("More than 1 default Virtaul networks are found for account " + newAccount + "; please specify networkIds");
                } else {
                    defaultNetwork = virtualNetworks.get(0);
                }
    
                networkList.add(defaultNetwork);
                List<Pair<NetworkVO, NicProfile>> networks = new ArrayList<Pair<NetworkVO, NicProfile>>();
                short defaultNetworkNumber = 0;
                for (NetworkVO network : networkList) {
    
                    if (network.isDefault()) {
                        defaultNetworkNumber++;
                    }
    
                    networks.add(new Pair<NetworkVO, NicProfile>(network, null));
                }
                
                VMInstanceVO vmi = _itMgr.findById(vm.getType(), vm.getId());
                VirtualMachineProfileImpl<VMInstanceVO> vmProfile = new VirtualMachineProfileImpl<VMInstanceVO>(vmi);
                _networkMgr.allocate(vmProfile, networks);
            }
            
        }
                
        return vm;
    }



=======
>>>>>>> b93c7bc6
}<|MERGE_RESOLUTION|>--- conflicted
+++ resolved
@@ -1583,14 +1583,9 @@
                 String checkSum = getChecksum(secondaryStorageHost.getId(), answer.getPath());
                 
                 Transaction txn = Transaction.currentTxn();
-<<<<<<< HEAD
-
+                
                 txn.start();
 
-=======
-                txn.start();
-               
->>>>>>> b93c7bc6
                 privateTemplate.setChecksum(checkSum);
                 _templateDao.update(templateId, privateTemplate);
 
@@ -1657,15 +1652,9 @@
                 List<VolumeVO> volumesForThisVm = _volsDao.findUsableVolumesForInstance(vm.getId());
                 for (VolumeVO volume : volumesForThisVm) {
                     try {
-<<<<<<< HEAD
-                        _storageMgr.destroyVolume(volume);
-                        UsageEventVO usageEvent = new UsageEventVO(EventTypes.EVENT_VOLUME_DELETE, volume.getAccountId(), volume.getDataCenterId(), volume.getId(), volume.getName());
-                        _usageEventDao.persist(usageEvent);
-=======
                         if (volume.getState() != Volume.State.Destroy) {
                             _storageMgr.destroyVolume(volume);
                         }
->>>>>>> b93c7bc6
                     } catch (ConcurrentOperationException e) {
                         s_logger.warn("Unable to delete volume:" + volume.getId() + " for vm:" + vmId + " whilst transitioning to error state");
                     }
@@ -2373,11 +2362,7 @@
                 }
             }
         }
-<<<<<<< HEAD
         
-=======
-
->>>>>>> b93c7bc6
         // check if we have available pools for vm deployment
         List<StoragePoolVO> availablePools = _storagePoolDao.listByStatus(StoragePoolStatus.Up);
 
@@ -2459,14 +2444,8 @@
         }
 
         DataCenterDeployment plan = new DataCenterDeployment(zone.getId());
-<<<<<<< HEAD
-        
-=======
-
-
         s_logger.debug("Allocating in the DB for vm");
 
->>>>>>> b93c7bc6
         List<Pair<NetworkVO, NicProfile>> networks = new ArrayList<Pair<NetworkVO, NicProfile>>();
         short defaultNetworkNumber = 0;
         for (NetworkVO network : networkList) {
@@ -2474,21 +2453,13 @@
             if (network.getDataCenterId() != zone.getId()) {
                 throw new InvalidParameterValueException("Network id=" + network.getId() + " doesn't belong to zone " + zone.getId());
             }
-<<<<<<< HEAD
-            
-=======
-
->>>>>>> b93c7bc6
+
             NicProfile profile = null;
             
             //Add requested ips
             if (requestedIps != null && requestedIps.get(network.getId()) != null) {
                 profile = new NicProfile(requestedIps.get(network.getId()));
             } 
-<<<<<<< HEAD
-=======
-
->>>>>>> b93c7bc6
 
             if (network.isDefault()) {
                 defaultNetworkNumber++;
@@ -2693,22 +2664,13 @@
         }
         
         if (vm.getIsoId() != null) {
-<<<<<<< HEAD
-            String isoPath = null;
-            
-            VirtualMachineTemplate template = _templateDao.findById(vm.getIsoId());
-            if (template == null || template.getFormat() != ImageFormat.ISO) {
-                throw new CloudRuntimeException("Can not find ISO in vm_template table for id " + vm.getIsoId());
-            }
-=======
         	String isoPath = null;
         	
         	VirtualMachineTemplate template = _templateDao.findById(vm.getIsoId());
         	if (template == null || template.getFormat() != ImageFormat.ISO) {
         		throw new CloudRuntimeException("Can not find ISO in vm_template table for id " + vm.getIsoId());
         	}
-        	
->>>>>>> b93c7bc6
+
             Pair<String, String> isoPathPair = _storageMgr.getAbsoluteIsoPath(template.getId(), vm.getDataCenterIdToDeployIn());
 
             if (isoPathPair == null) {
@@ -3297,7 +3259,6 @@
         UserVmVO migratedVm = _itMgr.migrate((UserVmVO) vm, srcHostId, dest);
         return migratedVm;
     }
-<<<<<<< HEAD
     
 
     @Override
@@ -3415,9 +3376,4 @@
                 
         return vm;
     }
-
-
-
-=======
->>>>>>> b93c7bc6
 }