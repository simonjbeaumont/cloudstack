/**
 *  Copyright (C) 2010 Cloud.com, Inc.  All rights reserved.
 * 
 * This software is licensed under the GNU General Public License v3 or later.
 * 
 * It is free software: you can redistribute it and/or modify
 * it under the terms of the GNU General Public License as published by
 * the Free Software Foundation, either version 3 of the License, or any later version.
 * This program is distributed in the hope that it will be useful,
 * but WITHOUT ANY WARRANTY; without even the implied warranty of
 * MERCHANTABILITY or FITNESS FOR A PARTICULAR PURPOSE.  See the
 * GNU General Public License for more details.
 * 
 * You should have received a copy of the GNU General Public License
 * along with this program.  If not, see <http://www.gnu.org/licenses/>.
 * 
 */

package com.cloud.user;

import java.util.ArrayList;
import java.util.List;
import java.util.Map;

import javax.ejb.Local;
import javax.naming.ConfigurationException;

import org.apache.log4j.Logger;

<<<<<<< HEAD
import com.cloud.api.BaseCmd;
import com.cloud.api.ServerApiException;
import com.cloud.api.commands.ListResourceLimitsCmd;
import com.cloud.api.commands.UpdateResourceLimitCmd;
=======
>>>>>>> 9228088c
import com.cloud.configuration.ResourceCount.ResourceType;
import com.cloud.configuration.ResourceLimitVO;
import com.cloud.configuration.dao.ResourceCountDao;
import com.cloud.configuration.dao.ResourceLimitDao;
import com.cloud.domain.DomainVO;
import com.cloud.domain.dao.DomainDao;
import com.cloud.exception.InvalidParameterValueException;
<<<<<<< HEAD
import com.cloud.exception.PermissionDeniedException;
import com.cloud.server.Criteria;
import com.cloud.storage.dao.VMTemplateDao;
=======
>>>>>>> 9228088c
import com.cloud.user.dao.AccountDao;
import com.cloud.utils.component.Inject;
import com.cloud.utils.db.Filter;
import com.cloud.utils.db.GlobalLock;
import com.cloud.utils.db.SearchBuilder;
import com.cloud.utils.db.SearchCriteria;

@Local(value={AccountManager.class})
public class AccountManagerImpl implements AccountManager {
	public static final Logger s_logger = Logger.getLogger(AccountManagerImpl.class.getName());
	
	private String _name;
	@Inject private AccountDao _accountDao;
	@Inject private DomainDao _domainDao;
	@Inject private ResourceLimitDao _resourceLimitDao;
	@Inject private ResourceCountDao _resourceCountDao;
	private final GlobalLock m_resourceCountLock = GlobalLock.getInternLock("resource.count");
	
	AccountVO _systemAccount;
	
	@Override
    public boolean configure(final String name, final Map<String, Object> params) throws ConfigurationException {
    	_name = name;
    	
    	_systemAccount = _accountDao.findById(AccountVO.ACCOUNT_ID_SYSTEM);
    	if (_systemAccount == null) {
    	    throw new ConfigurationException("Unable to find the system account using " + AccountVO.ACCOUNT_ID_SYSTEM);
    	}
    	return true;
    }
	
    @Override
    public String getName() {
        return _name;
    }
	
    @Override
    public boolean start() {
        return true;
    }

    @Override
    public boolean stop() {
        return true;
    }

    @Override
    public void incrementResourceCount(long accountId, ResourceType type, Long...delta) {
    	long numToIncrement = (delta.length == 0) ? 1 : delta[0].longValue();

    	if (m_resourceCountLock.lock(120)) { // 2 minutes
    	    try {
                _resourceCountDao.updateAccountCount(accountId, type, true, numToIncrement);

                // on a per-domain basis, increment the count
                // FIXME:  can this increment be done on the database side in a custom update statement?
                Account account = _accountDao.findById(accountId);
                Long domainId = account.getDomainId();
                while (domainId != null) {
                    _resourceCountDao.updateDomainCount(domainId, type, true, numToIncrement);
                    DomainVO domain = _domainDao.findById(domainId);
                    domainId = domain.getParent();
                }
    	    } finally {
    	        m_resourceCountLock.unlock();
    	    }
    	}
    }

    @Override
    public void decrementResourceCount(long accountId, ResourceType type, Long...delta) {
    	long numToDecrement = (delta.length == 0) ? 1 : delta[0].longValue();

        if (m_resourceCountLock.lock(120)) { // 2 minutes
            try {
                _resourceCountDao.updateAccountCount(accountId, type, false, numToDecrement);

                // on a per-domain basis, decrement the count
                // FIXME:  can this decrement be done on the database side in a custom update statement?
                Account account = _accountDao.findById(accountId);
                Long domainId = account.getDomainId();
                while (domainId != null) {
                    _resourceCountDao.updateDomainCount(domainId, type, false, numToDecrement);
                    DomainVO domain = _domainDao.findById(domainId);
                    domainId = domain.getParent();
                }
            } finally {
                m_resourceCountLock.unlock();
            }
        }
    }

    @Override
    public long findCorrectResourceLimit(AccountVO account, ResourceType type) {
    	long max = -1;
    	
    	// Check account
		ResourceLimitVO limit = _resourceLimitDao.findByAccountIdAndType(account.getId(), type);
		
		if (limit != null) {
			max = limit.getMax().longValue();
		} else {
			// If the account has an infinite limit, check the ROOT domain
			Long domainId = account.getDomainId();
			while ((domainId != null) && (limit == null)) {
				limit = _resourceLimitDao.findByDomainIdAndType(domainId, type);
				DomainVO domain = _domainDao.findById(domainId);
				domainId = domain.getParent();
			}
	
			if (limit != null) {
				max = limit.getMax().longValue();
			}
		}

		return max;
    }

    @Override
    public long findCorrectResourceLimit(DomainVO domain, ResourceType type) {
        long max = -1;
        
        // Check account
        ResourceLimitVO limit = _resourceLimitDao.findByDomainIdAndType(domain.getId(), type);
        
        if (limit != null) {
            max = limit.getMax().longValue();
        } else {
            // check domain hierarchy
            Long domainId = domain.getParent();
            while ((domainId != null) && (limit == null)) {
                limit = _resourceLimitDao.findByDomainIdAndType(domainId, type);
                DomainVO tmpDomain = _domainDao.findById(domainId);
                domainId = tmpDomain.getParent();
            }
    
            if (limit != null) {
                max = limit.getMax().longValue();
            }
        }

        return max;
    }

    @Override
    public boolean resourceLimitExceeded(AccountVO account, ResourceType type, long...count) {
    	long numResources = ((count.length == 0) ? 1 : count[0]);

    	// Don't place any limits on system or admin accounts
    	long accountType = account.getType();
		if (accountType == Account.ACCOUNT_TYPE_ADMIN || accountType == Account.ACCOUNT_ID_SYSTEM) {
			return false;
		}

        if (m_resourceCountLock.lock(120)) { // 2 minutes
            try {
                // Check account
                ResourceLimitVO limit = _resourceLimitDao.findByAccountIdAndType(account.getId(), type);
                
                if (limit != null) {
                    long potentialCount = _resourceCountDao.getAccountCount(account.getId(), type) + numResources;
                    if (potentialCount > limit.getMax().longValue()) {
                        return true;
                    }
                }

                // check all domains in the account's domain hierarchy
                Long domainId = account.getDomainId();
                while (domainId != null) {
                    ResourceLimitVO domainLimit = _resourceLimitDao.findByDomainIdAndType(domainId, type);
                    if (domainLimit != null) {
                        long domainCount = _resourceCountDao.getDomainCount(domainId, type);
                        if ((domainCount + numResources) > domainLimit.getMax().longValue()) {
                            return true;
                        }
                    }
                    DomainVO domain = _domainDao.findById(domainId);
                    domainId = domain.getParent();
                }
            } finally {
                m_resourceCountLock.unlock();
            }
        }

		return false;
    }

    @Override
    public long getResourceCount(AccountVO account, ResourceType type) {
    	return _resourceCountDao.getAccountCount(account.getId(), type);
    }
    
    @Override
    public List<ResourceLimitVO> searchForLimits(Criteria c) {
        Long id = (Long) c.getCriteria(Criteria.ID);
        Long domainId = (Long) c.getCriteria(Criteria.DOMAINID);
        Long accountId = (Long) c.getCriteria(Criteria.ACCOUNTID);
        ResourceType type = (ResourceType) c.getCriteria(Criteria.TYPE);
        
        // For 2.0, we are just limiting the scope to having an user retrieve
        // limits for himself and if limits don't exist, use the ROOT domain's limits.
        // - Will
        List<ResourceLimitVO> limits = new ArrayList<ResourceLimitVO>();

        if ((accountId != null) && (domainId != null)) {
	        //if domainId==ROOT_DOMAIN and account belongs to admin
	        //return all records for resource limits (bug 3778)
	        
	        if (domainId == DomainVO.ROOT_DOMAIN) {
	        	AccountVO account = _accountDao.findById(accountId);
	        	
	        	if ((account != null) && (account.getType() == 1)) {
	        		// account belongs to admin return all limits
	        		limits = _resourceLimitDao.listAll();
	        		return limits;
	        	}
	        }
        }

        if (accountId != null) {
        	SearchBuilder<ResourceLimitVO> sb = _resourceLimitDao.createSearchBuilder();
        	sb.and("accountId", sb.entity().getAccountId(), SearchCriteria.Op.EQ);
        	sb.and("type", sb.entity().getType(), SearchCriteria.Op.EQ);
            sb.and("id", sb.entity().getId(), SearchCriteria.Op.EQ);

        	SearchCriteria<ResourceLimitVO> sc = sb.create();

        	if (accountId != null) {
        		sc.setParameters("accountId", accountId);
        	}

        	if (type != null) {
        		sc.setParameters("type", type);
        	}

        	if (id != null) {
        	    sc.setParameters("id", id);
        	}

        	// Listing all limits for an account
        	if (type == null) {
        		//List<ResourceLimitVO> userLimits = _resourceLimitDao.search(sc, searchFilter);
        		List<ResourceLimitVO> userLimits = _resourceLimitDao.listByAccountId(accountId);
	        	List<ResourceLimitVO> rootLimits = _resourceLimitDao.listByDomainId(DomainVO.ROOT_DOMAIN);
	        	ResourceType resourceTypes[] = ResourceType.values();
        	
	        	for (ResourceType resourceType: resourceTypes) {
	        		boolean found = false;
	        		for (ResourceLimitVO userLimit : userLimits) {
	        			if (userLimit.getType() == resourceType) {
	        				limits.add(userLimit);
	        				found = true;
	        				break;
	        			}
	        		}
	        		if (!found) {
	        			// Check the ROOT domain
	        			for (ResourceLimitVO rootLimit : rootLimits) {
	        				if (rootLimit.getType() == resourceType) {
	        					limits.add(rootLimit);
	        					found = true;
	        					break;
	        				}
	        			}
	        		}
	        		if (!found) {
	        			limits.add(new ResourceLimitVO(domainId, accountId, resourceType, -1L));
	        		}
	        	}
        	} else {
        		AccountVO account = _accountDao.findById(accountId);
        		limits.add(new ResourceLimitVO(null, accountId, type, findCorrectResourceLimit(account, type)));
        	}
        } else if (domainId != null) {
        	if (type == null) {
        		ResourceType resourceTypes[] = ResourceType.values();
        		List<ResourceLimitVO> domainLimits = _resourceLimitDao.listByDomainId(domainId);
        		for (ResourceType resourceType: resourceTypes) {
	        		boolean found = false;
	        		for (ResourceLimitVO domainLimit : domainLimits) {
	        			if (domainLimit.getType() == resourceType) {
	        				limits.add(domainLimit);
	        				found = true;
	        				break;
	        			}
	        		}
	        		if (!found) {
	        			limits.add(new ResourceLimitVO(domainId, null, resourceType, -1L));
	        		}
        		}
        	} else {
        		limits.add(_resourceLimitDao.findByDomainIdAndType(domainId, type));
        	}
        }
        return limits;
    }

    @Override
    public List<ResourceLimitVO> searchForLimits(ListResourceLimitsCmd cmd) throws InvalidParameterValueException, PermissionDeniedException {
        String accountName = cmd.getAccountName();
        Long domainId = cmd.getDomainId();
        Long accountId = null;
        Account account = (Account)UserContext.current().getAccountObject();

        if ((account == null) ||
            (account.getType() == Account.ACCOUNT_TYPE_ADMIN) ||
            (account.getType() == Account.ACCOUNT_TYPE_DOMAIN_ADMIN) ||
            (account.getType() == Account.ACCOUNT_TYPE_READ_ONLY_ADMIN)) {

            if (accountName != null) {
                // Look up limits for the specified account

                if (domainId == null) {
                    throw new InvalidParameterValueException("Failed to list limits for account " + accountName + " no domain id specified.");
                }

                Account userAccount = _accountDao.findActiveAccount(accountName, domainId);
                
                if (userAccount == null) {
                    throw new InvalidParameterValueException("Unable to find account " + accountName + " in domain " + domainId);
                } else if (account != null && (account.getType() == Account.ACCOUNT_TYPE_DOMAIN_ADMIN || account.getType() == Account.ACCOUNT_TYPE_READ_ONLY_ADMIN)) {
                    // If this is a non-root admin, make sure that the admin and the user account belong in the same domain or
                    // that the user account's domain is a child domain of the parent
                    if (account.getDomainId() != userAccount.getDomainId() && !_domainDao.isChildDomain(account.getDomainId(), userAccount.getDomainId())) {
                        throw new PermissionDeniedException("You do not have permission to access limits for this account: " + accountName);
                    }
                }
                
                accountId = userAccount.getId();
                domainId = null;
            } else if (domainId != null) {
                // Look up limits for the specified domain
                accountId = null;
            } else if (account == null) {
                // Look up limits for the ROOT domain
                domainId = DomainVO.ROOT_DOMAIN;
            } else {
                // Look up limits for the admin's account
                accountId = account.getId();
                domainId = null;
            }
        } else {
            // Look up limits for the user's account
            accountId = account.getId();
            domainId = null;
        }       

        // Map resource type
        ResourceType resourceType = null;
        Integer type = cmd.getResourceType();
        try {
            if (type != null) {
                resourceType = ResourceType.values()[type];
            }
        } catch (ArrayIndexOutOfBoundsException e) {
            throw new InvalidParameterValueException("Invalid resource type " + type + " given.  Please specify a valid resource type.");
        }

        Criteria c = new Criteria("id", Boolean.FALSE, cmd.getStartIndex(), cmd.getPageSizeVal());
        c.addCriteria(Criteria.ID, cmd.getId());
        c.addCriteria(Criteria.DOMAINID, domainId);
        c.addCriteria(Criteria.ACCOUNTID, accountId);
        c.addCriteria(Criteria.TYPE, resourceType);
        return searchForLimits(c);
    }

    @Override
    public ResourceLimitVO updateResourceLimit(UpdateResourceLimitCmd cmd) throws InvalidParameterValueException  {

    	Account account = (Account)UserContext.current().getAccountObject();
    	Long domainId = cmd.getDomainId();
    	Long max = cmd.getMax();
    	Integer type = cmd.getResourceType();
    	
    	//Validate input
        Long accountId = null;

        if (max == null) {
        	max = new Long(-1);
        } else if (max < -1) {
        	throw new ServerApiException(BaseCmd.PARAM_ERROR, "Please specify either '-1' for an infinite limit, or a limit that is at least '0'.");
        }

        // Map resource type
        ResourceType resourceType;
        try {
        	resourceType = ResourceType.values()[type];
        } catch (ArrayIndexOutOfBoundsException e) {
        	throw new ServerApiException(BaseCmd.PARAM_ERROR, "Please specify a valid resource type.");
        }               

        /*
        if (accountName==null && domainId != null && !domainId.equals(DomainVO.ROOT_DOMAIN)) {
        	throw new ServerApiException(BaseCmd.PARAM_ERROR, "Resource limits must be made for an account or the ROOT domain.");
        }
        */

        if (account != null) {
            if (domainId != null) {
                if (!_domainDao.isChildDomain(account.getDomainId(), domainId)) {
                    throw new ServerApiException(BaseCmd.ACCOUNT_ERROR, "Unable to update resource limit for " + ((account.getAccountName() == null) ? "" : "account " + account.getAccountName() + " in ") + "domain " + domainId + ", permission denied");
                }
            } else if (account.getType() == Account.ACCOUNT_TYPE_ADMIN) {
                domainId = DomainVO.ROOT_DOMAIN; // for root admin, default to root domain if domain is not specified
            }                 
            
            if (account.getType() == Account.ACCOUNT_TYPE_DOMAIN_ADMIN) {
                if ((domainId != null) && (account.getAccountName() == null) && domainId.equals(account.getDomainId())) {
                    // if the admin is trying to update their own domain, disallow...
                    throw new ServerApiException(BaseCmd.ACCOUNT_ERROR, "Unable to update resource limit for " + ((account.getAccountName() == null) ? "" : "account " + account.getAccountName() + " in ") + "domain " + domainId + ", permission denied");
                }

            	// If there is an existing ROOT domain limit, make sure its max isn't being exceeded
            	Criteria c = new Criteria();
             	c.addCriteria(Criteria.DOMAINID, DomainVO.ROOT_DOMAIN);
             	c.addCriteria(Criteria.TYPE, resourceType);
            	List<ResourceLimitVO> currentRootDomainLimits = searchForLimits(c);
            	ResourceLimitVO currentRootDomainLimit = (currentRootDomainLimits.size() == 0) ? null : currentRootDomainLimits.get(0);
            	if (currentRootDomainLimit != null) {
            		long currentRootDomainMax = currentRootDomainLimits.get(0).getMax();
            		if ((max == -1 && currentRootDomainMax != -1) || max > currentRootDomainMax) {
            			throw new ServerApiException(BaseCmd.PARAM_ERROR, "The current ROOT domain limit for resource type " + resourceType + " is " + currentRootDomainMax + " and cannot be exceeded.");
            		}
            	}
            }
        } else if (domainId == null) {
            domainId = DomainVO.ROOT_DOMAIN; // for system commands, default to root domain if domain is not specified
        }

        if (domainId == null) {
            throw new ServerApiException(BaseCmd.PARAM_ERROR, "Unable to update resource limit, unable to determine domain in which to update limit.");
        } else if (account.getAccountName() != null) {
            Account userAccount = _accountDao.findActiveAccount(account.getAccountName(), domainId);
            if (userAccount == null) {
                throw new ServerApiException(BaseCmd.PARAM_ERROR, "unable to find account by name " + account.getAccountName() + " in domain with id " + domainId);
            }
            accountId = userAccount.getId();
            domainId = userAccount.getDomainId();
        }               

        if (accountId != null) domainId = null;
        
    	// Either a domainId or an accountId must be passed in, but not both.
        if ((domainId == null) && (accountId == null)) {
            throw new InvalidParameterValueException("Either a domainId or domainId/accountId must be passed in.");
        }

        // Check if the domain or account exists and is valid
        if (accountId != null) {
        	AccountVO accountHandle = _accountDao.findById(accountId);
            if (accountHandle == null) {
                throw new InvalidParameterValueException("Please specify a valid account ID.");
            } else if (accountHandle.getRemoved() != null) {
            	throw new InvalidParameterValueException("Please specify an active account.");
            } else if (account.getType() == Account.ACCOUNT_TYPE_ADMIN || accountHandle.getType() == Account.ACCOUNT_ID_SYSTEM) {
            	throw new InvalidParameterValueException("Please specify a non-admin account.");
            }

            DomainVO domain = _domainDao.findById(account.getDomainId());
            long parentMaximum = findCorrectResourceLimit(domain, resourceType);
            if ((parentMaximum >= 0) && ((max.longValue() == -1) || (max.longValue() > parentMaximum))) {
                throw new InvalidParameterValueException("Account " + account.getAccountName() + "(id: " + accountId + ") has maximum allowed resource limit " + parentMaximum +
                        " for " + type + ", please specify a value less that or equal to " + parentMaximum);
            }
        } else if (domainId != null) {
        	DomainVO domain = _domainDao.findById(domainId);
            if (domain == null) {
                throw new InvalidParameterValueException("Please specify a valid domain ID.");
            } else if (domain.getRemoved() != null) {
            	throw new InvalidParameterValueException("Please specify an active domain.");
            }

            Long parentDomainId = domain.getParent();
            if (parentDomainId != null) {
                DomainVO parentDomain = _domainDao.findById(parentDomainId);
                long parentMaximum = findCorrectResourceLimit(parentDomain, resourceType);
                if ((parentMaximum >= 0) && (max.longValue() > parentMaximum)) {
                    throw new InvalidParameterValueException("Domain " + domain.getName() + "(id: " + domainId + ") has maximum allowed resource limit " + parentMaximum +
                            " for " + type + ", please specify a value less that or equal to " + parentMaximum);
                }
            }
        }

        // A valid limit type must be passed in
        if (type == null) {
            throw new InvalidParameterValueException("A valid limit type must be passed in.");
        }

        // Check if a limit with the specified domainId/accountId/type combo already exists
        Filter searchFilter = new Filter(ResourceLimitVO.class, null, false, null, null);
        SearchCriteria<ResourceLimitVO> sc = _resourceLimitDao.createSearchCriteria();

        if (domainId != null) {
            sc.addAnd("domainId", SearchCriteria.Op.EQ, domainId);
        }

        if (accountId != null) {
            sc.addAnd("accountId", SearchCriteria.Op.EQ, accountId);
        }

        if (type != null) {
            sc.addAnd("type", SearchCriteria.Op.EQ, type);
        }

        List<ResourceLimitVO> limits = _resourceLimitDao.search(sc, searchFilter);
        if (limits.size() == 1) {
        	// Update the existing limit
            ResourceLimitVO limit = limits.get(0);
            _resourceLimitDao.update(limit.getId(), max);
            return _resourceLimitDao.findById(limit.getId());
        } else {
        	// Persist the new Limit
            return _resourceLimitDao.persist(new ResourceLimitVO(domainId, accountId, resourceType, max));
        }
    }
<<<<<<< HEAD
=======
    
    @Override
    public AccountVO getSystemAccount() {
        return _systemAccount;
    }

>>>>>>> 9228088c
}<|MERGE_RESOLUTION|>--- conflicted
+++ resolved
@@ -27,13 +27,10 @@
 
 import org.apache.log4j.Logger;
 
-<<<<<<< HEAD
 import com.cloud.api.BaseCmd;
 import com.cloud.api.ServerApiException;
 import com.cloud.api.commands.ListResourceLimitsCmd;
 import com.cloud.api.commands.UpdateResourceLimitCmd;
-=======
->>>>>>> 9228088c
 import com.cloud.configuration.ResourceCount.ResourceType;
 import com.cloud.configuration.ResourceLimitVO;
 import com.cloud.configuration.dao.ResourceCountDao;
@@ -41,12 +38,8 @@
 import com.cloud.domain.DomainVO;
 import com.cloud.domain.dao.DomainDao;
 import com.cloud.exception.InvalidParameterValueException;
-<<<<<<< HEAD
 import com.cloud.exception.PermissionDeniedException;
 import com.cloud.server.Criteria;
-import com.cloud.storage.dao.VMTemplateDao;
-=======
->>>>>>> 9228088c
 import com.cloud.user.dao.AccountDao;
 import com.cloud.utils.component.Inject;
 import com.cloud.utils.db.Filter;
@@ -562,13 +555,9 @@
             return _resourceLimitDao.persist(new ResourceLimitVO(domainId, accountId, resourceType, max));
         }
     }
-<<<<<<< HEAD
-=======
-    
+
     @Override
     public AccountVO getSystemAccount() {
         return _systemAccount;
     }
-
->>>>>>> 9228088c
 }