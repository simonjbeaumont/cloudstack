--- conflicted
+++ resolved
@@ -218,12 +218,10 @@
     protected HighAvailabilityManager        _haMgr;
     @Inject
     protected StorageService                 _storageSvr;
-<<<<<<< HEAD
+    @Inject
     protected AttacheHandler _attacheHandler; // FIXME: Get rid of me!
-=======
     @Inject
     PlannerHostReservationDao _plannerHostReserveDao;
->>>>>>> 85d54cd1
 
     protected List<? extends Discoverer> _discoverers;
     public List<? extends Discoverer> getDiscoverers() {
@@ -511,10 +509,10 @@
         clusterId = cluster.getId();
         result.add(cluster);
 
-        ClusterDetailsVO cluster_detail_cpu = new ClusterDetailsVO(clusterId, "cpuOvercommitRatio", Float.toString(cmd.getCpuOvercommitRatio()));
+           ClusterDetailsVO cluster_detail_cpu = new ClusterDetailsVO(clusterId, "cpuOvercommitRatio", Float.toString(cmd.getCpuOvercommitRatio()));
         ClusterDetailsVO cluster_detail_ram = new ClusterDetailsVO(clusterId, "memoryOvercommitRatio", Float.toString(cmd.getMemoryOvercommitRatio()));
-        _clusterDetailsDao.persist(cluster_detail_cpu);
-        _clusterDetailsDao.persist(cluster_detail_ram);
+           _clusterDetailsDao.persist(cluster_detail_cpu);
+           _clusterDetailsDao.persist(cluster_detail_ram);
 
         if (clusterType == Cluster.ClusterType.CloudManaged) {
             return result;
