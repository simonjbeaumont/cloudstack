// Licensed to the Apache Software Foundation (ASF) under one
// or more contributor license agreements.  See the NOTICE file
// distributed with this work for additional information
// regarding copyright ownership.  The ASF licenses this file
// to you under the Apache License, Version 2.0 (the
// "License"); you may not use this file except in compliance
// with the License.  You may obtain a copy of the License at
//
//   http://www.apache.org/licenses/LICENSE-2.0
//
// Unless required by applicable law or agreed to in writing,
// software distributed under the License is distributed on an
// "AS IS" BASIS, WITHOUT WARRANTIES OR CONDITIONS OF ANY
// KIND, either express or implied.  See the License for the
// specific language governing permissions and limitations
// under the License.
package com.cloud.resource;

import java.net.URI;
import java.net.URISyntaxException;
import java.net.URLDecoder;
import java.util.ArrayList;
import java.util.HashMap;
import java.util.Iterator;
import java.util.List;
import java.util.Map;
import java.util.Set;

import javax.ejb.Local;
import javax.inject.Inject;
import javax.naming.ConfigurationException;

import org.apache.log4j.Logger;
import org.springframework.stereotype.Component;

import org.apache.cloudstack.api.ApiConstants;
import org.apache.cloudstack.api.command.admin.cluster.AddClusterCmd;
import org.apache.cloudstack.api.command.admin.cluster.DeleteClusterCmd;
import org.apache.cloudstack.api.command.admin.host.AddHostCmd;
import org.apache.cloudstack.api.command.admin.host.AddSecondaryStorageCmd;
import org.apache.cloudstack.api.command.admin.host.CancelMaintenanceCmd;
import org.apache.cloudstack.api.command.admin.host.PrepareForMaintenanceCmd;
import org.apache.cloudstack.api.command.admin.host.ReconnectHostCmd;
import org.apache.cloudstack.api.command.admin.host.UpdateHostCmd;
import org.apache.cloudstack.api.command.admin.host.UpdateHostPasswordCmd;
import org.apache.cloudstack.api.command.admin.storage.AddS3Cmd;
import org.apache.cloudstack.api.command.admin.storage.ListS3sCmd;
import org.apache.cloudstack.api.command.admin.swift.AddSwiftCmd;
import org.apache.cloudstack.api.command.admin.swift.ListSwiftsCmd;
import org.apache.cloudstack.context.CallContext;
import org.apache.cloudstack.region.dao.RegionDao;
import org.apache.cloudstack.storage.datastore.db.PrimaryDataStoreDao;
import org.apache.cloudstack.storage.datastore.db.StoragePoolVO;

import com.cloud.agent.AgentManager;
import com.cloud.agent.AgentManager.TapAgentsAction;
import com.cloud.agent.api.Answer;
import com.cloud.agent.api.GetHostStatsAnswer;
import com.cloud.agent.api.GetHostStatsCommand;
import com.cloud.agent.api.MaintainAnswer;
import com.cloud.agent.api.MaintainCommand;
import com.cloud.agent.api.StartupCommand;
import com.cloud.agent.api.StartupRoutingCommand;
import com.cloud.agent.api.UnsupportedAnswer;
import com.cloud.agent.api.UpdateHostPasswordCommand;
import com.cloud.agent.manager.AgentAttache;
import com.cloud.agent.manager.AttacheHandler;
import com.cloud.agent.manager.ClusteredAgentManagerImpl;
import com.cloud.agent.manager.allocator.PodAllocator;
import com.cloud.agent.transport.Request;
import com.cloud.api.ApiDBUtils;
import com.cloud.capacity.Capacity;
import com.cloud.capacity.CapacityVO;
import com.cloud.capacity.dao.CapacityDao;
import com.cloud.cluster.ClusterManager;
import com.cloud.cluster.ManagementServerNode;
import com.cloud.configuration.Config;
import com.cloud.configuration.ConfigurationManager;
import com.cloud.configuration.dao.ConfigurationDao;
import com.cloud.dc.ClusterDetailsDao;
import com.cloud.dc.ClusterDetailsVO;
import com.cloud.dc.ClusterVO;
import com.cloud.dc.DataCenter.NetworkType;
import com.cloud.dc.DataCenterIpAddressVO;
import com.cloud.dc.DataCenterVO;
import com.cloud.dc.DedicatedResourceVO;
import com.cloud.dc.HostPodVO;
import com.cloud.dc.PodCluster;
import com.cloud.dc.dao.ClusterDao;
import com.cloud.dc.dao.ClusterVSMMapDao;
import com.cloud.dc.dao.DataCenterDao;
import com.cloud.dc.dao.DataCenterIpAddressDao;
import com.cloud.dc.dao.DedicatedResourceDao;
import com.cloud.dc.dao.HostPodDao;
import com.cloud.deploy.PlannerHostReservationVO;
import com.cloud.deploy.dao.PlannerHostReservationDao;
import com.cloud.event.ActionEvent;
import com.cloud.event.EventTypes;
import com.cloud.exception.AgentUnavailableException;
import com.cloud.exception.DiscoveryException;
import com.cloud.exception.InvalidParameterValueException;
import com.cloud.exception.PermissionDeniedException;
import com.cloud.exception.ResourceInUseException;
import com.cloud.ha.HighAvailabilityManager;
import com.cloud.ha.HighAvailabilityManager.WorkType;
import com.cloud.host.DetailVO;
import com.cloud.host.Host;
import com.cloud.host.Host.Type;
import com.cloud.host.HostStats;
import com.cloud.host.HostVO;
import com.cloud.host.Status;
import com.cloud.host.Status.Event;
import com.cloud.host.dao.HostDao;
import com.cloud.host.dao.HostDetailsDao;
import com.cloud.host.dao.HostTagsDao;
import com.cloud.hypervisor.Hypervisor;
import com.cloud.hypervisor.Hypervisor.HypervisorType;
import com.cloud.hypervisor.kvm.discoverer.KvmDummyResourceBase;
import com.cloud.network.dao.IPAddressDao;
import com.cloud.network.dao.IPAddressVO;
import com.cloud.org.Cluster;
import com.cloud.org.Grouping;
import com.cloud.org.Grouping.AllocationState;
import com.cloud.org.Managed;
import com.cloud.service.ServiceOfferingVO;
import com.cloud.storage.GuestOSCategoryVO;
import com.cloud.storage.S3;
import com.cloud.storage.S3VO;
import com.cloud.storage.StorageManager;
import com.cloud.storage.StoragePool;
import com.cloud.storage.StoragePoolHostVO;
import com.cloud.storage.StoragePoolStatus;
import com.cloud.storage.StorageService;
import com.cloud.storage.Swift;
import com.cloud.storage.SwiftVO;
import com.cloud.storage.VMTemplateVO;
import com.cloud.storage.dao.GuestOSCategoryDao;
import com.cloud.storage.dao.StoragePoolHostDao;
import com.cloud.storage.dao.VMTemplateDao;
import com.cloud.storage.s3.S3Manager;
import com.cloud.storage.secondary.SecondaryStorageVmManager;
import com.cloud.storage.swift.SwiftManager;
import com.cloud.template.VirtualMachineTemplate;
import com.cloud.user.Account;
import com.cloud.user.AccountManager;
import com.cloud.user.User;
import com.cloud.utils.Pair;
import com.cloud.utils.StringUtils;
import com.cloud.utils.UriUtils;
import com.cloud.utils.component.Manager;
import com.cloud.utils.component.ManagerBase;
import com.cloud.utils.db.DB;
import com.cloud.utils.db.GlobalLock;
import com.cloud.utils.db.SearchBuilder;
import com.cloud.utils.db.SearchCriteria;
import com.cloud.utils.db.SearchCriteria.Op;
import com.cloud.utils.db.SearchCriteria2;
import com.cloud.utils.db.SearchCriteriaService;
import com.cloud.utils.db.Transaction;
import com.cloud.utils.exception.CloudRuntimeException;
import com.cloud.utils.fsm.NoTransitionException;
import com.cloud.utils.net.Ip;
import com.cloud.utils.net.NetUtils;
import com.cloud.utils.ssh.SSHCmdHelper;
import com.cloud.utils.ssh.sshException;
import com.cloud.vm.VMInstanceVO;
import com.cloud.vm.VirtualMachine.State;
import com.cloud.vm.VirtualMachineManager;
import com.cloud.vm.dao.VMInstanceDao;

@Component
@Local({ ResourceManager.class, ResourceService.class })
public class ResourceManagerImpl extends ManagerBase implements ResourceManager, ResourceService, Manager {
    private static final Logger s_logger = Logger.getLogger(ResourceManagerImpl.class);

    @Inject
    AccountManager                           _accountMgr;
    @Inject
    AgentManager                             _agentMgr;
    @Inject
    StorageManager                           _storageMgr;
    @Inject
    protected SecondaryStorageVmManager      _secondaryStorageMgr;
    @Inject
    protected RegionDao _regionDao;
    @Inject
    protected DataCenterDao                  _dcDao;
    @Inject
    protected HostPodDao                     _podDao;
    @Inject
    protected ClusterDetailsDao              _clusterDetailsDao;
    @Inject
    protected ClusterDao                     _clusterDao;
    @Inject
    protected CapacityDao 					 _capacityDao;
    @Inject
    protected HostDao                        _hostDao;
    @Inject
    protected SwiftManager _swiftMgr;
    @Inject
    protected S3Manager                      _s3Mgr;
    @Inject
    protected HostDetailsDao                 _hostDetailsDao;
    @Inject
    protected ConfigurationDao _configDao;
    @Inject
    protected HostTagsDao                    _hostTagsDao;
    @Inject
    protected GuestOSCategoryDao             _guestOSCategoryDao;
    @Inject
    protected PrimaryDataStoreDao                _storagePoolDao;
    @Inject
    protected DataCenterIpAddressDao         _privateIPAddressDao;
    @Inject
    protected IPAddressDao                   _publicIPAddressDao;
    @Inject
    protected VirtualMachineManager          _vmMgr;
    @Inject
    protected VMInstanceDao                  _vmDao;
    @Inject
    protected HighAvailabilityManager        _haMgr;
    @Inject
    protected StorageService                 _storageSvr;
    @Inject
    protected AttacheHandler _attacheHandler; // FIXME: Get rid of me!
    @Inject
    PlannerHostReservationDao _plannerHostReserveDao;
    @Inject
    protected DedicatedResourceDao           _dedicatedDao;

    protected List<? extends Discoverer> _discoverers;

    public List<? extends Discoverer> getDiscoverers() {
		return _discoverers;
	}

	public void setDiscoverers(List<? extends Discoverer> _discoverers) {
		this._discoverers = _discoverers;
	}

	@Inject
    protected ClusterManager                 _clusterMgr;
    @Inject
    protected StoragePoolHostDao             _storagePoolHostDao;

	protected List<PodAllocator> _podAllocators;

    public List<PodAllocator> getPodAllocators() {
		return _podAllocators;
	}

	public void setPodAllocators(List<PodAllocator> _podAllocators) {
		this._podAllocators = _podAllocators;
	}

	@Inject
    protected VMTemplateDao  _templateDao;
    @Inject
    protected ConfigurationManager 			 _configMgr;
    @Inject
    protected ClusterVSMMapDao				 _clusterVSMMapDao;

    protected long                           _nodeId  = ManagementServerNode.getManagementServerId();

    protected HashMap<String, ResourceStateAdapter> _resourceStateAdapters = new HashMap<String, ResourceStateAdapter>();

    protected HashMap<Integer, List<ResourceListener>> _lifeCycleListeners = new HashMap<Integer, List<ResourceListener>>();
    private HypervisorType _defaultSystemVMHypervisor;

    private static final int ACQUIRE_GLOBAL_LOCK_TIMEOUT_FOR_COOPERATION = 30; // seconds

    private void insertListener(Integer event, ResourceListener listener) {
        List<ResourceListener> lst = _lifeCycleListeners.get(event);
        if (lst == null) {
            lst = new ArrayList<ResourceListener>();
            _lifeCycleListeners.put(event, lst);
        }

        if (lst.contains(listener)) {
            throw new CloudRuntimeException("Duplicate resource lisener:" + listener.getClass().getSimpleName());
        }

        lst.add(listener);
    }

    @Override
    public void registerResourceEvent(Integer event, ResourceListener listener) {
        synchronized (_lifeCycleListeners) {
            if ((event & ResourceListener.EVENT_DISCOVER_BEFORE) != 0) {
                insertListener(ResourceListener.EVENT_DISCOVER_BEFORE, listener);
            }
            if ((event & ResourceListener.EVENT_DISCOVER_AFTER) != 0) {
                insertListener(ResourceListener.EVENT_DISCOVER_AFTER, listener);
            }
            if ((event & ResourceListener.EVENT_DELETE_HOST_BEFORE) != 0) {
                insertListener(ResourceListener.EVENT_DELETE_HOST_BEFORE, listener);
            }
            if ((event & ResourceListener.EVENT_DELETE_HOST_AFTER) != 0) {
                insertListener(ResourceListener.EVENT_DELETE_HOST_AFTER, listener);
            }
            if ((event & ResourceListener.EVENT_CANCEL_MAINTENANCE_BEFORE) != 0) {
                insertListener(ResourceListener.EVENT_CANCEL_MAINTENANCE_BEFORE, listener);
            }
            if ((event & ResourceListener.EVENT_CANCEL_MAINTENANCE_AFTER) != 0) {
                insertListener(ResourceListener.EVENT_CANCEL_MAINTENANCE_AFTER, listener);
            }
            if ((event & ResourceListener.EVENT_PREPARE_MAINTENANCE_BEFORE) != 0) {
                insertListener(ResourceListener.EVENT_PREPARE_MAINTENANCE_BEFORE, listener);
            }
            if ((event & ResourceListener.EVENT_PREPARE_MAINTENANCE_AFTER) != 0) {
                insertListener(ResourceListener.EVENT_PREPARE_MAINTENANCE_AFTER, listener);
            }
        }
    }

    @Override
    public void unregisterResourceEvent(ResourceListener listener) {
        synchronized (_lifeCycleListeners) {
            Iterator it = _lifeCycleListeners.entrySet().iterator();
            while (it.hasNext()) {
                Map.Entry<Integer, List<ResourceListener>> items = (Map.Entry<Integer, List<ResourceListener>>) it.next();
                List<ResourceListener> lst = items.getValue();
                lst.remove(listener);
            }
        }
    }

	protected void processResourceEvent(Integer event, Object... params) {
        List<ResourceListener> lst = _lifeCycleListeners.get(event);
        if (lst == null || lst.size() == 0) {
            return;
        }

        String eventName;
        for (ResourceListener l : lst) {
            if (event == ResourceListener.EVENT_DISCOVER_BEFORE) {
                l.processDiscoverEventBefore((Long) params[0], (Long) params[1], (Long) params[2], (URI) params[3], (String) params[4],
                        (String) params[5], (List<String>) params[6]);
                eventName = "EVENT_DISCOVER_BEFORE";
            } else if (event == ResourceListener.EVENT_DISCOVER_AFTER) {
                l.processDiscoverEventAfter((Map<? extends ServerResource, Map<String, String>>) params[0]);
                eventName = "EVENT_DISCOVER_AFTER";
            } else if (event == ResourceListener.EVENT_DELETE_HOST_BEFORE) {
                l.processDeleteHostEventBefore((HostVO) params[0]);
                eventName = "EVENT_DELETE_HOST_BEFORE";
            } else if (event == ResourceListener.EVENT_DELETE_HOST_AFTER) {
                l.processDeletHostEventAfter((HostVO) params[0]);
                eventName = "EVENT_DELETE_HOST_AFTER";
            } else if (event == ResourceListener.EVENT_CANCEL_MAINTENANCE_BEFORE) {
                l.processCancelMaintenaceEventBefore((Long) params[0]);
                eventName = "EVENT_CANCEL_MAINTENANCE_BEFORE";
            } else if (event == ResourceListener.EVENT_CANCEL_MAINTENANCE_AFTER) {
                l.processCancelMaintenaceEventAfter((Long) params[0]);
                eventName = "EVENT_CANCEL_MAINTENANCE_AFTER";
            } else if (event == ResourceListener.EVENT_PREPARE_MAINTENANCE_BEFORE) {
                l.processPrepareMaintenaceEventBefore((Long) params[0]);
                eventName = "EVENT_PREPARE_MAINTENANCE_BEFORE";
            } else if (event == ResourceListener.EVENT_PREPARE_MAINTENANCE_AFTER) {
                l.processPrepareMaintenaceEventAfter((Long) params[0]);
                eventName = "EVENT_PREPARE_MAINTENANCE_AFTER";
            } else {
                throw new CloudRuntimeException("Unknown resource event:" + event);
            }
            s_logger.debug("Sent resource event " + eventName + " to listener " + l.getClass().getSimpleName());
        }

    }

    @DB
    @Override
    public List<? extends Cluster> discoverCluster(AddClusterCmd cmd) throws IllegalArgumentException, DiscoveryException, ResourceInUseException {
        long dcId = cmd.getZoneId();
        long podId = cmd.getPodId();
        String clusterName = cmd.getClusterName();
        String url = cmd.getUrl();
        String username = cmd.getUsername();
        String password = cmd.getPassword();

        if (url != null) {
            url = URLDecoder.decode(url);
        }

        URI uri = null;

        // Check if the zone exists in the system
        DataCenterVO zone = _dcDao.findById(dcId);
        if (zone == null) {
			InvalidParameterValueException ex = new InvalidParameterValueException(
					"Can't find zone by the id specified");
            ex.addProxyObject(String.valueOf(dcId), "dcId");
            throw ex;
        }

        Account account = CallContext.current().getCallingAccount();
        if (Grouping.AllocationState.Disabled == zone.getAllocationState() && !_accountMgr.isRootAdmin(account.getType())) {
			PermissionDeniedException ex = new PermissionDeniedException(
					"Cannot perform this operation, Zone with specified id is currently disabled");
            ex.addProxyObject(zone.getUuid(), "dcId");
            throw ex;
        }

        HostPodVO pod = _podDao.findById(podId);
        if (pod == null) {
            throw new InvalidParameterValueException("Can't find pod with specified podId " + podId);
        }

        // Check if the pod exists in the system
        if (_podDao.findById(podId) == null) {
            throw new InvalidParameterValueException("Can't find pod by id " + podId);
        }
        // check if pod belongs to the zone
        if (!Long.valueOf(pod.getDataCenterId()).equals(dcId)) {
			InvalidParameterValueException ex = new InvalidParameterValueException(
					"Pod with specified id doesn't belong to the zone " + dcId);
            ex.addProxyObject(pod.getUuid(), "podId");
            ex.addProxyObject(zone.getUuid(), "dcId");
            throw ex;
        }

        // Verify cluster information and create a new cluster if needed
        if (clusterName == null || clusterName.isEmpty()) {
            throw new InvalidParameterValueException("Please specify cluster name");
        }

        if (cmd.getHypervisor() == null || cmd.getHypervisor().isEmpty()) {
            throw new InvalidParameterValueException("Please specify a hypervisor");
        }

        Hypervisor.HypervisorType hypervisorType = Hypervisor.HypervisorType.getType(cmd.getHypervisor());
        if (hypervisorType == null) {
            s_logger.error("Unable to resolve " + cmd.getHypervisor() + " to a valid supported hypervisor type");
            throw new InvalidParameterValueException("Unable to resolve " + cmd.getHypervisor() + " to a supported ");
        }

        if (zone.isSecurityGroupEnabled() && zone.getNetworkType().equals(NetworkType.Advanced)) {
            if (hypervisorType != HypervisorType.KVM && hypervisorType != HypervisorType.XenServer
                    && hypervisorType != HypervisorType.Simulator) {
                throw new InvalidParameterValueException("Don't support hypervisor type " + hypervisorType + " in advanced security enabled zone");
            }
        }

        Cluster.ClusterType clusterType = null;
        if (cmd.getClusterType() != null && !cmd.getClusterType().isEmpty()) {
            clusterType = Cluster.ClusterType.valueOf(cmd.getClusterType());
        }
        if (clusterType == null) {
            clusterType = Cluster.ClusterType.CloudManaged;
        }

        Grouping.AllocationState allocationState = null;
        if (cmd.getAllocationState() != null && !cmd.getAllocationState().isEmpty()) {
            try {
                allocationState = Grouping.AllocationState.valueOf(cmd.getAllocationState());
            } catch (IllegalArgumentException ex) {
                throw new InvalidParameterValueException("Unable to resolve Allocation State '" + cmd.getAllocationState() + "' to a supported state");
            }
        }
        if (allocationState == null) {
            allocationState = Grouping.AllocationState.Enabled;
        }

        Discoverer discoverer = getMatchingDiscover(hypervisorType);
        if (discoverer == null) {

            throw new InvalidParameterValueException("Could not find corresponding resource manager for " + cmd.getHypervisor());
        }

        if (hypervisorType == HypervisorType.VMware) {
            Map<String, String> allParams = cmd.getFullUrlParams();
            discoverer.putParam(allParams);
        }

        List<ClusterVO> result = new ArrayList<ClusterVO>();

        long clusterId = 0;
        ClusterVO cluster = new ClusterVO(dcId, podId, clusterName);
        cluster.setHypervisorType(cmd.getHypervisor());

        cluster.setClusterType(clusterType);
        cluster.setAllocationState(allocationState);
        try {
            cluster = _clusterDao.persist(cluster);
        } catch (Exception e) {
            // no longer tolerate exception during the cluster creation phase
            CloudRuntimeException ex = new CloudRuntimeException("Unable to create cluster " + clusterName
							+ " in pod and data center with specified ids", e);
            // Get the pod VO object's table name.
            ex.addProxyObject(pod.getUuid(), "podId");
            ex.addProxyObject(zone.getUuid(), "dcId");
            throw ex;
        }
        clusterId = cluster.getId();
        result.add(cluster);

           ClusterDetailsVO cluster_detail_cpu = new ClusterDetailsVO(clusterId, "cpuOvercommitRatio", Float.toString(cmd.getCpuOvercommitRatio()));
        ClusterDetailsVO cluster_detail_ram = new ClusterDetailsVO(clusterId, "memoryOvercommitRatio", Float.toString(cmd.getMemoryOvercommitRatio()));
           _clusterDetailsDao.persist(cluster_detail_cpu);
           _clusterDetailsDao.persist(cluster_detail_ram);

        if (clusterType == Cluster.ClusterType.CloudManaged) {
            return result;
        }

        // save cluster details for later cluster/host cross-checking
        Map<String, String> details = new HashMap<String, String>();
        details.put("url", url);
        details.put("username", username);
        details.put("password", password);
        _clusterDetailsDao.persist(cluster.getId(), details);

        _clusterDetailsDao.persist(cluster_detail_cpu);
        _clusterDetailsDao.persist(cluster_detail_ram);
        // create a new entry only if the overcommit ratios are greater than 1.
        if (cmd.getCpuOvercommitRatio().compareTo(1f) > 0) {
            cluster_detail_cpu = new ClusterDetailsVO(clusterId, "cpuOvercommitRatio", Float.toString(cmd.getCpuOvercommitRatio()));
            _clusterDetailsDao.persist(cluster_detail_cpu);
        }


        if(cmd.getMemoryOvercommitRatio().compareTo(1f) > 0) {
             cluster_detail_ram = new ClusterDetailsVO(clusterId, "memoryOvercommitRatio", Float.toString(cmd.getMemoryOvercommitRatio()));
            _clusterDetailsDao.persist(cluster_detail_ram);
        }

        boolean success = false;
        try {
            try {
                uri = new URI(UriUtils.encodeURIComponent(url));
                if (uri.getScheme() == null) {
                    throw new InvalidParameterValueException("uri.scheme is null " + url + ", add http:// as a prefix");
                } else if (uri.getScheme().equalsIgnoreCase("http")) {
                    if (uri.getHost() == null || uri.getHost().equalsIgnoreCase("") || uri.getPath() == null || uri.getPath().equalsIgnoreCase("")) {
                        throw new InvalidParameterValueException("Your host and/or path is wrong.  Make sure it's of the format http://hostname/path");
                    }
                }
            } catch (URISyntaxException e) {
                throw new InvalidParameterValueException(url + " is not a valid uri");
            }

            List<HostVO> hosts = new ArrayList<HostVO>();
            Map<? extends ServerResource, Map<String, String>> resources = null;
            resources = discoverer.find(dcId, podId, clusterId, uri, username, password, null);

            if (resources != null) {
                for (Map.Entry<? extends ServerResource, Map<String, String>> entry : resources.entrySet()) {
                    ServerResource resource = entry.getKey();

<<<<<<< HEAD
					// For Hyper-V, we are here means agent have already started
					// and connected to management server
                    if (hypervisorType == Hypervisor.HypervisorType.Hyperv) {
                        break;
                    }

=======
>>>>>>> 16b7509a
                    HostVO host = (HostVO) createHostAndAgent(resource, entry.getValue(), true, null, false);
                    if (host != null) {
                        hosts.add(host);
                    }
                    discoverer.postDiscovery(hosts, _nodeId);
                }
                s_logger.info("External cluster has been successfully discovered by " + discoverer.getName());
                success = true;
                return result;
            }

            s_logger.warn("Unable to find the server resources at " + url);
            throw new DiscoveryException("Unable to add the external cluster");
        } finally {
            if (!success) {
                _clusterDetailsDao.deleteDetails(clusterId);
                _clusterDao.remove(clusterId);
            }
        }
    }

    @Override
    public Discoverer getMatchingDiscover(Hypervisor.HypervisorType hypervisorType) {
		for (Discoverer discoverer : _discoverers) {
			if (discoverer.getHypervisorType() == hypervisorType)
                return discoverer;
            }
        return null;
    }

    @Override
    public List<? extends Host> discoverHosts(AddHostCmd cmd) throws IllegalArgumentException, DiscoveryException, InvalidParameterValueException {
        Long dcId = cmd.getZoneId();
        Long podId = cmd.getPodId();
        Long clusterId = cmd.getClusterId();
        String clusterName = cmd.getClusterName();
        String url = cmd.getUrl();
        String username = cmd.getUsername();
        String password = cmd.getPassword();
        List<String> hostTags = cmd.getHostTags();

        dcId = _accountMgr.checkAccessAndSpecifyAuthority(CallContext.current().getCallingAccount(), dcId);

        // this is for standalone option
        if (clusterName == null && clusterId == null) {
            clusterName = "Standalone-" + url;
        }

        if (clusterId != null) {
            ClusterVO cluster = _clusterDao.findById(clusterId);
            if (cluster == null) {
				InvalidParameterValueException ex = new InvalidParameterValueException(
						"can not find cluster for specified clusterId");
                ex.addProxyObject(clusterId.toString(), "clusterId");
                throw ex;
            } else {
                if (cluster.getGuid() == null) {
                    List<HostVO> hosts = listAllHostsInCluster(clusterId);
                    if (!hosts.isEmpty()) {
						CloudRuntimeException ex = new CloudRuntimeException(
								"Guid is not updated for cluster with specified cluster id; need to wait for hosts in this cluster to come up");
                        ex.addProxyObject(cluster.getUuid(), "clusterId");
                        throw ex;
                    }
                }
            }
        }

        return discoverHostsFull(dcId, podId, clusterId, clusterName, url, username, password, cmd.getHypervisor(), hostTags, cmd.getFullUrlParams(),
                true);
    }

    @Override
    public List<? extends Host> discoverHosts(AddSecondaryStorageCmd cmd) throws IllegalArgumentException, DiscoveryException,
			InvalidParameterValueException {
        Long dcId = cmd.getZoneId();
        String url = cmd.getUrl();
        return discoverHostsFull(dcId, null, null, null, url, null, null, "SecondaryStorage", null, null, false);
    }

    @Override
    public Swift discoverSwift(AddSwiftCmd cmd) throws DiscoveryException {
        return _swiftMgr.addSwift(cmd);
    }

    @Override
    public Pair<List<? extends Swift>, Integer> listSwifts(ListSwiftsCmd cmd) {
        Pair<List<SwiftVO>, Integer> swifts =  _swiftMgr.listSwifts(cmd);
        return new Pair<List<? extends Swift>, Integer>(swifts.first(), swifts.second());
    }

    @Override
    public S3 discoverS3(final AddS3Cmd cmd) throws DiscoveryException {
        return _s3Mgr.addS3(cmd);
    }

    @Override
    public List<S3VO> listS3s(final ListS3sCmd cmd) {
        return _s3Mgr.listS3s(cmd);
    }


    private List<HostVO> discoverHostsFull(Long dcId, Long podId, Long clusterId, String clusterName, String url, String username, String password,
            String hypervisorType, List<String> hostTags, Map<String, String> params, boolean deferAgentCreation) throws IllegalArgumentException,
            DiscoveryException, InvalidParameterValueException {
        URI uri = null;

        // Check if the zone exists in the system
        DataCenterVO zone = _dcDao.findById(dcId);
        if (zone == null) {
            throw new InvalidParameterValueException("Can't find zone by id " + dcId);
        }

        Account account = CallContext.current().getCallingAccount();
        if (Grouping.AllocationState.Disabled == zone.getAllocationState() && !_accountMgr.isRootAdmin(account.getType())) {
			PermissionDeniedException ex = new PermissionDeniedException(
					"Cannot perform this operation, Zone with specified id is currently disabled");
            ex.addProxyObject(zone.getUuid(), "dcId");
            throw ex;
        }

        // Check if the pod exists in the system
        if (podId != null) {
            HostPodVO pod = _podDao.findById(podId);
            if (pod == null) {
                throw new InvalidParameterValueException("Can't find pod by id " + podId);
            }
            // check if pod belongs to the zone
            if (!Long.valueOf(pod.getDataCenterId()).equals(dcId)) {
				InvalidParameterValueException ex = new InvalidParameterValueException(
						"Pod with specified podId"
								+ podId
								+ " doesn't belong to the zone with specified zoneId"
								+ dcId);
                ex.addProxyObject(pod.getUuid(), "podId");
                ex.addProxyObject(zone.getUuid(), "dcId");
                throw ex;
            }
        }

        // Verify cluster information and create a new cluster if needed
        if (clusterName != null && clusterId != null) {
            throw new InvalidParameterValueException("Can't specify cluster by both id and name");
        }

        if (hypervisorType == null || hypervisorType.isEmpty()) {
            throw new InvalidParameterValueException("Need to specify Hypervisor Type");
        }

        if ((clusterName != null || clusterId != null) && podId == null) {
            throw new InvalidParameterValueException("Can't specify cluster without specifying the pod");
        }

        if (clusterId != null) {
            if (_clusterDao.findById(clusterId) == null) {
                throw new InvalidParameterValueException("Can't find cluster by id " + clusterId);
			}

            if (hypervisorType.equalsIgnoreCase(HypervisorType.VMware.toString())) {
				// VMware only allows adding host to an existing cluster, as we
				// already have a lot of information
				// in cluster object, to simplify user input, we will construct
				// neccessary information here
				Map<String, String> clusterDetails = _clusterDetailsDao.findDetails(clusterId);
                username = clusterDetails.get("username");
				assert (username != null);

                password = clusterDetails.get("password");
				assert (password != null);

                try {
                    uri = new URI(UriUtils.encodeURIComponent(url));

                    url = clusterDetails.get("url") + "/" + uri.getHost();
                } catch (URISyntaxException e) {
                    throw new InvalidParameterValueException(url + " is not a valid uri");
                }
            }
        }

        if (clusterName != null) {
            HostPodVO pod = _podDao.findById(podId);
            if (pod == null) {
                throw new InvalidParameterValueException("Can't find pod by id " + podId);
            }
            ClusterVO cluster = new ClusterVO(dcId, podId, clusterName);
            cluster.setHypervisorType(hypervisorType);
            try {
                cluster = _clusterDao.persist(cluster);
            } catch (Exception e) {
                cluster = _clusterDao.findBy(clusterName, podId);
                if (cluster == null) {
					CloudRuntimeException ex = new CloudRuntimeException(
							"Unable to create cluster "
									+ clusterName
									+ " in pod with specified podId and data center with specified dcID",
							e);
                    ex.addProxyObject(pod.getUuid(), "podId");
                    ex.addProxyObject(zone.getUuid(), "dcId");
                    throw ex;
                }
            }
            clusterId = cluster.getId();
            if (_clusterDetailsDao.findDetail(clusterId, "cpuOvercommitRatio") == null) {
                ClusterDetailsVO cluster_cpu_detail = new ClusterDetailsVO(clusterId, "cpuOvercommitRatio", "1");
                ClusterDetailsVO cluster_memory_detail = new ClusterDetailsVO(clusterId, "memoryOvercommitRatio", "1");
            _clusterDetailsDao.persist(cluster_cpu_detail);
            _clusterDetailsDao.persist(cluster_memory_detail);
            }

        }

        try {
            uri = new URI(UriUtils.encodeURIComponent(url));
            if (uri.getScheme() == null) {
                throw new InvalidParameterValueException("uri.scheme is null " + url + ", add nfs:// as a prefix");
            } else if (uri.getScheme().equalsIgnoreCase("nfs")) {
                if (uri.getHost() == null || uri.getHost().equalsIgnoreCase("") || uri.getPath() == null || uri.getPath().equalsIgnoreCase("")) {
                    throw new InvalidParameterValueException("Your host and/or path is wrong.  Make sure it's of the format nfs://hostname/path");
                }
            }
        } catch (URISyntaxException e) {
            throw new InvalidParameterValueException(url + " is not a valid uri");
        }

        List<HostVO> hosts = new ArrayList<HostVO>();
        s_logger.info("Trying to add a new host at " + url + " in data center " + dcId);
        boolean isHypervisorTypeSupported = false;
		for (Discoverer discoverer : _discoverers) {
            if (params != null) {
                discoverer.putParam(params);
            }

            if (!discoverer.matchHypervisor(hypervisorType)) {
                continue;
            }
            isHypervisorTypeSupported = true;
            Map<? extends ServerResource, Map<String, String>> resources = null;

            processResourceEvent(ResourceListener.EVENT_DISCOVER_BEFORE, dcId, podId, clusterId, uri, username, password, hostTags);
            try {
                resources = discoverer.find(dcId, podId, clusterId, uri, username, password, hostTags);
			} catch (DiscoveryException e) {
                throw e;
            } catch (Exception e) {
                s_logger.info("Exception in host discovery process with discoverer: " + discoverer.getName()
						+ ", skip to another discoverer if there is any");
            }
            processResourceEvent(ResourceListener.EVENT_DISCOVER_AFTER, resources);

            if (resources != null) {
                for (Map.Entry<? extends ServerResource, Map<String, String>> entry : resources.entrySet()) {
                    ServerResource resource = entry.getKey();
                    /*
					 * For KVM, if we go to here, that means kvm agent is
					 * already connected to mgt svr.
                     */
                    if (resource instanceof KvmDummyResourceBase) {
                        Map<String, String> details = entry.getValue();
                        String guid = details.get("guid");
                        List<HostVO> kvmHosts = listAllUpAndEnabledHosts(Host.Type.Routing, clusterId, podId, dcId);
                        for (HostVO host : kvmHosts) {
                            if (host.getGuid().equalsIgnoreCase(guid)) {
								if (hostTags != null) {
									if (s_logger.isTraceEnabled()) {
                                        s_logger.trace("Adding Host Tags for KVM host, tags:  :" + hostTags);
                                    }
                                    _hostTagsDao.persist(host.getId(), hostTags);
                                }
                                hosts.add(host);
                                return hosts;
                            }
                        }
                        return null;
                    }

                    HostVO host = null;
                    if (deferAgentCreation) {
                        host = (HostVO) createHostAndAgentDeferred(resource, entry.getValue(), true, hostTags, false);
                    } else {
                        host = (HostVO) createHostAndAgent(resource, entry.getValue(), true, hostTags, false);
                    }
                    if (host != null) {
                        hosts.add(host);
                    }
                    discoverer.postDiscovery(hosts, _nodeId);

                }
                s_logger.info("server resources successfully discovered by " + discoverer.getName());
                return hosts;
            }
        }
        if (!isHypervisorTypeSupported) {
            String msg = "Do not support HypervisorType " + hypervisorType + " for " + url;
            s_logger.warn(msg);
            throw new DiscoveryException(msg);
        }
        s_logger.warn("Unable to find the server resources at " + url);
        throw new DiscoveryException("Unable to add the host");
    }

    @Override
    public Host getHost(long hostId) {
        return _hostDao.findById(hostId);
    }

    @DB
    protected boolean doDeleteHost(long hostId, boolean isForced, boolean isForceDeleteStorage) {
        User caller = _accountMgr.getActiveUser(CallContext.current().getCallingUserId());
        // Verify that host exists
        HostVO host = _hostDao.findById(hostId);
        if (host == null) {
            throw new InvalidParameterValueException("Host with id " + hostId + " doesn't exist");
        }
        _accountMgr.checkAccessAndSpecifyAuthority(CallContext.current().getCallingAccount(), host.getDataCenterId());

        /*
		 * TODO: check current agent status and updateAgentStatus to removed. If
		 * it was already removed, that means someone is deleting host
		 * concurrently, return. And consider the situation of CloudStack
		 * shutdown during delete. A global lock?
         */
        AgentAttache attache = _attacheHandler.findAttache(hostId);
		// Get storage pool host mappings here because they can be removed as a
		// part of handleDisconnect later
		// TODO: find out the bad boy, what's a buggy logic!
        List<StoragePoolHostVO> pools = _storagePoolHostDao.listByHostIdIncludingRemoved(hostId);

		ResourceStateAdapter.DeleteHostAnswer answer = (ResourceStateAdapter.DeleteHostAnswer) dispatchToStateAdapters(
                ResourceStateAdapter.Event.DELETE_HOST, false, host, new Boolean(isForced), new Boolean(isForceDeleteStorage));

        if (answer == null) {
            throw new CloudRuntimeException("No resource adapter respond to DELETE_HOST event for " + host.getName() + " id = " + hostId
                    + ", hypervisorType is " + host.getHypervisorType() + ", host type is " + host.getType());
        }

        if (answer.getIsException()) {
            return false;
        }

        if (!answer.getIsContinue()) {
            return true;
        }

        Transaction txn = Transaction.currentTxn();
        txn.start();

        _dcDao.releasePrivateIpAddress(host.getPrivateIpAddress(), host.getDataCenterId(), null);
        _agentMgr.disconnectWithoutInvestigation(hostId, Status.Event.Remove);

        // delete host details
        _hostDetailsDao.deleteDetails(hostId);

        host.setGuid(null);
        Long clusterId = host.getClusterId();
        host.setClusterId(null);
        _hostDao.update(host.getId(), host);

        _hostDao.remove(hostId);
        if (clusterId != null) {
            List<HostVO> hosts = listAllHostsInCluster(clusterId);
            if (hosts.size() == 0) {
                ClusterVO cluster = _clusterDao.findById(clusterId);
                cluster.setGuid(null);
                _clusterDao.update(clusterId, cluster);
            }
        }

        try {
            resourceStateTransitTo(host, ResourceState.Event.DeleteHost, _nodeId);
        } catch (NoTransitionException e) {
            s_logger.debug("Cannot transmit host " + host.getId() + "to Enabled state", e);
        }

        // Delete the associated entries in host ref table
        _storagePoolHostDao.deletePrimaryRecordsForHost(hostId);

		// For pool ids you got, delete local storage host entries in pool table
		// where
        for (StoragePoolHostVO pool : pools) {
            Long poolId = pool.getPoolId();
            StoragePoolVO storagePool = _storagePoolDao.findById(poolId);
            if (storagePool.isLocal() && isForceDeleteStorage) {
                storagePool.setUuid(null);
                storagePool.setClusterId(null);
                _storagePoolDao.update(poolId, storagePool);
                _storagePoolDao.remove(poolId);
                s_logger.debug("Local storage id=" + poolId + " is removed as a part of host removal id=" + hostId);
            }
        }

        // delete the op_host_capacity entry
        Object[] capacityTypes = { Capacity.CAPACITY_TYPE_CPU, Capacity.CAPACITY_TYPE_MEMORY };
        SearchCriteria<CapacityVO> hostCapacitySC = _capacityDao.createSearchCriteria();
        hostCapacitySC.addAnd("hostOrPoolId", SearchCriteria.Op.EQ, hostId);
        hostCapacitySC.addAnd("capacityType", SearchCriteria.Op.IN, capacityTypes);
        _capacityDao.remove(hostCapacitySC);
        // remove from dedicated resources
        DedicatedResourceVO dr = _dedicatedDao.findByHostId(hostId);
        if (dr != null) {
            _dedicatedDao.remove(dr.getId());
        }
        txn.commit();
        return true;
    }

    @Override
    public boolean deleteHost(long hostId, boolean isForced, boolean isForceDeleteStorage) {
        try {
            Boolean result = _clusterMgr.propagateResourceEvent(hostId, ResourceState.Event.DeleteHost);
            if (result != null) {
                return result;
            }
        } catch (AgentUnavailableException e) {
            return false;
        }

        return doDeleteHost(hostId, isForced, isForceDeleteStorage);
    }

    @Override
    @DB
    public boolean deleteCluster(DeleteClusterCmd cmd) {
        Transaction txn = Transaction.currentTxn();
        try {
            txn.start();
            ClusterVO cluster = _clusterDao.lockRow(cmd.getId(), true);
            if (cluster == null) {
                if (s_logger.isDebugEnabled()) {
                    s_logger.debug("Cluster: " + cmd.getId() + " does not even exist.  Delete call is ignored.");
                }
                txn.rollback();
                throw new CloudRuntimeException("Cluster: " + cmd.getId() + " does not exist");
            }

            Hypervisor.HypervisorType hypervisorType = cluster.getHypervisorType();

            List<HostVO> hosts = listAllHostsInCluster(cmd.getId());
            if (hosts.size() > 0) {
                if (s_logger.isDebugEnabled()) {
                    s_logger.debug("Cluster: " + cmd.getId() + " still has hosts, can't remove");
                }
                txn.rollback();
                throw new CloudRuntimeException("Cluster: " + cmd.getId() + " cannot be removed. Cluster still has hosts");
            }

			// don't allow to remove the cluster if it has non-removed storage
			// pools
            List<StoragePoolVO> storagePools = _storagePoolDao.listPoolsByCluster(cmd.getId());
            if (storagePools.size() > 0) {
                if (s_logger.isDebugEnabled()) {
                    s_logger.debug("Cluster: " + cmd.getId() + " still has storage pools, can't remove");
                }
                txn.rollback();
                throw new CloudRuntimeException("Cluster: " + cmd.getId() + " cannot be removed. Cluster still has storage pools");
            }

			if (_clusterDao.remove(cmd.getId())) {
                _capacityDao.removeBy(null, null, null, cluster.getId(), null);
				// If this cluster is of type vmware, and if the nexus vswitch
				// global parameter setting is turned
                // on, remove the row in cluster_vsm_map for this cluster id.
                if (hypervisorType == HypervisorType.VMware && Boolean.parseBoolean(_configDao.getValue(Config.VmwareUseNexusVSwitch.toString()))) {
                    _clusterVSMMapDao.removeByClusterId(cmd.getId());
                }
				// remove from dedicated resources
				DedicatedResourceVO dr = _dedicatedDao.findByClusterId(cluster.getId());
				if (dr != null) {
				    _dedicatedDao.remove(dr.getId());
				}
            }

            txn.commit();
            return true;
		} catch (CloudRuntimeException e) {
            throw e;
        } catch (Throwable t) {
            s_logger.error("Unable to delete cluster: " + cmd.getId(), t);
            txn.rollback();
            return false;
        }
    }

    @Override
    @DB
    public Cluster updateCluster(Cluster clusterToUpdate, String clusterType, String hypervisor, String allocationState, String managedstate,
            Float memoryovercommitratio, Float cpuovercommitratio) {

        ClusterVO cluster = (ClusterVO) clusterToUpdate;
        // Verify cluster information and update the cluster if needed
        boolean doUpdate = false;

        if (hypervisor != null && !hypervisor.isEmpty()) {
            Hypervisor.HypervisorType hypervisorType = Hypervisor.HypervisorType.getType(hypervisor);
            if (hypervisorType == null) {
                s_logger.error("Unable to resolve " + hypervisor + " to a valid supported hypervisor type");
                throw new InvalidParameterValueException("Unable to resolve " + hypervisor + " to a supported type");
            } else {
                cluster.setHypervisorType(hypervisor);
                doUpdate = true;
            }
        }

        Cluster.ClusterType newClusterType = null;
        if (clusterType != null && !clusterType.isEmpty()) {
            try {
                newClusterType = Cluster.ClusterType.valueOf(clusterType);
            } catch (IllegalArgumentException ex) {
                throw new InvalidParameterValueException("Unable to resolve " + clusterType + " to a supported type");
            }
            if (newClusterType == null) {
                s_logger.error("Unable to resolve " + clusterType + " to a valid supported cluster type");
                throw new InvalidParameterValueException("Unable to resolve " + clusterType + " to a supported type");
            } else {
                cluster.setClusterType(newClusterType);
                doUpdate = true;
            }
        }

        Grouping.AllocationState newAllocationState = null;
        if (allocationState != null && !allocationState.isEmpty()) {
            try {
                newAllocationState = Grouping.AllocationState.valueOf(allocationState);
            } catch (IllegalArgumentException ex) {
                throw new InvalidParameterValueException("Unable to resolve Allocation State '" + allocationState + "' to a supported state");
            }
            if (newAllocationState == null) {
                s_logger.error("Unable to resolve " + allocationState + " to a valid supported allocation State");
                throw new InvalidParameterValueException("Unable to resolve " + allocationState + " to a supported state");
            } else {
                _capacityDao.updateCapacityState(null, null, cluster.getId(), null, allocationState);
                cluster.setAllocationState(newAllocationState);
                doUpdate = true;
            }
        }

        Managed.ManagedState newManagedState = null;
        Managed.ManagedState oldManagedState = cluster.getManagedState();
        if (managedstate != null && !managedstate.isEmpty()) {
            try {
                newManagedState = Managed.ManagedState.valueOf(managedstate);
            } catch (IllegalArgumentException ex) {
                throw new InvalidParameterValueException("Unable to resolve Managed State '" + managedstate + "' to a supported state");
            }
            if (newManagedState == null) {
                s_logger.error("Unable to resolve Managed State '" + managedstate + "' to a supported state");
                throw new InvalidParameterValueException("Unable to resolve Managed State '" + managedstate + "' to a supported state");
            } else {
                doUpdate = true;
            }
        }


       if (memoryovercommitratio != null) {
           ClusterDetailsVO memory_detail = _clusterDetailsDao.findDetail(cluster.getId(),"memoryOvercommitRatio");
           memory_detail.setValue(Float.toString(memoryovercommitratio));
           _clusterDetailsDao.update(memory_detail.getId(),memory_detail);
       }

       if (cpuovercommitratio != null) {
            ClusterDetailsVO cpu_detail = _clusterDetailsDao.findDetail(cluster.getId(),"cpuOvercommitRatio");
            cpu_detail.setValue(Float.toString(cpuovercommitratio));
            _clusterDetailsDao.update(cpu_detail.getId(),cpu_detail);
       }

        if (doUpdate) {
            Transaction txn = Transaction.currentTxn();
            try {
                txn.start();
                _clusterDao.update(cluster.getId(), cluster);
                txn.commit();
            } catch (Exception e) {
                s_logger.error("Unable to update cluster due to " + e.getMessage(), e);
                throw new CloudRuntimeException("Failed to update cluster. Please contact Cloud Support.");
            }
        }

		if (newManagedState != null && !newManagedState.equals(oldManagedState)) {
            Transaction txn = Transaction.currentTxn();
			if (newManagedState.equals(Managed.ManagedState.Unmanaged)) {
                boolean success = false;
                try {
                    txn.start();
                    cluster.setManagedState(Managed.ManagedState.PrepareUnmanaged);
                    _clusterDao.update(cluster.getId(), cluster);
                    txn.commit();
                    List<HostVO> hosts = listAllUpAndEnabledHosts(Host.Type.Routing, cluster.getId(), cluster.getPodId(), cluster.getDataCenterId());
					for (HostVO host : hosts) {
                        if (host.getType().equals(Host.Type.Routing) && !host.getStatus().equals(Status.Down)
                                && !host.getStatus().equals(Status.Disconnected) && !host.getStatus().equals(Status.Up)
								&& !host.getStatus().equals(Status.Alert)) {
                            String msg = "host " + host.getPrivateIpAddress() + " should not be in " + host.getStatus().toString() + " status";
                            throw new CloudRuntimeException("PrepareUnmanaged Failed due to " + msg);
                        }
                    }

					for (HostVO host : hosts) {
						if (host.getStatus().equals(Status.Up)) {
                            umanageHost(host.getId());
                        }
                    }
                    int retry = 40;
                    boolean lsuccess = true;
					for (int i = 0; i < retry; i++) {
                        lsuccess = true;
                        try {
                            Thread.sleep(5 * 1000);
                        } catch (Exception e) {
                        }
                        hosts = listAllUpAndEnabledHosts(Host.Type.Routing, cluster.getId(), cluster.getPodId(), cluster.getDataCenterId());
						for (HostVO host : hosts) {
                            if (!host.getStatus().equals(Status.Down) && !host.getStatus().equals(Status.Disconnected)
                                    && !host.getStatus().equals(Status.Alert)) {
                                lsuccess = false;
                                break;
                            }
                        }
						if (lsuccess == true) {
                            success = true;
                            break;
                        }
                    }
					if (success == false) {
						throw new CloudRuntimeException(
								"PrepareUnmanaged Failed due to some hosts are still in UP status after 5 Minutes, please try later ");
                    }
                } finally {
                    txn.start();
                    cluster.setManagedState(success ? Managed.ManagedState.Unmanaged : Managed.ManagedState.PrepareUnmanagedError);
                    _clusterDao.update(cluster.getId(), cluster);
                    txn.commit();
                }
			} else if (newManagedState.equals(Managed.ManagedState.Managed)) {
                txn.start();
                cluster.setManagedState(Managed.ManagedState.Managed);
                _clusterDao.update(cluster.getId(), cluster);
                txn.commit();
            }

        }

        return cluster;
    }

    @Override
    public Host cancelMaintenance(CancelMaintenanceCmd cmd) {
        Long hostId = cmd.getId();

        // verify input parameters
        HostVO host = _hostDao.findById(hostId);
        if (host == null || host.getRemoved() != null) {
            throw new InvalidParameterValueException("Host with id " + hostId.toString() + " doesn't exist");
        }

        processResourceEvent(ResourceListener.EVENT_CANCEL_MAINTENANCE_BEFORE, hostId);
        boolean success = cancelMaintenance(hostId);
        processResourceEvent(ResourceListener.EVENT_CANCEL_MAINTENANCE_AFTER, hostId);
        if (!success) {
            throw new CloudRuntimeException("Internal error cancelling maintenance.");
        }
        return host;
    }

    @Override
    public Host reconnectHost(ReconnectHostCmd cmd) {
        Long hostId = cmd.getId();

        HostVO host = _hostDao.findById(hostId);
        if (host == null) {
            throw new InvalidParameterValueException("Host with id " + hostId.toString() + " doesn't exist");
        }

        return (_agentMgr.reconnect(hostId) ? host : null);
    }

    @Override
    public boolean resourceStateTransitTo(Host host, ResourceState.Event event, long msId) throws NoTransitionException {
        ResourceState currentState = host.getResourceState();
        ResourceState nextState = currentState.getNextState(event);
        if (nextState == null) {
            throw new NoTransitionException("No next resource state found for current state =" + currentState + " event =" + event);
        }

		// TO DO - Make it more granular and have better conversion into
		// capacity type

		if (host.getType() == Type.Routing && host.getClusterId() != null) {
            AllocationState capacityState = _configMgr.findClusterAllocationState(ApiDBUtils.findClusterById(host.getClusterId()));
            if (capacityState == AllocationState.Enabled && nextState != ResourceState.Enabled) {
                capacityState = AllocationState.Disabled;
            }
            _capacityDao.updateCapacityState(null, null, null, host.getId(), capacityState.toString());
        }
        return _hostDao.updateResourceState(currentState, event, nextState, host);
    }

    private boolean doMaintain(final long hostId) {
        HostVO host = _hostDao.findById(hostId);
        MaintainAnswer answer = (MaintainAnswer) _agentMgr.easySend(hostId, new MaintainCommand());
        if (answer == null || !answer.getResult()) {
            s_logger.warn("Unable to send MaintainCommand to host: " + hostId);
        }

        try {
            resourceStateTransitTo(host, ResourceState.Event.AdminAskMaintenace, _nodeId);
        } catch (NoTransitionException e) {
            String err = "Cannot transimit resource state of host " + host.getId() + " to " + ResourceState.Maintenance;
            s_logger.debug(err, e);
            throw new CloudRuntimeException(err + e.getMessage());
        }

        _agentMgr.pullAgentToMaintenance(hostId);

		/* TODO: move below to listener */
        if (host.getType() == Host.Type.Routing) {

            final List<VMInstanceVO> vms = _vmDao.listByHostId(hostId);
            if (vms.size() == 0) {
                return true;
            }

            List<HostVO> hosts = listAllUpAndEnabledHosts(Host.Type.Routing, host.getClusterId(), host.getPodId(), host.getDataCenterId());
            for (final VMInstanceVO vm : vms) {
                if (hosts == null || hosts.isEmpty() || !answer.getMigrate()) {
                    // for the last host in this cluster, stop all the VMs
                    _haMgr.scheduleStop(vm, hostId, WorkType.ForceStop);
                } else {
                    _haMgr.scheduleMigration(vm);
                }
            }
        }

        return true;
    }

    @Override
    public boolean maintain(final long hostId) throws AgentUnavailableException {
        Boolean result = _clusterMgr.propagateResourceEvent(hostId, ResourceState.Event.AdminAskMaintenace);
        if (result != null) {
            return result;
        }

        return doMaintain(hostId);
    }

    @Override
    public Host maintain(PrepareForMaintenanceCmd cmd) {
        Long hostId = cmd.getId();
        HostVO host = _hostDao.findById(hostId);

        if (host == null) {
            s_logger.debug("Unable to find host " + hostId);
            throw new InvalidParameterValueException("Unable to find host with ID: " + hostId + ". Please specify a valid host ID.");
        }

        if (_hostDao.countBy(host.getClusterId(), ResourceState.PrepareForMaintenance, ResourceState.ErrorInMaintenance) > 0) {
            throw new InvalidParameterValueException("There are other servers in PrepareForMaintenance OR ErrorInMaintenance STATUS in cluster "
							+ host.getClusterId());
        }

        if (_storageMgr.isLocalStorageActiveOnHost(host.getId())) {
			throw new InvalidParameterValueException(
					"There are active VMs using the host's local storage pool. Please stop all VMs on this host that use local storage.");
        }

        try {
            processResourceEvent(ResourceListener.EVENT_PREPARE_MAINTENANCE_BEFORE, hostId);
            if (maintain(hostId)) {
                processResourceEvent(ResourceListener.EVENT_PREPARE_MAINTENANCE_AFTER, hostId);
                return _hostDao.findById(hostId);
            } else {
                throw new CloudRuntimeException("Unable to prepare for maintenance host " + hostId);
            }
        } catch (AgentUnavailableException e) {
            throw new CloudRuntimeException("Unable to prepare for maintenance host " + hostId);
        }
    }

    @Override
    public Host updateHost(UpdateHostCmd cmd) throws NoTransitionException {
        Long hostId = cmd.getId();
        Long guestOSCategoryId = cmd.getOsCategoryId();

        // Verify that the host exists
        HostVO host = _hostDao.findById(hostId);
        if (host == null) {
            throw new InvalidParameterValueException("Host with id " + hostId + " doesn't exist");
        }

        if (cmd.getAllocationState() != null) {
            ResourceState.Event resourceEvent = ResourceState.Event.toEvent(cmd.getAllocationState());
            if (resourceEvent != ResourceState.Event.Enable && resourceEvent != ResourceState.Event.Disable) {
                throw new CloudRuntimeException("Invalid allocation state:" + cmd.getAllocationState() + ", only Enable/Disable are allowed");
            }

            resourceStateTransitTo(host, resourceEvent, _nodeId);
        }

        if (guestOSCategoryId != null) {
            // Verify that the guest OS Category exists
            if (guestOSCategoryId > 0) {
                if (_guestOSCategoryDao.findById(guestOSCategoryId) == null) {
                    throw new InvalidParameterValueException("Please specify a valid guest OS category.");
                }
            }

            GuestOSCategoryVO guestOSCategory = _guestOSCategoryDao.findById(guestOSCategoryId);
            Map<String, String> hostDetails = _hostDetailsDao.findDetails(hostId);

            if (guestOSCategory != null && !GuestOSCategoryVO.CATEGORY_NONE.equalsIgnoreCase(guestOSCategory.getName())) {
                // Save a new entry for guest.os.category.id
                hostDetails.put("guest.os.category.id", String.valueOf(guestOSCategory.getId()));
            } else {
                // Delete any existing entry for guest.os.category.id
                hostDetails.remove("guest.os.category.id");
            }
            _hostDetailsDao.persist(hostId, hostDetails);
        }

        List<String> hostTags = cmd.getHostTags();
        if (hostTags != null) {
			if (s_logger.isDebugEnabled()) {
				s_logger.debug("Updating Host Tags to :" + hostTags);
            }
            _hostTagsDao.persist(hostId, hostTags);
        }

        String url = cmd.getUrl();
        if (url != null) {
            _storageMgr.updateSecondaryStorage(cmd.getId(), cmd.getUrl());
        }

        HostVO updatedHost = _hostDao.findById(hostId);
        return updatedHost;
    }

    @Override
    public Cluster getCluster(Long clusterId) {
        return _clusterDao.findById(clusterId);
    }

    @Override
    public boolean configure(String name, Map<String, Object> params) throws ConfigurationException {
        _defaultSystemVMHypervisor = HypervisorType.getType(_configDao.getValue(Config.SystemVMDefaultHypervisor.toString()));
        return true;
    }

    @Override
    public List<HypervisorType> getSupportedHypervisorTypes(long zoneId, boolean forVirtualRouter, Long podId) {
        List<HypervisorType> hypervisorTypes = new ArrayList<HypervisorType>();

        List<ClusterVO> clustersForZone = new ArrayList<ClusterVO>();
        if (podId != null) {
            clustersForZone = _clusterDao.listByPodId(podId);
        } else {
            clustersForZone = _clusterDao.listByZoneId(zoneId);
        }

        for (ClusterVO cluster : clustersForZone) {
            HypervisorType hType = cluster.getHypervisorType();
            if (!forVirtualRouter || (forVirtualRouter && hType != HypervisorType.BareMetal && hType != HypervisorType.Ovm)) {
                hypervisorTypes.add(hType);
            }
        }

        return hypervisorTypes;
    }

    @Override
    public HypervisorType getDefaultHypervisor(long zoneId) {
        HypervisorType defaultHyper = HypervisorType.None;
        if (_defaultSystemVMHypervisor != HypervisorType.None) {
            defaultHyper = _defaultSystemVMHypervisor;
        }

        DataCenterVO dc = _dcDao.findById(zoneId);
        if (dc == null) {
            return HypervisorType.None;
        }
        _dcDao.loadDetails(dc);
        String defaultHypervisorInZone = dc.getDetail("defaultSystemVMHypervisorType");
        if (defaultHypervisorInZone != null) {
            defaultHyper = HypervisorType.getType(defaultHypervisorInZone);
        }

        List<VMTemplateVO> systemTemplates = _templateDao.listAllSystemVMTemplates();
        boolean isValid = false;
        for (VMTemplateVO template : systemTemplates) {
            if (template.getHypervisorType() == defaultHyper) {
                isValid = true;
                break;
            }
        }

        if (isValid) {
            List<ClusterVO> clusters = _clusterDao.listByDcHyType(zoneId, defaultHyper.toString());
            if (clusters.size() <= 0) {
                isValid = false;
            }
        }

        if (isValid) {
            return defaultHyper;
        } else {
            return HypervisorType.None;
        }
    }

    @Override
    public HypervisorType getAvailableHypervisor(long zoneId) {
        HypervisorType defaultHype = getDefaultHypervisor(zoneId);
        if (defaultHype == HypervisorType.None) {
            List<HypervisorType> supportedHypes = getSupportedHypervisorTypes(zoneId, false, null);
            if (supportedHypes.size() > 0) {
                defaultHype = supportedHypes.get(0);
            }
        }

        if (defaultHype == HypervisorType.None) {
            defaultHype = HypervisorType.Any;
        }
        return defaultHype;
    }

    @Override
    public void registerResourceStateAdapter(String name, ResourceStateAdapter adapter) {
        if (_resourceStateAdapters.get(name) != null) {
            throw new CloudRuntimeException(name + " has registered");
        }

        synchronized (_resourceStateAdapters) {
            _resourceStateAdapters.put(name, adapter);
        }
    }

    @Override
    public void unregisterResourceStateAdapter(String name) {
        synchronized (_resourceStateAdapters) {
            _resourceStateAdapters.remove(name);
        }
    }

    private Object dispatchToStateAdapters(ResourceStateAdapter.Event event, boolean singleTaker, Object... args) {
        synchronized (_resourceStateAdapters) {
            Iterator<Map.Entry<String, ResourceStateAdapter>> it = _resourceStateAdapters.entrySet().iterator();
            Object result = null;
            while (it.hasNext()) {
				Map.Entry<String, ResourceStateAdapter> item = it
						.next();
                ResourceStateAdapter adapter = item.getValue();

                String msg = new String("Dispatching resource state event " + event + " to " + item.getKey());
                s_logger.debug(msg);

                if (event == ResourceStateAdapter.Event.CREATE_HOST_VO_FOR_CONNECTED) {
                    result = adapter.createHostVOForConnectedAgent((HostVO) args[0], (StartupCommand[]) args[1]);
                    if (result != null && singleTaker) {
                        break;
                    }
                } else if (event == ResourceStateAdapter.Event.CREATE_HOST_VO_FOR_DIRECT_CONNECT) {
                    result = adapter.createHostVOForDirectConnectAgent((HostVO) args[0], (StartupCommand[]) args[1], (ServerResource) args[2],
                            (Map<String, String>) args[3], (List<String>) args[4]);
                    if (result != null && singleTaker) {
                        break;
                    }
                } else if (event == ResourceStateAdapter.Event.DELETE_HOST) {
                    try {
                        result = adapter.deleteHost((HostVO) args[0], (Boolean) args[1], (Boolean) args[2]);
                        if (result != null) {
                            break;
                        }
                    } catch (UnableDeleteHostException e) {
                        s_logger.debug("Adapter " + adapter.getName() + " says unable to delete host", e);
                        result = new ResourceStateAdapter.DeleteHostAnswer(false, true);
                    }
                } else {
                    throw new CloudRuntimeException("Unknown resource state event:" + event);
                }
            }

            return result;
        }
    }

    @Override
    public void checkCIDR(HostPodVO pod, DataCenterVO dc, String serverPrivateIP, String serverPrivateNetmask) throws IllegalArgumentException {
        if (serverPrivateIP == null) {
            return;
        }
        // Get the CIDR address and CIDR size
        String cidrAddress = pod.getCidrAddress();
        long cidrSize = pod.getCidrSize();

        // If the server's private IP address is not in the same subnet as the
        // pod's CIDR, return false
        String cidrSubnet = NetUtils.getCidrSubNet(cidrAddress, cidrSize);
        String serverSubnet = NetUtils.getSubNet(serverPrivateIP, serverPrivateNetmask);
        if (!cidrSubnet.equals(serverSubnet)) {
            s_logger.warn("The private ip address of the server (" + serverPrivateIP + ") is not compatible with the CIDR of pod: " + pod.getName()
                    + " and zone: " + dc.getName());
            throw new IllegalArgumentException("The private ip address of the server (" + serverPrivateIP
                    + ") is not compatible with the CIDR of pod: " + pod.getName() + " and zone: " + dc.getName());
        }

        // If the server's private netmask is less inclusive than the pod's CIDR
        // netmask, return false
        String cidrNetmask = NetUtils.getCidrSubNet("255.255.255.255", cidrSize);
        long cidrNetmaskNumeric = NetUtils.ip2Long(cidrNetmask);
        long serverNetmaskNumeric = NetUtils.ip2Long(serverPrivateNetmask);
        if (serverNetmaskNumeric > cidrNetmaskNumeric) {
            throw new IllegalArgumentException("The private ip address of the server (" + serverPrivateIP
                    + ") is not compatible with the CIDR of pod: " + pod.getName() + " and zone: " + dc.getName());
        }

    }

    private boolean checkCIDR(HostPodVO pod, String serverPrivateIP, String serverPrivateNetmask) {
        if (serverPrivateIP == null) {
            return true;
        }
        // Get the CIDR address and CIDR size
        String cidrAddress = pod.getCidrAddress();
        long cidrSize = pod.getCidrSize();

        // If the server's private IP address is not in the same subnet as the
        // pod's CIDR, return false
        String cidrSubnet = NetUtils.getCidrSubNet(cidrAddress, cidrSize);
        String serverSubnet = NetUtils.getSubNet(serverPrivateIP, serverPrivateNetmask);
        if (!cidrSubnet.equals(serverSubnet)) {
            return false;
        }

        // If the server's private netmask is less inclusive than the pod's CIDR
        // netmask, return false
        String cidrNetmask = NetUtils.getCidrSubNet("255.255.255.255", cidrSize);
        long cidrNetmaskNumeric = NetUtils.ip2Long(cidrNetmask);
        long serverNetmaskNumeric = NetUtils.ip2Long(serverPrivateNetmask);
        if (serverNetmaskNumeric > cidrNetmaskNumeric) {
            return false;
        }
        return true;
    }

    protected HostVO createHostVO(StartupCommand[] cmds, ServerResource resource, Map<String, String> details, List<String> hostTags,
            ResourceStateAdapter.Event stateEvent) {
        StartupCommand startup = cmds[0];
        HostVO host = findHostByGuid(startup.getGuid());
        boolean isNew = false;
        if (host == null) {
            host = findHostByGuid(startup.getGuidWithoutResource());
        }
        if (host == null) {
            host = new HostVO(startup.getGuid());
            isNew = true;
        }

        String dataCenter = startup.getDataCenter();
        String pod = startup.getPod();
        String cluster = startup.getCluster();

        if (pod != null && dataCenter != null && pod.equalsIgnoreCase("default") && dataCenter.equalsIgnoreCase("default")) {
            List<HostPodVO> pods = _podDao.listAllIncludingRemoved();
            for (HostPodVO hpv : pods) {
                if (checkCIDR(hpv, startup.getPrivateIpAddress(), startup.getPrivateNetmask())) {
                    pod = hpv.getName();
                    dataCenter = _dcDao.findById(hpv.getDataCenterId()).getName();
                    break;
                }
            }
        }

        long dcId = -1;
        DataCenterVO dc = _dcDao.findByName(dataCenter);
        if (dc == null) {
            try {
                dcId = Long.parseLong(dataCenter);
                dc = _dcDao.findById(dcId);
            } catch (final NumberFormatException e) {
            }
        }
        if (dc == null) {
            throw new IllegalArgumentException("Host " + startup.getPrivateIpAddress() + " sent incorrect data center: " + dataCenter);
        }
        dcId = dc.getId();

        HostPodVO p = _podDao.findByName(pod, dcId);
        if (p == null) {
            try {
                final long podId = Long.parseLong(pod);
                p = _podDao.findById(podId);
            } catch (final NumberFormatException e) {
            }
        }
        /*
         * ResourceStateAdapter is responsible for throwing Exception if Pod is
         * null and non-null is required. for example, XcpServerDiscoever.
         * Others, like PxeServer, ExternalFireware don't require Pod
         */
        Long podId = (p == null ? null : p.getId());

        Long clusterId = null;
        if (cluster != null) {
            try {
                clusterId = Long.valueOf(cluster);
            } catch (NumberFormatException e) {
                ClusterVO c = _clusterDao.findBy(cluster, podId);
                if (c == null) {
                    c = new ClusterVO(dcId, podId, cluster);
                    c = _clusterDao.persist(c);
                }
                clusterId = c.getId();
            }
        }

        host.setDataCenterId(dc.getId());
        host.setPodId(podId);
        host.setClusterId(clusterId);
        host.setPrivateIpAddress(startup.getPrivateIpAddress());
        host.setPrivateNetmask(startup.getPrivateNetmask());
        host.setPrivateMacAddress(startup.getPrivateMacAddress());
        host.setPublicIpAddress(startup.getPublicIpAddress());
        host.setPublicMacAddress(startup.getPublicMacAddress());
        host.setPublicNetmask(startup.getPublicNetmask());
        host.setStorageIpAddress(startup.getStorageIpAddress());
        host.setStorageMacAddress(startup.getStorageMacAddress());
        host.setStorageNetmask(startup.getStorageNetmask());
        host.setVersion(startup.getVersion());
        host.setName(startup.getName());
        host.setManagementServerId(_nodeId);
        host.setStorageUrl(startup.getIqn());
        host.setLastPinged(System.currentTimeMillis() >> 10);
        host.setHostTags(hostTags);
        host.setDetails(details);
        if (startup.getStorageIpAddressDeux() != null) {
            host.setStorageIpAddressDeux(startup.getStorageIpAddressDeux());
            host.setStorageMacAddressDeux(startup.getStorageMacAddressDeux());
            host.setStorageNetmaskDeux(startup.getStorageNetmaskDeux());
        }
        if (resource != null) {
            /* null when agent is connected agent */
            host.setResource(resource.getClass().getName());
        }

        host = (HostVO) dispatchToStateAdapters(stateEvent, true, host, cmds, resource, details, hostTags);
        if (host == null) {
            throw new CloudRuntimeException("No resource state adapter response");
        }

        if (isNew) {
            host = _hostDao.persist(host);
        } else {
            _hostDao.update(host.getId(), host);
        }

        try {
            resourceStateTransitTo(host, ResourceState.Event.InternalCreated, _nodeId);
            /* Agent goes to Connecting status */
            _agentMgr.agentStatusTransitTo(host, Status.Event.AgentConnected, _nodeId);
        } catch (Exception e) {
            s_logger.debug("Cannot transmit host " + host.getId() + " to Creating state", e);
            _agentMgr.agentStatusTransitTo(host, Status.Event.Error, _nodeId);
            try {
                resourceStateTransitTo(host, ResourceState.Event.Error, _nodeId);
            } catch (NoTransitionException e1) {
                s_logger.debug("Cannot transmit host " + host.getId() + "to Error state", e);
            }
        }

        return host;
    }

    private boolean isFirstHostInCluster(HostVO host) {
        boolean isFirstHost = true;
        if (host.getClusterId() != null) {
            SearchBuilder<HostVO> sb = _hostDao.createSearchBuilder();
            sb.and("removed", sb.entity().getRemoved(), SearchCriteria.Op.NULL);
            sb.and("cluster", sb.entity().getClusterId(), SearchCriteria.Op.EQ);
            sb.done();
            SearchCriteria<HostVO> sc = sb.create();
            sc.setParameters("cluster", host.getClusterId());

            List<HostVO> hosts = _hostDao.search(sc, null);
            if (hosts != null && hosts.size() > 1) {
                isFirstHost = false;
            }
        }
        return isFirstHost;
    }

    private void markHostAsDisconnected(HostVO host, StartupCommand[] cmds) {
        if (host == null) { // in case host is null due to some errors, try
                            // reloading the host from db
            if (cmds != null) {
                StartupCommand firstCmd = cmds[0];
                host = findHostByGuid(firstCmd.getGuid());
                if (host == null) {
                    host = findHostByGuid(firstCmd.getGuidWithoutResource());
                }
            }
        }

        if (host != null) {
            // Change agent status to Alert, so that host is considered for
            // reconnection next time
            _agentMgr.agentStatusTransitTo(host, Status.Event.AgentDisconnected, _nodeId);
        }
    }

    private Host createHostAndAgent(ServerResource resource, Map<String, String> details, boolean old, List<String> hostTags, boolean forRebalance) {
        HostVO host = null;
        AgentAttache attache = null;
        StartupCommand[] cmds = null;
        boolean hostExists = false;

        try {
            cmds = resource.initialize();
            if (cmds == null) {
                s_logger.info("Unable to fully initialize the agent because no StartupCommands are returned");
                return null;
            }

            /* Generate a random version in a dev setup situation */
			if (this.getClass().getPackage().getImplementationVersion() == null) {
				for (StartupCommand cmd : cmds) {
					if (cmd.getVersion() == null) {
                        cmd.setVersion(Long.toString(System.currentTimeMillis()));
                    }
                }
            }

            if (s_logger.isDebugEnabled()) {
                new Request(-1l, -1l, cmds, true, false).logD("Startup request from directly connected host: ", true);
            }

            if (old) {
                StartupCommand firstCmd = cmds[0];
                host = findHostByGuid(firstCmd.getGuid());
                if (host == null) {
                    host = findHostByGuid(firstCmd.getGuidWithoutResource());
                }
                if (host != null && host.getRemoved() == null) { // host already
                                                                 // added, no
                                                                 // need to add
                                                                 // again
                    s_logger.debug("Found the host " + host.getId() + " by guid: " + firstCmd.getGuid() + ", old host reconnected as new");
                    hostExists = true; // ensures that host status is left
                                       // unchanged in case of adding same one
                                       // again
                    return null;
                }
            }

            host = createHostVO(cmds, resource, details, hostTags, ResourceStateAdapter.Event.CREATE_HOST_VO_FOR_DIRECT_CONNECT);
            if (host != null) {
                attache = _attacheHandler.handleDirectConnectAgent(host, cmds, resource, forRebalance);
                /* reload myself from database */
                host = _hostDao.findById(host.getId());
            }
        } catch (Exception e) {
            s_logger.warn("Unable to connect due to ", e);
        } finally {
            if (hostExists) {
                if (cmds != null) {
                    resource.disconnected();
                }
            } else {
                if (attache == null) {
                    if (cmds != null) {
                        resource.disconnected();
                    }
                    markHostAsDisconnected(host, cmds);
                }
            }
        }

        return host;
    }

    private Host createHostAndAgentDeferred(ServerResource resource, Map<String, String> details, boolean old, List<String> hostTags,
            boolean forRebalance) {
        HostVO host = null;
        AgentAttache attache = null;
        StartupCommand[] cmds = null;
        boolean hostExists = false;
        boolean deferAgentCreation = true;

        try {
            cmds = resource.initialize();
            if (cmds == null) {
                s_logger.info("Unable to fully initialize the agent because no StartupCommands are returned");
                return null;
            }

            /* Generate a random version in a dev setup situation */
            if (this.getClass().getPackage().getImplementationVersion() == null) {
                for (StartupCommand cmd : cmds) {
                    if (cmd.getVersion() == null) {
                        cmd.setVersion(Long.toString(System.currentTimeMillis()));
                    }
                }
            }

            if (s_logger.isDebugEnabled()) {
                new Request(-1l, -1l, cmds, true, false).logD("Startup request from directly connected host: ", true);
            }

            if (old) {
                StartupCommand firstCmd = cmds[0];
                host = findHostByGuid(firstCmd.getGuid());
                if (host == null) {
                    host = findHostByGuid(firstCmd.getGuidWithoutResource());
                }
                if (host != null && host.getRemoved() == null) { // host already
                                                                 // added, no
                                                                 // need to add
                                                                 // again
                    s_logger.debug("Found the host " + host.getId() + " by guid: " + firstCmd.getGuid() + ", old host reconnected as new");
                    hostExists = true; // ensures that host status is left
                                       // unchanged in case of adding same one
                                       // again
                    return null;
                }
            }

            host = null;
            GlobalLock addHostLock = GlobalLock.getInternLock("AddHostLock");
            try {
                if (addHostLock.lock(ACQUIRE_GLOBAL_LOCK_TIMEOUT_FOR_COOPERATION)) { // to
                                                                                     // safely
                                                                                     // determine
                                                                                     // first
                                                                                     // host
                                                                                     // in
                                                                                     // cluster
                                                                                     // in
                                                                                     // multi-MS
                                                                                     // scenario
                    try {
                        host = createHostVO(cmds, resource, details, hostTags, ResourceStateAdapter.Event.CREATE_HOST_VO_FOR_DIRECT_CONNECT);
                        if (host != null) {
                            deferAgentCreation = !isFirstHostInCluster(host); // if
                                                                              // first
                                                                              // host
                                                                              // in
                                                                              // cluster
                                                                              // no
                                                                              // need
                                                                              // to
                                                                              // defer
                                                                              // agent
                                                                              // creation
                        }
                    } finally {
                        addHostLock.unlock();
                    }
                }
            } finally {
                addHostLock.releaseRef();
            }

            if (host != null) {
                if (!deferAgentCreation) { // if first host in cluster then
                                           // create agent otherwise defer it to
                                           // scan task
                    attache = _attacheHandler.handleDirectConnectAgent(host, cmds, resource, forRebalance);
                    host = _hostDao.findById(host.getId()); // reload
                } else {
                    host = _hostDao.findById(host.getId()); // reload
                    // force host status to 'Alert' so that it is loaded for
                    // connection during next scan task
                    _agentMgr.agentStatusTransitTo(host, Status.Event.AgentDisconnected, _nodeId);

                    host = _hostDao.findById(host.getId()); // reload
                    host.setLastPinged(0); // so that scan task can pick it up
                    _hostDao.update(host.getId(), host);

                    // schedule a scan task immediately
                    if (_agentMgr instanceof ClusteredAgentManagerImpl) {
                        ClusteredAgentManagerImpl clusteredAgentMgr = (ClusteredAgentManagerImpl) _agentMgr;
                        if (s_logger.isDebugEnabled()) {
                            s_logger.debug("Scheduling a host scan task");
                        }
                        // schedule host scan task on current MS
                        clusteredAgentMgr.scheduleHostScanTask();
                        if (s_logger.isDebugEnabled()) {
                            s_logger.debug("Notifying all peer MS to schedule host scan task");
                        }
                        // notify peers to schedule a host scan task as well
                        clusteredAgentMgr.notifyNodesInClusterToScheduleHostScanTask();
                    }
                }
            }
        } catch (Exception e) {
            s_logger.warn("Unable to connect due to ", e);
        } finally {
            if (hostExists) {
                if (cmds != null) {
                    resource.disconnected();
                }
            } else {
                if (!deferAgentCreation && attache == null) {
                    if (cmds != null) {
                        resource.disconnected();
                    }
                    markHostAsDisconnected(host, cmds);
                }
            }
        }

        return host;
    }

    @Override
    public Host createHostAndAgent(Long hostId, ServerResource resource, Map<String, String> details, boolean old, List<String> hostTags,
			boolean forRebalance) {
        _agentMgr.tapLoadingAgents(hostId, TapAgentsAction.Add);
        Host host = createHostAndAgent(resource, details, old, hostTags, forRebalance);
        _agentMgr.tapLoadingAgents(hostId, TapAgentsAction.Del);
        return host;
    }

    @Override
    public Host addHost(long zoneId, ServerResource resource, Type hostType, Map<String, String> hostDetails) {
        // Check if the zone exists in the system
        if (_dcDao.findById(zoneId) == null) {
            throw new InvalidParameterValueException("Can't find zone with id " + zoneId);
        }

        Map<String, String> details = hostDetails;
        String guid = details.get("guid");
        List<HostVO> currentHosts = listAllUpAndEnabledHostsInOneZoneByType(hostType, zoneId);
        for (HostVO currentHost : currentHosts) {
            if (currentHost.getGuid().equals(guid)) {
                return currentHost;
            }
        }

        return createHostAndAgent(resource, hostDetails, true, null, false);
    }

    @Override
    public HostVO createHostVOForConnectedAgent(StartupCommand[] cmds) {
        return createHostVO(cmds, null, null, null, ResourceStateAdapter.Event.CREATE_HOST_VO_FOR_CONNECTED);
    }

    private void checkIPConflicts(HostPodVO pod, DataCenterVO dc, String serverPrivateIP, String serverPrivateNetmask, String serverPublicIP,
            String serverPublicNetmask) {
        // If the server's private IP is the same as is public IP, this host has
        // a host-only private network. Don't check for conflicts with the
        // private IP address table.
        if (serverPrivateIP != serverPublicIP) {
            if (!_privateIPAddressDao.mark(dc.getId(), pod.getId(), serverPrivateIP)) {
                // If the server's private IP address is already in the
                // database, return false
                List<DataCenterIpAddressVO> existingPrivateIPs = _privateIPAddressDao.listByPodIdDcIdIpAddress(pod.getId(), dc.getId(),
								serverPrivateIP);

                assert existingPrivateIPs.size() <= 1 : " How can we get more than one ip address with " + serverPrivateIP;
                if (existingPrivateIPs.size() > 1) {
                    throw new IllegalArgumentException("The private ip address of the server (" + serverPrivateIP + ") is already in use in pod: "
                            + pod.getName() + " and zone: " + dc.getName());
                }
                if (existingPrivateIPs.size() == 1) {
                    DataCenterIpAddressVO vo = existingPrivateIPs.get(0);
                    if (vo.getInstanceId() != null) {
                        throw new IllegalArgumentException("The private ip address of the server (" + serverPrivateIP
                                + ") is already in use in pod: " + pod.getName() + " and zone: " + dc.getName());
                    }
                }
            }
        }

        if (serverPublicIP != null && !_publicIPAddressDao.mark(dc.getId(), new Ip(serverPublicIP))) {
            // If the server's public IP address is already in the database,
            // return false
            List<IPAddressVO> existingPublicIPs = _publicIPAddressDao.listByDcIdIpAddress(dc.getId(), serverPublicIP);
            if (existingPublicIPs.size() > 0) {
                throw new IllegalArgumentException("The public ip address of the server (" + serverPublicIP + ") is already in use in zone: "
								+ dc.getName());
            }
        }
    }

    @Override
    public HostVO fillRoutingHostVO(HostVO host, StartupRoutingCommand ssCmd, HypervisorType hyType, Map<String, String> details,
			List<String> hostTags) {
        if (host.getPodId() == null) {
            s_logger.error("Host " + ssCmd.getPrivateIpAddress() + " sent incorrect pod, pod id is null");
            throw new IllegalArgumentException("Host " + ssCmd.getPrivateIpAddress() + " sent incorrect pod, pod id is null");
        }

        ClusterVO clusterVO = _clusterDao.findById(host.getClusterId());
        if (clusterVO.getHypervisorType() != hyType) {
            throw new IllegalArgumentException("Can't add host whose hypervisor type is: " + hyType + " into cluster: " + clusterVO.getId()
                    + " whose hypervisor type is: " + clusterVO.getHypervisorType());
        }

        final Map<String, String> hostDetails = ssCmd.getHostDetails();
        if (hostDetails != null) {
            if (details != null) {
                details.putAll(hostDetails);
            } else {
                details = hostDetails;
            }
        }

        HostPodVO pod = _podDao.findById(host.getPodId());
        DataCenterVO dc = _dcDao.findById(host.getDataCenterId());
        checkIPConflicts(pod, dc, ssCmd.getPrivateIpAddress(), ssCmd.getPublicIpAddress(), ssCmd.getPublicIpAddress(), ssCmd.getPublicNetmask());
        host.setType(com.cloud.host.Host.Type.Routing);
        host.setDetails(details);
        host.setCaps(ssCmd.getCapabilities());
        host.setCpus(ssCmd.getCpus());
        host.setTotalMemory(ssCmd.getMemory());
        host.setSpeed(ssCmd.getSpeed());
        host.setHypervisorType(hyType);
        host.setHypervisorVersion(ssCmd.getHypervisorVersion());
        return host;
    }

    @Override
    public void deleteRoutingHost(HostVO host, boolean isForced, boolean forceDestroyStorage) throws UnableDeleteHostException {
        if (host.getType() != Host.Type.Routing) {
            throw new CloudRuntimeException("Non-Routing host gets in deleteRoutingHost, id is " + host.getId());
        }

        if (s_logger.isDebugEnabled()) {
            s_logger.debug("Deleting Host: " + host.getId() + " Guid:" + host.getGuid());
        }

        User caller = _accountMgr.getActiveUser(CallContext.current().getCallingUserId());

		if (forceDestroyStorage) {
			// put local storage into mainenance mode, will set all the VMs on
			// this local storage into stopped state
            StoragePoolVO storagePool = _storageMgr.findLocalStorageOnHost(host.getId());
            if (storagePool != null) {
                if (storagePool.getStatus() == StoragePoolStatus.Up || storagePool.getStatus() == StoragePoolStatus.ErrorInMaintenance) {
					try {
                        StoragePool pool = _storageSvr.preparePrimaryStorageForMaintenance(storagePool.getId());
						if (pool == null) {
							s_logger.debug("Failed to set primary storage into maintenance mode");

                            throw new UnableDeleteHostException("Failed to set primary storage into maintenance mode");
                        }
                    } catch (Exception e) {
                        s_logger.debug("Failed to set primary storage into maintenance mode, due to: " + e.toString());
                        throw new UnableDeleteHostException("Failed to set primary storage into maintenance mode, due to: " + e.toString());
                    }
                }

                List<VMInstanceVO> vmsOnLocalStorage = _storageMgr.listByStoragePool(storagePool.getId());
                for (VMInstanceVO vm : vmsOnLocalStorage) {
                    try {
                        if (!_vmMgr.destroy(vm.getUuid())) {
                            String errorMsg = "There was an error Destory the vm: " + vm + " as a part of hostDelete id=" + host.getId();
                            s_logger.warn(errorMsg);
                            throw new UnableDeleteHostException(errorMsg);
                        }
                    } catch (Exception e) {
                        String errorMsg = "There was an error Destory the vm: " + vm + " as a part of hostDelete id=" + host.getId();
                        s_logger.debug(errorMsg, e);
                        throw new UnableDeleteHostException(errorMsg + "," + e.getMessage());
                    }
                }
            }
        } else {
            // Check if there are vms running/starting/stopping on this host
            List<VMInstanceVO> vms = _vmDao.listByHostId(host.getId());
            if (!vms.isEmpty()) {
                if (isForced) {
                    // Stop HA disabled vms and HA enabled vms in Stopping state
                    // Restart HA enabled vms
                    for (VMInstanceVO vm : vms) {
                        if (!vm.isHaEnabled() || vm.getState() == State.Stopping) {
                            s_logger.debug("Stopping vm: " + vm + " as a part of deleteHost id=" + host.getId());
                            try {
                                _vmMgr.easyStop(vm.getUuid());
                            } catch (Exception e) {
                                String errorMsg = "There was an error stopping the vm: " + vm + " as a part of hostDelete id=" + host.getId();
                                s_logger.debug(errorMsg, e);
                                throw new UnableDeleteHostException(errorMsg + "," + e.getMessage());
                            }
                        } else if (vm.isHaEnabled() && (vm.getState() == State.Running || vm.getState() == State.Starting)) {
                            s_logger.debug("Scheduling restart for vm: " + vm + " " + vm.getState() + " on the host id=" + host.getId());
                            _haMgr.scheduleRestart(vm, false);
                        }
                    }
                } else {
                    throw new UnableDeleteHostException("Unable to delete the host as there are vms in " + vms.get(0).getState()
                            + " state using this host and isForced=false specified");
                }
            }
        }
    }

    private boolean doCancelMaintenance(long hostId) {
        HostVO host;
        host = _hostDao.findById(hostId);
        if (host == null || host.getRemoved() != null) {
            s_logger.warn("Unable to find host " + hostId);
            return true;
        }

		/*
		 * TODO: think twice about returning true or throwing out exception, I
		 * really prefer to exception that always exposes bugs
		 */
        if (host.getResourceState() != ResourceState.PrepareForMaintenance && host.getResourceState() != ResourceState.Maintenance
				&& host.getResourceState() != ResourceState.ErrorInMaintenance) {
            throw new CloudRuntimeException("Cannot perform cancelMaintenance when resource state is " + host.getResourceState() + ", hostId = "
                    + hostId);
        }

		/* TODO: move to listener */
        _haMgr.cancelScheduledMigrations(host);
        List<VMInstanceVO> vms = _haMgr.findTakenMigrationWork();
        for (VMInstanceVO vm : vms) {
            if (vm.getHostId() != null && vm.getHostId() == hostId) {
                s_logger.info("Unable to cancel migration because the vm is being migrated: " + vm);
                return false;
            }
        }

        try {
            resourceStateTransitTo(host, ResourceState.Event.AdminCancelMaintenance, _nodeId);
            _agentMgr.pullAgentOutMaintenance(hostId);

			// for kvm, need to log into kvm host, restart cloudstack-agent
            if (host.getHypervisorType() == HypervisorType.KVM) {
                _hostDao.loadDetails(host);
                String password = host.getDetail("password");
                String username = host.getDetail("username");
                if (password == null || username == null) {
                    s_logger.debug("Can't find password/username");
                    return false;
                }
                com.trilead.ssh2.Connection connection = SSHCmdHelper.acquireAuthorizedConnection(host.getPrivateIpAddress(), 22, username, password);
                if (connection == null) {
                    s_logger.debug("Failed to connect to host: " + host.getPrivateIpAddress());
                    return false;
                }

                try {
                    SSHCmdHelper.sshExecuteCmdOneShot(connection, "service cloudstack-agent restart");
                } catch (sshException e) {
                    return false;
                }
            }

            return true;
        } catch (NoTransitionException e) {
            s_logger.debug("Cannot transmit host " + host.getId() + "to Enabled state", e);
            return false;
        }
    }

    private boolean cancelMaintenance(long hostId) {
        try {
            Boolean result = _clusterMgr.propagateResourceEvent(hostId, ResourceState.Event.AdminCancelMaintenance);

            if (result != null) {
                return result;
            }
        } catch (AgentUnavailableException e) {
            return false;
        }

        return doCancelMaintenance(hostId);
    }

    @Override
    public boolean executeUserRequest(long hostId, ResourceState.Event event) throws AgentUnavailableException {
        if (event == ResourceState.Event.AdminAskMaintenace) {
            return doMaintain(hostId);
        } else if (event == ResourceState.Event.AdminCancelMaintenance) {
            return doCancelMaintenance(hostId);
        } else if (event == ResourceState.Event.DeleteHost) {
			/* TODO: Ask alex why we assume the last two parameters are false */
            return doDeleteHost(hostId, false, false);
        } else if (event == ResourceState.Event.Unmanaged) {
            return doUmanageHost(hostId);
        } else if (event == ResourceState.Event.UpdatePassword) {
            return doUpdateHostPassword(hostId);
        } else {
            throw new CloudRuntimeException("Received an resource event we are not handling now, " + event);
        }
    }

    private boolean doUmanageHost(long hostId) {
        HostVO host = _hostDao.findById(hostId);
        if (host == null) {
            s_logger.debug("Cannot find host " + hostId + ", assuming it has been deleted, skip umanage");
            return true;
        }

        if (host.getHypervisorType() == HypervisorType.KVM) {
            MaintainAnswer answer = (MaintainAnswer) _agentMgr.easySend(hostId, new MaintainCommand());
        }

        _agentMgr.disconnectWithoutInvestigation(hostId, Event.ShutdownRequested);
        return true;
    }

    @Override
    public boolean umanageHost(long hostId) {
        try {
            Boolean result = _clusterMgr.propagateResourceEvent(hostId, ResourceState.Event.Unmanaged);

            if (result != null) {
                return result;
            }
        } catch (AgentUnavailableException e) {
            return false;
        }

        return doUmanageHost(hostId);
    }

    private boolean doUpdateHostPassword(long hostId) {
        AgentAttache attache = _attacheHandler.findAttache(hostId);
        if (attache == null) {
            return false;
        }

        DetailVO nv = _hostDetailsDao.findDetail(hostId, ApiConstants.USERNAME);
        String username = nv.getValue();
        nv = _hostDetailsDao.findDetail(hostId, ApiConstants.PASSWORD);
        String password = nv.getValue();
        UpdateHostPasswordCommand cmd = new UpdateHostPasswordCommand(username, password);
        attache.updatePassword(cmd);
        return true;
    }

    @Override
    public boolean updateHostPassword(UpdateHostPasswordCmd cmd) {
        if (cmd.getClusterId() == null) {
            // update agent attache password
            try {
                Boolean result = _clusterMgr.propagateResourceEvent(cmd.getHostId(), ResourceState.Event.UpdatePassword);
                if (result != null) {
                    return result;
                }
            } catch (AgentUnavailableException e) {
            }

            return doUpdateHostPassword(cmd.getHostId());
        } else {
            // get agents for the cluster
            List<HostVO> hosts = listAllHostsInCluster(cmd.getClusterId());
            for (HostVO h : hosts) {
                try {
					/*
					 * FIXME: this is a buggy logic, check with alex. Shouldn't
					 * return if propagation return non null
					 */
                    Boolean result = _clusterMgr.propagateResourceEvent(h.getId(), ResourceState.Event.UpdatePassword);
                    if (result != null) {
                        return result;
                    }

                    doUpdateHostPassword(h.getId());
                } catch (AgentUnavailableException e) {
                }
            }

            return true;
        }
    }

    @Override
    public boolean maintenanceFailed(long hostId) {
        HostVO host = _hostDao.findById(hostId);
        if (host == null) {
            if (s_logger.isDebugEnabled()) {
                s_logger.debug("Cant not find host " + hostId);
            }
            return false;
        } else {
            try {
                return resourceStateTransitTo(host, ResourceState.Event.UnableToMigrate, _nodeId);
            } catch (NoTransitionException e) {
                s_logger.debug("No next resource state for host " + host.getId() + " while current state is " + host.getResourceState()
                        + " with event " + ResourceState.Event.UnableToMigrate, e);
                return false;
            }
        }
    }

    @Override
    public List<HostVO> findDirectlyConnectedHosts() {
        /* The resource column is not null for direct connected resource */
        SearchCriteriaService<HostVO, HostVO> sc = SearchCriteria2.create(HostVO.class);
        sc.addAnd(sc.getEntity().getResource(), Op.NNULL);
        sc.addAnd(sc.getEntity().getResourceState(), Op.NIN, ResourceState.Disabled);
        return sc.list();
    }

    @Override
    public List<HostVO> listAllUpAndEnabledHosts(Type type, Long clusterId, Long podId, long dcId) {
        SearchCriteriaService<HostVO, HostVO> sc = SearchCriteria2.create(HostVO.class);
        if (type != null) {
            sc.addAnd(sc.getEntity().getType(), Op.EQ, type);
        }
        if (clusterId != null) {
            sc.addAnd(sc.getEntity().getClusterId(), Op.EQ, clusterId);
        }
        if (podId != null) {
            sc.addAnd(sc.getEntity().getPodId(), Op.EQ, podId);
        }
        sc.addAnd(sc.getEntity().getDataCenterId(), Op.EQ, dcId);
        sc.addAnd(sc.getEntity().getStatus(), Op.EQ, Status.Up);
        sc.addAnd(sc.getEntity().getResourceState(), Op.EQ, ResourceState.Enabled);
        return sc.list();
    }

    @Override
    public List<HostVO> listAllUpAndEnabledNonHAHosts(Type type, Long clusterId, Long podId, long dcId) {
        String haTag = _haMgr.getHaTag();
        return _hostDao.listAllUpAndEnabledNonHAHosts(type, clusterId, podId, dcId, haTag);
    }

    @Override
    public List<HostVO> findHostByGuid(long dcId, String guid) {
        SearchCriteriaService<HostVO, HostVO> sc = SearchCriteria2.create(HostVO.class);
        sc.addAnd(sc.getEntity().getDataCenterId(), Op.EQ, dcId);
        sc.addAnd(sc.getEntity().getGuid(), Op.EQ, guid);
        return sc.list();
    }

    @Override
    public List<HostVO> listAllHostsInCluster(long clusterId) {
        SearchCriteriaService<HostVO, HostVO> sc = SearchCriteria2.create(HostVO.class);
        sc.addAnd(sc.getEntity().getClusterId(), Op.EQ, clusterId);
        return sc.list();
    }

    @Override
    public List<HostVO> listHostsInClusterByStatus(long clusterId, Status status) {
        SearchCriteriaService<HostVO, HostVO> sc = SearchCriteria2.create(HostVO.class);
        sc.addAnd(sc.getEntity().getClusterId(), Op.EQ, clusterId);
        sc.addAnd(sc.getEntity().getStatus(), Op.EQ, status);
        return sc.list();
    }

    @Override
    public List<HostVO> listAllUpAndEnabledHostsInOneZoneByType(Type type, long dcId) {
        SearchCriteriaService<HostVO, HostVO> sc = SearchCriteria2.create(HostVO.class);
        sc.addAnd(sc.getEntity().getType(), Op.EQ, type);
        sc.addAnd(sc.getEntity().getDataCenterId(), Op.EQ, dcId);
        sc.addAnd(sc.getEntity().getStatus(), Op.EQ, Status.Up);
        sc.addAnd(sc.getEntity().getResourceState(), Op.EQ, ResourceState.Enabled);
        return sc.list();
    }

    @Override
    public List<HostVO> listAllNotInMaintenanceHostsInOneZone(Type type, Long dcId) {
        SearchCriteriaService<HostVO, HostVO> sc = SearchCriteria2.create(HostVO.class);
		if (dcId != null) {
            sc.addAnd(sc.getEntity().getDataCenterId(), Op.EQ, dcId);
        }
        sc.addAnd(sc.getEntity().getType(), Op.EQ, type);
        sc.addAnd(sc.getEntity().getResourceState(), Op.NIN, ResourceState.Maintenance, ResourceState.ErrorInMaintenance,
				ResourceState.PrepareForMaintenance, ResourceState.Error);
        return sc.list();
    }

    @Override
    public List<HostVO> listAllHostsInOneZoneByType(Type type, long dcId) {
        SearchCriteriaService<HostVO, HostVO> sc = SearchCriteria2.create(HostVO.class);
        sc.addAnd(sc.getEntity().getType(), Op.EQ, type);
        sc.addAnd(sc.getEntity().getDataCenterId(), Op.EQ, dcId);
        return sc.list();
    }

    @Override
    public List<HostVO> listAllHostsInAllZonesByType(Type type) {
        SearchCriteriaService<HostVO, HostVO> sc = SearchCriteria2.create(HostVO.class);
        sc.addAnd(sc.getEntity().getType(), Op.EQ, type);
        return sc.list();
    }

    @Override
    public List<HypervisorType> listAvailHypervisorInZone(Long hostId, Long zoneId) {
        SearchCriteriaService<HostVO, HostVO> sc = SearchCriteria2.create(HostVO.class);
        if (zoneId != null) {
            sc.addAnd(sc.getEntity().getDataCenterId(), Op.EQ, zoneId);
        }
        if (hostId != null) {
            sc.addAnd(sc.getEntity().getId(), Op.EQ, hostId);
        }
        sc.addAnd(sc.getEntity().getType(), Op.EQ, Host.Type.Routing);
        List<HostVO> hosts = sc.list();

        List<HypervisorType> hypers = new ArrayList<HypervisorType>(5);
        for (HostVO host : hosts) {
            hypers.add(host.getHypervisorType());
        }
        return hypers;
    }

    @Override
    public HostVO findHostByGuid(String guid) {
        SearchCriteriaService<HostVO, HostVO> sc = SearchCriteria2.create(HostVO.class);
        sc.addAnd(sc.getEntity().getGuid(), Op.EQ, guid);
        return sc.find();
    }

    @Override
    public HostVO findHostByName(String name) {
        SearchCriteriaService<HostVO, HostVO> sc = SearchCriteria2.create(HostVO.class);
        sc.addAnd(sc.getEntity().getName(), Op.EQ, name);
        return sc.find();
    }

    @Override
    public List<HostVO> listHostsByNameLike(String name) {
        SearchCriteriaService<HostVO, HostVO> sc = SearchCriteria2.create(HostVO.class);
        sc.addAnd(sc.getEntity().getName(), Op.LIKE, "%" + name + "%");
        return sc.list();
    }

    @Override
    public Pair<HostPodVO, Long> findPod(VirtualMachineTemplate template, ServiceOfferingVO offering, DataCenterVO dc, long accountId,
			Set<Long> avoids) {
		for (PodAllocator allocator : _podAllocators) {
            final Pair<HostPodVO, Long> pod = allocator.allocateTo(template, offering, dc, accountId, avoids);
            if (pod != null) {
                return pod;
            }
        }
        return null;
    }

    @Override
    public HostStats getHostStatistics(long hostId) {
        Answer answer = _agentMgr.easySend(hostId, new GetHostStatsCommand(_hostDao.findById(hostId).getGuid(), _hostDao.findById(hostId).getName(),
                hostId));

        if (answer != null && (answer instanceof UnsupportedAnswer)) {
            return null;
        }

        if (answer == null || !answer.getResult()) {
            String msg = "Unable to obtain host " + hostId + " statistics. ";
            s_logger.warn(msg);
            return null;
        } else {

            // now construct the result object
            if (answer instanceof GetHostStatsAnswer) {
                return ((GetHostStatsAnswer) answer).getHostStats();
            }
        }
        return null;
    }

    @Override
    public Long getGuestOSCategoryId(long hostId) {
        HostVO host = _hostDao.findById(hostId);
        if (host == null) {
            return null;
        } else {
            _hostDao.loadDetails(host);
            DetailVO detail = _hostDetailsDao.findDetail(hostId, "guest.os.category.id");
            if (detail == null) {
                return null;
            } else {
                return Long.parseLong(detail.getValue());
            }
        }
    }

    @Override
    public String getHostTags(long hostId) {
        List<String> hostTags = _hostTagsDao.gethostTags(hostId);
        if (hostTags == null) {
            return null;
        } else {
            return StringUtils.listToCsvTags(hostTags);
        }
    }

    @Override
    public List<PodCluster> listByDataCenter(long dcId) {
        List<HostPodVO> pods = _podDao.listByDataCenterId(dcId);
        ArrayList<PodCluster> pcs = new ArrayList<PodCluster>();
        for (HostPodVO pod : pods) {
            List<ClusterVO> clusters = _clusterDao.listByPodId(pod.getId());
            if (clusters.size() == 0) {
                pcs.add(new PodCluster(pod, null));
            } else {
                for (ClusterVO cluster : clusters) {
                    pcs.add(new PodCluster(pod, cluster));
                }
            }
        }
        return pcs;
    }

	@Override
    public List<HostVO> listAllUpAndEnabledHostsInOneZoneByHypervisor(HypervisorType type, long dcId) {
        SearchCriteriaService<HostVO, HostVO> sc = SearchCriteria2.create(HostVO.class);
        sc.addAnd(sc.getEntity().getHypervisorType(), Op.EQ, type);
        sc.addAnd(sc.getEntity().getDataCenterId(), Op.EQ, dcId);
        sc.addAnd(sc.getEntity().getStatus(), Op.EQ, Status.Up);
        sc.addAnd(sc.getEntity().getResourceState(), Op.EQ, ResourceState.Enabled);
        return sc.list();
	}

    @Override
    @DB
    @ActionEvent(eventType = EventTypes.EVENT_HOST_RESERVATION_RELEASE, eventDescription = "releasing host reservation", async = true)
    public boolean releaseHostReservation(Long hostId) {
        Transaction txn = Transaction.currentTxn();
        try {
            txn.start();
            PlannerHostReservationVO reservationEntry = _plannerHostReserveDao.findByHostId(hostId);
            if (reservationEntry != null) {
                long id = reservationEntry.getId();
                PlannerHostReservationVO hostReservation = _plannerHostReserveDao.lockRow(id, true);
                if (hostReservation == null) {
                    if (s_logger.isDebugEnabled()) {
                        s_logger.debug("Host reservation for host: " + hostId + " does not even exist.  Release reservartion call is ignored.");
                    }
                    txn.rollback();
                    return false;
                }
                hostReservation.setResourceUsage(null);
                _plannerHostReserveDao.persist(hostReservation);
                txn.commit();
                return true;
            }
            if (s_logger.isDebugEnabled()) {
                s_logger.debug("Host reservation for host: " + hostId
                        + " does not even exist.  Release reservartion call is ignored.");
            }
            return false;
        } catch (CloudRuntimeException e) {
            throw e;
        } catch (Throwable t) {
            s_logger.error("Unable to release host reservation for host: " + hostId, t);
            txn.rollback();
            return false;
        }
    }
}<|MERGE_RESOLUTION|>--- conflicted
+++ resolved
@@ -545,15 +545,6 @@
                 for (Map.Entry<? extends ServerResource, Map<String, String>> entry : resources.entrySet()) {
                     ServerResource resource = entry.getKey();
 
-<<<<<<< HEAD
-					// For Hyper-V, we are here means agent have already started
-					// and connected to management server
-                    if (hypervisorType == Hypervisor.HypervisorType.Hyperv) {
-                        break;
-                    }
-
-=======
->>>>>>> 16b7509a
                     HostVO host = (HostVO) createHostAndAgent(resource, entry.getValue(), true, null, false);
                     if (host != null) {
                         hosts.add(host);
