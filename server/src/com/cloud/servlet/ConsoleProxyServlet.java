/**
 *  Copyright (C) 2010 Cloud.com, Inc.  All rights reserved.
 * 
 * This software is licensed under the GNU General Public License v3 or later.
 * 
 * It is free software: you can redistribute it and/or modify
 * it under the terms of the GNU General Public License as published by
 * the Free Software Foundation, either version 3 of the License, or any later version.
 * This program is distributed in the hope that it will be useful,
 * but WITHOUT ANY WARRANTY; without even the implied warranty of
 * MERCHANTABILITY or FITNESS FOR A PARTICULAR PURPOSE.  See the
 * GNU General Public License for more details.
 * 
 * You should have received a copy of the GNU General Public License
 * along with this program.  If not, see <http://www.gnu.org/licenses/>.
 * 
 */

package com.cloud.servlet;

import java.io.IOException;
<<<<<<< HEAD

=======
import java.net.URLEncoder;
import java.util.ArrayList;
import java.util.Collections;
import java.util.HashMap;
import java.util.List;
import java.util.Map;

import javax.crypto.Mac;
import javax.crypto.spec.SecretKeySpec;
>>>>>>> 9228088c
import javax.servlet.http.HttpServlet;
import javax.servlet.http.HttpServletRequest;
import javax.servlet.http.HttpServletResponse;
import javax.servlet.http.HttpSession;

import org.apache.log4j.Logger;

<<<<<<< HEAD
=======
import com.cloud.api.BaseCmd;
>>>>>>> 9228088c
import com.cloud.host.HostVO;
import com.cloud.server.ManagementServer;
import com.cloud.user.Account;
import com.cloud.user.User;
import com.cloud.utils.Pair;
import com.cloud.utils.component.ComponentLocator;
import com.cloud.utils.db.Transaction;
import com.cloud.utils.encoding.Base64;
import com.cloud.vm.UserVmVO;
import com.cloud.vm.VMInstanceVO;

/**
 * Thumbnail access : /console?cmd=thumbnail&vm=xxx&w=xxx&h=xxx
 * Console access : /conosole?cmd=access&vm=xxx
 * Authentication : /console?cmd=auth&vm=xxx&sid=xxx
 */
public class ConsoleProxyServlet extends HttpServlet {
	private static final long serialVersionUID = -5515382620323808168L;
	public static final Logger s_logger = Logger.getLogger(ConsoleProxyServlet.class.getName());
	private static final int DEFAULT_THUMBNAIL_WIDTH = 144;
	private static final int DEFAULT_THUMBNAIL_HEIGHT = 110;
	
	private final ManagementServer _ms = (ManagementServer)ComponentLocator.getComponent(ManagementServer.Name);
	
	@Override
    protected void doPost(HttpServletRequest req, HttpServletResponse resp) {
		doGet(req, resp);
	}
	
	@Override
    protected void doGet(HttpServletRequest req, HttpServletResponse resp) {
		try {
            String userId = null;
            String account = null;
            Account accountObj = null;
			
            Map<String, Object[]> params = new HashMap<String, Object[]>();
            params.putAll(req.getParameterMap());
            
            HttpSession session = req.getSession(false);
            if(session == null) {
            	if(verifyRequest(params)) {
            		userId = (String)params.get(BaseCmd.Properties.USER_ID.getName())[0];
    	            account = (String)params.get(BaseCmd.Properties.ACCOUNT.getName())[0];
            		accountObj = (Account)params.get(BaseCmd.Properties.ACCOUNT_OBJ.getName())[0];
            	} else {
					s_logger.info("Invalid web session or API key in request, reject console/thumbnail access");
					sendResponse(resp, "Access denied. Invalid web session or API key in request");
					return;
            	}
            } else {
	            userId = (String)session.getAttribute(BaseCmd.Properties.USER_ID.getName());
	            account = (String)session.getAttribute(BaseCmd.Properties.ACCOUNT.getName());
	            accountObj = (Account)session.getAttribute(BaseCmd.Properties.ACCOUNT_OBJ.getName());
            }
<<<<<<< HEAD

            // FIXME:  are these set up correctly from ApiServer?
            String userIdStr = (String)session.getAttribute("userid");
            String account = (String)session.getAttribute("account");
            Object accountObj = session.getAttribute("accountobj");
            Long userId = null;
            if (userIdStr != null) {
                userId = Long.parseLong(userIdStr);
            }
=======
>>>>>>> 9228088c

            // Do a sanity check here to make sure the user hasn't already been deleted
            if ((userId == null) || (account == null) || (accountObj == null) || !verifyUser(userId)) {
				s_logger.info("Invalid user/account, reject console/thumbnail access");
				sendResponse(resp, "Access denied. Invalid or inconsistent account is found");
				return;
            }

			String cmd = req.getParameter("cmd");
			if(cmd == null || !isValidCmd(cmd)) {
				s_logger.info("invalid console servlet command: " + cmd);
				sendResponse(resp, "");
				return;
			}

			String vmIdString = req.getParameter("vm");
			long vmId = 0;
			try {
				vmId = Long.parseLong(vmIdString);
			} catch(NumberFormatException e) {
				s_logger.info("invalid console servlet command parameter: " + vmIdString);
				sendResponse(resp, "");
				return;
			}
			
			if(!checkSessionPermision(req, vmId, accountObj)) {
				sendResponse(resp, "Permission denied");
				return;
			}
			
			if(cmd.equalsIgnoreCase("thumbnail"))
				handleThumbnailRequest(req, resp, vmId);
			else if(cmd.equalsIgnoreCase("access"))
				handleAccessRequest(req, resp, vmId);
			else 
				handleAuthRequest(req, resp, vmId);
			
		} catch (Throwable e) {
			s_logger.error("Unexepected exception in ConsoleProxyServlet", e);
			sendResponse(resp, "Server Internal Error");
		}
	}
	
	private void handleThumbnailRequest(HttpServletRequest req, HttpServletResponse resp, long vmId) {
		VMInstanceVO vm = _ms.findVMInstanceById(vmId);
		if(vm == null) {
			s_logger.warn("VM " + vmId + " does not exist, sending blank response for thumbnail request");
			sendResponse(resp, "");
			return;
		}
		
		if(vm.getHostId() == null) {
			s_logger.warn("VM " + vmId + " lost host info, sending blank response for thumbnail request");
			sendResponse(resp, "");
			return;
		}
		
		HostVO host = _ms.getHostBy(vm.getHostId());
		if(host == null) {
			s_logger.warn("VM " + vmId + "'s host does not exist, sending blank response for thumbnail request");
			sendResponse(resp, "");
			return;
		}
		
		String rootUrl = _ms.getConsoleAccessUrlRoot(vmId);
		if(rootUrl == null) {
			sendResponse(resp, "");
			return;
		}
		
		int w = DEFAULT_THUMBNAIL_WIDTH;
		int h = DEFAULT_THUMBNAIL_HEIGHT;
		
		String value = req.getParameter("w");
		try {
			w = Integer.parseInt(value);
		} catch(NumberFormatException e) {
		}
		
		value = req.getParameter("h");
		try {
			h = Integer.parseInt(value);
		} catch(NumberFormatException e) {
		}
		
		try {
			resp.sendRedirect(composeThumbnailUrl(rootUrl, vm, host, w, h));
		} catch (IOException e) {
			if(s_logger.isInfoEnabled())
				s_logger.info("Client may already close the connection");
		}
	}
	
	private void handleAccessRequest(HttpServletRequest req, HttpServletResponse resp, long vmId) {
		VMInstanceVO vm = _ms.findVMInstanceById(vmId);
		if(vm == null) {
			s_logger.warn("VM " + vmId + " does not exist, sending blank response for console access request");
			sendResponse(resp, "");
			return;
		}
		
		if(vm.getHostId() == null) {
			s_logger.warn("VM " + vmId + " lost host info, sending blank response for console access request");
			sendResponse(resp, "");
			return;
		}
		
		HostVO host = _ms.getHostBy(vm.getHostId());
		if(host == null) {
			s_logger.warn("VM " + vmId + "'s host does not exist, sending blank response for console access request");
			sendResponse(resp, "");
			return;
		}
		
		String rootUrl = _ms.getConsoleAccessUrlRoot(vmId);
		if(rootUrl == null) {
			sendResponse(resp, "<html><body><p>Console access will be ready in a few minutes. Please try it again later.</p></body></html>");
			return;
		}
		
		String vmName = vm.getName();
		if(vmName == null)
			vmName = vm.getInstanceName();
		
		StringBuffer sb = new StringBuffer();
		sb.append("<html><title>").append(vmName).append("</title><frameset><frame src=\"").append(composeConsoleAccessUrl(rootUrl, vm, host));
		sb.append("\"></frame></frameset></html>");
		sendResponse(resp, sb.toString());
	}
	
	private void handleAuthRequest(HttpServletRequest req, HttpServletResponse resp, long vmId) {
		
		// TODO authentication channel between console proxy VM and management server needs to be secured, 
		// the data is now being sent through private network, but this is apparently not enough
		VMInstanceVO vm = _ms.findVMInstanceById(vmId);
		if(vm == null) {
			s_logger.warn("VM " + vmId + " does not exist, sending failed response for authentication request from console proxy");
			sendResponse(resp, "failed");
			return;
		}
		
		if(vm.getHostId() == null) {
			s_logger.warn("VM " + vmId + " lost host info, failed response for authentication request from console proxy");
			sendResponse(resp, "failed");
			return;
		}
		
		HostVO host = _ms.getHostBy(vm.getHostId());
		if(host == null) {
			s_logger.warn("VM " + vmId + "'s host does not exist, sending failed response for authentication request from console proxy");
			sendResponse(resp, "failed");
			return;
		}
		
		String sid = req.getParameter("sid");
		if(sid == null || !sid.equals(vm.getVncPassword())) {
			s_logger.warn("sid " + sid + " in url does not match stored sid " + vm.getVncPassword());
			sendResponse(resp, "failed");
			return;
		}
		
		sendResponse(resp, "success");
	}
	
	private String composeThumbnailUrl(String rootUrl, VMInstanceVO vm, HostVO host, int w, int h) {
		StringBuffer sb = new StringBuffer(rootUrl);
		sb.append("/getscreen?host=").append(host.getPrivateIpAddress());
		sb.append("&port=").append(_ms.getVncPort(vm));
		sb.append("&sid=").append(vm.getVncPassword());
		sb.append("&w=").append(w).append("&h=").append(h);
		sb.append("&tag=").append(vm.getId());

		if(s_logger.isInfoEnabled())
			s_logger.info("Compose thumbnail url: " + sb.toString());
		return sb.toString();
	}
	
	private String composeConsoleAccessUrl(String rootUrl, VMInstanceVO vm, HostVO host) {
		StringBuffer sb = new StringBuffer(rootUrl);
		sb.append("/ajax?host=").append(host.getPrivateIpAddress());
		sb.append("&port=").append(_ms.getVncPort(vm));
		sb.append("&sid=").append(vm.getVncPassword());
		sb.append("&tag=").append(vm.getId());
		
		if(s_logger.isInfoEnabled())
			s_logger.info("Compose console url: " + sb.toString());
		return sb.toString();
	}
	
	private void sendResponse(HttpServletResponse resp, String content) {
		try {
			resp.setContentType("text/html");
			resp.getWriter().print(content);
		} catch(IOException e) {
			if(s_logger.isInfoEnabled())
				s_logger.info("Client may already close the connection");
		}
	}
	
	private boolean checkSessionPermision(HttpServletRequest req, long vmId, Account accountObj) {

        VMInstanceVO vm = _ms.findVMInstanceById(vmId);
        UserVmVO userVm;
        switch(vm.getType())
        {
        case User :
        	userVm = _ms.findUserVMInstanceById(vmId);
        	if(userVm.getAccountId() != accountObj.getId() && accountObj.getType() != Account.ACCOUNT_TYPE_ADMIN) {
        		if(s_logger.isDebugEnabled())
	        		s_logger.debug("VM access is denied. VM owner account " + userVm.getAccountId() 
	        			+ " does not match the account id in session " + accountObj.getId());
        		return false;
        	}
        	break;
        	
        case ConsoleProxy :
        case DomainRouter :
        case SecondaryStorageVm:
        	// only root admin is allowed to access system vm and domR
        	if(accountObj.getType() != Account.ACCOUNT_TYPE_ADMIN) {
        		if(s_logger.isDebugEnabled())
	        		s_logger.debug("VM access is denied. Accessing restricted VM requires admin privilege");
        		return false;
        	}
        	break;
        }
        
		return true;
	}
	
	private boolean isValidCmd(String cmd) {
		if(cmd.equalsIgnoreCase("thumbnail") || cmd.equalsIgnoreCase("access") || cmd.equalsIgnoreCase("auth"))
			return true;
		
		return false;
	}
	
    public boolean verifyUser(Long userId) {
    	// copy from ApiServer.java, a bit ugly here
    	User user = _ms.findUserById(userId);
    	Account account = null;
    	if (user != null) {
    	    account = _ms.findAccountById(user.getAccountId());
    	}

    	if ((user == null) || (user.getRemoved() != null) || !user.getState().equals(Account.ACCOUNT_STATE_ENABLED) 
    		|| (account == null) || !account.getState().equals(Account.ACCOUNT_STATE_ENABLED)) {
    		s_logger.warn("Deleted/Disabled/Locked user with id=" + userId + " attempting to access public API");
    		return false;
    	}
    	return true;
    }
    
	// copied and modified from ApiServer.java.
    // TODO need to replace the whole servlet with a API command
    private boolean verifyRequest(Map<String, Object[]> requestParameters) {
        try {
            String apiKey = null;
            String secretKey = null;
            String signature = null;
            String unsignedRequest = null;

            // - build a request string with sorted params, make sure it's all lowercase
            // - sign the request, verify the signature is the same
            List<String> parameterNames = new ArrayList<String>();

            for (Object paramNameObj : requestParameters.keySet()) {
                parameterNames.add((String)paramNameObj); // put the name in a list that we'll sort later
            }

            Collections.sort(parameterNames);

            for (String paramName : parameterNames) {
                // parameters come as name/value pairs in the form String/String[]
                String paramValue = ((String[])requestParameters.get(paramName))[0];
                
                if ("signature".equalsIgnoreCase(paramName)) {
                    signature = paramValue;
                } else {
                    if ("apikey".equalsIgnoreCase(paramName)) {
                        apiKey = paramValue;
                    }

                    if (unsignedRequest == null) {
                        unsignedRequest = paramName + "=" + URLEncoder.encode(paramValue, "UTF-8").replaceAll("\\+", "%20");
                    } else {
                        unsignedRequest = unsignedRequest + "&" + paramName + "=" + URLEncoder.encode(paramValue, "UTF-8").replaceAll("\\+", "%20");
                    }
                }
            }
            

            // if api/secret key are passed to the parameters
            if ((signature == null) || (apiKey == null)) {
                if (s_logger.isDebugEnabled()) {
                    s_logger.info("expired session, missing signature, or missing apiKey -- ignoring request...sig: " + signature + ", apiKey: " + apiKey);
                }
                return false; // no signature, bad request
            }

            Transaction txn = Transaction.open(Transaction.CLOUD_DB);
            txn.close();
            User user = null;
            // verify there is a user with this api key
            Pair<User, Account> userAcctPair = _ms.findUserByApiKey(apiKey);
            if (userAcctPair == null) {
                s_logger.info("apiKey does not map to a valid user -- ignoring request, apiKey: " + apiKey);
                return false;
            }

            user = userAcctPair.first();
            Account account = userAcctPair.second();

            if (!user.getState().equals(Account.ACCOUNT_STATE_ENABLED) || !account.getState().equals(Account.ACCOUNT_STATE_ENABLED)) {
                s_logger.info("disabled or locked user accessing the api, userid = " + user.getId() + "; name = " + user.getUsername() + "; state: " + user.getState() + "; accountState: " + account.getState());
                return false;
            }

            if (account.getType() == Account.ACCOUNT_TYPE_NORMAL) {
    			requestParameters.put(BaseCmd.Properties.USER_ID.getName(), new String[] { user.getId().toString() });
                requestParameters.put(BaseCmd.Properties.ACCOUNT.getName(), new String[] { account.getAccountName() });
                requestParameters.put(BaseCmd.Properties.DOMAIN_ID.getName(), new String[] { Long.toString(account.getDomainId()) });
        		requestParameters.put(BaseCmd.Properties.ACCOUNT_OBJ.getName(), new Object[] { account });
    		} else {
    			requestParameters.put(BaseCmd.Properties.USER_ID.getName(), new String[] { user.getId().toString() });
                requestParameters.put(BaseCmd.Properties.ACCOUNT.getName(), new String[] { account.getAccountName() });
    			requestParameters.put(BaseCmd.Properties.ACCOUNT_OBJ.getName(), new Object[] { account });
    		}           

            // verify secret key exists
            secretKey = user.getSecretKey();
            if (secretKey == null) {
                s_logger.info("User does not have a secret key associated with the account -- ignoring request, username: " + user.getUsername());
                return false;
            }

            unsignedRequest = unsignedRequest.toLowerCase();

            Mac mac = Mac.getInstance("HmacSHA1");
            SecretKeySpec keySpec = new SecretKeySpec(secretKey.getBytes(), "HmacSHA1");
            mac.init(keySpec);
            mac.update(unsignedRequest.getBytes());
            byte[] encryptedBytes = mac.doFinal();
            String computedSignature = Base64.encodeBytes(encryptedBytes);
            boolean equalSig = signature.equals(computedSignature);
            if (!equalSig) {
            	s_logger.info("User signature: " + signature + " is not equaled to computed signature: " + computedSignature);
            }
            return equalSig;
        } catch (Exception ex) {
            s_logger.error("unable to verifty request signature", ex);
        }
        return false;
    }
}
<|MERGE_RESOLUTION|>--- conflicted
+++ resolved
@@ -16,12 +16,9 @@
  * 
  */
 
-package com.cloud.servlet;
-
+package com.cloud.servlet;
+
 import java.io.IOException;
-<<<<<<< HEAD
-
-=======
 import java.net.URLEncoder;
 import java.util.ArrayList;
 import java.util.Collections;
@@ -31,7 +28,6 @@
 
 import javax.crypto.Mac;
 import javax.crypto.spec.SecretKeySpec;
->>>>>>> 9228088c
 import javax.servlet.http.HttpServlet;
 import javax.servlet.http.HttpServletRequest;
 import javax.servlet.http.HttpServletResponse;
@@ -39,10 +35,6 @@
 
 import org.apache.log4j.Logger;
 
-<<<<<<< HEAD
-=======
-import com.cloud.api.BaseCmd;
->>>>>>> 9228088c
 import com.cloud.host.HostVO;
 import com.cloud.server.ManagementServer;
 import com.cloud.user.Account;
@@ -53,27 +45,27 @@
 import com.cloud.utils.encoding.Base64;
 import com.cloud.vm.UserVmVO;
 import com.cloud.vm.VMInstanceVO;
-
-/**
- * Thumbnail access : /console?cmd=thumbnail&vm=xxx&w=xxx&h=xxx
- * Console access : /conosole?cmd=access&vm=xxx
- * Authentication : /console?cmd=auth&vm=xxx&sid=xxx
- */
-public class ConsoleProxyServlet extends HttpServlet {
-	private static final long serialVersionUID = -5515382620323808168L;
-	public static final Logger s_logger = Logger.getLogger(ConsoleProxyServlet.class.getName());
-	private static final int DEFAULT_THUMBNAIL_WIDTH = 144;
-	private static final int DEFAULT_THUMBNAIL_HEIGHT = 110;
-	
-	private final ManagementServer _ms = (ManagementServer)ComponentLocator.getComponent(ManagementServer.Name);
-	
-	@Override
-    protected void doPost(HttpServletRequest req, HttpServletResponse resp) {
-		doGet(req, resp);
-	}
-	
-	@Override
-    protected void doGet(HttpServletRequest req, HttpServletResponse resp) {
+
+/**
+ * Thumbnail access : /console?cmd=thumbnail&vm=xxx&w=xxx&h=xxx
+ * Console access : /conosole?cmd=access&vm=xxx
+ * Authentication : /console?cmd=auth&vm=xxx&sid=xxx
+ */
+public class ConsoleProxyServlet extends HttpServlet {
+	private static final long serialVersionUID = -5515382620323808168L;
+	public static final Logger s_logger = Logger.getLogger(ConsoleProxyServlet.class.getName());
+	private static final int DEFAULT_THUMBNAIL_WIDTH = 144;
+	private static final int DEFAULT_THUMBNAIL_HEIGHT = 110;
+	
+	private final ManagementServer _ms = (ManagementServer)ComponentLocator.getComponent(ManagementServer.Name);
+	
+	@Override
+    protected void doPost(HttpServletRequest req, HttpServletResponse resp) {
+		doGet(req, resp);
+	}
+	
+	@Override
+    protected void doGet(HttpServletRequest req, HttpServletResponse resp) {
 		try {
             String userId = null;
             String account = null;
@@ -85,230 +77,218 @@
             HttpSession session = req.getSession(false);
             if(session == null) {
             	if(verifyRequest(params)) {
-            		userId = (String)params.get(BaseCmd.Properties.USER_ID.getName())[0];
-    	            account = (String)params.get(BaseCmd.Properties.ACCOUNT.getName())[0];
-            		accountObj = (Account)params.get(BaseCmd.Properties.ACCOUNT_OBJ.getName())[0];
+                    userId = (String)params.get("userid")[0];
+                    account = (String)params.get("account")[0];
+                    accountObj = (Account)params.get("accountobj")[0];
             	} else {
 					s_logger.info("Invalid web session or API key in request, reject console/thumbnail access");
 					sendResponse(resp, "Access denied. Invalid web session or API key in request");
 					return;
             	}
             } else {
-	            userId = (String)session.getAttribute(BaseCmd.Properties.USER_ID.getName());
-	            account = (String)session.getAttribute(BaseCmd.Properties.ACCOUNT.getName());
-	            accountObj = (Account)session.getAttribute(BaseCmd.Properties.ACCOUNT_OBJ.getName());
-            }
-<<<<<<< HEAD
-
-            // FIXME:  are these set up correctly from ApiServer?
-            String userIdStr = (String)session.getAttribute("userid");
-            String account = (String)session.getAttribute("account");
-            Object accountObj = session.getAttribute("accountobj");
-            Long userId = null;
-            if (userIdStr != null) {
-                userId = Long.parseLong(userIdStr);
-            }
-=======
->>>>>>> 9228088c
+                userId = (String)session.getAttribute("userid");
+                account = (String)session.getAttribute("account");
+                accountObj = (Account)session.getAttribute("accountobj");
+            }
 
             // Do a sanity check here to make sure the user hasn't already been deleted
-            if ((userId == null) || (account == null) || (accountObj == null) || !verifyUser(userId)) {
+            if ((userId == null) || (account == null) || (accountObj == null) || !verifyUser(Long.valueOf(userId))) {
 				s_logger.info("Invalid user/account, reject console/thumbnail access");
 				sendResponse(resp, "Access denied. Invalid or inconsistent account is found");
 				return;
             }
-
-			String cmd = req.getParameter("cmd");
-			if(cmd == null || !isValidCmd(cmd)) {
-				s_logger.info("invalid console servlet command: " + cmd);
-				sendResponse(resp, "");
-				return;
-			}
-
-			String vmIdString = req.getParameter("vm");
-			long vmId = 0;
-			try {
-				vmId = Long.parseLong(vmIdString);
-			} catch(NumberFormatException e) {
-				s_logger.info("invalid console servlet command parameter: " + vmIdString);
-				sendResponse(resp, "");
-				return;
-			}
-			
-			if(!checkSessionPermision(req, vmId, accountObj)) {
-				sendResponse(resp, "Permission denied");
-				return;
-			}
-			
-			if(cmd.equalsIgnoreCase("thumbnail"))
-				handleThumbnailRequest(req, resp, vmId);
-			else if(cmd.equalsIgnoreCase("access"))
-				handleAccessRequest(req, resp, vmId);
-			else 
-				handleAuthRequest(req, resp, vmId);
-			
-		} catch (Throwable e) {
-			s_logger.error("Unexepected exception in ConsoleProxyServlet", e);
-			sendResponse(resp, "Server Internal Error");
-		}
-	}
-	
-	private void handleThumbnailRequest(HttpServletRequest req, HttpServletResponse resp, long vmId) {
-		VMInstanceVO vm = _ms.findVMInstanceById(vmId);
-		if(vm == null) {
-			s_logger.warn("VM " + vmId + " does not exist, sending blank response for thumbnail request");
-			sendResponse(resp, "");
-			return;
-		}
-		
-		if(vm.getHostId() == null) {
-			s_logger.warn("VM " + vmId + " lost host info, sending blank response for thumbnail request");
-			sendResponse(resp, "");
-			return;
-		}
-		
-		HostVO host = _ms.getHostBy(vm.getHostId());
-		if(host == null) {
-			s_logger.warn("VM " + vmId + "'s host does not exist, sending blank response for thumbnail request");
-			sendResponse(resp, "");
-			return;
-		}
-		
-		String rootUrl = _ms.getConsoleAccessUrlRoot(vmId);
-		if(rootUrl == null) {
-			sendResponse(resp, "");
-			return;
-		}
-		
-		int w = DEFAULT_THUMBNAIL_WIDTH;
-		int h = DEFAULT_THUMBNAIL_HEIGHT;
-		
-		String value = req.getParameter("w");
-		try {
-			w = Integer.parseInt(value);
-		} catch(NumberFormatException e) {
-		}
-		
-		value = req.getParameter("h");
-		try {
-			h = Integer.parseInt(value);
-		} catch(NumberFormatException e) {
-		}
-		
-		try {
-			resp.sendRedirect(composeThumbnailUrl(rootUrl, vm, host, w, h));
-		} catch (IOException e) {
-			if(s_logger.isInfoEnabled())
-				s_logger.info("Client may already close the connection");
-		}
-	}
-	
-	private void handleAccessRequest(HttpServletRequest req, HttpServletResponse resp, long vmId) {
-		VMInstanceVO vm = _ms.findVMInstanceById(vmId);
-		if(vm == null) {
-			s_logger.warn("VM " + vmId + " does not exist, sending blank response for console access request");
-			sendResponse(resp, "");
-			return;
-		}
-		
-		if(vm.getHostId() == null) {
-			s_logger.warn("VM " + vmId + " lost host info, sending blank response for console access request");
-			sendResponse(resp, "");
-			return;
-		}
-		
-		HostVO host = _ms.getHostBy(vm.getHostId());
-		if(host == null) {
-			s_logger.warn("VM " + vmId + "'s host does not exist, sending blank response for console access request");
-			sendResponse(resp, "");
-			return;
-		}
-		
-		String rootUrl = _ms.getConsoleAccessUrlRoot(vmId);
-		if(rootUrl == null) {
-			sendResponse(resp, "<html><body><p>Console access will be ready in a few minutes. Please try it again later.</p></body></html>");
-			return;
-		}
+
+			String cmd = req.getParameter("cmd");
+			if(cmd == null || !isValidCmd(cmd)) {
+				s_logger.info("invalid console servlet command: " + cmd);
+				sendResponse(resp, "");
+				return;
+			}
+
+			String vmIdString = req.getParameter("vm");
+			long vmId = 0;
+			try {
+				vmId = Long.parseLong(vmIdString);
+			} catch(NumberFormatException e) {
+				s_logger.info("invalid console servlet command parameter: " + vmIdString);
+				sendResponse(resp, "");
+				return;
+			}
+			
+			if(!checkSessionPermision(req, vmId, accountObj)) {
+				sendResponse(resp, "Permission denied");
+				return;
+			}
+			
+			if(cmd.equalsIgnoreCase("thumbnail"))
+				handleThumbnailRequest(req, resp, vmId);
+			else if(cmd.equalsIgnoreCase("access"))
+				handleAccessRequest(req, resp, vmId);
+			else 
+				handleAuthRequest(req, resp, vmId);
+			
+		} catch (Throwable e) {
+			s_logger.error("Unexepected exception in ConsoleProxyServlet", e);
+			sendResponse(resp, "Server Internal Error");
+		}
+	}
+	
+	private void handleThumbnailRequest(HttpServletRequest req, HttpServletResponse resp, long vmId) {
+		VMInstanceVO vm = _ms.findVMInstanceById(vmId);
+		if(vm == null) {
+			s_logger.warn("VM " + vmId + " does not exist, sending blank response for thumbnail request");
+			sendResponse(resp, "");
+			return;
+		}
+		
+		if(vm.getHostId() == null) {
+			s_logger.warn("VM " + vmId + " lost host info, sending blank response for thumbnail request");
+			sendResponse(resp, "");
+			return;
+		}
+		
+		HostVO host = _ms.getHostBy(vm.getHostId());
+		if(host == null) {
+			s_logger.warn("VM " + vmId + "'s host does not exist, sending blank response for thumbnail request");
+			sendResponse(resp, "");
+			return;
+		}
+		
+		String rootUrl = _ms.getConsoleAccessUrlRoot(vmId);
+		if(rootUrl == null) {
+			sendResponse(resp, "");
+			return;
+		}
+		
+		int w = DEFAULT_THUMBNAIL_WIDTH;
+		int h = DEFAULT_THUMBNAIL_HEIGHT;
+		
+		String value = req.getParameter("w");
+		try {
+			w = Integer.parseInt(value);
+		} catch(NumberFormatException e) {
+		}
+		
+		value = req.getParameter("h");
+		try {
+			h = Integer.parseInt(value);
+		} catch(NumberFormatException e) {
+		}
+		
+		try {
+			resp.sendRedirect(composeThumbnailUrl(rootUrl, vm, host, w, h));
+		} catch (IOException e) {
+			if(s_logger.isInfoEnabled())
+				s_logger.info("Client may already close the connection");
+		}
+	}
+	
+	private void handleAccessRequest(HttpServletRequest req, HttpServletResponse resp, long vmId) {
+		VMInstanceVO vm = _ms.findVMInstanceById(vmId);
+		if(vm == null) {
+			s_logger.warn("VM " + vmId + " does not exist, sending blank response for console access request");
+			sendResponse(resp, "");
+			return;
+		}
+		
+		if(vm.getHostId() == null) {
+			s_logger.warn("VM " + vmId + " lost host info, sending blank response for console access request");
+			sendResponse(resp, "");
+			return;
+		}
+		
+		HostVO host = _ms.getHostBy(vm.getHostId());
+		if(host == null) {
+			s_logger.warn("VM " + vmId + "'s host does not exist, sending blank response for console access request");
+			sendResponse(resp, "");
+			return;
+		}
+		
+		String rootUrl = _ms.getConsoleAccessUrlRoot(vmId);
+		if(rootUrl == null) {
+			sendResponse(resp, "<html><body><p>Console access will be ready in a few minutes. Please try it again later.</p></body></html>");
+			return;
+		}
 		
 		String vmName = vm.getName();
 		if(vmName == null)
 			vmName = vm.getInstanceName();
-		
-		StringBuffer sb = new StringBuffer();
-		sb.append("<html><title>").append(vmName).append("</title><frameset><frame src=\"").append(composeConsoleAccessUrl(rootUrl, vm, host));
-		sb.append("\"></frame></frameset></html>");
-		sendResponse(resp, sb.toString());
-	}
-	
-	private void handleAuthRequest(HttpServletRequest req, HttpServletResponse resp, long vmId) {
-		
-		// TODO authentication channel between console proxy VM and management server needs to be secured, 
-		// the data is now being sent through private network, but this is apparently not enough
-		VMInstanceVO vm = _ms.findVMInstanceById(vmId);
-		if(vm == null) {
-			s_logger.warn("VM " + vmId + " does not exist, sending failed response for authentication request from console proxy");
-			sendResponse(resp, "failed");
-			return;
-		}
-		
-		if(vm.getHostId() == null) {
-			s_logger.warn("VM " + vmId + " lost host info, failed response for authentication request from console proxy");
-			sendResponse(resp, "failed");
-			return;
-		}
-		
-		HostVO host = _ms.getHostBy(vm.getHostId());
-		if(host == null) {
-			s_logger.warn("VM " + vmId + "'s host does not exist, sending failed response for authentication request from console proxy");
-			sendResponse(resp, "failed");
-			return;
-		}
-		
-		String sid = req.getParameter("sid");
-		if(sid == null || !sid.equals(vm.getVncPassword())) {
-			s_logger.warn("sid " + sid + " in url does not match stored sid " + vm.getVncPassword());
-			sendResponse(resp, "failed");
-			return;
-		}
-		
-		sendResponse(resp, "success");
-	}
-	
-	private String composeThumbnailUrl(String rootUrl, VMInstanceVO vm, HostVO host, int w, int h) {
-		StringBuffer sb = new StringBuffer(rootUrl);
-		sb.append("/getscreen?host=").append(host.getPrivateIpAddress());
-		sb.append("&port=").append(_ms.getVncPort(vm));
-		sb.append("&sid=").append(vm.getVncPassword());
-		sb.append("&w=").append(w).append("&h=").append(h);
-		sb.append("&tag=").append(vm.getId());
-
-		if(s_logger.isInfoEnabled())
-			s_logger.info("Compose thumbnail url: " + sb.toString());
-		return sb.toString();
-	}
-	
-	private String composeConsoleAccessUrl(String rootUrl, VMInstanceVO vm, HostVO host) {
-		StringBuffer sb = new StringBuffer(rootUrl);
-		sb.append("/ajax?host=").append(host.getPrivateIpAddress());
-		sb.append("&port=").append(_ms.getVncPort(vm));
-		sb.append("&sid=").append(vm.getVncPassword());
-		sb.append("&tag=").append(vm.getId());
-		
-		if(s_logger.isInfoEnabled())
-			s_logger.info("Compose console url: " + sb.toString());
-		return sb.toString();
-	}
-	
-	private void sendResponse(HttpServletResponse resp, String content) {
+		
+		StringBuffer sb = new StringBuffer();
+		sb.append("<html><title>").append(vmName).append("</title><frameset><frame src=\"").append(composeConsoleAccessUrl(rootUrl, vm, host));
+		sb.append("\"></frame></frameset></html>");
+		sendResponse(resp, sb.toString());
+	}
+	
+	private void handleAuthRequest(HttpServletRequest req, HttpServletResponse resp, long vmId) {
+		
+		// TODO authentication channel between console proxy VM and management server needs to be secured, 
+		// the data is now being sent through private network, but this is apparently not enough
+		VMInstanceVO vm = _ms.findVMInstanceById(vmId);
+		if(vm == null) {
+			s_logger.warn("VM " + vmId + " does not exist, sending failed response for authentication request from console proxy");
+			sendResponse(resp, "failed");
+			return;
+		}
+		
+		if(vm.getHostId() == null) {
+			s_logger.warn("VM " + vmId + " lost host info, failed response for authentication request from console proxy");
+			sendResponse(resp, "failed");
+			return;
+		}
+		
+		HostVO host = _ms.getHostBy(vm.getHostId());
+		if(host == null) {
+			s_logger.warn("VM " + vmId + "'s host does not exist, sending failed response for authentication request from console proxy");
+			sendResponse(resp, "failed");
+			return;
+		}
+		
+		String sid = req.getParameter("sid");
+		if(sid == null || !sid.equals(vm.getVncPassword())) {
+			s_logger.warn("sid " + sid + " in url does not match stored sid " + vm.getVncPassword());
+			sendResponse(resp, "failed");
+			return;
+		}
+		
+		sendResponse(resp, "success");
+	}
+	
+	private String composeThumbnailUrl(String rootUrl, VMInstanceVO vm, HostVO host, int w, int h) {
+		StringBuffer sb = new StringBuffer(rootUrl);
+		sb.append("/getscreen?host=").append(host.getPrivateIpAddress());
+		sb.append("&port=").append(_ms.getVncPort(vm));
+		sb.append("&sid=").append(vm.getVncPassword());
+		sb.append("&w=").append(w).append("&h=").append(h);
+		sb.append("&tag=").append(vm.getId());
+
+		if(s_logger.isInfoEnabled())
+			s_logger.info("Compose thumbnail url: " + sb.toString());
+		return sb.toString();
+	}
+	
+	private String composeConsoleAccessUrl(String rootUrl, VMInstanceVO vm, HostVO host) {
+		StringBuffer sb = new StringBuffer(rootUrl);
+		sb.append("/ajax?host=").append(host.getPrivateIpAddress());
+		sb.append("&port=").append(_ms.getVncPort(vm));
+		sb.append("&sid=").append(vm.getVncPassword());
+		sb.append("&tag=").append(vm.getId());
+		
+		if(s_logger.isInfoEnabled())
+			s_logger.info("Compose console url: " + sb.toString());
+		return sb.toString();
+	}
+	
+	private void sendResponse(HttpServletResponse resp, String content) {
 		try {
 			resp.setContentType("text/html");
-			resp.getWriter().print(content);
-		} catch(IOException e) {
-			if(s_logger.isInfoEnabled())
-				s_logger.info("Client may already close the connection");
-		}
-	}
-	
+			resp.getWriter().print(content);
+		} catch(IOException e) {
+			if(s_logger.isInfoEnabled())
+				s_logger.info("Client may already close the connection");
+		}
+	}
+	
 	private boolean checkSessionPermision(HttpServletRequest req, long vmId, Account accountObj) {
 
         VMInstanceVO vm = _ms.findVMInstanceById(vmId);
@@ -337,14 +317,14 @@
         	break;
         }
         
-		return true;
-	}
-	
-	private boolean isValidCmd(String cmd) {
-		if(cmd.equalsIgnoreCase("thumbnail") || cmd.equalsIgnoreCase("access") || cmd.equalsIgnoreCase("auth"))
-			return true;
-		
-		return false;
+		return true;
+	}
+	
+	private boolean isValidCmd(String cmd) {
+		if(cmd.equalsIgnoreCase("thumbnail") || cmd.equalsIgnoreCase("access") || cmd.equalsIgnoreCase("auth"))
+			return true;
+		
+		return false;
 	}
 	
     public boolean verifyUser(Long userId) {
@@ -426,18 +406,7 @@
             if (!user.getState().equals(Account.ACCOUNT_STATE_ENABLED) || !account.getState().equals(Account.ACCOUNT_STATE_ENABLED)) {
                 s_logger.info("disabled or locked user accessing the api, userid = " + user.getId() + "; name = " + user.getUsername() + "; state: " + user.getState() + "; accountState: " + account.getState());
                 return false;
-            }
-
-            if (account.getType() == Account.ACCOUNT_TYPE_NORMAL) {
-    			requestParameters.put(BaseCmd.Properties.USER_ID.getName(), new String[] { user.getId().toString() });
-                requestParameters.put(BaseCmd.Properties.ACCOUNT.getName(), new String[] { account.getAccountName() });
-                requestParameters.put(BaseCmd.Properties.DOMAIN_ID.getName(), new String[] { Long.toString(account.getDomainId()) });
-        		requestParameters.put(BaseCmd.Properties.ACCOUNT_OBJ.getName(), new Object[] { account });
-    		} else {
-    			requestParameters.put(BaseCmd.Properties.USER_ID.getName(), new String[] { user.getId().toString() });
-                requestParameters.put(BaseCmd.Properties.ACCOUNT.getName(), new String[] { account.getAccountName() });
-    			requestParameters.put(BaseCmd.Properties.ACCOUNT_OBJ.getName(), new Object[] { account });
-    		}           
+            }     
 
             // verify secret key exists
             secretKey = user.getSecretKey();
@@ -464,4 +433,4 @@
         }
         return false;
     }
-}
+}