--- conflicted
+++ resolved
@@ -62,11 +62,7 @@
     private void onClusterNodeJoined(Object sender, ClusterNodeJoinEventArgs args) {
         if (s_logger.isDebugEnabled()) {
         	for(ManagementServerHostVO mshost: args.getJoinedNodes()) {
-<<<<<<< HEAD
-                s_logger.debug("Handle cluster node join alert, joined node: " + mshost.getServiceIP());
-=======
                 s_logger.debug("Handle cluster node join alert, joined node: " + mshost.getServiceIP() + ", msidL: " + mshost.getMsid());
->>>>>>> b93c7bc6
         	}
         }
 
@@ -86,11 +82,7 @@
 
         if (s_logger.isDebugEnabled()) {
         	for(ManagementServerHostVO mshost: args.getLeftNodes()) {
-<<<<<<< HEAD
-        		s_logger.debug("Handle cluster node left alert, leaving node: " + mshost.getServiceIP());
-=======
         		s_logger.debug("Handle cluster node left alert, leaving node: " + mshost.getServiceIP() + ", msid: " + mshost.getMsid());
->>>>>>> b93c7bc6
         	}
         }
 
