--- conflicted
+++ resolved
@@ -298,7 +298,7 @@
                 clusterListForVmAllocation.removeAll(clustersCrossingThreshold);
 
                 s_logger.debug("Cannot allocate cluster list " + clustersCrossingThreshold.toString() + " for vm creation since their allocated percentage" +
-                    " crosses the disable capacity threshold defined at each cluster/ at global value for capacity Type : " + capacity + ", skipping these clusters");
+                        " crosses the disable capacity threshold defined at each cluster/ at global value for capacity Type : " + capacity + ", skipping these clusters");
             }
 
         }
@@ -467,17 +467,10 @@
     }
 
     private boolean isRootAdmin(ReservationContext reservationContext) {
-<<<<<<< HEAD
         if(reservationContext != null){
             if(reservationContext.getAccount() != null){
                 return _accountMgr.isRootAdmin(reservationContext.getAccount().getId());
             }else{
-=======
-        if (reservationContext != null) {
-            if (reservationContext.getAccount() != null) {
-                return _accountMgr.isRootAdmin(reservationContext.getAccount().getType());
-            } else {
->>>>>>> da8ee45a
                 return false;
             }
         }
