--- conflicted
+++ resolved
@@ -59,27 +59,22 @@
 @Local(value=DeploymentPlanner.class)
 public class FirstFitPlanner extends PlannerBase implements DeploymentPlanner {
 	private static final Logger s_logger = Logger.getLogger(FirstFitPlanner.class);
-<<<<<<< HEAD
-	@Inject private HostDao _hostDao;
-=======
 	@Inject protected HostDao _hostDao;
-	@Inject private CapacityDao _capacityDao;
->>>>>>> 20a7d95c
-	@Inject private DataCenterDao _dcDao;
-	@Inject private HostPodDao _podDao;
-	@Inject private ClusterDao _clusterDao;
-	@Inject DetailsDao _hostDetailsDao = null;
-	@Inject GuestOSDao _guestOSDao = null; 
-    @Inject GuestOSCategoryDao _guestOSCategoryDao = null;
-    @Inject private DiskOfferingDao _diskOfferingDao;
-    @Inject private StoragePoolHostDao _poolHostDao;
-    @Inject private UserVmDao _vmDao;
-    @Inject VMInstanceDao _vmInstanceDao;
+	@Inject protected DataCenterDao _dcDao;
+	@Inject protected HostPodDao _podDao;
+	@Inject protected ClusterDao _clusterDao;
+	@Inject protected DetailsDao _hostDetailsDao = null;
+	@Inject protected GuestOSDao _guestOSDao = null; 
+    @Inject protected GuestOSCategoryDao _guestOSCategoryDao = null;
+    @Inject protected DiskOfferingDao _diskOfferingDao;
+    @Inject protected StoragePoolHostDao _poolHostDao;
+    @Inject protected UserVmDao _vmDao;
+    @Inject protected VMInstanceDao _vmInstanceDao;
     @Inject protected VolumeDao _volsDao;
-    @Inject CapacityManager _capacityMgr;
-    @Inject ConfigurationDao _configDao;
+    @Inject protected CapacityManager _capacityMgr;
+    @Inject protected ConfigurationDao _configDao;
     @Inject protected StoragePoolDao _storagePoolDao;
-    @Inject CapacityDao _capacityDao;
+    @Inject protected CapacityDao _capacityDao;
     
     @Inject(adapter=StoragePoolAllocator.class)
     protected Adapters<StoragePoolAllocator> _storagePoolAllocators;
@@ -255,6 +250,12 @@
 			List<Host> suitableHosts = findSuitableHosts(vmProfile, potentialPlan, avoid, RETURN_UPTO_ALL);
 			//if found suitable hosts in this cluster, find suitable storage pools for each volume of the VM
 			if(suitableHosts != null && !suitableHosts.isEmpty()){
+				if (vmProfile.getHypervisorType() == HypervisorType.BareMetal) {
+					Pod pod = _podDao.findById(clusterVO.getPodId());
+					DeployDestination dest =  new DeployDestination(dc, pod, clusterVO, suitableHosts.get(0));
+					return dest;
+				}
+				
 				if (_allocationAlgorithm != null && _allocationAlgorithm.equalsIgnoreCase("random")) {
 				    Collections.shuffle(suitableHosts);
 				}
@@ -469,7 +470,7 @@
 	        	break;
 	        }
 		}
-<<<<<<< HEAD
+
 		if(suitableVolumeStoragePools.isEmpty()){
 			s_logger.debug("No suitable pools found");
 		}
@@ -483,20 +484,9 @@
 		// TODO Auto-generated method stub
 		return false;
 	}
-=======
-    }
-    
-    protected String getTemplateGuestOSCategory(VirtualMachineTemplate template) {
-    	long guestOSId = template.getGuestOSId();
-    	GuestOSVO guestOS = _guestOSDao.findById(guestOSId);
-    	long guestOSCategoryId = guestOS.getCategoryId();
-    	GuestOSCategoryVO guestOSCategory = _guestOSCategoryDao.findById(guestOSCategoryId);
-    	return guestOSCategory.getName();
-    }
     
     @Override
 	public boolean canHandle(VirtualMachineProfile<? extends VirtualMachine> vm, DeploymentPlan plan, ExcludeList avoid) {
     	return vm.getHypervisorType() != HypervisorType.BareMetal;
     }
->>>>>>> 20a7d95c
 }