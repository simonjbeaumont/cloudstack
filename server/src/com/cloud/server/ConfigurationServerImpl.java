// Licensed to the Apache Software Foundation (ASF) under one
// or more contributor license agreements.  See the NOTICE file
// distributed with this work for additional information
// regarding copyright ownership.  The ASF licenses this file
// to you under the Apache License, Version 2.0 (the
// "License"); you may not use this file except in compliance
// with the License.  You may obtain a copy of the License at
//
//   http://www.apache.org/licenses/LICENSE-2.0
//
// Unless required by applicable law or agreed to in writing,
// software distributed under the License is distributed on an
// "AS IS" BASIS, WITHOUT WARRANTIES OR CONDITIONS OF ANY
// KIND, either express or implied.  See the License for the
// specific language governing permissions and limitations
// under the License.
package com.cloud.server;

import java.io.DataInputStream;
import java.io.EOFException;
import java.io.File;
import java.io.FileInputStream;
import java.io.FileNotFoundException;
import java.io.FileOutputStream;
import java.io.IOException;
import java.net.InetAddress;
import java.net.UnknownHostException;
import java.security.NoSuchAlgorithmException;
import java.sql.PreparedStatement;
import java.sql.ResultSet;
import java.sql.SQLException;
import java.util.ArrayList;
import java.util.HashMap;
import java.util.List;
import java.util.Map;
import java.util.Properties;
import java.util.UUID;
import java.util.regex.Pattern;

import javax.crypto.KeyGenerator;
import javax.crypto.SecretKey;
import javax.inject.Inject;
import javax.naming.ConfigurationException;

import org.apache.commons.codec.binary.Base64;
import org.apache.log4j.Logger;
import org.springframework.stereotype.Component;

import com.cloud.configuration.Config;
import com.cloud.configuration.ConfigurationVO;
import com.cloud.configuration.Resource;
import com.cloud.configuration.Resource.ResourceOwnerType;
import com.cloud.configuration.Resource.ResourceType;
import com.cloud.configuration.ResourceCountVO;
import com.cloud.configuration.dao.ConfigurationDao;
import com.cloud.configuration.dao.ResourceCountDao;
import com.cloud.dc.DataCenter.NetworkType;
import com.cloud.dc.DataCenterVO;
import com.cloud.dc.HostPodVO;
import com.cloud.dc.VlanVO;
import com.cloud.dc.dao.DataCenterDao;
import com.cloud.dc.dao.HostPodDao;
import com.cloud.dc.dao.VlanDao;
import com.cloud.domain.DomainVO;
import com.cloud.domain.dao.DomainDao;
import com.cloud.exception.InternalErrorException;
import com.cloud.exception.InvalidParameterValueException;
import com.cloud.network.Network;
import com.cloud.network.Network.GuestType;
import com.cloud.network.Network.Provider;
import com.cloud.network.Network.Service;
import com.cloud.network.Network.State;
import com.cloud.network.Networks.BroadcastDomainType;
import com.cloud.network.Networks.Mode;
import com.cloud.network.Networks.TrafficType;
import com.cloud.network.dao.NetworkDao;
import com.cloud.network.dao.NetworkVO;
import com.cloud.network.guru.ControlNetworkGuru;
import com.cloud.network.guru.DirectPodBasedNetworkGuru;
import com.cloud.network.guru.PodBasedNetworkGuru;
import com.cloud.network.guru.PublicNetworkGuru;
import com.cloud.network.guru.StorageNetworkGuru;
import com.cloud.offering.NetworkOffering;
import com.cloud.offering.NetworkOffering.Availability;
import com.cloud.offerings.NetworkOfferingServiceMapVO;
import com.cloud.offerings.NetworkOfferingVO;
import com.cloud.offerings.dao.NetworkOfferingDao;
import com.cloud.offerings.dao.NetworkOfferingServiceMapDao;
import com.cloud.service.ServiceOfferingVO;
import com.cloud.service.dao.ServiceOfferingDao;
import com.cloud.storage.DiskOfferingVO;
import com.cloud.storage.dao.DiskOfferingDao;
import com.cloud.test.IPRangeConfig;
import com.cloud.user.Account;
import com.cloud.user.AccountVO;
import com.cloud.user.User;
import com.cloud.user.dao.AccountDao;
import com.cloud.utils.PasswordGenerator;
import com.cloud.utils.PropertiesUtil;
import com.cloud.utils.component.ComponentLifecycle;
import com.cloud.utils.component.ManagerBase;
import com.cloud.utils.crypt.DBEncryptionUtil;
import com.cloud.utils.db.DB;
import com.cloud.utils.db.Transaction;
import com.cloud.utils.exception.CloudRuntimeException;
import com.cloud.utils.net.NetUtils;
import com.cloud.utils.script.Script;
import com.cloud.uuididentity.dao.IdentityDao;
<<<<<<< HEAD
=======

import org.apache.cloudstack.region.RegionVO;
import org.apache.cloudstack.region.dao.RegionDao;
import org.apache.commons.codec.binary.Base64;
import org.apache.log4j.Logger;
>>>>>>> 4f53eb11

@Component
public class ConfigurationServerImpl extends ManagerBase implements ConfigurationServer {
    public static final Logger s_logger = Logger.getLogger(ConfigurationServerImpl.class.getName());

    @Inject private ConfigurationDao _configDao;
    @Inject private DataCenterDao _zoneDao;
    @Inject private HostPodDao _podDao;
    @Inject private DiskOfferingDao _diskOfferingDao;
    @Inject private ServiceOfferingDao _serviceOfferingDao;
    @Inject private NetworkOfferingDao _networkOfferingDao;
    @Inject private DataCenterDao _dataCenterDao;
    @Inject private NetworkDao _networkDao;
    @Inject private VlanDao _vlanDao;    
    private String _domainSuffix;
<<<<<<< HEAD
    @Inject private DomainDao _domainDao;
    @Inject private AccountDao _accountDao;
    @Inject private ResourceCountDao _resourceCountDao;
    @Inject private NetworkOfferingServiceMapDao _ntwkOfferingServiceMapDao;
    @Inject private IdentityDao _identityDao;

    public ConfigurationServerImpl() {
    	setRunLevel(ComponentLifecycle.RUN_LEVEL_FRAMEWORK_BOOTSTRAP);
=======
    private final DomainDao _domainDao;
    private final AccountDao _accountDao;
    private final ResourceCountDao _resourceCountDao;
    private final NetworkOfferingServiceMapDao _ntwkOfferingServiceMapDao;
    private final IdentityDao _identityDao;
    private final RegionDao _regionDao;

    public ConfigurationServerImpl() {
        ComponentLocator locator = ComponentLocator.getLocator(Name);
        _configDao = locator.getDao(ConfigurationDao.class);
        _zoneDao = locator.getDao(DataCenterDao.class);
        _podDao = locator.getDao(HostPodDao.class);
        _diskOfferingDao = locator.getDao(DiskOfferingDao.class);
        _serviceOfferingDao = locator.getDao(ServiceOfferingDao.class);
        _networkOfferingDao = locator.getDao(NetworkOfferingDao.class);
        _dataCenterDao = locator.getDao(DataCenterDao.class);
        _networkDao = locator.getDao(NetworkDao.class);
        _vlanDao = locator.getDao(VlanDao.class);
        _domainDao = locator.getDao(DomainDao.class);
        _accountDao = locator.getDao(AccountDao.class);
        _resourceCountDao = locator.getDao(ResourceCountDao.class);
        _ntwkOfferingServiceMapDao = locator.getDao(NetworkOfferingServiceMapDao.class);
        _identityDao = locator.getDao(IdentityDao.class);
        _regionDao = locator.getDao(RegionDao.class);
>>>>>>> 4f53eb11
    }
    
	@Override
	public boolean configure(String name, Map<String, Object> params)
			throws ConfigurationException {
		
		try {
			persistDefaultValues();
		} catch (InternalErrorException e) {
			throw new RuntimeException("Unhandled configuration exception", e);
		}
		return true;
	}

    @Override
    @DB
    public void persistDefaultValues() throws InternalErrorException {

        // Create system user and admin user
        saveUser();

        // Get init
        String init = _configDao.getValue("init");

        // Get domain suffix - needed for network creation
        _domainSuffix = _configDao.getValue("guest.domain.suffix");

        if (init == null || init.equals("false")) {
            s_logger.debug("ConfigurationServer is saving default values to the database.");

            // Save default Configuration Table values
            List<String> categories = Config.getCategories();
            for (String category : categories) {
                // If this is not a premium environment, don't insert premium configuration values
                if (!_configDao.isPremium() && category.equals("Premium")) {
                    continue;
                }

                List<Config> configs = Config.getConfigs(category);
                for (Config c : configs) {
                    String name = c.key();

                    // if the config value already present in the db, don't insert it again
                    if (_configDao.findByName(name) != null) {
                        continue;
                    }

                    String instance = "DEFAULT";
                    String component = c.getComponent();
                    String value = c.getDefaultValue();
                    value = ("Hidden".equals(category) || "Secure".equals(category)) ? DBEncryptionUtil.encrypt(value) : value;
                    String description = c.getDescription();
                    ConfigurationVO configVO = new ConfigurationVO(category, instance, component, name, value, description);
                    _configDao.persist(configVO);
                }
            }

            _configDao.update(Config.UseSecondaryStorageVm.key(), Config.UseSecondaryStorageVm.getCategory(), "true");
            s_logger.debug("ConfigurationServer made secondary storage vm required.");

            _configDao.update(Config.SecStorageEncryptCopy.key(), Config.SecStorageEncryptCopy.getCategory(), "true");
            s_logger.debug("ConfigurationServer made secondary storage copy encrypted.");

            _configDao.update("secstorage.secure.copy.cert", "realhostip");
            s_logger.debug("ConfigurationServer made secondary storage copy use realhostip.");

            // Save default service offerings
            createServiceOffering(User.UID_SYSTEM, "Small Instance", 1, 512, 500, "Small Instance", false, false, null);
            createServiceOffering(User.UID_SYSTEM, "Medium Instance", 1, 1024, 1000, "Medium Instance", false, false, null);
            // Save default disk offerings
            createdefaultDiskOffering(null, "Small", "Small Disk, 5 GB", 5, null, false, false);
            createdefaultDiskOffering(null, "Medium", "Medium Disk, 20 GB", 20, null, false, false);
            createdefaultDiskOffering(null, "Large", "Large Disk, 100 GB", 100, null, false, false);
            createdefaultDiskOffering(null, "Large", "Large Disk, 100 GB", 100, null, false, false);
            createdefaultDiskOffering(null, "Custom", "Custom Disk", 0, null, true, false);

            // Save the mount parent to the configuration table
            String mountParent = getMountParent();
            if (mountParent != null) {
                _configDao.update(Config.MountParent.key(), Config.MountParent.getCategory(), mountParent);
                s_logger.debug("ConfigurationServer saved \"" + mountParent + "\" as mount.parent.");
            } else {
                s_logger.debug("ConfigurationServer could not detect mount.parent.");
            }

            String hostIpAdr = NetUtils.getDefaultHostIp();
            if (hostIpAdr != null) {
                _configDao.update(Config.ManagementHostIPAdr.key(), Config.ManagementHostIPAdr.getCategory(), hostIpAdr);
                s_logger.debug("ConfigurationServer saved \"" + hostIpAdr + "\" as host.");
            }

            // generate a single sign-on key
            updateSSOKey();

            // Create default network offerings
            createDefaultNetworkOfferings();

            // Create default networks
            createDefaultNetworks();

            createDefaultRegion();
            
            // Create userIpAddress ranges

            // Update existing vlans with networkId
            Transaction txn = Transaction.currentTxn();

            List<VlanVO> vlans = _vlanDao.listAll();
            if (vlans != null && !vlans.isEmpty()) {
                for (VlanVO vlan : vlans) {
                    if (vlan.getNetworkId().longValue() == 0) {
                        updateVlanWithNetworkId(vlan);
                    }

                    // Create vlan user_ip_address range
                    String ipPange = vlan.getIpRange();
                    String[] range = ipPange.split("-");
                    String startIp = range[0];
                    String endIp = range[1];

                    txn.start();
                    IPRangeConfig config = new IPRangeConfig();
                    long startIPLong = NetUtils.ip2Long(startIp);
                    long endIPLong = NetUtils.ip2Long(endIp);
                    config.savePublicIPRange(txn, startIPLong, endIPLong, vlan.getDataCenterId(), vlan.getId(), vlan.getNetworkId(), vlan.getPhysicalNetworkId());
                    txn.commit();
                }
            }
        }
        // Update resource count if needed
        updateResourceCount();

        // keystore for SSL/TLS connection
        updateSSLKeystore();

        // store the public and private keys in the database
        updateKeyPairs();

        // generate a random password for system vm
        updateSystemvmPassword();

        // generate a random password used to authenticate zone-to-zone copy
        generateSecStorageVmCopyPassword();

        // Update the cloud identifier
        updateCloudIdentifier();

        // We should not update seed data UUID column here since this will be invoked in upgrade case as well.
        //updateUuids();
        // Set init to true
        _configDao.update("init", "Hidden", "true");

        // invalidate cache in DAO as we have changed DB status
        _configDao.invalidateCache();
    }

    /*
    private void updateUuids() {
        _identityDao.initializeDefaultUuid("disk_offering");
        _identityDao.initializeDefaultUuid("network_offerings");
        _identityDao.initializeDefaultUuid("vm_template");
        _identityDao.initializeDefaultUuid("user");
        _identityDao.initializeDefaultUuid("domain");
        _identityDao.initializeDefaultUuid("account");
        _identityDao.initializeDefaultUuid("guest_os");
        _identityDao.initializeDefaultUuid("guest_os_category");
        _identityDao.initializeDefaultUuid("hypervisor_capabilities");
        _identityDao.initializeDefaultUuid("snapshot_policy");
        _identityDao.initializeDefaultUuid("security_group");
        _identityDao.initializeDefaultUuid("security_group_rule");
        _identityDao.initializeDefaultUuid("physical_network");
        _identityDao.initializeDefaultUuid("physical_network_traffic_types");
        _identityDao.initializeDefaultUuid("physical_network_service_providers");
        _identityDao.initializeDefaultUuid("virtual_router_providers");
        _identityDao.initializeDefaultUuid("networks");
        _identityDao.initializeDefaultUuid("user_ip_address");
        _identityDao.initializeDefaultUuid("counter");
    }
     */

    private String getMountParent() {
        return getEnvironmentProperty("mount.parent");
    }

    private String getEnvironmentProperty(String name) {
        try {
            final File propsFile = PropertiesUtil.findConfigFile("environment.properties");

            if (propsFile == null) {
                return null;
            } else {
                final FileInputStream finputstream = new FileInputStream(propsFile);
                final Properties props = new Properties();
                props.load(finputstream);
                finputstream.close();
                return props.getProperty("mount.parent");
            }
        } catch (IOException e) {
            return null;
        }
    }

    @DB
    protected void saveUser() {
    	//ToDo: Add regionId to default users and accounts
        // insert system account
        String insertSql = "INSERT INTO `cloud`.`account` (id, uuid, account_name, type, domain_id) VALUES (1, UUID(), 'system', '1', '1')";
        Transaction txn = Transaction.currentTxn();
        try {
            PreparedStatement stmt = txn.prepareAutoCloseStatement(insertSql);
            stmt.executeUpdate();
        } catch (SQLException ex) {
        }
        // insert system user
        insertSql = "INSERT INTO `cloud`.`user` (id, uuid, username, password, account_id, firstname, lastname, created)" +
                " VALUES (1, UUID(), 'system', RAND(), 1, 'system', 'cloud', now())";
        txn = Transaction.currentTxn();
        try {
            PreparedStatement stmt = txn.prepareAutoCloseStatement(insertSql);
            stmt.executeUpdate();
        } catch (SQLException ex) {
        }

        // insert admin user, but leave the account disabled until we set a
        // password with the user authenticator
        long id = 2;
        String username = "admin";
        String firstname = "admin";
        String lastname = "cloud";

        // create an account for the admin user first
        insertSql = "INSERT INTO `cloud`.`account` (id, uuid, account_name, type, domain_id) VALUES (" + id + ", UUID(), '" + username + "', '1', '1')";
        txn = Transaction.currentTxn();
        try {
            PreparedStatement stmt = txn.prepareAutoCloseStatement(insertSql);
            stmt.executeUpdate();
        } catch (SQLException ex) {
        }

        // now insert the user
        insertSql = "INSERT INTO `cloud`.`user` (id, username, password, account_id, firstname, lastname, created, state) " +
                "VALUES (" + id + ",'" + username + "', RAND(), 2, '" + firstname + "','" + lastname + "',now(), 'disabled')";

        txn = Transaction.currentTxn();
        try {
            PreparedStatement stmt = txn.prepareAutoCloseStatement(insertSql);
            stmt.executeUpdate();
        } catch (SQLException ex) {
        }

        try {
            String tableName = "security_group";
            try {
                String checkSql = "SELECT * from network_group";
                PreparedStatement stmt = txn.prepareAutoCloseStatement(checkSql);
                stmt.executeQuery();
                tableName = "network_group";
            } catch (Exception ex) {
                // if network_groups table exists, create the default security group there
            }

            insertSql = "SELECT * FROM " + tableName + " where account_id=2 and name='default'";
            PreparedStatement stmt = txn.prepareAutoCloseStatement(insertSql);
            ResultSet rs = stmt.executeQuery();
            if (!rs.next()) {
                // save default security group
                if (tableName.equals("security_group")) {
                    insertSql = "INSERT INTO " + tableName + " (uuid, name, description, account_id, domain_id) " +
                            "VALUES (UUID(), 'default', 'Default Security Group', 2, 1)";
                } else {
                    insertSql = "INSERT INTO " + tableName + " (name, description, account_id, domain_id, account_name) " +
                            "VALUES ('default', 'Default Security Group', 2, 1, 'admin')";
                }

                txn = Transaction.currentTxn();
                try {
                    stmt = txn.prepareAutoCloseStatement(insertSql);
                    stmt.executeUpdate();
                } catch (SQLException ex) {
                    s_logger.warn("Failed to create default security group for default admin account due to ", ex);
                }
            }
            rs.close();
        } catch (Exception ex) {
            s_logger.warn("Failed to create default security group for default admin account due to ", ex);
        }
    }

    protected void updateCloudIdentifier() {
        // Creates and saves a UUID as the cloud identifier
        String currentCloudIdentifier = _configDao.getValue("cloud.identifier");
        if (currentCloudIdentifier == null || currentCloudIdentifier.isEmpty()) {
            String uuid = UUID.randomUUID().toString();
            _configDao.update(Config.CloudIdentifier.key(), Config.CloudIdentifier.getCategory(), uuid);
        }
    }

    private String getBase64Keystore(String keystorePath) throws IOException {
        byte[] storeBytes = new byte[4094];
        int len = 0;
        try {
            len = new FileInputStream(keystorePath).read(storeBytes);
        } catch (EOFException e) {
        } catch (Exception e) {
            throw new IOException("Cannot read the generated keystore file");
        }
        if (len > 3000) { // Base64 codec would enlarge data by 1/3, and we have 4094 bytes in database entry at most
            throw new IOException("KeyStore is too big for database! Length " + len);
        }

        byte[] encodeBytes = new byte[len];
        System.arraycopy(storeBytes, 0, encodeBytes, 0, len);

        return new String(Base64.encodeBase64(encodeBytes));
    }

    private void generateDefaultKeystore(String keystorePath) throws IOException {
        String cn = "Cloudstack User";
        String ou;

        try {
            ou = InetAddress.getLocalHost().getCanonicalHostName();
            String[] group = ou.split("\\.");

            // Simple check to see if we got IP Address...
            boolean isIPAddress = Pattern.matches("[0-9]$", group[group.length - 1]);
            if (isIPAddress) {
                ou = "cloud.com";
            } else {
                ou = group[group.length - 1];
                for (int i = group.length - 2; i >= 0 && i >= group.length - 3; i--)
                    ou = group[i] + "." + ou;
            }
        } catch (UnknownHostException ex) {
            s_logger.info("Fail to get user's domain name. Would use cloud.com. ", ex);
            ou = "cloud.com";
        }

        String o = ou;
        String c = "Unknown";
        String dname = "cn=\"" + cn + "\",ou=\"" + ou + "\",o=\"" + o + "\",c=\"" + c + "\"";
        Script script = new Script(true, "keytool", 5000, null);
        script.add("-genkey");
        script.add("-keystore", keystorePath);
        script.add("-storepass", "vmops.com");
        script.add("-keypass", "vmops.com");
        script.add("-keyalg", "RSA");
        script.add("-validity", "3650");
        script.add("-dname", dname);
        String result = script.execute();
        if (result != null) {
            throw new IOException("Fail to generate certificate!: " + result);
        }
    }

    protected void updateSSLKeystore() {
        if (s_logger.isInfoEnabled()) {
            s_logger.info("Processing updateSSLKeyStore");
        }

        String dbString = _configDao.getValue("ssl.keystore");
        File confFile = PropertiesUtil.findConfigFile("db.properties");
        /* This line may throw a NPE, but that's due to fail to find db.properities, meant some bugs in the other places */
        String confPath = confFile.getParent();
        String keystorePath = confPath + "/cloud.keystore";
        File keystoreFile = new File(keystorePath);
        boolean dbExisted = (dbString != null && !dbString.isEmpty());

        s_logger.info("SSL keystore located at " + keystorePath);
        try {
            if (!dbExisted) {
                if (!keystoreFile.exists()) {
                    generateDefaultKeystore(keystorePath);
                    s_logger.info("Generated SSL keystore.");
                }
                String base64Keystore = getBase64Keystore(keystorePath);
                ConfigurationVO configVO = new ConfigurationVO("Hidden", "DEFAULT", "management-server", "ssl.keystore", DBEncryptionUtil.encrypt(base64Keystore), "SSL Keystore for the management servers");
                _configDao.persist(configVO);
                s_logger.info("Stored SSL keystore to database.");
            } else if (keystoreFile.exists()) { // and dbExisted
                // Check if they are the same one, otherwise override with local keystore
                String base64Keystore = getBase64Keystore(keystorePath);
                if (base64Keystore.compareTo(dbString) != 0) {
                    _configDao.update("ssl.keystore", "Hidden", base64Keystore);
                    s_logger.info("Updated database keystore with local one.");
                }
            } else { // !keystoreFile.exists() and dbExisted
                // Export keystore to local file
                byte[] storeBytes = Base64.decodeBase64(dbString);
                try {
                    String tmpKeystorePath = "/tmp/tmpkey";
                    FileOutputStream fo = new FileOutputStream(tmpKeystorePath);
                    fo.write(storeBytes);
                    fo.close();
                    Script script = new Script(true, "cp", 5000, null);
                    script.add(tmpKeystorePath);
                    script.add(keystorePath);
                    String result = script.execute();
                    if (result != null) {
                        throw new IOException();
                    }
                } catch (Exception e) {
                    throw new IOException("Fail to create keystore file!", e);
                }
                s_logger.info("Stored database keystore to local.");
            }
        } catch (Exception ex) {
            s_logger.warn("Would use fail-safe keystore to continue.", ex);
        }
    }

    @DB
    protected void updateSystemvmPassword() {
        String userid = System.getProperty("user.name");
        if (!userid.startsWith("cloud")) {
            return;
        }

        if (!Boolean.valueOf(_configDao.getValue("system.vm.random.password"))) {
            return;
        }

        String already = _configDao.getValue("system.vm.password");
        if (already == null) {
            Transaction txn = Transaction.currentTxn();
            try {
                String rpassword = PasswordGenerator.generatePresharedKey(8);
                String wSql = "INSERT INTO `cloud`.`configuration` (category, instance, component, name, value, description) "
                        + "VALUES ('Hidden','DEFAULT', 'management-server','system.vm.password', '" + rpassword
                        + "','randmon password generated each management server starts for system vm')";
                PreparedStatement stmt = txn.prepareAutoCloseStatement(wSql);
                stmt.executeUpdate(wSql);
                s_logger.info("Updated systemvm password in database");
            } catch (SQLException e) {
                s_logger.error("Cannot retrieve systemvm password", e);
            }
        }

    }

    @Override
    @DB
    public void updateKeyPairs() {
        // Grab the SSH key pair and insert it into the database, if it is not present

        String username = System.getProperty("user.name");
        Boolean devel = Boolean.valueOf(_configDao.getValue("developer"));
        if (!username.equalsIgnoreCase("cloud") && !devel) {
            s_logger.warn("Systemvm keypairs could not be set. Management server should be run as cloud user, or in development mode.");
            return;
        }
        String already = _configDao.getValue("ssh.privatekey");
        String homeDir = System.getProperty("user.home");
        if (homeDir == null) {
            throw new CloudRuntimeException("Cannot get home directory for account: " + username);
        }

        if (s_logger.isInfoEnabled()) {
            s_logger.info("Processing updateKeyPairs");
        }

        if (homeDir != null && homeDir.startsWith("~")) {
            s_logger.error("No home directory was detected for the user '" + username + "'. Please check the profile of this user.");
            throw new CloudRuntimeException("No home directory was detected for the user '" + username + "'. Please check the profile of this user.");
        }

        File privkeyfile = new File(homeDir + "/.ssh/id_rsa");
        File pubkeyfile = new File(homeDir + "/.ssh/id_rsa.pub");

        if (already == null || already.isEmpty()) {
            if (s_logger.isInfoEnabled()) {
                s_logger.info("Systemvm keypairs not found in database. Need to store them in the database");
            }
            // FIXME: take a global database lock here for safety.
            Script.runSimpleBashScript("if [ -f " + privkeyfile + " ]; then rm -f " + privkeyfile + "; fi; ssh-keygen -t rsa -N '' -f " + privkeyfile + " -q");

            byte[] arr1 = new byte[4094]; // configuration table column value size
            try {
                new DataInputStream(new FileInputStream(privkeyfile)).readFully(arr1);
            } catch (EOFException e) {
            } catch (Exception e) {
                s_logger.error("Cannot read the private key file", e);
                throw new CloudRuntimeException("Cannot read the private key file");
            }
            String privateKey = new String(arr1).trim();
            byte[] arr2 = new byte[4094]; // configuration table column value size
            try {
                new DataInputStream(new FileInputStream(pubkeyfile)).readFully(arr2);
            } catch (EOFException e) {
            } catch (Exception e) {
                s_logger.warn("Cannot read the public key file", e);
                throw new CloudRuntimeException("Cannot read the public key file");
            }
            String publicKey = new String(arr2).trim();

            String insertSql1 = "INSERT INTO `cloud`.`configuration` (category, instance, component, name, value, description) " +
                    "VALUES ('Hidden','DEFAULT', 'management-server','ssh.privatekey', '" + DBEncryptionUtil.encrypt(privateKey) + "','Private key for the entire CloudStack')";
            String insertSql2 = "INSERT INTO `cloud`.`configuration` (category, instance, component, name, value, description) " +
                    "VALUES ('Hidden','DEFAULT', 'management-server','ssh.publickey', '" + DBEncryptionUtil.encrypt(publicKey) + "','Public key for the entire CloudStack')";

            Transaction txn = Transaction.currentTxn();
            try {
                PreparedStatement stmt1 = txn.prepareAutoCloseStatement(insertSql1);
                stmt1.executeUpdate();
                if (s_logger.isDebugEnabled()) {
                    s_logger.debug("Private key inserted into database");
                }
            } catch (SQLException ex) {
                s_logger.error("SQL of the private key failed", ex);
                throw new CloudRuntimeException("SQL of the private key failed");
            }

            try {
                PreparedStatement stmt2 = txn.prepareAutoCloseStatement(insertSql2);
                stmt2.executeUpdate();
                if (s_logger.isDebugEnabled()) {
                    s_logger.debug("Public key inserted into database");
                }
            } catch (SQLException ex) {
                s_logger.error("SQL of the public key failed", ex);
                throw new CloudRuntimeException("SQL of the public key failed");
            }

        } else {
            s_logger.info("Keypairs already in database");
            if (username.equalsIgnoreCase("cloud")) {
                s_logger.info("Keypairs already in database, updating local copy");
                updateKeyPairsOnDisk(homeDir);
            } else {
                s_logger.info("Keypairs already in database, skip updating local copy (not running as cloud user)");
            }
        }
        s_logger.info("Going to update systemvm iso with generated keypairs if needed");
        try {
            injectSshKeysIntoSystemVmIsoPatch(pubkeyfile.getAbsolutePath(), privkeyfile.getAbsolutePath());
        } catch (CloudRuntimeException e) {
            if (!devel) {
                throw new CloudRuntimeException(e.getMessage());
            }
        }
    }

    private void writeKeyToDisk(String key, String keyPath) {
        File keyfile = new File(keyPath);
        if (!keyfile.exists()) {
            try {
                keyfile.createNewFile();
            } catch (IOException e) {
                s_logger.warn("Failed to create file: " + e.toString());
                throw new CloudRuntimeException("Failed to update keypairs on disk: cannot create  key file " + keyPath);
            }
        }

        if (keyfile.exists()) {
            try {
                FileOutputStream kStream = new FileOutputStream(keyfile);
                kStream.write(key.getBytes());
                kStream.close();
            } catch (FileNotFoundException e) {
                s_logger.warn("Failed to write  key to " + keyfile.getAbsolutePath());
                throw new CloudRuntimeException("Failed to update keypairs on disk: cannot find  key file " + keyPath);
            } catch (IOException e) {
                s_logger.warn("Failed to write  key to " + keyfile.getAbsolutePath());
                throw new CloudRuntimeException("Failed to update keypairs on disk: cannot write to  key file " + keyPath);
            }
        }

    }

    private void updateKeyPairsOnDisk(String homeDir) {
        File keyDir = new File(homeDir + "/.ssh");
        if (!keyDir.isDirectory()) {
            s_logger.warn("Failed to create " + homeDir + "/.ssh for storing the SSH keypars");
            keyDir.mkdir();
        }
        String pubKey = _configDao.getValue("ssh.publickey");
        String prvKey = _configDao.getValue("ssh.privatekey");
        writeKeyToDisk(prvKey, homeDir + "/.ssh/id_rsa");
        writeKeyToDisk(pubKey, homeDir + "/.ssh/id_rsa.pub");
    }

    protected void injectSshKeysIntoSystemVmIsoPatch(String publicKeyPath, String privKeyPath) {
        String injectScript = "scripts/vm/systemvm/injectkeys.sh";
        String scriptPath = Script.findScript("", injectScript);
        String systemVmIsoPath = Script.findScript("", "vms/systemvm.iso");
        if (scriptPath == null) {
            throw new CloudRuntimeException("Unable to find key inject script " + injectScript);
        }
        if (systemVmIsoPath == null) {
            throw new CloudRuntimeException("Unable to find systemvm iso vms/systemvm.iso");
        }
        final Script command = new Script(scriptPath, s_logger);
        command.add(publicKeyPath);
        command.add(privKeyPath);
        command.add(systemVmIsoPath);

        final String result = command.execute();
        if (result != null) {
            s_logger.warn("Failed to inject generated public key into systemvm iso " + result);
            throw new CloudRuntimeException("Failed to inject generated public key into systemvm iso " + result);
        }
    }

    @DB
    protected void generateSecStorageVmCopyPassword() {
        String already = _configDao.getValue("secstorage.copy.password");

        if (already == null) {

            s_logger.info("Need to store secondary storage vm copy password in the database");
            String password = PasswordGenerator.generateRandomPassword(12);

            String insertSql1 = "INSERT INTO `cloud`.`configuration` (category, instance, component, name, value, description) " +
                    "VALUES ('Hidden','DEFAULT', 'management-server','secstorage.copy.password', '" + DBEncryptionUtil.encrypt(password) + "','Password used to authenticate zone-to-zone template copy requests')";

            Transaction txn = Transaction.currentTxn();
            try {
                PreparedStatement stmt1 = txn.prepareAutoCloseStatement(insertSql1);
                stmt1.executeUpdate();
                s_logger.debug("secondary storage vm copy password inserted into database");
            } catch (SQLException ex) {
                s_logger.warn("Failed to insert secondary storage vm copy password", ex);
            }

        }
    }

    private void updateSSOKey() {
        try {
            String encodedKey = null;

            // Algorithm for SSO Keys is SHA1, should this be configurable?
            KeyGenerator generator = KeyGenerator.getInstance("HmacSHA1");
            SecretKey key = generator.generateKey();
            encodedKey = Base64.encodeBase64URLSafeString(key.getEncoded());

            _configDao.update(Config.SSOKey.key(), Config.SSOKey.getCategory(), encodedKey);
        } catch (NoSuchAlgorithmException ex) {
            s_logger.error("error generating sso key", ex);
        }
    }

    @DB
    protected HostPodVO createPod(long userId, String podName, long zoneId, String gateway, String cidr, String startIp, String endIp) throws InternalErrorException {
        String[] cidrPair = cidr.split("\\/");
        String cidrAddress = cidrPair[0];
        int cidrSize = Integer.parseInt(cidrPair[1]);

        if (startIp != null) {
            if (endIp == null) {
                endIp = NetUtils.getIpRangeEndIpFromCidr(cidrAddress, cidrSize);
            }
        }

        // Create the new pod in the database
        String ipRange;
        if (startIp != null) {
            ipRange = startIp + "-";
            if (endIp != null) {
                ipRange += endIp;
            }
        } else {
            ipRange = "";
        }

        HostPodVO pod = new HostPodVO(podName, zoneId, gateway, cidrAddress, cidrSize, ipRange);
        Transaction txn = Transaction.currentTxn();
        try {
            txn.start();

            if (_podDao.persist(pod) == null) {
                txn.rollback();
                throw new InternalErrorException("Failed to create new pod. Please contact Cloud Support.");
            }

            if (startIp != null) {
                _zoneDao.addPrivateIpAddress(zoneId, pod.getId(), startIp, endIp);
            }

            String ipNums = _configDao.getValue("linkLocalIp.nums");
            int nums = Integer.parseInt(ipNums);
            if (nums > 16 || nums <= 0) {
                throw new InvalidParameterValueException("The linkLocalIp.nums: " + nums + "is wrong, should be 1~16");
            }
            /* local link ip address starts from 169.254.0.2 - 169.254.(nums) */
            String[] linkLocalIpRanges = NetUtils.getLinkLocalIPRange(nums);
            if (linkLocalIpRanges == null) {
                throw new InvalidParameterValueException("The linkLocalIp.nums: " + nums + "may be wrong, should be 1~16");
            } else {
                _zoneDao.addLinkLocalIpAddress(zoneId, pod.getId(), linkLocalIpRanges[0], linkLocalIpRanges[1]);
            }

            txn.commit();

        } catch (Exception e) {
            txn.rollback();
            s_logger.error("Unable to create new pod due to " + e.getMessage(), e);
            throw new InternalErrorException("Failed to create new pod. Please contact Cloud Support.");
        }

        return pod;
    }

    private DiskOfferingVO createdefaultDiskOffering(Long domainId, String name, String description, int numGibibytes, String tags, boolean isCustomized, boolean isSystemUse) {
        long diskSize = numGibibytes;
        diskSize = diskSize * 1024 * 1024 * 1024;
        tags = cleanupTags(tags);

        DiskOfferingVO newDiskOffering = new DiskOfferingVO(domainId, name, description, diskSize, tags, isCustomized);
        newDiskOffering.setUniqueName("Cloud.Com-" + name);
        newDiskOffering.setSystemUse(isSystemUse);
        newDiskOffering = _diskOfferingDao.persistDeafultDiskOffering(newDiskOffering);
        return newDiskOffering;
    }

    private ServiceOfferingVO createServiceOffering(long userId, String name, int cpu, int ramSize, int speed, String displayText, boolean localStorageRequired, boolean offerHA, String tags) {
        tags = cleanupTags(tags);
        ServiceOfferingVO offering = new ServiceOfferingVO(name, cpu, ramSize, speed, null, null, offerHA, displayText, localStorageRequired, false, tags, false, null, false);
        offering.setUniqueName("Cloud.Com-" + name);
        offering = _serviceOfferingDao.persistSystemServiceOffering(offering);
        return offering;
    }

    private String cleanupTags(String tags) {
        if (tags != null) {
            String[] tokens = tags.split(",");
            StringBuilder t = new StringBuilder();
            for (int i = 0; i < tokens.length; i++) {
                t.append(tokens[i].trim()).append(",");
            }
            t.delete(t.length() - 1, t.length());
            tags = t.toString();
        }

        return tags;
    }

    @DB
    protected void createDefaultNetworkOfferings() {

        NetworkOfferingVO publicNetworkOffering = new NetworkOfferingVO(NetworkOfferingVO.SystemPublicNetwork,
                TrafficType.Public, true);
        publicNetworkOffering = _networkOfferingDao.persistDefaultNetworkOffering(publicNetworkOffering);
        NetworkOfferingVO managementNetworkOffering = new NetworkOfferingVO(NetworkOfferingVO.SystemManagementNetwork,
                TrafficType.Management, false);
        managementNetworkOffering = _networkOfferingDao.persistDefaultNetworkOffering(managementNetworkOffering);
        NetworkOfferingVO controlNetworkOffering = new NetworkOfferingVO(NetworkOfferingVO.SystemControlNetwork,
                TrafficType.Control, false);
        controlNetworkOffering = _networkOfferingDao.persistDefaultNetworkOffering(controlNetworkOffering);
        NetworkOfferingVO storageNetworkOffering = new NetworkOfferingVO(NetworkOfferingVO.SystemStorageNetwork,
                TrafficType.Storage, true);
        storageNetworkOffering = _networkOfferingDao.persistDefaultNetworkOffering(storageNetworkOffering);
        NetworkOfferingVO privateGatewayNetworkOffering = new NetworkOfferingVO(NetworkOfferingVO.SystemPrivateGatewayNetworkOffering, GuestType.Isolated);
        privateGatewayNetworkOffering = _networkOfferingDao.persistDefaultNetworkOffering(privateGatewayNetworkOffering);

        //populate providers
        Map<Network.Service, Network.Provider> defaultSharedNetworkOfferingProviders = new HashMap<Network.Service, Network.Provider>();
        defaultSharedNetworkOfferingProviders.put(Service.Dhcp, Provider.VirtualRouter);
        defaultSharedNetworkOfferingProviders.put(Service.Dns, Provider.VirtualRouter);
        defaultSharedNetworkOfferingProviders.put(Service.UserData, Provider.VirtualRouter);

        Map<Network.Service, Network.Provider> defaultIsolatedNetworkOfferingProviders = defaultSharedNetworkOfferingProviders;

        Map<Network.Service, Network.Provider> defaultSharedSGNetworkOfferingProviders = new HashMap<Network.Service, Network.Provider>();
        defaultSharedSGNetworkOfferingProviders.put(Service.Dhcp, Provider.VirtualRouter);
        defaultSharedSGNetworkOfferingProviders.put(Service.Dns, Provider.VirtualRouter);
        defaultSharedSGNetworkOfferingProviders.put(Service.UserData, Provider.VirtualRouter);
        defaultSharedSGNetworkOfferingProviders.put(Service.SecurityGroup, Provider.SecurityGroupProvider);

        Map<Network.Service, Network.Provider> defaultIsolatedSourceNatEnabledNetworkOfferingProviders = new HashMap<Network.Service, Network.Provider>();
        defaultIsolatedSourceNatEnabledNetworkOfferingProviders.put(Service.Dhcp, Provider.VirtualRouter);
        defaultIsolatedSourceNatEnabledNetworkOfferingProviders.put(Service.Dns, Provider.VirtualRouter);
        defaultIsolatedSourceNatEnabledNetworkOfferingProviders.put(Service.UserData, Provider.VirtualRouter);
        defaultIsolatedSourceNatEnabledNetworkOfferingProviders.put(Service.Firewall, Provider.VirtualRouter);
        defaultIsolatedSourceNatEnabledNetworkOfferingProviders.put(Service.Gateway, Provider.VirtualRouter);
        defaultIsolatedSourceNatEnabledNetworkOfferingProviders.put(Service.Lb, Provider.VirtualRouter);
        defaultIsolatedSourceNatEnabledNetworkOfferingProviders.put(Service.SourceNat, Provider.VirtualRouter);
        defaultIsolatedSourceNatEnabledNetworkOfferingProviders.put(Service.StaticNat, Provider.VirtualRouter);
        defaultIsolatedSourceNatEnabledNetworkOfferingProviders.put(Service.PortForwarding, Provider.VirtualRouter);
        defaultIsolatedSourceNatEnabledNetworkOfferingProviders.put(Service.Vpn, Provider.VirtualRouter);

        Map<Network.Service, Network.Provider> netscalerServiceProviders = new HashMap<Network.Service, Network.Provider>();
        netscalerServiceProviders.put(Service.Dhcp, Provider.VirtualRouter);
        netscalerServiceProviders.put(Service.Dns, Provider.VirtualRouter);
        netscalerServiceProviders.put(Service.UserData, Provider.VirtualRouter);
        netscalerServiceProviders.put(Service.SecurityGroup, Provider.SecurityGroupProvider);
        netscalerServiceProviders.put(Service.StaticNat, Provider.Netscaler);
        netscalerServiceProviders.put(Service.Lb, Provider.Netscaler);

        // The only one diff between 1 and 2 network offerings is that the first one has SG enabled. In Basic zone only
        // first network offering has to be enabled, in Advance zone - the second one
        Transaction txn = Transaction.currentTxn();
        txn.start();

        // Offering #1
        NetworkOfferingVO defaultSharedSGNetworkOffering = new NetworkOfferingVO(
                NetworkOffering.DefaultSharedNetworkOfferingWithSGService,
                "Offering for Shared Security group enabled networks",
                TrafficType.Guest,
                false, true, null, null, true, Availability.Optional,
                null, Network.GuestType.Shared, true, true);

        defaultSharedSGNetworkOffering.setState(NetworkOffering.State.Enabled);
        defaultSharedSGNetworkOffering = _networkOfferingDao.persistDefaultNetworkOffering(defaultSharedSGNetworkOffering);

        for (Service service : defaultSharedSGNetworkOfferingProviders.keySet()) {
            NetworkOfferingServiceMapVO offService = new NetworkOfferingServiceMapVO(defaultSharedSGNetworkOffering.getId(), service, defaultSharedSGNetworkOfferingProviders.get(service));
            _ntwkOfferingServiceMapDao.persist(offService);
            s_logger.trace("Added service for the network offering: " + offService);
        }

        // Offering #2
        NetworkOfferingVO defaultSharedNetworkOffering = new NetworkOfferingVO(
                NetworkOffering.DefaultSharedNetworkOffering,
                "Offering for Shared networks",
                TrafficType.Guest,
                false, true, null, null, true, Availability.Optional,
                null, Network.GuestType.Shared, true, true);

        defaultSharedNetworkOffering.setState(NetworkOffering.State.Enabled);
        defaultSharedNetworkOffering = _networkOfferingDao.persistDefaultNetworkOffering(defaultSharedNetworkOffering);

        for (Service service : defaultSharedNetworkOfferingProviders.keySet()) {
            NetworkOfferingServiceMapVO offService = new NetworkOfferingServiceMapVO(defaultSharedNetworkOffering.getId(), service, defaultSharedNetworkOfferingProviders.get(service));
            _ntwkOfferingServiceMapDao.persist(offService);
            s_logger.trace("Added service for the network offering: " + offService);
        }

        // Offering #3
        NetworkOfferingVO defaultIsolatedSourceNatEnabledNetworkOffering = new NetworkOfferingVO(
                NetworkOffering.DefaultIsolatedNetworkOfferingWithSourceNatService,
                "Offering for Isolated networks with Source Nat service enabled",
                TrafficType.Guest,
                false, false, null, null, true, Availability.Required,
                null, Network.GuestType.Isolated, true, false);

        defaultIsolatedSourceNatEnabledNetworkOffering.setState(NetworkOffering.State.Enabled);
        defaultIsolatedSourceNatEnabledNetworkOffering = _networkOfferingDao.persistDefaultNetworkOffering(defaultIsolatedSourceNatEnabledNetworkOffering);

        for (Service service : defaultIsolatedSourceNatEnabledNetworkOfferingProviders.keySet()) {
            NetworkOfferingServiceMapVO offService = new NetworkOfferingServiceMapVO
                    (defaultIsolatedSourceNatEnabledNetworkOffering.getId(), service, defaultIsolatedSourceNatEnabledNetworkOfferingProviders.get(service));
            _ntwkOfferingServiceMapDao.persist(offService);
            s_logger.trace("Added service for the network offering: " + offService);
        }

        // Offering #4
        NetworkOfferingVO defaultIsolatedEnabledNetworkOffering = new NetworkOfferingVO(
                NetworkOffering.DefaultIsolatedNetworkOffering,
                "Offering for Isolated networks with no Source Nat service",
                TrafficType.Guest,
                false, true, null, null, true, Availability.Optional,
                null, Network.GuestType.Isolated, true, true);

        defaultIsolatedEnabledNetworkOffering.setState(NetworkOffering.State.Enabled);
        defaultIsolatedEnabledNetworkOffering = _networkOfferingDao.persistDefaultNetworkOffering(defaultIsolatedEnabledNetworkOffering);

        for (Service service : defaultIsolatedNetworkOfferingProviders.keySet()) {
            NetworkOfferingServiceMapVO offService = new NetworkOfferingServiceMapVO(defaultIsolatedEnabledNetworkOffering.getId(), service, defaultIsolatedNetworkOfferingProviders.get(service));
            _ntwkOfferingServiceMapDao.persist(offService);
            s_logger.trace("Added service for the network offering: " + offService);
        }

        // Offering #5
        NetworkOfferingVO defaultNetscalerNetworkOffering = new NetworkOfferingVO(
                NetworkOffering.DefaultSharedEIPandELBNetworkOffering,
                "Offering for Shared networks with Elastic IP and Elastic LB capabilities",
                TrafficType.Guest,
                false, true, null, null, true, Availability.Optional,
                null, Network.GuestType.Shared, true, false, false, false, true, true, true, false);

        defaultNetscalerNetworkOffering.setState(NetworkOffering.State.Enabled);
        defaultNetscalerNetworkOffering = _networkOfferingDao.persistDefaultNetworkOffering(defaultNetscalerNetworkOffering);

        for (Service service : netscalerServiceProviders.keySet()) {
            NetworkOfferingServiceMapVO offService = new NetworkOfferingServiceMapVO(defaultNetscalerNetworkOffering.getId(), service, netscalerServiceProviders.get(service));
            _ntwkOfferingServiceMapDao.persist(offService);
            s_logger.trace("Added service for the network offering: " + offService);
        }

        // Offering #6
        NetworkOfferingVO defaultNetworkOfferingForVpcNetworks = new NetworkOfferingVO(
                NetworkOffering.DefaultIsolatedNetworkOfferingForVpcNetworks,
                "Offering for Isolated Vpc networks with Source Nat service enabled",
                TrafficType.Guest,
                false, false, null, null, true, Availability.Optional,
                null, Network.GuestType.Isolated, false, false);

        defaultNetworkOfferingForVpcNetworks.setState(NetworkOffering.State.Enabled);
        defaultNetworkOfferingForVpcNetworks = _networkOfferingDao.persistDefaultNetworkOffering(defaultNetworkOfferingForVpcNetworks);

        Map<Network.Service, Network.Provider> defaultVpcNetworkOfferingProviders = new HashMap<Network.Service, Network.Provider>();
        defaultVpcNetworkOfferingProviders.put(Service.Dhcp, Provider.VPCVirtualRouter);
        defaultVpcNetworkOfferingProviders.put(Service.Dns, Provider.VPCVirtualRouter);
        defaultVpcNetworkOfferingProviders.put(Service.UserData, Provider.VPCVirtualRouter);
        defaultVpcNetworkOfferingProviders.put(Service.NetworkACL, Provider.VPCVirtualRouter);
        defaultVpcNetworkOfferingProviders.put(Service.Gateway, Provider.VPCVirtualRouter);
        defaultVpcNetworkOfferingProviders.put(Service.Lb, Provider.VPCVirtualRouter);
        defaultVpcNetworkOfferingProviders.put(Service.SourceNat, Provider.VPCVirtualRouter);
        defaultVpcNetworkOfferingProviders.put(Service.StaticNat, Provider.VPCVirtualRouter);
        defaultVpcNetworkOfferingProviders.put(Service.PortForwarding, Provider.VPCVirtualRouter);
        defaultVpcNetworkOfferingProviders.put(Service.Vpn, Provider.VPCVirtualRouter);

        for (Service service : defaultVpcNetworkOfferingProviders.keySet()) {
            NetworkOfferingServiceMapVO offService = new NetworkOfferingServiceMapVO
                    (defaultNetworkOfferingForVpcNetworks.getId(), service, defaultVpcNetworkOfferingProviders.get(service));
            _ntwkOfferingServiceMapDao.persist(offService);
            s_logger.trace("Added service for the network offering: " + offService);
        }

        // Offering #7
        NetworkOfferingVO defaultNetworkOfferingForVpcNetworksNoLB = new NetworkOfferingVO(
                NetworkOffering.DefaultIsolatedNetworkOfferingForVpcNetworksNoLB,
                "Offering for Isolated Vpc networks with Source Nat service enabled and LB service Disabled",
                TrafficType.Guest,
                false, false, null, null, true, Availability.Optional,
                null, Network.GuestType.Isolated, false, false);

        defaultNetworkOfferingForVpcNetworksNoLB.setState(NetworkOffering.State.Enabled);
        defaultNetworkOfferingForVpcNetworksNoLB = _networkOfferingDao.persistDefaultNetworkOffering(defaultNetworkOfferingForVpcNetworksNoLB);

        Map<Network.Service, Network.Provider> defaultVpcNetworkOfferingProvidersNoLB = new HashMap<Network.Service, Network.Provider>();
        defaultVpcNetworkOfferingProvidersNoLB.put(Service.Dhcp, Provider.VPCVirtualRouter);
        defaultVpcNetworkOfferingProvidersNoLB.put(Service.Dns, Provider.VPCVirtualRouter);
        defaultVpcNetworkOfferingProvidersNoLB.put(Service.UserData, Provider.VPCVirtualRouter);
        defaultVpcNetworkOfferingProvidersNoLB.put(Service.NetworkACL, Provider.VPCVirtualRouter);
        defaultVpcNetworkOfferingProvidersNoLB.put(Service.Gateway, Provider.VPCVirtualRouter);
        defaultVpcNetworkOfferingProvidersNoLB.put(Service.SourceNat, Provider.VPCVirtualRouter);
        defaultVpcNetworkOfferingProvidersNoLB.put(Service.StaticNat, Provider.VPCVirtualRouter);
        defaultVpcNetworkOfferingProvidersNoLB.put(Service.PortForwarding, Provider.VPCVirtualRouter);
        defaultVpcNetworkOfferingProvidersNoLB.put(Service.Vpn, Provider.VPCVirtualRouter);

        for (Service service : defaultVpcNetworkOfferingProvidersNoLB.keySet()) {
            NetworkOfferingServiceMapVO offService = new NetworkOfferingServiceMapVO
                    (defaultNetworkOfferingForVpcNetworksNoLB.getId(), service, defaultVpcNetworkOfferingProvidersNoLB.get(service));
            _ntwkOfferingServiceMapDao.persist(offService);
            s_logger.trace("Added service for the network offering: " + offService);
        }



        txn.commit();
    }

    private void createDefaultNetworks() {
        List<DataCenterVO> zones = _dataCenterDao.listAll();
        long id = 1;

        HashMap<TrafficType, String> guruNames = new HashMap<TrafficType, String>();
        guruNames.put(TrafficType.Public, PublicNetworkGuru.class.getSimpleName());
        guruNames.put(TrafficType.Management, PodBasedNetworkGuru.class.getSimpleName());
        guruNames.put(TrafficType.Control, ControlNetworkGuru.class.getSimpleName());
        guruNames.put(TrafficType.Storage, StorageNetworkGuru.class.getSimpleName());
        guruNames.put(TrafficType.Guest, DirectPodBasedNetworkGuru.class.getSimpleName());

        for (DataCenterVO zone : zones) {
            long zoneId = zone.getId();
            long accountId = 1L;
            Long domainId = zone.getDomainId();

            if (domainId == null) {
                domainId = 1L;
            }
            // Create default networks - system only
            List<NetworkOfferingVO> ntwkOff = _networkOfferingDao.listSystemNetworkOfferings();

            for (NetworkOfferingVO offering : ntwkOff) {
                if (offering.isSystemOnly()) {
                    long related = id;
                    long networkOfferingId = offering.getId();
                    Mode mode = Mode.Static;
                    String networkDomain = null;

                    BroadcastDomainType broadcastDomainType = null;
                    TrafficType trafficType = offering.getTrafficType();

                    boolean specifyIpRanges = false;

                    if (trafficType == TrafficType.Management) {
                        broadcastDomainType = BroadcastDomainType.Native;
                    } else if (trafficType == TrafficType.Storage) {
                        broadcastDomainType = BroadcastDomainType.Native;
                        specifyIpRanges = true;
                    } else if (trafficType == TrafficType.Control) {
                        broadcastDomainType = BroadcastDomainType.LinkLocal;
                    } else if (offering.getTrafficType() == TrafficType.Public) {
                        if ((zone.getNetworkType() == NetworkType.Advanced && !zone.isSecurityGroupEnabled()) || zone.getNetworkType() == NetworkType.Basic) {
                            specifyIpRanges = true;
                            broadcastDomainType = BroadcastDomainType.Vlan;
                        } else {
                            continue;
                        }
                    }

                    if (broadcastDomainType != null) {
                        NetworkVO network = new NetworkVO(id, trafficType, mode, broadcastDomainType, networkOfferingId,
                                domainId, accountId, related, null, null, networkDomain, Network.GuestType.Shared, zoneId, null,
                                null, specifyIpRanges, null);
                        network.setGuruName(guruNames.get(network.getTrafficType()));
                        network.setDns1(zone.getDns1());
                        network.setDns2(zone.getDns2());
                        network.setState(State.Implemented);
                        _networkDao.persist(network, false, getServicesAndProvidersForNetwork(networkOfferingId));
                        id++;
                    }
                }
            }
        }
    }

    private void updateVlanWithNetworkId(VlanVO vlan) {
        long zoneId = vlan.getDataCenterId();
        long networkId = 0L;
        DataCenterVO zone = _zoneDao.findById(zoneId);

        if (zone.getNetworkType() == NetworkType.Advanced) {
            networkId = getSystemNetworkIdByZoneAndTrafficType(zoneId, TrafficType.Public);
        } else {
            networkId = getSystemNetworkIdByZoneAndTrafficType(zoneId, TrafficType.Guest);
        }

        vlan.setNetworkId(networkId);
        _vlanDao.update(vlan.getId(), vlan);
    }

    private long getSystemNetworkIdByZoneAndTrafficType(long zoneId, TrafficType trafficType) {
        // find system public network offering
        Long networkOfferingId = null;
        List<NetworkOfferingVO> offerings = _networkOfferingDao.listSystemNetworkOfferings();
        for (NetworkOfferingVO offering : offerings) {
            if (offering.getTrafficType() == trafficType) {
                networkOfferingId = offering.getId();
                break;
            }
        }

        if (networkOfferingId == null) {
            throw new InvalidParameterValueException("Unable to find system network offering with traffic type " + trafficType);
        }

        List<NetworkVO> networks = _networkDao.listBy(Account.ACCOUNT_ID_SYSTEM, networkOfferingId, zoneId);
        if (networks == null || networks.isEmpty()) {
            throw new InvalidParameterValueException("Unable to find network with traffic type " + trafficType + " in zone " + zoneId);
        }
        return networks.get(0).getId();
    }

    @DB
    public void updateResourceCount() {
        ResourceType[] resourceTypes = Resource.ResourceType.values();
        List<AccountVO> accounts = _accountDao.listAllIncludingRemoved();
        List<DomainVO> domains = _domainDao.listAllIncludingRemoved();
        List<ResourceCountVO> domainResourceCount = _resourceCountDao.listResourceCountByOwnerType(ResourceOwnerType.Domain);
        List<ResourceCountVO> accountResourceCount = _resourceCountDao.listResourceCountByOwnerType(ResourceOwnerType.Account);

        List<ResourceType> accountSupportedResourceTypes = new ArrayList<ResourceType>();
        List<ResourceType> domainSupportedResourceTypes = new ArrayList<ResourceType>();

        for (ResourceType resourceType : resourceTypes) {
            if (resourceType.supportsOwner(ResourceOwnerType.Account)) {
                accountSupportedResourceTypes.add(resourceType);
            }
            if (resourceType.supportsOwner(ResourceOwnerType.Domain)) {
                domainSupportedResourceTypes.add(resourceType);
            }
        }

        int accountExpectedCount = accountSupportedResourceTypes.size();
        int domainExpectedCount = domainSupportedResourceTypes.size();

        if ((domainResourceCount.size() < domainExpectedCount * domains.size())) {
            s_logger.debug("resource_count table has records missing for some domains...going to insert them");
            for (DomainVO domain : domains) {
                // Lock domain
                Transaction txn = Transaction.currentTxn();
                txn.start();
                _domainDao.lockRow(domain.getId(), true);
                List<ResourceCountVO> domainCounts = _resourceCountDao.listByOwnerId(domain.getId(), ResourceOwnerType.Domain);
                List<String> domainCountStr = new ArrayList<String>();
                for (ResourceCountVO domainCount : domainCounts) {
                    domainCountStr.add(domainCount.getType().toString());
                }

                if (domainCountStr.size() < domainExpectedCount) {
                    for (ResourceType resourceType : domainSupportedResourceTypes) {
                        if (!domainCountStr.contains(resourceType.toString())) {
                            ResourceCountVO resourceCountVO = new ResourceCountVO(resourceType, 0, domain.getId(), ResourceOwnerType.Domain);
                            s_logger.debug("Inserting resource count of type " + resourceType + " for domain id=" + domain.getId());
                            _resourceCountDao.persist(resourceCountVO);
                        }
                    }
                }
                txn.commit();
            }
        }

        if ((accountResourceCount.size() < accountExpectedCount * accounts.size())) {
            s_logger.debug("resource_count table has records missing for some accounts...going to insert them");
            for (AccountVO account : accounts) {
                // lock account
                Transaction txn = Transaction.currentTxn();
                txn.start();
                _accountDao.lockRow(account.getId(), true);
                List<ResourceCountVO> accountCounts = _resourceCountDao.listByOwnerId(account.getId(), ResourceOwnerType.Account);
                List<String> accountCountStr = new ArrayList<String>();
                for (ResourceCountVO accountCount : accountCounts) {
                    accountCountStr.add(accountCount.getType().toString());
                }

                if (accountCountStr.size() < accountExpectedCount) {
                    for (ResourceType resourceType : accountSupportedResourceTypes) {
                        if (!accountCountStr.contains(resourceType.toString())) {
                            ResourceCountVO resourceCountVO = new ResourceCountVO(resourceType, 0, account.getId(), ResourceOwnerType.Account);
                            s_logger.debug("Inserting resource count of type " + resourceType + " for account id=" + account.getId());
                            _resourceCountDao.persist(resourceCountVO);
                        }
                    }
                }

                txn.commit();
            }
        }
    }

    public Map<String, String> getServicesAndProvidersForNetwork(long networkOfferingId) {
        Map<String, String> svcProviders = new HashMap<String, String>();
        List<NetworkOfferingServiceMapVO> servicesMap = _ntwkOfferingServiceMapDao.listByNetworkOfferingId(networkOfferingId);

        for (NetworkOfferingServiceMapVO serviceMap : servicesMap) {
            if (svcProviders.containsKey(serviceMap.getService())) {
                continue;
            }
            svcProviders.put(serviceMap.getService(), serviceMap.getProvider());
        }

        return svcProviders;
    }
    
    private void createDefaultRegion(){
    	//Get Region name and URL from db.properties    	
    	_regionDao.persist(new RegionVO(_regionDao.getRegionId(), "Local", "http://localhost:8080/client/api", "", ""));
    }

}<|MERGE_RESOLUTION|>--- conflicted
+++ resolved
@@ -106,14 +106,10 @@
 import com.cloud.utils.net.NetUtils;
 import com.cloud.utils.script.Script;
 import com.cloud.uuididentity.dao.IdentityDao;
-<<<<<<< HEAD
-=======
-
 import org.apache.cloudstack.region.RegionVO;
 import org.apache.cloudstack.region.dao.RegionDao;
 import org.apache.commons.codec.binary.Base64;
 import org.apache.log4j.Logger;
->>>>>>> 4f53eb11
 
 @Component
 public class ConfigurationServerImpl extends ManagerBase implements ConfigurationServer {
@@ -129,41 +125,15 @@
     @Inject private NetworkDao _networkDao;
     @Inject private VlanDao _vlanDao;    
     private String _domainSuffix;
-<<<<<<< HEAD
     @Inject private DomainDao _domainDao;
     @Inject private AccountDao _accountDao;
     @Inject private ResourceCountDao _resourceCountDao;
     @Inject private NetworkOfferingServiceMapDao _ntwkOfferingServiceMapDao;
     @Inject private IdentityDao _identityDao;
+    @Inject private RegionDao _regionDao;
 
     public ConfigurationServerImpl() {
     	setRunLevel(ComponentLifecycle.RUN_LEVEL_FRAMEWORK_BOOTSTRAP);
-=======
-    private final DomainDao _domainDao;
-    private final AccountDao _accountDao;
-    private final ResourceCountDao _resourceCountDao;
-    private final NetworkOfferingServiceMapDao _ntwkOfferingServiceMapDao;
-    private final IdentityDao _identityDao;
-    private final RegionDao _regionDao;
-
-    public ConfigurationServerImpl() {
-        ComponentLocator locator = ComponentLocator.getLocator(Name);
-        _configDao = locator.getDao(ConfigurationDao.class);
-        _zoneDao = locator.getDao(DataCenterDao.class);
-        _podDao = locator.getDao(HostPodDao.class);
-        _diskOfferingDao = locator.getDao(DiskOfferingDao.class);
-        _serviceOfferingDao = locator.getDao(ServiceOfferingDao.class);
-        _networkOfferingDao = locator.getDao(NetworkOfferingDao.class);
-        _dataCenterDao = locator.getDao(DataCenterDao.class);
-        _networkDao = locator.getDao(NetworkDao.class);
-        _vlanDao = locator.getDao(VlanDao.class);
-        _domainDao = locator.getDao(DomainDao.class);
-        _accountDao = locator.getDao(AccountDao.class);
-        _resourceCountDao = locator.getDao(ResourceCountDao.class);
-        _ntwkOfferingServiceMapDao = locator.getDao(NetworkOfferingServiceMapDao.class);
-        _identityDao = locator.getDao(IdentityDao.class);
-        _regionDao = locator.getDao(RegionDao.class);
->>>>>>> 4f53eb11
     }
     
 	@Override
@@ -1301,7 +1271,7 @@
 
         return svcProviders;
     }
-    
+
     private void createDefaultRegion(){
     	//Get Region name and URL from db.properties    	
     	_regionDao.persist(new RegionVO(_regionDao.getRegionId(), "Local", "http://localhost:8080/client/api", "", ""));
