/**
 *  Copyright (C) 2010 Cloud.com, Inc.  All rights reserved.
 * 
 * This software is licensed under the GNU General Public License v3 or later.
 * 
 * It is free software: you can redistribute it and/or modify
 * it under the terms of the GNU General Public License as published by
 * the Free Software Foundation, either version 3 of the License, or any later version.
 * This program is distributed in the hope that it will be useful,
 * but WITHOUT ANY WARRANTY; without even the implied warranty of
 * MERCHANTABILITY or FITNESS FOR A PARTICULAR PURPOSE.  See the
 * GNU General Public License for more details.
 * 
 * You should have received a copy of the GNU General Public License
 * along with this program.  If not, see <http://www.gnu.org/licenses/>.
 * 
 */
package com.cloud.server;

import java.math.BigInteger;
import java.net.Inet6Address;
import java.net.InetAddress;
import java.net.URI;
import java.net.URISyntaxException;
import java.net.URLEncoder;
import java.net.UnknownHostException;
import java.security.MessageDigest;
import java.security.NoSuchAlgorithmException;
import java.util.ArrayList;
import java.util.Arrays;
import java.util.Calendar;
import java.util.Collections;
import java.util.Date;
import java.util.Enumeration;
import java.util.HashMap;
import java.util.HashSet;
import java.util.Iterator;
import java.util.List;
import java.util.Map;
import java.util.Set;
import java.util.TimeZone;
import java.util.concurrent.Executors;
import java.util.concurrent.ScheduledExecutorService;
import java.util.concurrent.TimeUnit;

import javax.crypto.KeyGenerator;
import javax.crypto.Mac;
import javax.crypto.SecretKey;
import javax.crypto.spec.SecretKeySpec;

import org.apache.commons.codec.binary.Base64;
import org.apache.log4j.Logger;

import com.cloud.agent.AgentManager;
import com.cloud.agent.api.GetVncPortAnswer;
import com.cloud.agent.api.GetVncPortCommand;
import com.cloud.alert.AlertManager;
import com.cloud.alert.AlertVO;
import com.cloud.alert.dao.AlertDao;
import com.cloud.api.BaseCmd;
import com.cloud.api.commands.AssociateIPAddrCmd;
import com.cloud.api.commands.AuthorizeNetworkGroupIngressCmd;
import com.cloud.api.commands.CancelMaintenanceCmd;
import com.cloud.api.commands.CancelPrimaryStorageMaintenanceCmd;
import com.cloud.api.commands.CopyTemplateCmd;
import com.cloud.api.commands.CreatePortForwardingServiceRuleCmd;
import com.cloud.api.commands.CreateTemplateCmd;
import com.cloud.api.commands.CreateVolumeCmd;
import com.cloud.api.commands.DeleteIsoCmd;
import com.cloud.api.commands.DeleteTemplateCmd;
import com.cloud.api.commands.DeleteUserCmd;
import com.cloud.api.commands.DeployVMCmd;
import com.cloud.api.commands.PrepareForMaintenanceCmd;
import com.cloud.api.commands.PreparePrimaryStorageForMaintenanceCmd;
import com.cloud.api.commands.ReconnectHostCmd;
import com.cloud.api.commands.StartRouterCmd;
import com.cloud.api.commands.StartSystemVMCmd;
import com.cloud.api.commands.StartVMCmd;
import com.cloud.api.commands.UpgradeVMCmd;
import com.cloud.async.AsyncInstanceCreateStatus;
import com.cloud.async.AsyncJobExecutor;
import com.cloud.async.AsyncJobManager;
import com.cloud.async.AsyncJobResult;
import com.cloud.async.AsyncJobVO;
import com.cloud.async.BaseAsyncJobExecutor;
import com.cloud.async.dao.AsyncJobDao;
import com.cloud.async.executor.AssociateIpAddressParam;
import com.cloud.async.executor.AttachISOParam;
import com.cloud.async.executor.CopyTemplateParam;
import com.cloud.async.executor.CreateOrUpdateRuleParam;
import com.cloud.async.executor.CreatePrivateTemplateParam;
import com.cloud.async.executor.DeleteDomainParam;
import com.cloud.async.executor.DeleteRuleParam;
import com.cloud.async.executor.DeleteTemplateParam;
import com.cloud.async.executor.DeployVMParam;
import com.cloud.async.executor.DisassociateIpAddressParam;
import com.cloud.async.executor.LoadBalancerParam;
import com.cloud.async.executor.NetworkGroupIngressParam;
import com.cloud.async.executor.ResetVMPasswordParam;
import com.cloud.async.executor.SecurityGroupParam;
import com.cloud.async.executor.UpdateLoadBalancerParam;
import com.cloud.async.executor.UpgradeVMParam;
import com.cloud.async.executor.VMOperationParam;
import com.cloud.async.executor.VolumeOperationParam;
import com.cloud.async.executor.VMOperationParam.VmOp;
import com.cloud.async.executor.VolumeOperationParam.VolumeOp;
import com.cloud.capacity.CapacityVO;
import com.cloud.capacity.dao.CapacityDao;
import com.cloud.configuration.ConfigurationManager;
import com.cloud.configuration.ConfigurationVO;
import com.cloud.configuration.ResourceLimitVO;
import com.cloud.configuration.ResourceCount.ResourceType;
import com.cloud.configuration.dao.ConfigurationDao;
import com.cloud.configuration.dao.ResourceLimitDao;
import com.cloud.consoleproxy.ConsoleProxyManager;
import com.cloud.dc.AccountVlanMapVO;
import com.cloud.dc.ClusterVO;
import com.cloud.dc.DataCenterIpAddressVO;
import com.cloud.dc.DataCenterVO;
import com.cloud.dc.HostPodVO;
import com.cloud.dc.PodVlanMapVO;
import com.cloud.dc.VlanVO;
import com.cloud.dc.Vlan.VlanType;
import com.cloud.dc.dao.AccountVlanMapDao;
import com.cloud.dc.dao.ClusterDao;
import com.cloud.dc.dao.DataCenterDao;
import com.cloud.dc.dao.DataCenterIpAddressDaoImpl;
import com.cloud.dc.dao.HostPodDao;
import com.cloud.dc.dao.PodVlanMapDao;
import com.cloud.dc.dao.VlanDao;
import com.cloud.domain.Domain;
import com.cloud.domain.DomainVO;
import com.cloud.domain.dao.DomainDao;
import com.cloud.event.EventState;
import com.cloud.event.EventTypes;
import com.cloud.event.EventVO;
import com.cloud.event.dao.EventDao;
import com.cloud.exception.AgentUnavailableException;
import com.cloud.exception.ConcurrentOperationException;
import com.cloud.exception.DiscoveryException;
import com.cloud.exception.InsufficientAddressCapacityException;
import com.cloud.exception.InsufficientStorageCapacityException;
import com.cloud.exception.InternalErrorException;
import com.cloud.exception.InvalidParameterValueException;
import com.cloud.exception.NetworkRuleConflictException;
import com.cloud.exception.PermissionDeniedException;
import com.cloud.exception.ResourceAllocationException;
import com.cloud.exception.ResourceInUseException;
import com.cloud.exception.StorageUnavailableException;
import com.cloud.host.Host;
import com.cloud.host.HostStats;
import com.cloud.host.HostVO;
import com.cloud.host.Status;
import com.cloud.host.dao.HostDao;
import com.cloud.hypervisor.Hypervisor;
import com.cloud.info.ConsoleProxyInfo;
import com.cloud.network.FirewallRuleVO;
import com.cloud.network.IPAddressVO;
import com.cloud.network.LoadBalancerVMMapVO;
import com.cloud.network.LoadBalancerVO;
import com.cloud.network.NetworkManager;
import com.cloud.network.NetworkRuleConfigVO;
import com.cloud.network.SecurityGroupVMMapVO;
import com.cloud.network.SecurityGroupVO;
import com.cloud.network.dao.FirewallRulesDao;
import com.cloud.network.dao.IPAddressDao;
import com.cloud.network.dao.LoadBalancerDao;
import com.cloud.network.dao.LoadBalancerVMMapDao;
import com.cloud.network.dao.NetworkRuleConfigDao;
import com.cloud.network.dao.SecurityGroupDao;
import com.cloud.network.dao.SecurityGroupVMMapDao;
import com.cloud.network.security.IngressRuleVO;
import com.cloud.network.security.NetworkGroupManager;
import com.cloud.network.security.NetworkGroupRulesVO;
import com.cloud.network.security.NetworkGroupVO;
import com.cloud.network.security.dao.NetworkGroupDao;
import com.cloud.offering.NetworkOffering;
import com.cloud.offering.ServiceOffering;
import com.cloud.serializer.GsonHelper;
import com.cloud.server.auth.UserAuthenticator;
import com.cloud.service.ServiceOfferingVO;
import com.cloud.service.dao.ServiceOfferingDao;
import com.cloud.storage.DiskOfferingVO;
import com.cloud.storage.DiskTemplateVO;
import com.cloud.storage.GuestOS;
import com.cloud.storage.GuestOSCategoryVO;
import com.cloud.storage.GuestOSVO;
import com.cloud.storage.LaunchPermissionVO;
import com.cloud.storage.Snapshot;
import com.cloud.storage.SnapshotPolicyVO;
import com.cloud.storage.SnapshotScheduleVO;
import com.cloud.storage.SnapshotVO;
import com.cloud.storage.Storage;
import com.cloud.storage.StorageManager;
import com.cloud.storage.StoragePoolHostVO;
import com.cloud.storage.StoragePoolVO;
import com.cloud.storage.StorageStats;
import com.cloud.storage.VMTemplateHostVO;
import com.cloud.storage.VMTemplateStorageResourceAssoc;
import com.cloud.storage.VMTemplateVO;
import com.cloud.storage.Volume;
import com.cloud.storage.VolumeStats;
import com.cloud.storage.VolumeVO;
import com.cloud.storage.Snapshot.SnapshotType;
import com.cloud.storage.Storage.FileSystem;
import com.cloud.storage.Storage.ImageFormat;
import com.cloud.storage.Volume.VolumeType;
import com.cloud.storage.dao.DiskOfferingDao;
import com.cloud.storage.dao.DiskTemplateDao;
import com.cloud.storage.dao.GuestOSCategoryDao;
import com.cloud.storage.dao.GuestOSDao;
import com.cloud.storage.dao.LaunchPermissionDao;
import com.cloud.storage.dao.SnapshotDao;
import com.cloud.storage.dao.SnapshotPolicyDao;
import com.cloud.storage.dao.StoragePoolDao;
import com.cloud.storage.dao.StoragePoolHostDao;
import com.cloud.storage.dao.VMTemplateDao;
import com.cloud.storage.dao.VMTemplateHostDao;
import com.cloud.storage.dao.VolumeDao;
import com.cloud.storage.dao.VMTemplateDao.TemplateFilter;
import com.cloud.storage.preallocatedlun.PreallocatedLunVO;
import com.cloud.storage.preallocatedlun.dao.PreallocatedLunDao;
import com.cloud.storage.secondary.SecondaryStorageVmManager;
import com.cloud.storage.snapshot.SnapshotManager;
import com.cloud.storage.snapshot.SnapshotScheduler;
import com.cloud.template.TemplateManager;
import com.cloud.user.Account;
import com.cloud.user.AccountManager;
import com.cloud.user.AccountVO;
import com.cloud.user.User;
import com.cloud.user.UserAccount;
import com.cloud.user.UserAccountVO;
import com.cloud.user.UserContext;
import com.cloud.user.UserStatisticsVO;
import com.cloud.user.UserVO;
import com.cloud.user.dao.AccountDao;
import com.cloud.user.dao.UserAccountDao;
import com.cloud.user.dao.UserDao;
import com.cloud.user.dao.UserStatisticsDao;
import com.cloud.uservm.UserVm;
import com.cloud.utils.DateUtil;
import com.cloud.utils.EnumUtils;
import com.cloud.utils.NumbersUtil;
import com.cloud.utils.Pair;
import com.cloud.utils.PasswordGenerator;
import com.cloud.utils.StringUtils;
import com.cloud.utils.DateUtil.IntervalType;
import com.cloud.utils.component.Adapters;
import com.cloud.utils.component.ComponentLocator;
import com.cloud.utils.component.Inject;
import com.cloud.utils.concurrency.NamedThreadFactory;
import com.cloud.utils.db.DB;
import com.cloud.utils.db.Filter;
import com.cloud.utils.db.GlobalLock;
import com.cloud.utils.db.SearchBuilder;
import com.cloud.utils.db.SearchCriteria;
import com.cloud.utils.db.Transaction;
import com.cloud.utils.exception.CloudRuntimeException;
import com.cloud.utils.exception.ExecutionException;
import com.cloud.utils.net.MacAddress;
import com.cloud.utils.net.NetUtils;
import com.cloud.vm.ConsoleProxyVO;
import com.cloud.vm.DomainRouter;
import com.cloud.vm.DomainRouterVO;
import com.cloud.vm.InstanceGroupVMMapVO;
import com.cloud.vm.SecondaryStorageVmVO;
import com.cloud.vm.State;
import com.cloud.vm.UserVmManager;
import com.cloud.vm.UserVmVO;
import com.cloud.vm.VMInstanceVO;
import com.cloud.vm.VirtualMachine;
import com.cloud.vm.InstanceGroupVO;
import com.cloud.vm.VmStats;
import com.cloud.vm.dao.ConsoleProxyDao;
import com.cloud.vm.dao.DomainRouterDao;
import com.cloud.vm.dao.InstanceGroupVMMapDao;
import com.cloud.vm.dao.SecondaryStorageVmDao;
import com.cloud.vm.dao.UserVmDao;
import com.cloud.vm.dao.VMInstanceDao;
import com.cloud.vm.dao.InstanceGroupDao;
import com.google.gson.Gson;

public class ManagementServerImpl implements ManagementServer {
    public static final Logger s_logger = Logger.getLogger(ManagementServerImpl.class.getName());

    private final AccountManager _accountMgr;
    private final AgentManager _agentMgr;
    private final ConfigurationManager _configMgr;
    private final FirewallRulesDao _firewallRulesDao;
    private final SecurityGroupDao _securityGroupDao;
	private final NetworkGroupDao _networkSecurityGroupDao;
    private final LoadBalancerDao _loadBalancerDao;
    private final NetworkRuleConfigDao _networkRuleConfigDao;
    private final SecurityGroupVMMapDao _securityGroupVMMapDao;
    private final IPAddressDao _publicIpAddressDao;
    private final DataCenterIpAddressDaoImpl _privateIpAddressDao;
    private final LoadBalancerVMMapDao _loadBalancerVMMapDao;
    private final DomainRouterDao _routerDao;
    private final ConsoleProxyDao _consoleProxyDao;
    private final ClusterDao _clusterDao;
    private final SecondaryStorageVmDao _secStorageVmDao;
    private final EventDao _eventDao;
    private final DataCenterDao _dcDao;
    private final VlanDao _vlanDao;
    private final AccountVlanMapDao _accountVlanMapDao;
    private final PodVlanMapDao _podVlanMapDao;
    private final HostDao _hostDao;
    private final UserDao _userDao;
    private final UserVmDao _userVmDao;
    private final ConfigurationDao _configDao;
    private final NetworkManager _networkMgr;
    private final UserVmManager _vmMgr;
    private final ConsoleProxyManager _consoleProxyMgr;
    private final SecondaryStorageVmManager _secStorageVmMgr;
    private final ServiceOfferingDao _offeringsDao;
    private final DiskOfferingDao _diskOfferingDao;
    private final VMTemplateDao _templateDao;
    private final VMTemplateHostDao _templateHostDao;
    private final LaunchPermissionDao _launchPermissionDao;
    private final DomainDao _domainDao;
    private final AccountDao _accountDao;
    private final ResourceLimitDao _resourceLimitDao;
    private final UserAccountDao _userAccountDao;
    private final AlertDao _alertDao;
    private final CapacityDao _capacityDao;
    private final SnapshotDao _snapshotDao;
    private final SnapshotPolicyDao _snapshotPolicyDao;
    private final GuestOSDao _guestOSDao;
    private final GuestOSCategoryDao _guestOSCategoryDao;
    private final StoragePoolDao _poolDao;
    private final StoragePoolHostDao _poolHostDao;
    private final StorageManager _storageMgr;
    private final UserVmDao _vmDao;

    private final Adapters<UserAuthenticator> _userAuthenticators;
    private final HostPodDao _hostPodDao;
    private final UserStatisticsDao _userStatsDao;
    private final VMInstanceDao _vmInstanceDao;
    private final VolumeDao _volumeDao;
    private final DiskTemplateDao _diskTemplateDao;
    private final AlertManager _alertMgr;
    private final AsyncJobDao _jobDao;
    private final AsyncJobManager _asyncMgr;
    private final TemplateManager _tmpltMgr;
    private final SnapshotManager _snapMgr;
    private final SnapshotScheduler _snapshotScheduler;
    private final NetworkGroupManager _networkGroupMgr;
    private final int _purgeDelay;
    private final boolean _directAttachNetworkExternalIpAllocator;
    private final PreallocatedLunDao _lunDao;
    private final InstanceGroupDao _vmGroupDao;
    private final InstanceGroupVMMapDao _groupVMMapDao;

    private final ScheduledExecutorService _executor = Executors.newScheduledThreadPool(1, new NamedThreadFactory("AccountChecker"));
    private final ScheduledExecutorService _eventExecutor = Executors.newScheduledThreadPool(1, new NamedThreadFactory("EventChecker"));

    private final StatsCollector _statsCollector;

    private final Map<String, String> _configs;

    private String _domain;

    private final int _routerRamSize;
    private final int _proxyRamSize;
    private final int _ssRamSize;

    private final int _maxVolumeSizeInGb;
    private final Map<String, Boolean> _availableIdsMap;

	private boolean _networkGroupsEnabled = false;

    private boolean _isHypervisorSnapshotCapable = false;


    protected ManagementServerImpl() {
        ComponentLocator locator = ComponentLocator.getLocator(Name);
        _lunDao = locator.getDao(PreallocatedLunDao.class);
        _configDao = locator.getDao(ConfigurationDao.class);
        _routerDao = locator.getDao(DomainRouterDao.class);
        _eventDao = locator.getDao(EventDao.class);
        _dcDao = locator.getDao(DataCenterDao.class);
        _vlanDao = locator.getDao(VlanDao.class);
        _accountVlanMapDao = locator.getDao(AccountVlanMapDao.class);
        _podVlanMapDao = locator.getDao(PodVlanMapDao.class);
        _hostDao = locator.getDao(HostDao.class);
        _hostPodDao = locator.getDao(HostPodDao.class);
        _jobDao = locator.getDao(AsyncJobDao.class);
        _clusterDao = locator.getDao(ClusterDao.class);

        _accountMgr = locator.getManager(AccountManager.class);
        _agentMgr = locator.getManager(AgentManager.class);
        _configMgr = locator.getManager(ConfigurationManager.class);
        _networkMgr = locator.getManager(NetworkManager.class);
        _vmMgr = locator.getManager(UserVmManager.class);
        _consoleProxyMgr = locator.getManager(ConsoleProxyManager.class);
        _secStorageVmMgr = locator.getManager(SecondaryStorageVmManager.class);
        _storageMgr = locator.getManager(StorageManager.class);
        _firewallRulesDao = locator.getDao(FirewallRulesDao.class);
        _securityGroupDao = locator.getDao(SecurityGroupDao.class);
        _networkSecurityGroupDao  = locator.getDao(NetworkGroupDao.class);
        _loadBalancerDao = locator.getDao(LoadBalancerDao.class);
        _networkRuleConfigDao = locator.getDao(NetworkRuleConfigDao.class);
        _securityGroupVMMapDao = locator.getDao(SecurityGroupVMMapDao.class);
        _publicIpAddressDao = locator.getDao(IPAddressDao.class);
        _privateIpAddressDao = locator.getDao(DataCenterIpAddressDaoImpl.class);
        _loadBalancerVMMapDao = locator.getDao(LoadBalancerVMMapDao.class);
        _consoleProxyDao = locator.getDao(ConsoleProxyDao.class);
        _secStorageVmDao = locator.getDao(SecondaryStorageVmDao.class);
        _userDao = locator.getDao(UserDao.class);
        _userVmDao = locator.getDao(UserVmDao.class);
        _offeringsDao = locator.getDao(ServiceOfferingDao.class);
        _diskOfferingDao = locator.getDao(DiskOfferingDao.class);
        _templateDao = locator.getDao(VMTemplateDao.class);
        _templateHostDao = locator.getDao(VMTemplateHostDao.class);
        _launchPermissionDao = locator.getDao(LaunchPermissionDao.class);
        _domainDao = locator.getDao(DomainDao.class);
        _accountDao = locator.getDao(AccountDao.class);
        _resourceLimitDao = locator.getDao(ResourceLimitDao.class);
        _userAccountDao = locator.getDao(UserAccountDao.class);
        _alertDao = locator.getDao(AlertDao.class);
        _capacityDao = locator.getDao(CapacityDao.class);
        _snapshotDao = locator.getDao(SnapshotDao.class);
        _snapshotPolicyDao = locator.getDao(SnapshotPolicyDao.class);
        _guestOSDao = locator.getDao(GuestOSDao.class);
        _guestOSCategoryDao = locator.getDao(GuestOSCategoryDao.class);
        _poolDao = locator.getDao(StoragePoolDao.class);
        _poolHostDao = locator.getDao(StoragePoolHostDao.class);
        _vmDao = locator.getDao(UserVmDao.class);
        _vmGroupDao = locator.getDao(InstanceGroupDao.class);
        _groupVMMapDao = locator.getDao(InstanceGroupVMMapDao.class);

        _configs = _configDao.getConfiguration();
        _userStatsDao = locator.getDao(UserStatisticsDao.class);
        _vmInstanceDao = locator.getDao(VMInstanceDao.class);
        _volumeDao = locator.getDao(VolumeDao.class);
        _diskTemplateDao = locator.getDao(DiskTemplateDao.class);
        _alertMgr = locator.getManager(AlertManager.class);
        _asyncMgr = locator.getManager(AsyncJobManager.class);
        _tmpltMgr = locator.getManager(TemplateManager.class);
        _snapMgr = locator.getManager(SnapshotManager.class);
        _snapshotScheduler = locator.getManager(SnapshotScheduler.class);
        _networkGroupMgr = locator.getManager(NetworkGroupManager.class);
        
        _userAuthenticators = locator.getAdapters(UserAuthenticator.class);
        if (_userAuthenticators == null || !_userAuthenticators.isSet()) {
            s_logger.error("Unable to find an user authenticator.");
        }

        _domain = _configs.get("domain");
        if (_domain == null) {
            _domain = ".myvm.com";
        }
        if (!_domain.startsWith(".")) {
            _domain = "." + _domain;
        }

        String value = _configs.get("account.cleanup.interval");
        int cleanup = NumbersUtil.parseInt(value, 60 * 60 * 24); // 1 hour.

        // Parse the max number of UserVMs and public IPs from server-setup.xml,
        // and set them in the right places

        String maxVolumeSizeInGbString = _configs.get("max.volume.size.gb");
        int maxVolumeSizeGb = NumbersUtil.parseInt(maxVolumeSizeInGbString, 2097152000);

        _maxVolumeSizeInGb = maxVolumeSizeGb;

        _routerRamSize = NumbersUtil.parseInt(_configs.get("router.ram.size"),NetworkManager.DEFAULT_ROUTER_VM_RAMSIZE);
        _proxyRamSize = NumbersUtil.parseInt(_configs.get("consoleproxy.ram.size"), ConsoleProxyManager.DEFAULT_PROXY_VM_RAMSIZE);
        _ssRamSize = NumbersUtil.parseInt(_configs.get("secstorage.ram.size"), SecondaryStorageVmManager.DEFAULT_SS_VM_RAMSIZE);

        _directAttachNetworkExternalIpAllocator =
        										Boolean.parseBoolean(_configs.get("direct.attach.network.externalIpAllocator.enabled"));
        
        _statsCollector = StatsCollector.getInstance(_configs);
        _executor.scheduleAtFixedRate(new AccountCleanupTask(), cleanup, cleanup, TimeUnit.SECONDS);

        _purgeDelay = NumbersUtil.parseInt(_configs.get("event.purge.delay"), 0);
        if(_purgeDelay != 0){
            _eventExecutor.scheduleAtFixedRate(new EventPurgeTask(), cleanup, cleanup, TimeUnit.SECONDS);
        }
        
        String[] availableIds = TimeZone.getAvailableIDs();
        _availableIdsMap = new HashMap<String, Boolean>(availableIds.length);
        for (String id: availableIds) {
            _availableIdsMap.put(id, true);
        }
        String enabled =_configDao.getValue("direct.attach.network.groups.enabled");
		if ("true".equalsIgnoreCase(enabled)) {
			_networkGroupsEnabled = true;
		}
 		
		String hypervisorType = _configDao.getValue("hypervisor.type");
        _isHypervisorSnapshotCapable  = hypervisorType.equals(Hypervisor.Type.XenServer.name());
    }

    protected Map<String, String> getConfigs() {
        return _configs;
    }

    @Override
    public List<? extends Host> discoverHosts(long dcId, Long podId, Long clusterId, String url, String username, String password) throws IllegalArgumentException, DiscoveryException {
        URI uri;
        try {
            uri = new URI(url);
        } catch (URISyntaxException e) {
            throw new IllegalArgumentException("Unable to convert the url" + url, e);
        }
        // TODO: parameter checks.
        return _agentMgr.discoverHosts(dcId, podId, clusterId, uri, username, password);
    }

    @Override
    public StorageStats getStorageStatistics(long hostId) {
        return _statsCollector.getStorageStats(hostId);
    }
    
    @Override
    public GuestOSCategoryVO getHostGuestOSCategory(long hostId) {
    	Long guestOSCategoryID = _agentMgr.getGuestOSCategoryId(hostId);
    	
    	if (guestOSCategoryID != null) {
    		return _guestOSCategoryDao.findById(guestOSCategoryID);
    	} else {
    		return null;
    	}
    }
    
    @Override
    public PreallocatedLunVO registerPreallocatedLun(String targetIqn, String portal, int lun, long size, long dcId, String t) {
        String[] tags = null;
        if (t != null) {
            tags = t.split(",");
            for (int i = 0; i < tags.length; i++) {
                tags[i] = tags[i].trim();
            }
        } else {
            tags = new String[0];
        }
        
        PreallocatedLunVO vo = new PreallocatedLunVO(dcId, portal, targetIqn, lun, size);
        return _lunDao.persist(vo, tags);
    }
    
    @Override
    public boolean unregisterPreallocatedLun(long id) throws IllegalArgumentException {
    	PreallocatedLunVO lun = null;
    	if ((lun = _lunDao.findById(id)) == null) {
    		throw new IllegalArgumentException("Unable to find a LUN with ID " + id);
    	}
    	
    	if (lun.getTaken() != null) {
    		throw new IllegalArgumentException("The LUN is currently in use and cannot be deleted.");
    	}
    	
        return _lunDao.delete(id);
    }

    @Override
    public VmStats getVmStatistics(long hostId) {
        return _statsCollector.getVmStats(hostId);
    }

    @Override
    public VolumeStats[] getVolumeStatistics(long[] volIds) {
        return _statsCollector.getVolumeStats(volIds);
    }

    @Override
    public User createUserAPI(String username, String password, String firstName, String lastName, Long domainId, String accountName, short userType, String email, String timezone) {
        Long accountId = null;
        try {
            if (accountName == null) {
                accountName = username;
            }
            if (domainId == null) {
                domainId = DomainVO.ROOT_DOMAIN;
            }

            Account account = _accountDao.findActiveAccount(accountName, domainId);
            if (account != null) {
                if (account.getType() != userType) {
                    throw new CloudRuntimeException("Account " + accountName + " is not the correct account type for user " + username);
                }
                accountId = account.getId();
            }

            if (!_userAccountDao.validateUsernameInDomain(username, domainId)) {
                throw new CloudRuntimeException("The user " + username + " already exists in domain " + domainId);
            }

            if (accountId == null) {
                if ((userType < Account.ACCOUNT_TYPE_NORMAL) || (userType > Account.ACCOUNT_TYPE_READ_ONLY_ADMIN)) {
                    throw new CloudRuntimeException("Invalid account type " + userType + " given; unable to create user");
                }

                // create a new account for the user
                AccountVO newAccount = new AccountVO();
                if (domainId == null) {
                    // root domain is default
                    domainId = DomainVO.ROOT_DOMAIN;
                }

                if ((domainId != DomainVO.ROOT_DOMAIN) && (userType == Account.ACCOUNT_TYPE_ADMIN)) {
                    throw new CloudRuntimeException("Invalid account type " + userType + " given for an account in domain " + domainId + "; unable to create user.");
                }

                newAccount.setAccountName(accountName);
                newAccount.setDomainId(domainId);
                newAccount.setType(userType);
                newAccount.setState("enabled");
                newAccount = _accountDao.persist(newAccount);
                accountId = newAccount.getId();
            }

            if (accountId == null) {
                throw new CloudRuntimeException("Failed to create account for user: " + username + "; unable to create user");
            }

            UserVO user = new UserVO();
            user.setUsername(username);
            user.setPassword(password);
            user.setState("enabled");
            user.setFirstname(firstName);
            user.setLastname(lastName);
            user.setAccountId(accountId.longValue());
            user.setEmail(email);
            user.setTimezone(timezone);
            if (s_logger.isDebugEnabled()) {
                s_logger.debug("Creating user: " + username + ", account: " + accountName + " (id:" + accountId + "), domain: " + domainId + " timezone:"+ timezone);
            }

            UserVO dbUser = _userDao.persist(user);
            
            _networkGroupMgr.createDefaultNetworkGroup(accountId);

            if (!user.getPassword().equals(dbUser.getPassword())) {
                throw new CloudRuntimeException("The user " + username + " being creating is using a password that is different than what's in the db");
            }

            saveEvent(new Long(1), new Long(1), EventVO.LEVEL_INFO, EventTypes.EVENT_USER_CREATE, "User, " + username + " for accountId = " + accountId
                    + " and domainId = " + domainId + " was created.");
            return dbUser;
        } catch (Exception e) {
            saveEvent(new Long(1), new Long(1), EventVO.LEVEL_ERROR, EventTypes.EVENT_USER_CREATE, "Error creating user, " + username + " for accountId = " + accountId
                    + " and domainId = " + domainId);
            if (e instanceof CloudRuntimeException) {
                s_logger.info("unable to create user: " + e);
            } else {
                s_logger.warn("unknown exception creating user", e);
            }
            throw new CloudRuntimeException(e.getMessage());
        }
    }

    @Override
    public boolean prepareForMaintenance(long hostId) {
        try {
            return _agentMgr.maintain(hostId);
        } catch (AgentUnavailableException e) {
            return false;
        }
    }

    @Override
    public long prepareForMaintenanceAsync(long hostId) throws InvalidParameterValueException {
    	HostVO host = _hostDao.findById(hostId);
    	
    	if (host == null) {
            s_logger.debug("Unable to find host " + hostId);
            throw new InvalidParameterValueException("Unable to find host with ID: " + hostId + ". Please specify a valid host ID.");
        }
        
        if (_hostDao.countBy(host.getPodId(), Status.PrepareForMaintenance, Status.ErrorInMaintenance, Status.Maintenance) > 0) {
            throw new InvalidParameterValueException("There are other servers in maintenance mode.");
        }
        
        if (_storageMgr.isLocalStorageActiveOnHost(host)) {
        	throw new InvalidParameterValueException("There are active VMs using the host's local storage pool. Please stop all VMs on this host that use local storage.");
        }
    	
        Long param = new Long(hostId);
        Gson gson = GsonHelper.getBuilder().create();

        AsyncJobVO job = new AsyncJobVO();
        job.setUserId(UserContext.current().getUserId());
        job.setAccountId(Account.ACCOUNT_ID_SYSTEM);
        job.setCmd("PrepareMaintenance");
        job.setCmdInfo(gson.toJson(param));
        job.setCmdOriginator(PrepareForMaintenanceCmd.getResultObjectName());
        return _asyncMgr.submitAsyncJob(job);
    }

    @Override
    public boolean maintenanceCompleted(long hostId) {
        return _agentMgr.cancelMaintenance(hostId);
    }

    @Override
    public long maintenanceCompletedAsync(long hostId) {
        Long param = new Long(hostId);
        Gson gson = GsonHelper.getBuilder().create();

        AsyncJobVO job = new AsyncJobVO();
        job.setUserId(UserContext.current().getUserId());
        job.setAccountId(Account.ACCOUNT_ID_SYSTEM);
        job.setCmd("CompleteMaintenance");
        job.setCmdInfo(gson.toJson(param));
        job.setCmdOriginator(CancelMaintenanceCmd.getResultObjectName());
        return _asyncMgr.submitAsyncJob(job);
    }

    @Override
    public User createUser(String username, String password, String firstName, String lastName, Long domain, String accountName, short userType, String email, String timezone) {
        return createUserAPI(username, StringToMD5(password), firstName, lastName, domain, accountName, userType, email, timezone);
    }
    
    @Override
    public String updateAdminPassword(long userId, String oldPassword, String newPassword) {
        // String old = StringToMD5(oldPassword);
        // User user = getUser(userId);
        // if (old.equals(user.getPassword())) {
        UserVO userVO = _userDao.createForUpdate(userId);
        userVO.setPassword(StringToMD5(newPassword));
        _userDao.update(userId, userVO);
        return newPassword;
        // } else {
        // return null;
        // }
    }

    private String StringToMD5(String string) {
        MessageDigest md5;

        try {
            md5 = MessageDigest.getInstance("MD5");
        } catch (NoSuchAlgorithmException e) {
            throw new CloudRuntimeException("Error", e);
        }

        md5.reset();
        BigInteger pwInt = new BigInteger(1, md5.digest(string.getBytes()));

        // make sure our MD5 hash value is 32 digits long...
        StringBuffer sb = new StringBuffer();
        String pwStr = pwInt.toString(16);
        int padding = 32 - pwStr.length();
        for (int i = 0; i < padding; i++) {
            sb.append('0');
        }
        sb.append(pwStr);
        return sb.toString();
    }

    @Override
    public User getUser(long userId) {
        if (s_logger.isDebugEnabled()) {
            s_logger.debug("Retrieiving user with id: " + userId);
        }

        UserVO user = _userDao.getUser(userId);
        if (user == null) {
            if (s_logger.isDebugEnabled()) {
                s_logger.debug("Unable to find user with id " + userId);
            }
            return null;
        }

        return user;
    }

    @Override
    public User getUser(long userId, boolean active) {
        if (s_logger.isDebugEnabled()) {
            s_logger.debug("Retrieiving user with id: " + userId + " and active = " + active);
        }

        if (active) {
            return _userDao.getUser(userId);
        } else {
            return _userDao.findById(userId);
        }
    }

    @Override
    public UserAccount getUserAccount(String username, Long domainId) {
        if (s_logger.isDebugEnabled()) {
            s_logger.debug("Retrieiving user: " + username + " in domain " + domainId);
        }

        UserAccount userAccount = _userAccountDao.getUserAccount(username, domainId);
        if (userAccount == null) {
            if (s_logger.isDebugEnabled()) {
                s_logger.debug("Unable to find user with name " + username + " in domain " + domainId);
            }
            return null;
        }

        return userAccount;
    }

    private UserAccount getUserAccount(String username, String password, Long domainId) {
        if (s_logger.isDebugEnabled()) {
            s_logger.debug("Attempting to log in user: " + username + " in domain " + domainId);
        }

        UserAccount userAccount = _userAccountDao.getUserAccount(username, domainId);
        if (userAccount == null) {
            if (s_logger.isDebugEnabled()) {
                s_logger.debug("Unable to find user with name " + username + " in domain " + domainId);
            }
            return null;
        }

        if (!userAccount.getState().equals("enabled") || !userAccount.getAccountState().equals("enabled")) {
            if (s_logger.isInfoEnabled()) {
                s_logger.info("user " + username + " in domain " + domainId + " is disabled/locked (or account is disabled/locked), returning null");
            }
            return null;
        }

        // We only use the first adapter even if multiple have been
        // configured
        Enumeration<UserAuthenticator> en = _userAuthenticators.enumeration();
        UserAuthenticator authenticator = en.nextElement();
        boolean authenticated = authenticator.authenticate(username, password, domainId);

        if (authenticated) {
        	return userAccount;
        } else {
        	return null;
        }
    }

    @Override
    public boolean deleteUser(long userId) {
        UserAccount userAccount = null;
        Long accountId = null;
        String username = null;
        try {
            UserVO user = _userDao.findById(userId);
            if (user == null || user.getRemoved() != null) {
                return true;
            }
            username = user.getUsername();
            boolean result = _userDao.remove(userId);
            if (!result) {
                s_logger.error("Unable to remove the user with id: " + userId + "; username: " + user.getUsername());
                return false;
            }
            if (s_logger.isDebugEnabled()) {
                s_logger.debug("User is removed, id: " + userId + "; username: " + user.getUsername());
            }

            accountId = user.getAccountId();
            userAccount = _userAccountDao.findById(userId);

            List<UserVO> users = _userDao.listByAccount(accountId);
            if (users.size() != 0) {
                s_logger.debug("User (" + userId + "/" + user.getUsername() + ") is deleted but there's still other users in the account so not deleting account.");
                return true;
            }

            result = _accountDao.remove(accountId);
            if (!result) {
                s_logger.error("Unable to delete account " + accountId);
            }

            if (s_logger.isDebugEnabled()) {
                s_logger.debug("Remove account " + accountId);
            }

            AccountVO account = _accountDao.findById(accountId);
            deleteAccount(account);
            saveEvent(Long.valueOf(1), Long.valueOf(1), EventVO.LEVEL_INFO, EventTypes.EVENT_USER_DELETE, "User " + username + " (id: " + userId
                    + ") for accountId = " + accountId + " and domainId = " + userAccount.getDomainId() + " was deleted.");
            return true;
        } catch (Exception e) {
            s_logger.error("exception deleting user: " + userId, e);
            long domainId = 0L;
            if (userAccount != null)
                domainId = userAccount.getDomainId();
            saveEvent(Long.valueOf(1), Long.valueOf(1), EventVO.LEVEL_INFO, EventTypes.EVENT_USER_DELETE, "Error deleting user " + username + " (id: " + userId
                    + ") for accountId = " + accountId + " and domainId = " + domainId);
            return false;
        }
    }

    @Override
    public long deleteUserAsync(long userId) {
        Long param = new Long(userId);
        Gson gson = GsonHelper.getBuilder().create();

        AsyncJobVO job = new AsyncJobVO();
        job.setUserId(UserContext.current().getUserId());
        job.setAccountId(Account.ACCOUNT_ID_SYSTEM);
        job.setCmd("DeleteUser");
        job.setCmdInfo(gson.toJson(param));
        job.setCmdOriginator(DeleteUserCmd.getStaticName());

        return _asyncMgr.submitAsyncJob(job);
    }

    public boolean deleteAccount(AccountVO account) {
        long accountId = account.getId();
        long userId = 1L; // only admins can delete users, pass in userId 1 XXX: Shouldn't it be userId 2.
        boolean accountCleanupNeeded = false;
        
        try {
        	//delete all vm groups belonging to accont
        	List<InstanceGroupVO> groups = _vmGroupDao.listByAccountId(accountId);
            for (InstanceGroupVO group : groups) {
                if (!_vmMgr.deleteVmGroup(group.getId())) {
                    s_logger.error("Unable to delete group: " + group.getId());
                    accountCleanupNeeded = true;
                } 
            }
        	
            // Delete the snapshots dir for the account. Have to do this before destroying the VMs.
            boolean success = _snapMgr.deleteSnapshotDirsForAccount(accountId);
            if (success) {
                s_logger.debug("Successfully deleted snapshots directories for all volumes under account " + accountId + " across all zones");
            }
            // else, there are no snapshots, hence no directory to delete.
            
            // Destroy the account's VMs
            List<UserVmVO> vms = _userVmDao.listByAccountId(accountId);
            if (s_logger.isDebugEnabled()) {
                s_logger.debug("Destroying # of vms (accountId=" + accountId + "): " + vms.size());
            }

            for (UserVmVO vm : vms) {
                if (!_vmMgr.destroyVirtualMachine(userId, vm.getId())) {
                    s_logger.error("Unable to destroy vm: " + vm.getId());
                    accountCleanupNeeded = true;
                } 
            }
            
            // Mark the account's volumes as destroyed
            List<VolumeVO> volumes = _volumeDao.findDetachedByAccount(accountId);
            for (VolumeVO volume : volumes) {
            	if(volume.getPoolId()==null){
            		accountCleanupNeeded = true;
            	}
            	_storageMgr.destroyVolume(volume);
            }

            // Destroy the account's routers
            List<DomainRouterVO> routers = _routerDao.listBy(accountId);
            if (s_logger.isDebugEnabled()) {
                s_logger.debug("Destroying # of routers (accountId=" + accountId + "): " + routers.size());
            }

            boolean routersCleanedUp = true;
            for (DomainRouterVO router : routers) {
                if (!_networkMgr.destroyRouter(router.getId())) {
                    s_logger.error("Unable to destroy router: " + router.getId());
                    routersCleanedUp = false;
                }
            }

            if (routersCleanedUp) {
            	List<IPAddressVO> ips = _publicIpAddressDao.listByAccount(accountId);
            	
                if (s_logger.isDebugEnabled()) {
            		s_logger.debug("Found " + ips.size() + " public IP addresses for account with ID " + accountId);
                }

            	for (IPAddressVO ip : ips) {
            		Long podId = getPodIdForVlan(ip.getVlanDbId());
            		if (podId != null) {
            			continue;//bug 5561 do not release direct attach pod ips until vm is destroyed
            		}
            		if (!_networkMgr.releasePublicIpAddress(User.UID_SYSTEM, ip.getAddress())) {
            			s_logger.error("Unable to release IP: " + ip.getAddress());
                        accountCleanupNeeded = true;
                    } else {
                    	_accountMgr.decrementResourceCount(accountId, ResourceType.public_ip);
                    }
                }
            } else {
            	accountCleanupNeeded = true;
            }
            
            List<SecurityGroupVO> securityGroups = _securityGroupDao.listByAccountId(accountId);
            if (securityGroups != null) {
                for (SecurityGroupVO securityGroup : securityGroups) {
                    // All vm instances have been destroyed, delete the security group -> instance_id mappings
                    SearchCriteria<SecurityGroupVMMapVO> sc = _securityGroupVMMapDao.createSearchCriteria();
                    sc.addAnd("securityGroupId", SearchCriteria.Op.EQ, securityGroup.getId());
                    _securityGroupVMMapDao.expunge(sc);

                    // now clean the network rules and security groups themselves
                    _networkRuleConfigDao.deleteBySecurityGroup(securityGroup.getId());
                    _securityGroupDao.remove(securityGroup.getId());
                }
            }
            
            // Delete the account's VLANs
            List<VlanVO> accountVlans = _vlanDao.listVlansForAccountByType(null, accountId, VlanType.DirectAttached);
            boolean allVlansDeleted = true;
            for (VlanVO vlan : accountVlans) {
            	try {
            		allVlansDeleted = _configMgr.deleteVlanAndPublicIpRange(User.UID_SYSTEM, vlan.getId());
            	} catch (InvalidParameterValueException e) {
            		allVlansDeleted = false;
            	}
            }

            if (!allVlansDeleted) {
            	accountCleanupNeeded = true;
            }
            
            // clean up templates
            List<VMTemplateVO> userTemplates = _templateDao.listByAccountId(accountId);
            boolean allTemplatesDeleted = true;
            for (VMTemplateVO template : userTemplates) {
            	try {
            		allTemplatesDeleted = _tmpltMgr.delete(userId, template.getId(), null, 0);
            	} catch (InternalErrorException e) {
            		s_logger.warn("Failed to delete template while removing account: " + template.getName() + " due to: " + e.getMessage());
            		allTemplatesDeleted = false;
            	}
            }
            
            if (!allTemplatesDeleted) {
            	accountCleanupNeeded = true;
            }

            return true;
        } finally {
            s_logger.info("Cleanup for account " + account.getId() + (accountCleanupNeeded ? " is needed." : " is not needed."));
            
            if (accountCleanupNeeded) {
            	_accountDao.markForCleanup(accountId);
            }
        }
    }

    @Override
    public boolean disableUser(long userId) {
        if (userId <= 2) {
            if (s_logger.isInfoEnabled()) {
                s_logger.info("disableUser -- invalid user id: " + userId);
            }
            return false;
        }

        return doSetUserStatus(userId, Account.ACCOUNT_STATE_DISABLED);
    }

    @Override
    public long disableUserAsync(long userId) {
        Long param = new Long(userId);
        Gson gson = GsonHelper.getBuilder().create();

        AsyncJobVO job = new AsyncJobVO();
        job.setUserId(UserContext.current().getUserId());
        job.setAccountId(Account.ACCOUNT_ID_SYSTEM);
        job.setCmd("DisableUser");
        job.setCmdInfo(gson.toJson(param));
        
        return _asyncMgr.submitAsyncJob(job);
    }

    @Override
    public boolean enableUser(long userId) {
        boolean success = false;
        success = doSetUserStatus(userId, Account.ACCOUNT_STATE_ENABLED);

        // make sure the account is enabled too
        UserVO user = _userDao.findById(userId);
        if (user != null) {
            success = (success && enableAccount(user.getAccountId()));
        } else {
            s_logger.warn("Unable to find user with id: " + userId);
        }
        return success;
    }

    @Override
    public boolean lockUser(long userId) {
        boolean success = false;

        // make sure the account is enabled too
        UserVO user = _userDao.findById(userId);
        if (user != null) {
            // if the user is either locked already or disabled already, don't change state...only lock currently enabled users
            if (user.getState().equals(Account.ACCOUNT_STATE_LOCKED)) {
                // already locked...no-op
                return true;
            } else if (user.getState().equals(Account.ACCOUNT_STATE_ENABLED)) {
                success = doSetUserStatus(userId, Account.ACCOUNT_STATE_LOCKED);

                boolean lockAccount = true;
                List<UserVO> allUsersByAccount = _userDao.listByAccount(user.getAccountId());
                for (UserVO oneUser : allUsersByAccount) {
                    if (oneUser.getState().equals(Account.ACCOUNT_STATE_ENABLED)) {
                        lockAccount = false;
                        break;
                    }
                }

                if (lockAccount) {
                    success = (success && lockAccount(user.getAccountId()));
                }
            } else {
                if (s_logger.isInfoEnabled()) {
                    s_logger.info("Attempting to lock a non-enabled user, current state is " + user.getState() + " (userId: " + userId + "), locking failed.");
                }
            }
        } else {
            s_logger.warn("Unable to find user with id: " + userId);
        }
        return success;
    }

    private boolean doSetUserStatus(long userId, String state) {
        UserVO userForUpdate = _userDao.createForUpdate();
        userForUpdate.setState(state);
        return _userDao.update(Long.valueOf(userId), userForUpdate);
    }

    @Override
    public boolean disableAccount(long accountId) {
        boolean success = false;
        if (accountId <= 2) {
            if (s_logger.isInfoEnabled()) {
                s_logger.info("disableAccount -- invalid account id: " + accountId);
            }
            return false;
        }

        AccountVO account = _accountDao.findById(accountId);
        if ((account == null) || account.getState().equals(Account.ACCOUNT_STATE_DISABLED)) {
            success = true;
        } else {
            AccountVO acctForUpdate = _accountDao.createForUpdate();
            acctForUpdate.setState(Account.ACCOUNT_STATE_DISABLED);
            success = _accountDao.update(Long.valueOf(accountId), acctForUpdate);

            success = (success && doDisableAccount(accountId));
        }
        return success;
    }

    @Override
    public long disableAccountAsync(long accountId) {
        Long param = new Long(accountId);
        Gson gson = GsonHelper.getBuilder().create();

        AsyncJobVO job = new AsyncJobVO();
        job.setUserId(UserContext.current().getUserId());
        job.setAccountId(Account.ACCOUNT_ID_SYSTEM);
        job.setCmd("DisableAccount");
        job.setCmdInfo(gson.toJson(param));
        
        return _asyncMgr.submitAsyncJob(job);
    }

    @Override
    public boolean updateAccount(long accountId, String accountName) {
        boolean success = false;
        AccountVO account = _accountDao.findById(accountId);
        if ((account == null) || (account.getAccountName().equals(accountName))) {
            success = true;
        } else {
            AccountVO acctForUpdate = _accountDao.createForUpdate();
            acctForUpdate.setAccountName(accountName);
            success = _accountDao.update(Long.valueOf(accountId), acctForUpdate);
        }
        return success;
    }

    private boolean doDisableAccount(long accountId) {
        List<UserVmVO> vms = _userVmDao.listByAccountId(accountId);
        boolean success = true;
        for (UserVmVO vm : vms) {
            try {
                success = (success && _vmMgr.stop(vm, 0));
            } catch (AgentUnavailableException aue) {
                s_logger.warn("Agent running on host " + vm.getHostId() + " is unavailable, unable to stop vm " + vm.getName());
                success = false;
            }
        }

        List<DomainRouterVO> routers = _routerDao.listBy(accountId);
        for (DomainRouterVO router : routers) {
            success = (success && _networkMgr.stopRouter(router.getId(), 0));
        }

        return success;
    }

    @Override
    public boolean enableAccount(long accountId) {
        boolean success = false;
        AccountVO acctForUpdate = _accountDao.createForUpdate();
        acctForUpdate.setState(Account.ACCOUNT_STATE_ENABLED);
        success = _accountDao.update(Long.valueOf(accountId), acctForUpdate);
        return success;
    }

    @Override
    public boolean lockAccount(long accountId) {
        boolean success = false;
        Account account = _accountDao.findById(accountId);
        if (account != null) {
            if (account.getState().equals(Account.ACCOUNT_STATE_LOCKED)) {
                return true; // already locked, no-op
            } else if (account.getState().equals(Account.ACCOUNT_STATE_ENABLED)) {
                AccountVO acctForUpdate = _accountDao.createForUpdate();
                acctForUpdate.setState(Account.ACCOUNT_STATE_LOCKED);
                success = _accountDao.update(Long.valueOf(accountId), acctForUpdate);
            } else {
                if (s_logger.isInfoEnabled()) {
                    s_logger.info("Attempting to lock a non-enabled account, current state is " + account.getState() + " (accountId: " + accountId + "), locking failed.");
                }
            }
        } else {
            s_logger.warn("Failed to lock account " + accountId + ", account not found.");
        }
        return success;
    }


    private Long saveEvent(Long userId, Long accountId, String type, String description) {
        EventVO event = new EventVO();
        event.setUserId(userId);
        event.setAccountId(accountId);
        event.setType(type);
        event.setDescription(description);
        event = _eventDao.persist(event);
        return event.getId();
    }
    
    /*
     * Save event after scheduling an async job
     */
    private Long saveScheduledEvent(Long userId, Long accountId, String type, String description) {
        EventVO event = new EventVO();
        event.setUserId(userId);
        event.setAccountId(accountId);
        event.setType(type);
        event.setState(EventState.Scheduled);
        event.setDescription("Scheduled async job for "+description);
        event = _eventDao.persist(event);
        return event.getId();
    }
    
    /*
     * Save event after starting execution of an async job
     */
    @Override
    public Long saveStartedEvent(Long userId, Long accountId, String type, String description, long startEventId) {
        EventVO event = new EventVO();
        event.setUserId(userId);
        event.setAccountId(accountId);
        event.setType(type);
        event.setState(EventState.Started);
        event.setDescription(description);
        event.setStartId(startEventId);
        event = _eventDao.persist(event);
    	return event.getId();
    }

    @Override
    public boolean updateUser(long userId, String username, String password, String firstname, String lastname, String email, String timezone, String apiKey, String secretKey) throws InvalidParameterValueException{
        UserVO user = _userDao.findById(userId);
        Long accountId = user.getAccountId();

        if (s_logger.isDebugEnabled()) {
            s_logger.debug("updating user with id: " + userId);
        }
        UserAccount userAccount = _userAccountDao.findById(userId);
        try
        {
        	//check if the apiKey and secretKey are globally unique
        	if(apiKey != null && secretKey != null)
        	{
        		Pair<User, Account> apiKeyOwner = findUserByApiKey(apiKey);
        		
        		if(apiKeyOwner != null)
        		{
        			User usr = apiKeyOwner.first();
        			
        			if(usr.getId() != userId)
            			throw new InvalidParameterValueException("The api key:"+apiKey+" exists in the system for user id:"+userId+" ,please provide a unique key");
        			else
        			{
        				//allow the updation to take place
        			}
        		}
        	
        	}

        	
            _userDao.update(userId, username, password, firstname, lastname, email, accountId, timezone, apiKey, secretKey);
            saveEvent(new Long(1), Long.valueOf(1), EventVO.LEVEL_INFO, EventTypes.EVENT_USER_UPDATE, "User, " + username + " for accountId = "
                    + accountId + " domainId = " + userAccount.getDomainId() + " and timezone = "+timezone + " was updated.");
        } catch (Throwable th) {
            s_logger.error("error updating user", th);
            saveEvent(Long.valueOf(1), Long.valueOf(1), EventVO.LEVEL_ERROR, EventTypes.EVENT_USER_UPDATE, "Error updating user, " + username
                    + " for accountId = " + accountId + " and domainId = " + userAccount.getDomainId());
            return false;
        }
        return true;
    }
    
    private Long saveEvent(Long userId, Long accountId, String level, String type, String description) {
        EventVO event = new EventVO();
        event.setUserId(userId);
        event.setAccountId(accountId);
        event.setType(type);
        event.setDescription(description);
        event.setLevel(level);
        event = _eventDao.persist(event);
        return event.getId();
    }
    
    private Long saveEvent(Long userId, Long accountId, String level, String type, String description, String params) {
        EventVO event = new EventVO();
        event.setUserId(userId);
        event.setAccountId(accountId);
        event.setType(type);
        event.setDescription(description);
        event.setLevel(level);
        event.setParameters(params);
        event = _eventDao.persist(event);
        return event.getId();
    }
    
    @Override
    public Long saveEvent(Long userId, Long accountId, String level, String type, String description, String params, long startEventId) {
        EventVO event = new EventVO();
        event.setUserId(userId);
        event.setAccountId(accountId);
        event.setType(type);
        event.setDescription(description);
        event.setLevel(level);
        event.setParameters(params);
        event.setStartId(startEventId);
        event = _eventDao.persist(event);
        return event.getId();
    }

    @Override
    public Pair<User, Account> findUserByApiKey(String apiKey) {
        return _accountDao.findUserAccountByApiKey(apiKey);
    }

    @Override
    public Account getAccount(long accountId) {
        if (s_logger.isDebugEnabled()) {
            s_logger.debug("Retrieiving account with id: " + accountId);
        }

        AccountVO account = _accountDao.findById(Long.valueOf(accountId));
        if (account == null) {
            if (s_logger.isDebugEnabled()) {
                s_logger.debug("Unable to find account with id " + accountId);
            }
            return null;
        }

        return account;
    }

    @Override
    public String createApiKey(Long userId) {
        User user = findUserById(userId);
        try {
            UserVO updatedUser = _userDao.createForUpdate();

            String encodedKey = null;
            Pair<User, Account> userAcct = null;
            int retryLimit = 10;
            do {
                // FIXME: what algorithm should we use for API keys?
                KeyGenerator generator = KeyGenerator.getInstance("HmacSHA1");
                SecretKey key = generator.generateKey();
                encodedKey = Base64.encodeBase64URLSafeString(key.getEncoded());
                userAcct = _accountDao.findUserAccountByApiKey(encodedKey);
                retryLimit--;
            } while ((userAcct != null) && (retryLimit >= 0));

            if (userAcct != null) {
                return null;
            }
            updatedUser.setApiKey(encodedKey);
            _userDao.update(user.getId(), updatedUser);
            return encodedKey;
        } catch (NoSuchAlgorithmException ex) {
            s_logger.error("error generating secret key for user: " + user.getUsername(), ex);
        }
        return null;
    }

    @Override
    public String createSecretKey(Long userId) {
        User user = findUserById(userId);
        try {
            UserVO updatedUser = _userDao.createForUpdate();

            String encodedKey = null;
            int retryLimit = 10;
            UserVO userBySecretKey = null;
            do {
                KeyGenerator generator = KeyGenerator.getInstance("HmacSHA1");
                SecretKey key = generator.generateKey();
                encodedKey = Base64.encodeBase64URLSafeString(key.getEncoded());
                userBySecretKey = _userDao.findUserBySecretKey(encodedKey);
                retryLimit--;
            } while ((userBySecretKey != null) && (retryLimit >= 0));

            if (userBySecretKey != null) {
                return null;
            }

            updatedUser.setSecretKey(encodedKey);
            _userDao.update(user.getId(), updatedUser);
            return encodedKey;
        } catch (NoSuchAlgorithmException ex) {
            s_logger.error("error generating secret key for user: " + user.getUsername(), ex);
        }
        return null;
    }

    @DB
    public void associateIpAddressListToAccount(long userId, long accountId, long zoneId, Long vlanId) throws InsufficientAddressCapacityException,
    		InvalidParameterValueException, InternalErrorException {
    	
        Transaction txn = Transaction.currentTxn();
        AccountVO account = null;
        
        try {
            //Acquire Lock                    
            account = _accountDao.acquire(accountId);
            if (account == null) {
                s_logger.warn("Unable to lock account: " + accountId);
                throw new InternalErrorException("Unable to acquire account lock");
            }            
            s_logger.debug("Associate IP address lock acquired");
            
            //Get Router
            DomainRouterVO router = _routerDao.findBy(accountId, zoneId);
            if (router == null) {
                s_logger.debug("No router found for account: " + account.getAccountName() + ".");
                return;
            }
            
            if (router.getState() == State.Running) {
	            //Get Vlans associated with the account
            	List<VlanVO> vlansForAccount = new ArrayList<VlanVO>();
            	if (vlanId == null){
            		vlansForAccount.addAll(_vlanDao.listVlansForAccountByType(zoneId, account.getId(), VlanType.VirtualNetwork));
            		s_logger.debug("vlansForAccount "+ vlansForAccount);
            	}else{
            		vlansForAccount.add(_vlanDao.findById(vlanId));
            	}
		         
	            // Creating a list of all the ips that can be assigned to this account
		        txn.start();
		        List<String> ipAddrsList = new ArrayList<String>();
		     	for (VlanVO vlan : vlansForAccount){
		     		ipAddrsList.addAll(_publicIpAddressDao.assignAcccountSpecificIps(accountId, account.getDomainId(), vlan.getId(), false));
		     				     		
		     		long size = ipAddrsList.size();
		     		_accountMgr.incrementResourceCount(accountId, ResourceType.public_ip, size);
		     		s_logger.debug("Assigning new ip addresses " +ipAddrsList);		     		
		     	}
		     	if(ipAddrsList.isEmpty())
		     		return;
		     	
		     	// Associate the IP's to DomR
		     	boolean success = true;
		     	String params = "\nsourceNat=" + false + "\ndcId=" + zoneId;
		     	ArrayList<String> dummyipAddrList = new ArrayList<String>();
		     	success = _networkMgr.associateIP(router,ipAddrsList, true);
		     	String errorMsg = "Unable to assign public IP address pool";
            	if (!success) {
            		s_logger.debug(errorMsg);
            		 for(String ip : ipAddrsList){
            			 saveEvent(userId, accountId, EventVO.LEVEL_ERROR, EventTypes.EVENT_NET_IP_ASSIGN, "Unable to assign public IP " +ip, params);
                     }
            		throw new InternalErrorException(errorMsg);
            	}
                txn.commit();
                for(String ip : ipAddrsList){
                	saveEvent(userId, accountId, EventVO.LEVEL_INFO, EventTypes.EVENT_NET_IP_ASSIGN, "Successfully assigned account IP " +ip, params);
                }
            }
            } catch (InternalErrorException iee) {
                s_logger.error("Associate IP threw an InternalErrorException.", iee);
                throw iee;
            } catch (Throwable t) {
                s_logger.error("Associate IP address threw an exception.", t);
                throw new InternalErrorException("Associate IP address exception");
            } finally {
                if (account != null) {
                    _accountDao.release(accountId);
                    s_logger.debug("Associate IP address lock released");
                }
            }
    
    }
    
    @Override
    @DB
    public String associateIpAddress(long userId, long accountId, long domainId, long zoneId) throws ResourceAllocationException, InsufficientAddressCapacityException,
            InvalidParameterValueException, InternalErrorException {
        Transaction txn = Transaction.currentTxn();
        AccountVO account = null;
        try {
            if (s_logger.isDebugEnabled()) {
                s_logger.debug("Associate IP address called for user " + userId + " account " + accountId);
            }
            account = _accountDao.acquire(accountId);

            if (account == null) {
                s_logger.warn("Unable to lock account: " + accountId);
                throw new InternalErrorException("Unable to acquire account lock");
            }

            if (s_logger.isDebugEnabled()) {
                s_logger.debug("Associate IP address lock acquired");
            }

            // Check that the maximum number of public IPs for the given
            // accountId will not be exceeded
            if (_accountMgr.resourceLimitExceeded(account, ResourceType.public_ip)) {
                ResourceAllocationException rae = new ResourceAllocationException("Maximum number of public IP addresses for account: " + account.getAccountName()
                        + " has been exceeded.");
                rae.setResourceType("ip");
                throw rae;
            }

            DomainRouterVO router = _routerDao.findBy(accountId, zoneId);
            if (router == null) {
                throw new InvalidParameterValueException("No router found for account: " + account.getAccountName() + ".");
            }

            txn.start();

            String ipAddress = null;
            Pair<String, VlanVO> ipAndVlan = _vlanDao.assignIpAddress(zoneId, accountId, domainId, VlanType.VirtualNetwork, false);
            
            if (ipAndVlan == null) {
                throw new InsufficientAddressCapacityException("Unable to find available public IP addresses");
            } else {
            	ipAddress = ipAndVlan.first();
            	_accountMgr.incrementResourceCount(accountId, ResourceType.public_ip);
            }

            boolean success = true;
            String errorMsg = "";

            List<String> ipAddrs = new ArrayList<String>();
            ipAddrs.add(ipAddress);

            if (router.getState() == State.Running) {
                success = _networkMgr.associateIP(router, ipAddrs, true);
                if (!success) {
                    errorMsg = "Unable to assign public IP address.";
                }
            }

            EventVO event = new EventVO();
            event.setUserId(userId);
            event.setAccountId(accountId);
            event.setType(EventTypes.EVENT_NET_IP_ASSIGN);
            event.setParameters("address=" + ipAddress + "\nsourceNat=" + false + "\ndcId=" + zoneId);

            if (!success) {
                _publicIpAddressDao.unassignIpAddress(ipAddress);
                ipAddress = null;
                _accountMgr.decrementResourceCount(accountId, ResourceType.public_ip);

                event.setLevel(EventVO.LEVEL_ERROR);
                event.setDescription(errorMsg);
                _eventDao.persist(event);
                txn.commit();

                throw new InternalErrorException(errorMsg);
            } else {
                event.setDescription("Assigned a public IP address: " + ipAddress);
                _eventDao.persist(event);
            }

            txn.commit();
            return ipAddress;

        } catch (ResourceAllocationException rae) {
            s_logger.error("Associate IP threw a ResourceAllocationException.", rae);
            throw rae;
        } catch (InsufficientAddressCapacityException iace) {
            s_logger.error("Associate IP threw an InsufficientAddressCapacityException.", iace);
            throw iace;
        } catch (InvalidParameterValueException ipve) {
            s_logger.error("Associate IP threw an InvalidParameterValueException.", ipve);
            throw ipve;
        } catch (InternalErrorException iee) {
            s_logger.error("Associate IP threw an InternalErrorException.", iee);
            throw iee;
        } catch (Throwable t) {
            s_logger.error("Associate IP address threw an exception.", t);
            throw new InternalErrorException("Associate IP address exception");
        } finally {
            if (account != null) {
                _accountDao.release(accountId);
                s_logger.debug("Associate IP address lock released");
            }
        }
    }

    @Override
    public long associateIpAddressAsync(long userId, long accountId, long domainId, long zoneId) {
        AssociateIpAddressParam param = new AssociateIpAddressParam(userId, accountId, domainId, zoneId);
        Gson gson = GsonHelper.getBuilder().create();

        AsyncJobVO job = new AsyncJobVO();
        job.setUserId(UserContext.current().getUserId());
        job.setAccountId(accountId);
        job.setCmd("AssociateIpAddress");
        job.setCmdInfo(gson.toJson(param));
        job.setCmdOriginator(AssociateIPAddrCmd.getResultObjectName());
        
        return _asyncMgr.submitAsyncJob(job, true);
    }

    @Override
    @DB
    public boolean disassociateIpAddress(long userId, long accountId, String publicIPAddress) throws PermissionDeniedException, IllegalArgumentException {
        Transaction txn = Transaction.currentTxn();
        try {
            IPAddressVO ipVO = _publicIpAddressDao.findById(publicIPAddress);
            if (ipVO == null) {
                return false;
            }

            if (ipVO.getAllocated() == null) {
                return true;
            }

            AccountVO accountVO = _accountDao.findById(accountId);
            if (accountVO == null) {
                return false;
            }
          
            if ((ipVO.getAccountId() == null) || (ipVO.getAccountId().longValue() != accountId)) {
                // FIXME: is the user visible in the admin account's domain????
                if (!BaseCmd.isAdmin(accountVO.getType())) {
                    if (s_logger.isDebugEnabled()) {
                        s_logger.debug("permission denied disassociating IP address " + publicIPAddress + "; acct: " + accountId + "; ip (acct / dc / dom / alloc): "
                                + ipVO.getAccountId() + " / " + ipVO.getDataCenterId() + " / " + ipVO.getDomainId() + " / " + ipVO.getAllocated());
                    }
                    throw new PermissionDeniedException("User/account does not own supplied address");
                }
            }

            if (ipVO.getAllocated() == null) {
                return true;
            }

            if (ipVO.isSourceNat()) {
                throw new IllegalArgumentException("ip address is used for source nat purposes and can not be disassociated.");
            }
            
            VlanVO vlan = _vlanDao.findById(ipVO.getVlanDbId());
            if (!vlan.getVlanType().equals(VlanType.VirtualNetwork)) {
            	throw new IllegalArgumentException("only ip addresses that belong to a virtual network may be disassociated.");
            }
			
			//Check for account wide pool. It will have an entry for account_vlan_map. 
            if (_accountVlanMapDao.findAccountVlanMap(accountId,ipVO.getVlanDbId()) != null){
            	throw new PermissionDeniedException(publicIPAddress + " belongs to Account wide IP pool and cannot be disassociated");
            }
			
            txn.start();
            boolean success = _networkMgr.releasePublicIpAddress(userId, publicIPAddress);
            if (success)
            	_accountMgr.decrementResourceCount(accountId, ResourceType.public_ip);
            txn.commit();
            return success;

        } catch (PermissionDeniedException pde) {
            throw pde;
        } catch (IllegalArgumentException iae) {
            throw iae;
        } catch (Throwable t) {
            s_logger.error("Disassociate IP address threw an exception.");
            throw new IllegalArgumentException("Disassociate IP address threw an exception");
        }
    }

    @Override
    public long disassociateIpAddressAsync(long userId, long accountId, String ipAddress) {
        DisassociateIpAddressParam param = new DisassociateIpAddressParam(userId, accountId, ipAddress);
        Gson gson = GsonHelper.getBuilder().create();

        AsyncJobVO job = new AsyncJobVO();
        job.setUserId(UserContext.current().getUserId());
        job.setAccountId(accountId);
        job.setCmd("DisassociateIpAddress");
        job.setCmdInfo(gson.toJson(param));
        
        return _asyncMgr.submitAsyncJob(job, true);
    }

    @DB
    @Override
    public VlanVO createVlanAndPublicIpRange(long userId, VlanType vlanType, Long zoneId, Long accountId, Long podId, String vlanId, String vlanGateway, String vlanNetmask, String startIP, String endIP) throws Exception{
    	          
		if(accountId != null && vlanType == VlanType.VirtualNetwork){
			long ipResourceLimit = _accountMgr.findCorrectResourceLimit( _accountDao.findById(accountId), ResourceType.public_ip);
			long accountIpRange  = NetUtils.ip2Long(endIP) - NetUtils.ip2Long(startIP) + 1 ;
			s_logger.debug(" IPResourceLimit " +ipResourceLimit + " accountIpRange " + accountIpRange);
			if (ipResourceLimit != -1 && accountIpRange > ipResourceLimit){ // -1 means infinite
				throw new InvalidParameterValueException(" Public IP Resource Limit is set to " + ipResourceLimit + " which is less than the IP range of " + accountIpRange + " provided");
			}
			String params = "\nsourceNat=" + false + "\ndcId=" + zoneId;
			Transaction txn = Transaction.currentTxn();
			try{
				txn.start();
				VlanVO vlan = _configMgr.createVlanAndPublicIpRange(userId, vlanType, zoneId, accountId, podId, vlanId, vlanGateway, vlanNetmask, startIP, endIP);
				associateIpAddressListToAccount(userId, accountId, zoneId, vlan.getId());
				txn.commit();
				return vlan;
			}catch(Exception e){
				txn.rollback();
		    	long startIPLong = NetUtils.ip2Long(startIP);
		    	long endIPLong = NetUtils.ip2Long(endIP);		    	
		        while (startIPLong <= endIPLong) {
		        	saveEvent(userId, accountId, EventVO.LEVEL_ERROR, EventTypes.EVENT_NET_IP_ASSIGN, "Unable to assign public IP " +NetUtils.long2Ip(startIPLong), params);
		        	startIPLong += 1;
		        }
				throw new Exception(e.getMessage());
			}
		}
		return _configMgr.createVlanAndPublicIpRange(userId, vlanType, zoneId, accountId, podId, vlanId, vlanGateway, vlanNetmask, startIP, endIP);
    }

    @Override
    public boolean deleteVlanAndPublicIpRange(long userId, long vlanDbId) throws InvalidParameterValueException {
        return _configMgr.deleteVlanAndPublicIpRange(userId, vlanDbId);
    }

    @Override
    public VolumeVO createVolume(long userId, long accountId, String name, long zoneId, long diskOfferingId, long startEventId, long size) throws InternalErrorException {
        saveStartedEvent(userId, accountId, EventTypes.EVENT_VOLUME_CREATE, "Creating volume", startEventId);
        DataCenterVO zone = _dcDao.findById(zoneId);
        DiskOfferingVO diskOffering = _diskOfferingDao.findById(diskOfferingId);
        VolumeVO createdVolume = _storageMgr.createVolume(accountId, userId, name, zone, diskOffering, startEventId,size);

        if (createdVolume != null)
            return createdVolume;
        else
            throw new InternalErrorException("Failed to create volume.");
    }

    @Override
    public long createVolumeAsync(long userId, long accountId, String name, long zoneId, long diskOfferingId, long size) throws InvalidParameterValueException, InternalErrorException, ResourceAllocationException {
        // Check that the account is valid
    	AccountVO account = _accountDao.findById(accountId);
    	if (account == null) {
    		throw new InvalidParameterValueException("Please specify a valid account.");
    	}
    	
    	// Check that the zone is valid
        DataCenterVO zone = _dcDao.findById(zoneId);
        if (zone == null) {
            throw new InvalidParameterValueException("Please specify a valid zone.");
        }
        
        // Check that the the disk offering is specified
        DiskOfferingVO diskOffering = _diskOfferingDao.findById(diskOfferingId);
        if ((diskOffering == null) || !DiskOfferingVO.Type.Disk.equals(diskOffering.getType())) {
            throw new InvalidParameterValueException("Please specify a valid disk offering.");
        }
            
        // Check that there is a shared primary storage pool in the specified zone
        List<StoragePoolVO> storagePools = _poolDao.listByDataCenterId(zoneId);
        
        boolean sharedPoolExists = false;
        boolean readyPoolExists = false;
        for (StoragePoolVO storagePool : storagePools) {
        	if (storagePool.isShared()) {
        		sharedPoolExists = true;
        	}
            //check if there are any pools in the UP state
            //if not, throw an error
        	if(storagePool.getStatus().equals(Status.Up)){
        		readyPoolExists = true;
        	}
        }
        
        if(!readyPoolExists){
        	throw new InternalErrorException("There are no ready pools for volume creation");
        }
        
        // Check that there is at least one host in the specified zone
        List<HostVO> hosts = _hostDao.listByDataCenter(zoneId);
        if (hosts.isEmpty()) {
        	throw new InvalidParameterValueException("Please add a host in the specified zone before creating a new volume.");
        }
        
        if (!sharedPoolExists) {
        	throw new InvalidParameterValueException("Please specify a zone that has at least one shared primary storage pool.");
        }
        
        // Check that the resource limit for volumes won't be exceeded
        if (_accountMgr.resourceLimitExceeded(account, ResourceType.volume)) {
        	ResourceAllocationException rae = new ResourceAllocationException("Maximum number of volumes for account: " + account.getAccountName() + " has been exceeded.");
        	rae.setResourceType("volume");
        	throw rae;
        }

        long eventId = saveScheduledEvent(userId, accountId, EventTypes.EVENT_VOLUME_CREATE, "creating volume");
        
        VolumeOperationParam param = new VolumeOperationParam();
        param.setOp(VolumeOp.Create);
        param.setAccountId(accountId);
        param.setUserId(UserContext.current().getUserId());
        param.setName(name);
        param.setZoneId(zoneId);
        param.setDiskOfferingId(diskOfferingId);
        param.setEventId(eventId);
        param.setSize(size);
        
        Gson gson = GsonHelper.getBuilder().create();

        AsyncJobVO job = new AsyncJobVO();
        job.setUserId(UserContext.current().getUserId());
        job.setAccountId(accountId);
        job.setCmd("VolumeOperation");
        job.setCmdInfo(gson.toJson(param));
        job.setCmdOriginator(CreateVolumeCmd.getResultObjectName());
        
        return _asyncMgr.submitAsyncJob(job);
    }

    @Override
    public long createVolumeFromSnapshotAsync(long userId, long accountId, long snapshotId, String volumeName) throws InternalErrorException, ResourceAllocationException {
        SnapshotVO snapshot = _snapshotDao.findById(snapshotId);
        AccountVO account = _accountDao.findById(snapshot.getAccountId());
        
        // Check that the resource limit for volumes won't be exceeded
        if (_accountMgr.resourceLimitExceeded(account, ResourceType.volume)) {
            ResourceAllocationException rae = new ResourceAllocationException("Maximum number of volumes for account: " + account.getAccountName() + " has been exceeded.");
            rae.setResourceType("volume");
            throw rae;
        }
        
        return _snapMgr.createVolumeFromSnapshotAsync(userId, accountId, snapshotId, volumeName);
    }

    

    @Override
    public VolumeVO findRootVolume(long vmId) {
        List<VolumeVO> volumes = _volumeDao.findByInstanceAndType(vmId, VolumeType.ROOT);
        if (volumes != null && volumes.size() == 1)
            return volumes.get(0);
        else
            return null;
    }
    
    @Override
    public void destroyVolume(long volumeId) throws InvalidParameterValueException {
        // Check that the volume is valid
        VolumeVO volume = _volumeDao.findById(volumeId);
        if (volume == null) {
            throw new InvalidParameterValueException("Please specify a valid volume ID.");
        }

        // Check that the volume is stored on shared storage
        if (!_storageMgr.volumeOnSharedStoragePool(volume)) {
            throw new InvalidParameterValueException("Please specify a volume that has been created on a shared storage pool.");
        }

        // Check that the volume is not currently attached to any VM
        if (volume.getInstanceId() != null) {
            throw new InvalidParameterValueException("Please specify a volume that is not attached to any VM.");
        }
           
        // Check that the volume is not already destroyed
        if (volume.getDestroyed()) {
            throw new InvalidParameterValueException("Please specify a volume that is not already destroyed.");
        }
        
        // Destroy the volume
        _storageMgr.destroyVolume(volume);
    }

    @Override
    public List<IPAddressVO> listPublicIpAddressesBy(Long accountId, boolean allocatedOnly, Long zoneId, Long vlanDbId) {
        SearchCriteria<IPAddressVO> sc = _publicIpAddressDao.createSearchCriteria();

        if (accountId != null)
            sc.addAnd("accountId", SearchCriteria.Op.EQ, accountId);
        if (zoneId != null)
            sc.addAnd("dataCenterId", SearchCriteria.Op.EQ, zoneId);
        if (vlanDbId != null)
            sc.addAnd("vlanDbId", SearchCriteria.Op.EQ, vlanDbId);
        if (allocatedOnly)
            sc.addAnd("allocated", SearchCriteria.Op.NNULL);

        return _publicIpAddressDao.search(sc, null);
    }

    @Override
    public List<DataCenterIpAddressVO> listPrivateIpAddressesBy(Long podId, Long zoneId) {
        if (podId != null && zoneId != null)
            return _privateIpAddressDao.listByPodIdDcId(podId.longValue(), zoneId.longValue());
        else
            return new ArrayList<DataCenterIpAddressVO>();
    }

    @Override
    public String generateRandomPassword() {
    	return PasswordGenerator.generateRandomPassword();
    }

    @Override
    public boolean resetVMPassword(long userId, long vmId, String password) {
        if (password == null || password.equals("")) {
            return false;
        }
        boolean succeed = _vmMgr.resetVMPassword(userId, vmId, password);

        // Log event
        UserVmVO userVm = _userVmDao.findById(vmId);
        if (userVm != null) {
            if (succeed) {
                saveEvent(userId, userVm.getAccountId(), EventVO.LEVEL_INFO, EventTypes.EVENT_VM_RESETPASSWORD, "successfully reset password for VM : " + userVm.getName(), null);
            } else {
                saveEvent(userId, userVm.getAccountId(), EventVO.LEVEL_ERROR, EventTypes.EVENT_VM_RESETPASSWORD, "unable to reset password for VM : " + userVm.getName(), null);
            }
        } else {
            s_logger.warn("Unable to find vm = " + vmId + " to reset password");
        }
        return succeed;
    }

    @Override
    public void attachVolumeToVM(long vmId, long volumeId, Long deviceId, long startEventId) throws InternalErrorException {
        _vmMgr.attachVolumeToVM(vmId, volumeId, deviceId, startEventId);
    }

    @Override
    public long attachVolumeToVMAsync(long vmId, long volumeId, Long deviceId) throws InvalidParameterValueException {
        VolumeVO volume = _volumeDao.findById(volumeId);

        // Check that the volume is a data volume
        if (volume == null || volume.getVolumeType() != VolumeType.DATADISK) {
            throw new InvalidParameterValueException("Please specify a valid data volume.");
        }

        // Check that the volume is stored on shared storage
        if (!_storageMgr.volumeOnSharedStoragePool(volume)) {
            throw new InvalidParameterValueException("Please specify a volume that has been created on a shared storage pool.");
        }

        // Check that the VM is a UserVM
        UserVmVO vm = _userVmDao.findById(vmId);
        if (vm == null || vm.getType() != VirtualMachine.Type.User) {
            throw new InvalidParameterValueException("Please specify a valid User VM.");
        }
        
        // Check that the VM is in the correct state
        if (vm.getState() != State.Running && vm.getState() != State.Stopped) {
        	throw new InvalidParameterValueException("Please specify a VM that is either running or stopped.");
        }

        // Check that the volume is not currently attached to any VM
        if (volume.getInstanceId() != null) {
            throw new InvalidParameterValueException("Please specify a volume that is not attached to any VM.");
        }

        // Check that the volume is not destroyed
        if (volume.getDestroyed()) {
            throw new InvalidParameterValueException("Please specify a volume that is not destroyed.");
        }

        // Check that the VM has less than 6 data volumes attached
        List<VolumeVO> existingDataVolumes = _volumeDao.findByInstanceAndType(vmId, VolumeType.DATADISK);
        if (existingDataVolumes.size() >= 6) {
            throw new InvalidParameterValueException("The specified VM already has the maximum number of data disks (6). Please specify another VM.");
        }
        
        // Check that the VM and the volume are in the same zone
        if (vm.getDataCenterId() != volume.getDataCenterId()) {
        	throw new InvalidParameterValueException("Please specify a VM that is in the same zone as the volume.");
        }
        long eventId = saveScheduledEvent(1L, volume.getAccountId(), EventTypes.EVENT_VOLUME_ATTACH, "attaching volume: "+volumeId+" to Vm: "+vmId);
        VolumeOperationParam param = new VolumeOperationParam();
        param.setUserId(1);
        param.setAccountId(volume.getAccountId());
        param.setOp(VolumeOp.Attach);
        param.setVmId(vmId);
        param.setVolumeId(volumeId);
        param.setEventId(eventId);
        param.setDeviceId(deviceId);

        Gson gson = GsonHelper.getBuilder().create();

        AsyncJobVO job = new AsyncJobVO();
        job.setUserId(UserContext.current().getUserId());
        job.setAccountId(vm.getAccountId());
        job.setCmd("VolumeOperation");
        job.setCmdInfo(gson.toJson(param));
        job.setCmdOriginator("virtualmachine");
        
        return _asyncMgr.submitAsyncJob(job);
    }

    @Override
    public void detachVolumeFromVM(long volumeId, long startEventId, long deviceId, long instanceId) throws InternalErrorException {
        _vmMgr.detachVolumeFromVM(volumeId, startEventId, deviceId, instanceId);
    }

    @Override
    public long detachVolumeFromVMAsync(long volumeId, long deviceId, long instanceId) throws InvalidParameterValueException {
    	VolumeVO volume = null;
    	if(volumeId!=0)
    		volume = _volumeDao.findById(volumeId);
    	else
    		volume = _volumeDao.findByInstanceAndDeviceId(instanceId, deviceId).get(0);

        // Check that the volume is a data volume
        if (volume.getVolumeType() != VolumeType.DATADISK) {
            throw new InvalidParameterValueException("Please specify a data volume.");
        }

        // Check that the volume is stored on shared storage
        if (!_storageMgr.volumeOnSharedStoragePool(volume)) {
            throw new InvalidParameterValueException("Please specify a volume that has been created on a shared storage pool.");
        }

        Long vmId = volume.getInstanceId();

        // Check that the volume is currently attached to a VM
        if (vmId == null) {
            throw new InvalidParameterValueException("The specified volume is not attached to a VM.");
        }

        // Check that the VM is in the correct state
        UserVmVO vm = _vmDao.findById(vmId);
        if (vm.getState() != State.Running && vm.getState() != State.Stopped) {
        	throw new InvalidParameterValueException("Please specify a VM that is either running or stopped.");
        }
        
        long eventId = saveScheduledEvent(1L, volume.getAccountId(), EventTypes.EVENT_VOLUME_DETACH, "detaching volume: "+volumeId+" from Vm: "+vmId);
        VolumeOperationParam param = new VolumeOperationParam();
        param.setUserId(1);
        param.setAccountId(volume.getAccountId());
        param.setOp(VolumeOp.Detach);
        param.setVolumeId(volumeId);
        param.setDeviceId(deviceId);
        param.setVmId(instanceId);
        param.setEventId(eventId);

        Gson gson = GsonHelper.getBuilder().create();

		AsyncJobVO job = new AsyncJobVO();
		job.setUserId(UserContext.current().getUserId());
		job.setAccountId(vm.getAccountId());
		job.setCmd("VolumeOperation");
		job.setCmdInfo(gson.toJson(param));
		job.setCmdOriginator("virtualmachine");
		
		return _asyncMgr.submitAsyncJob(job);
	}

    @Override
    public boolean attachISOToVM(long vmId, long userId, long isoId, boolean attach, long startEventId) {
    	UserVmVO vm = _userVmDao.findById(vmId);
    	VMTemplateVO iso = _templateDao.findById(isoId);
    	if(attach){
    	    saveStartedEvent(userId, vm.getAccountId(), EventTypes.EVENT_ISO_ATTACH, "Attaching ISO: "+isoId+" to Vm: "+vmId, startEventId);
    	} else {
    	    saveStartedEvent(userId, vm.getAccountId(), EventTypes.EVENT_ISO_DETACH, "Detaching ISO: "+isoId+" from Vm: "+vmId, startEventId);
    	}
        boolean success = _vmMgr.attachISOToVM(vmId, isoId, attach);

        if (success) {
            if (attach) {
                vm.setIsoId(iso.getId().longValue());
            } else {
                vm.setIsoId(null);
            }
            _userVmDao.update(vmId, vm);

            if (attach) {
                saveEvent(userId, vm.getAccountId(), EventVO.LEVEL_INFO, EventTypes.EVENT_ISO_ATTACH, "Successfully attached ISO: " + iso.getName() + " to VM with ID: " + vmId,
                        null, startEventId);
            } else {
                saveEvent(userId, vm.getAccountId(), EventVO.LEVEL_INFO, EventTypes.EVENT_ISO_DETACH, "Successfully detached ISO from VM with ID: " + vmId, null, startEventId);
            }
        } else {
            if (attach) {
                saveEvent(userId, vm.getAccountId(), EventVO.LEVEL_ERROR, EventTypes.EVENT_ISO_ATTACH, "Failed to attach ISO: " + iso.getName() + " to VM with ID: " + vmId, null, startEventId);
            } else {
                saveEvent(userId, vm.getAccountId(), EventVO.LEVEL_ERROR, EventTypes.EVENT_ISO_DETACH, "Failed to detach ISO from VM with ID: " + vmId, null, startEventId);
            }
        }

        return success;
    }

    @Override
    public long attachISOToVMAsync(long vmId, long userId, long isoId) throws InvalidParameterValueException {
        UserVmVO vm = _userVmDao.findById(vmId);
        if (vm == null) {
            throw new InvalidParameterValueException("Unable to find VM with ID " + vmId);
        }

        VMTemplateVO iso = _templateDao.findById(isoId);
        if (iso == null || !iso.getFormat().equals(ImageFormat.ISO)) {
            throw new InvalidParameterValueException("Unable to find ISO with id " + isoId);
        }

        AccountVO account = _accountDao.findById(vm.getAccountId());
        if (account == null) {
            throw new InvalidParameterValueException("Unable to find account for VM with ID " + vmId);
        }
        
        State vmState = vm.getState();
        if (vmState != State.Running && vmState != State.Stopped) {
        	throw new InvalidParameterValueException("Please specify a VM that is either Stopped or Running.");
        }
        
        long eventId = saveScheduledEvent(userId, account.getId(), EventTypes.EVENT_ISO_ATTACH, "attaching ISO: "+isoId+" to Vm: "+vmId);
        
        AttachISOParam param = new AttachISOParam(vmId, userId, isoId, true);
        param.setEventId(eventId);
        Gson gson = GsonHelper.getBuilder().create();

		AsyncJobVO job = new AsyncJobVO();
		job.setUserId(UserContext.current().getUserId());
		job.setAccountId(vm.getAccountId());
		job.setCmd("AttachISO");
		job.setCmdInfo(gson.toJson(param));
		return _asyncMgr.submitAsyncJob(job, true);
	}

    @Override
    public long detachISOFromVMAsync(long vmId, long userId) throws InvalidParameterValueException {
        UserVm userVM = _userVmDao.findById(vmId);
        if (userVM == null) {
            throw new InvalidParameterValueException("Please specify a valid VM.");
        }

        Long isoId = userVM.getIsoId();
        if (isoId == null) {
            throw new InvalidParameterValueException("The specified VM has no ISO attached to it.");
        }
        
        State vmState = userVM.getState();
        if (vmState != State.Running && vmState != State.Stopped) {
        	throw new InvalidParameterValueException("Please specify a VM that is either Stopped or Running.");
        }

        long eventId = saveScheduledEvent(userId, userVM.getAccountId(), EventTypes.EVENT_ISO_DETACH, "detaching ISO: "+isoId+" from Vm: "+vmId);
        AttachISOParam param = new AttachISOParam(vmId, userId, isoId.longValue(), false);
        param.setEventId(eventId);
        Gson gson = GsonHelper.getBuilder().create();

        AsyncJobVO job = new AsyncJobVO();
        job.setUserId(UserContext.current().getUserId());
        job.setAccountId(userVM.getAccountId());
        job.setCmd("AttachISO");
        job.setCmdInfo(gson.toJson(param));
        return _asyncMgr.submitAsyncJob(job, true);
    }

    @Override
    public long resetVMPasswordAsync(long userId, long vmId, String password) {
        ResetVMPasswordParam param = new ResetVMPasswordParam(userId, vmId, password);
        Gson gson = GsonHelper.getBuilder().create();

        UserVm vm = _userVmDao.findById(vmId);
		AsyncJobVO job = new AsyncJobVO();
		job.setUserId(UserContext.current().getUserId());
		job.setAccountId(vm.getAccountId());
		job.setCmd("ResetVMPassword");
		job.setCmdInfo(gson.toJson(param));
		job.setCmdOriginator("virtualmachine");
		
		return _asyncMgr.submitAsyncJob(job, true);
	}

    private boolean validPassword(String password) {
        for (int i = 0; i < password.length(); i++) {
            if (password.charAt(i) == ' ') {
                return false;
            }
        }
        return true;
    }

    @Override
    public boolean reconnect(long hostId) {
        try {
            return _agentMgr.reconnect(hostId);
        } catch (AgentUnavailableException e) {
            return false;
        }
    }

    @Override
    public long reconnectAsync(long hostId) {
        Long param = new Long(hostId);
        Gson gson = GsonHelper.getBuilder().create();

		AsyncJobVO job = new AsyncJobVO();
		job.setUserId(UserContext.current().getUserId());
		job.setAccountId(Account.ACCOUNT_ID_SYSTEM);
		job.setCmd("Reconnect");
		job.setCmdInfo(gson.toJson(param));
        job.setCmdOriginator(ReconnectHostCmd.getResultObjectName());
        
		return _asyncMgr.submitAsyncJob(job);
	}

    @Override
    public UserVm deployVirtualMachine(long userId, long accountId, long dataCenterId, long serviceOfferingId, long templateId, Long diskOfferingId,
            String domain, String password, String displayName, String group, String userData, String [] networkGroups, long startEventId, long size) throws ResourceAllocationException, InvalidParameterValueException, InternalErrorException,
            InsufficientStorageCapacityException, PermissionDeniedException, ExecutionException, StorageUnavailableException, ConcurrentOperationException {

        saveStartedEvent(userId, accountId, EventTypes.EVENT_VM_CREATE, "Deploying Vm", startEventId);
        
        AccountVO account = _accountDao.findById(accountId);
        DataCenterVO dc = _dcDao.findById(dataCenterId);
        ServiceOfferingVO offering = _offeringsDao.findById(serviceOfferingId);
        VMTemplateVO template = _templateDao.findById(templateId);

        // Make sure a valid template ID was specified
        if (template == null) {
            throw new InvalidParameterValueException("Please specify a valid template or ISO ID.");
        }
        byte [] decodedUserData = null;
        if (userData != null) {
        	if (userData.length() >= 2* UserVmManager.MAX_USER_DATA_LENGTH_BYTES) {
        		throw new InvalidParameterValueException("User data is too long");
        	}
        	decodedUserData = org.apache.commons.codec.binary.Base64.decodeBase64(userData.getBytes());
        	if (decodedUserData.length > UserVmManager.MAX_USER_DATA_LENGTH_BYTES){
        		throw new InvalidParameterValueException("User data is too long");
        	}
			
        }

        boolean isIso = Storage.ImageFormat.ISO.equals(template.getFormat());
        DiskOfferingVO diskOffering = _diskOfferingDao.findById(diskOfferingId);
        
        // TODO: Checks such as is the user allowed to use the template and purchase the service offering id.

        if (domain == null) {
            domain = "v" + Long.toHexString(accountId) + _domain;
        }

        // Check that the password was passed in and is valid
        if (!template.getEnablePassword()) {
            password = "saved_password";
        }

        if (password == null || password.equals("") || (!validPassword(password))) {
            throw new InvalidParameterValueException("A valid password for this virtual machine was not provided.");
        }
        List<NetworkGroupVO> networkGroupVOs = new ArrayList<NetworkGroupVO>();
        if (networkGroups != null) {
        	for (String groupName: networkGroups) {
        		NetworkGroupVO networkGroupVO = _networkSecurityGroupDao.findByAccountAndName(accountId, groupName);
        		if (networkGroupVO == null) {
        			throw new InvalidParameterValueException("Network Group " + groupName + " does not exist");
        		}
        		networkGroupVOs.add(networkGroupVO);
        	}
        }
        
        UserStatisticsVO stats = _userStatsDao.findBy(account.getId(), dataCenterId);
        if (stats == null) {
            stats = new UserStatisticsVO(account.getId(), dataCenterId);
            _userStatsDao.persist(stats);
        }
        
    	Long vmId = _vmDao.getNextInSequence(Long.class, "id");
    	
        // check if we are within context of async-execution
        AsyncJobExecutor asyncExecutor = BaseAsyncJobExecutor.getCurrentExecutor();
        if (asyncExecutor != null) {
            AsyncJobVO job = asyncExecutor.getJob();

            if (s_logger.isInfoEnabled())
                s_logger.info("DeployVM acquired a new instance " + vmId + ", update async job-" + job.getId() + " progress status");

            _asyncMgr.updateAsyncJobAttachment(job.getId(), "vm_instance", vmId);
            _asyncMgr.updateAsyncJobStatus(job.getId(), BaseCmd.PROGRESS_INSTANCE_CREATED, vmId);
        }

        HashMap<Long, StoragePoolVO> avoids = new HashMap<Long, StoragePoolVO>();

        // Pod allocator now allocate VM based on a reservation style allocation, disable retry here for now
        for (int retry = 0; retry < 1; retry++) {
            String externalIp = null;
            UserVmVO created = null;

            ArrayList<StoragePoolVO> a = new ArrayList<StoragePoolVO>(avoids.values());
            if (_directAttachNetworkExternalIpAllocator) {
            	try {
            		created = _vmMgr.createDirectlyAttachedVMExternal(vmId, userId, account, dc, offering, template, diskOffering, displayName, userData, a, networkGroupVOs, startEventId, size);
            	} catch (ResourceAllocationException rae) {
            		throw rae;
            	}
            } else {
            	if (offering.getGuestIpType() == NetworkOffering.GuestIpType.Virtualized) {
            		try {
            			externalIp = _networkMgr.assignSourceNatIpAddress(account, dc, domain, offering, startEventId);
            		} catch (ResourceAllocationException rae) {
            			throw rae;
            		}

            		if (externalIp == null) {
            			throw new InternalErrorException("Unable to allocate a source nat ip address");
            		}

            		if (s_logger.isDebugEnabled()) {
            			s_logger.debug("Source Nat acquired: " + externalIp);
            		}

            		try {
            			created = _vmMgr.createVirtualMachine(vmId, userId, account, dc, offering, template, diskOffering, displayName, userData, a, startEventId, size);
            		} catch (ResourceAllocationException rae) {
            			throw rae;
            		}
            	} else {
            		try {
            			created = _vmMgr.createDirectlyAttachedVM(vmId, userId, account, dc, offering, template, diskOffering, displayName, userData, a, networkGroupVOs, startEventId, size);
            		} catch (ResourceAllocationException rae) {
            			throw rae;
            		}
            	}
            }

            //assign vm to the group
            try{
            	if (group != null) {
            	boolean addToGroup = _vmMgr.addInstanceToGroup(Long.valueOf(vmId), group);
            	if (!addToGroup) {
            		throw new InternalErrorException("Unable to assing Vm to the group " + group);
            	}
                }
            } catch (Exception ex) {
            	throw new InternalErrorException("Unable to assing Vm to the group " + group);
            }
            
            
            if (created == null) {
                throw new InternalErrorException("Unable to create VM for account (" + accountId + "): " + account.getAccountName());
            }

            if (s_logger.isDebugEnabled()) {
                s_logger.debug("VM created: " + created.getId() + "-" + created.getName());
            }
            boolean executionExceptionFlag = false;
            boolean storageUnavailableExceptionFlag = false;
            boolean concurrentOperationExceptionFlag = false;
            String executionExceptionMsg= "";
            String storageUnavailableExceptionMsg = "";
            String concurrentOperationExceptionMsg = "";
            UserVmVO started = null;
            if (isIso)
            {
                String isoPath = _storageMgr.getAbsoluteIsoPath(templateId, dataCenterId);
                try
                {
					started = _vmMgr.startVirtualMachine(userId, created.getId(), password, isoPath, startEventId);
				}
                catch (ExecutionException e)
                {
					executionExceptionFlag = true;
					executionExceptionMsg = e.getMessage();
				}
                catch (StorageUnavailableException e)
                {
					storageUnavailableExceptionFlag = true;
					storageUnavailableExceptionMsg = e.getMessage();
				}
                catch (ConcurrentOperationException e)
                {
					concurrentOperationExceptionFlag = true;
					concurrentOperationExceptionMsg = e.getMessage();
				}
            }
            else
            {
                try
                {
					started = _vmMgr.startVirtualMachine(userId, created.getId(), password, null, startEventId);
				}
                catch (ExecutionException e)
                {
					executionExceptionFlag = true;
					executionExceptionMsg = e.getMessage();
				}
                catch (StorageUnavailableException e)
                {
						storageUnavailableExceptionFlag = true;
						storageUnavailableExceptionMsg = e.getMessage();
				}
                catch (ConcurrentOperationException e)
                {
						concurrentOperationExceptionFlag = true;
						concurrentOperationExceptionMsg = e.getMessage();
				}

            }
            if (started == null) {
                List<Pair<VolumeVO, StoragePoolVO>> disks = _storageMgr.isStoredOn(created);
                // NOTE: We now destroy a VM if the deploy process fails at any step. We now
                // have a lazy delete so there is still some time to figure out what's wrong.
                _vmMgr.destroyVirtualMachine(userId, created.getId());

                boolean retryCreate = true;
                for (Pair<VolumeVO, StoragePoolVO> disk : disks) {
                    if (disk.second().isLocal()) {
                        avoids.put(disk.second().getId(), disk.second());
                    } else {
                        retryCreate = false;
                    }
                }

                if (retryCreate) {
                    continue;
                } else if(executionExceptionFlag){
                    throw new ExecutionException(executionExceptionMsg);
                } else if (storageUnavailableExceptionFlag){
                	throw new StorageUnavailableException(storageUnavailableExceptionMsg);
                }else if (concurrentOperationExceptionFlag){
                	throw new ConcurrentOperationException(concurrentOperationExceptionMsg);
                }
                else{
                    throw new InternalErrorException("Unable to start the VM " + created.getId() + "-" + created.getName());
                }
                
            } else {
                if (isIso) {
                    started.setIsoId(templateId);
                    _userVmDao.update(started.getId(), started);
                    started = _userVmDao.findById(started.getId());
                }
                String params = "\nsourceNat=" + false + "\ndcId=" + dc.getId();
                try {
					associateIpAddressListToAccount(userId, accountId, dc.getId(),null);															
				} catch (InsufficientAddressCapacityException e) {
					s_logger.debug("Unable to assign public IP address pool: " +e.getMessage());					
				}
            }
            if (s_logger.isDebugEnabled()) {
                s_logger.debug("VM started: " + started.getId() + "-" + started.getName());
            }
            return started;
        }

        return null;
    }

    @Override
    public long deployVirtualMachineAsync(long userId, long accountId, long dataCenterId, long serviceOfferingId, long templateId,
            Long diskOfferingId, String domain, String password, String displayName, String group, String userData, String [] networkGroups, long size)  throws InvalidParameterValueException, PermissionDeniedException {

    	AccountVO account = _accountDao.findById(accountId);
        if (account == null) {
            throw new InvalidParameterValueException("Unable to find account: " + accountId);
        }

        DataCenterVO dc = _dcDao.findById(dataCenterId);
        if (dc == null) {
            throw new InvalidParameterValueException("Unable to find zone: " + dataCenterId);
        }

        ServiceOfferingVO offering = _offeringsDao.findById(serviceOfferingId);
        if (offering == null) {
            throw new InvalidParameterValueException("Unable to find service offering: " + serviceOfferingId);
        }

        VMTemplateVO template = _templateDao.findById(templateId);
        // Make sure a valid template ID was specified
        if (template == null) {
            throw new InvalidParameterValueException("Please specify a valid template or ISO ID.");
        }

        boolean isIso = Storage.ImageFormat.ISO.equals(template.getFormat());
        
        if (isIso && !template.isBootable()) {
        	throw new InvalidParameterValueException("Please specify a bootable ISO.");
        }

        // If the template represents an ISO, a disk offering must be passed in, and will be used to create the root disk
        // Else, a disk offering is optional, and if present will be used to create the data disk
        DiskOfferingVO diskOffering = null;
        
        if (diskOfferingId != null) {
        	diskOffering = _diskOfferingDao.findById(diskOfferingId);
        }
        
        if (isIso && diskOffering == null) {
        	throw new InvalidParameterValueException("Please specify a valid disk offering ID.");
        }
        
        // validate that the template is usable by the account
        if (!template.isPublicTemplate()) {
            Long templateOwner = template.getAccountId();
            if (!BaseCmd.isAdmin(account.getType()) && ((templateOwner == null) || (templateOwner.longValue() != accountId))) {
                // since the current account is not the owner of the template, check the launch permissions table to see if the
                // account can launch a VM from this template
                LaunchPermissionVO permission = _launchPermissionDao.findByTemplateAndAccount(templateId, account.getId());
                if (permission == null) {
                    throw new PermissionDeniedException("Account " + account.getAccountName() + " does not have permission to launch instances from template " + template.getName());
                }
            }
        }
        
        byte [] decodedUserData = null;
        if (userData != null) {
        	if (userData.length() >= 2* UserVmManager.MAX_USER_DATA_LENGTH_BYTES) {
        		throw new InvalidParameterValueException("User data is too long");
        	}
        	decodedUserData = org.apache.commons.codec.binary.Base64.decodeBase64(userData.getBytes());
        	if (decodedUserData.length > UserVmManager.MAX_USER_DATA_LENGTH_BYTES){
        		throw new InvalidParameterValueException("User data is too long");
        	}
        	if (decodedUserData.length < 1) {
        		throw new InvalidParameterValueException("User data is too short");
        	}
			
        }
        if (offering.getGuestIpType() != NetworkOffering.GuestIpType.Virtualized) {
        	_networkGroupMgr.createDefaultNetworkGroup(accountId);
    	}
        
        if (networkGroups != null) {
        	if (offering.getGuestIpType() == NetworkOffering.GuestIpType.Virtualized) {
        		throw new InvalidParameterValueException("Network groups are not compatible with service offering " + offering.getName());
        	}
        	Set<String> nameSet = new HashSet<String>(); //handle duplicate names -- allowed
        	nameSet.addAll(Arrays.asList(networkGroups));
        	nameSet.add(NetworkGroupManager.DEFAULT_GROUP_NAME);
        	networkGroups = nameSet.toArray(new String[nameSet.size()]);
        	List<NetworkGroupVO> networkGroupVOs = _networkSecurityGroupDao.findByAccountAndNames(accountId, networkGroups);
        	if (networkGroupVOs.size() != nameSet.size()) {
        		throw new InvalidParameterValueException("Some network group names do not exist");
        	}

        } else { //create a default group if necessary
        	if (offering.getGuestIpType() != NetworkOffering.GuestIpType.Virtualized && _networkGroupsEnabled) {
        		networkGroups = new String[]{NetworkGroupManager.DEFAULT_GROUP_NAME};
        	}
        }
        
        long eventId = saveScheduledEvent(userId, accountId, EventTypes.EVENT_VM_CREATE, "deploying Vm");
        
        DeployVMParam param = new DeployVMParam(userId, accountId, dataCenterId, serviceOfferingId, templateId, diskOfferingId, domain, password,
                displayName, group, userData, networkGroups, eventId, size);
        Gson gson = GsonHelper.getBuilder().create();

        AsyncJobVO job = new AsyncJobVO();
    	job.setUserId(UserContext.current().getUserId());
    	job.setAccountId(accountId);
        job.setCmd("DeployVM");
        job.setCmdInfo(gson.toJson(param));
        job.setCmdOriginator(DeployVMCmd.getResultObjectName());
        return _asyncMgr.submitAsyncJob(job);
    }

    @Override
    public UserVm startVirtualMachine(long userId, long vmId, String isoPath) throws InternalErrorException, ExecutionException, StorageUnavailableException, ConcurrentOperationException {
        return _vmMgr.startVirtualMachine(userId, vmId, isoPath, 0);
    }

    @Override
    public long startVirtualMachineAsync(long userId, long vmId, String isoPath) {
        
        UserVmVO userVm = _userVmDao.findById(vmId);

        long eventId = saveScheduledEvent(userId, userVm.getAccountId(), EventTypes.EVENT_VM_START, "starting Vm with Id: "+vmId);
        
        VMOperationParam param = new VMOperationParam(userId, vmId, isoPath, eventId);
        Gson gson = GsonHelper.getBuilder().create();

        AsyncJobVO job = new AsyncJobVO();
    	job.setUserId(UserContext.current().getUserId());
    	job.setAccountId(userVm.getAccountId());
        job.setCmd("StartVM");
        job.setCmdInfo(gson.toJson(param));
        job.setCmdOriginator(StartVMCmd.getResultObjectName());
        return _asyncMgr.submitAsyncJob(job, true);
    }

    @Override
    public boolean stopVirtualMachine(long userId, long vmId) {
        return _vmMgr.stopVirtualMachine(userId, vmId);
    }

    @Override
    public long stopVirtualMachineAsync(long userId, long vmId) {
        
        UserVmVO userVm = _userVmDao.findById(vmId);

        long eventId = saveScheduledEvent(userId, userVm.getAccountId(), EventTypes.EVENT_VM_STOP, "stopping Vm with Id: "+vmId);
        
        VMOperationParam param = new VMOperationParam(userId, userVm.getAccountId(), vmId, null, eventId);
        Gson gson = GsonHelper.getBuilder().create();

        AsyncJobVO job = new AsyncJobVO();
    	job.setUserId(UserContext.current().getUserId());
    	job.setAccountId(userVm.getAccountId());
        job.setCmd("StopVM");
        job.setCmdInfo(gson.toJson(param));
        
        // use the same result result object name as StartVMCmd
        job.setCmdOriginator(StartVMCmd.getResultObjectName());
        return _asyncMgr.submitAsyncJob(job, true);
    }

    @Override
    public boolean rebootVirtualMachine(long userId, long vmId) {
        return _vmMgr.rebootVirtualMachine(userId, vmId);
    }

    @Override
    public long rebootVirtualMachineAsync(long userId, long vmId) {
        
        UserVmVO userVm = _userVmDao.findById(vmId);

        long eventId = saveScheduledEvent(userId, userVm.getAccountId(), EventTypes.EVENT_VM_REBOOT, "rebooting Vm with Id: "+vmId);
        
        VMOperationParam param = new VMOperationParam(userId, userVm.getAccountId(), vmId, null, eventId);
        Gson gson = GsonHelper.getBuilder().create();

        AsyncJobVO job = new AsyncJobVO();
    	job.setUserId(UserContext.current().getUserId());
    	job.setAccountId(userVm.getAccountId());
        job.setCmd("RebootVM");
        job.setCmdInfo(gson.toJson(param));
        
        // use the same result result object name as StartVMCmd
        job.setCmdOriginator(StartVMCmd.getResultObjectName());
        return _asyncMgr.submitAsyncJob(job, true);
    }

    @Override
    public boolean destroyVirtualMachine(long userId, long vmId) {
        return _vmMgr.destroyVirtualMachine(userId, vmId);
    }

    @Override
    public long destroyVirtualMachineAsync(long userId, long vmId) {
        
        UserVmVO userVm = _userVmDao.findById(vmId);

        long eventId = saveScheduledEvent(userId, userVm.getAccountId(), EventTypes.EVENT_VM_DESTROY, "destroying Vm with Id: "+vmId);
        VMOperationParam param = new VMOperationParam(userId, userVm.getAccountId(), vmId, null, eventId);
        Gson gson = GsonHelper.getBuilder().create();

        AsyncJobVO job = new AsyncJobVO();
    	job.setUserId(UserContext.current().getUserId());
    	job.setAccountId(userVm.getAccountId());
        job.setCmd("DestroyVM");
        job.setCmdInfo(gson.toJson(param));
        return _asyncMgr.submitAsyncJob(job, true);
    }

    @Override
    public boolean recoverVirtualMachine(long vmId) throws ResourceAllocationException, InternalErrorException {
        return _vmMgr.recoverVirtualMachine(vmId);
    }

    @Override
    public boolean upgradeVirtualMachine(long userId, long vmId, long serviceOfferingId,long startEventId) {
        UserVmVO userVm = _userVmDao.findById(vmId);
        saveStartedEvent(userId, userVm.getAccountId(), EventTypes.EVENT_VM_UPGRADE, "upgrading service offering on VM : " + userVm.getName(), startEventId);
        boolean success = _vmMgr.upgradeVirtualMachine(vmId, serviceOfferingId);

        String params = "id=" + vmId + "\nvmName=" + userVm.getName() + "\nsoId=" + serviceOfferingId + "\ntId=" + userVm.getTemplateId() + "\ndcId=" + userVm.getDataCenterId();

        if (success) {
            this.saveEvent(userId, userVm.getAccountId(), EventVO.LEVEL_INFO, EventTypes.EVENT_VM_UPGRADE, "Successfully upgrade service offering on VM : " + userVm.getName(), params, startEventId);
        } else {
            this.saveEvent(userId, userVm.getAccountId(), EventVO.LEVEL_ERROR, EventTypes.EVENT_VM_UPGRADE, "Failed to upgrade service offering on VM : " + userVm.getName(), params, startEventId);
        }
        
        return success;
    }

    @Override
    public long upgradeVirtualMachineAsync(long userId, long vmId, long serviceOfferingId) throws InvalidParameterValueException {
        UpgradeVMParam param = new UpgradeVMParam(userId, vmId, serviceOfferingId);
        Gson gson = GsonHelper.getBuilder().create();
                       
        // Check that the specified VM ID is valid
        UserVmVO vm = _vmDao.findById(vmId);
        if (vm == null) {
        	throw new InvalidParameterValueException("Unable to find a virtual machine with id " + vmId);
        }
        
        // Check that the specified service offering ID is valid
        ServiceOfferingVO newServiceOffering = _offeringsDao.findById(serviceOfferingId);
        if (newServiceOffering == null) {
        	throw new InvalidParameterValueException("Unable to find a service offering with id " + serviceOfferingId);
        }
        
        // Check that the VM is stopped
        if (!vm.getState().equals(State.Stopped)) {
            s_logger.warn("Unable to upgrade virtual machine " + vm.toString() + " in state " + vm.getState());
            throw new InvalidParameterValueException("Unable to upgrade virtual machine " + vm.toString() + " in state " + vm.getState() + "; make sure the virtual machine is stopped and not in an error state before upgrading.");
        }
        
        // Check if the service offering being upgraded to is what the VM is already running with
        if (vm.getServiceOfferingId() == newServiceOffering.getId()) {
            if (s_logger.isInfoEnabled()) {
                s_logger.info("Not upgrading vm " + vm.toString() + " since it already has the requested service offering (" + newServiceOffering.getName() + ")");
            }
            
            throw new InvalidParameterValueException("Not upgrading vm " + vm.toString() + " since it already has the requested service offering (" + newServiceOffering.getName() + ")");
        }
        
        // Check that the service offering being upgraded to has the same Guest IP type as the VM's current service offering
        ServiceOfferingVO currentServiceOffering = _offeringsDao.findById(vm.getServiceOfferingId());
        if (!currentServiceOffering.getGuestIpType().equals(newServiceOffering.getGuestIpType())) {
        	String errorMsg = "The service offering being upgraded to has a guest IP type: " + newServiceOffering.getGuestIpType();
        	errorMsg += ". Please select a service offering with the same guest IP type as the VM's current service offering (" + currentServiceOffering.getGuestIpType() + ").";
        	throw new InvalidParameterValueException(errorMsg);
        }
        
        // Check that the service offering being upgraded to has the same storage pool preference as the VM's current service offering
        if (currentServiceOffering.getUseLocalStorage() != newServiceOffering.getUseLocalStorage()) {
            throw new InvalidParameterValueException("Unable to upgrade virtual machine " + vm.toString() + ", cannot switch between local storage and shared storage service offerings.  Current offering useLocalStorage=" +
                   currentServiceOffering.getUseLocalStorage() + ", target offering useLocalStorage=" + newServiceOffering.getUseLocalStorage());
        }

        // Check that there are enough resources to upgrade the service offering
        if (!_agentMgr.isVirtualMachineUpgradable(vm, newServiceOffering)) {
           throw new InvalidParameterValueException("Unable to upgrade virtual machine, not enough resources available for an offering of " +
                   newServiceOffering.getCpu() + " cpu(s) at " + newServiceOffering.getSpeed() + " Mhz, and " + newServiceOffering.getRamSize() + " MB of memory");
        }
        
        // Check that the service offering being upgraded to has all the tags of the current service offering
        List<String> currentTags = _configMgr.csvTagsToList(currentServiceOffering.getTags());
        List<String> newTags = _configMgr.csvTagsToList(newServiceOffering.getTags());
        if (!newTags.containsAll(currentTags)) {
        	throw new InvalidParameterValueException("Unable to upgrade virtual machine; the new service offering does not have all the tags of the " +
        											 "current service offering. Current service offering tags: " + currentTags + "; " +
        											 "new service offering tags: " + newTags);
        }
        
        long eventId = saveScheduledEvent(userId, vm.getAccountId(), EventTypes.EVENT_VM_UPGRADE, "upgrading Vm with Id: "+vmId);
        param.setEventId(eventId);
        
        AsyncJobVO job = new AsyncJobVO();
    	job.setUserId(UserContext.current().getUserId());
    	job.setAccountId(vm.getAccountId());
        job.setCmd("UpgradeVM");
        job.setCmdInfo(gson.toJson(param));
        job.setCmdOriginator(UpgradeVMCmd.getResultObjectName());
        
        return _asyncMgr.submitAsyncJob(job, true);
    }

    @Override
    public void updateVirtualMachine(long vmId, String displayName, String group, boolean enable, Long userId, long accountId) {
        UserVmVO vm = _userVmDao.findById(vmId);
        if (vm == null) {
            throw new CloudRuntimeException("Unable to find virual machine with id " + vmId);
        }
        
        if (group != null) {
        	boolean addToGroup = _vmMgr.addInstanceToGroup(Long.valueOf(vmId), group);
        	if (!addToGroup) {
        		throw new CloudRuntimeException("Unable to update Vm with the the group " + group);
        	}
        }

        boolean haEnabled = vm.isHaEnabled();
        _userVmDao.updateVM(vmId, displayName, enable);
        if (haEnabled != enable) {
            String description = null;
            String type = null;
            if (enable) {
                description = "Successfully enabled HA for virtual machine " + vm.getName();
                type = EventTypes.EVENT_VM_ENABLE_HA;
            } else {
                description = "Successfully disabled HA for virtual machine " + vm.getName();
                type = EventTypes.EVENT_VM_DISABLE_HA;
            }
            // create a event for the change in HA Enabled flag
            saveEvent(userId, accountId, EventVO.LEVEL_INFO, type, description, null);
        }
    }
    
    @Override
    public StoragePoolVO updateStoragePool(long poolId, String tags) throws IllegalArgumentException {
    	return _storageMgr.updateStoragePool(poolId, tags);
    }

    @Override
    public DomainRouter startRouter(long routerId, long startEventId) throws InternalErrorException {
        return _networkMgr.startRouter(routerId, startEventId);
    }

    @Override
    public long startRouterAsync(long routerId) {
        long eventId = saveScheduledEvent(User.UID_SYSTEM, Account.ACCOUNT_ID_SYSTEM, EventTypes.EVENT_ROUTER_START, "starting Router with Id: "+routerId);

        VMOperationParam param = new VMOperationParam(0, routerId, null, eventId);
        Gson gson = GsonHelper.getBuilder().create();

        AsyncJobVO job = new AsyncJobVO();
        job.setUserId(UserContext.current().getUserId());
        job.setAccountId(Account.ACCOUNT_ID_SYSTEM);
        job.setCmd("StartRouter");
        job.setCmdInfo(gson.toJson(param));
        job.setCmdOriginator(StartRouterCmd.getResultObjectName());
        return _asyncMgr.submitAsyncJob(job, true);
    }

    @Override
    public boolean stopRouter(long routerId, long startEventId) {
        return _networkMgr.stopRouter(routerId, startEventId);
    }

    @Override
    public long stopRouterAsync(long routerId) {
        long eventId = saveScheduledEvent(User.UID_SYSTEM, Account.ACCOUNT_ID_SYSTEM, EventTypes.EVENT_ROUTER_STOP, "stopping Router with Id: "+routerId);
        VMOperationParam param = new VMOperationParam(0, routerId, null, eventId);
        Gson gson = GsonHelper.getBuilder().create();

        AsyncJobVO job = new AsyncJobVO();
        job.setUserId(UserContext.current().getUserId());
        job.setAccountId(Account.ACCOUNT_ID_SYSTEM);
        job.setCmd("StopRouter");
        job.setCmdInfo(gson.toJson(param));
        // use the same result object name as StartRouterCmd
        job.setCmdOriginator(StartRouterCmd.getResultObjectName());
        
        return _asyncMgr.submitAsyncJob(job, true);
    }

    @Override
    public boolean rebootRouter(long routerId, long startEventId) throws InternalErrorException {
        return _networkMgr.rebootRouter(routerId, startEventId);
    }

    @Override
    public long rebootRouterAsync(long routerId) {
        long eventId = saveScheduledEvent(User.UID_SYSTEM, Account.ACCOUNT_ID_SYSTEM, EventTypes.EVENT_ROUTER_REBOOT, "rebooting Router with Id: "+routerId);
        VMOperationParam param = new VMOperationParam(0, routerId, null, eventId);
        Gson gson = GsonHelper.getBuilder().create();

        AsyncJobVO job = new AsyncJobVO();
        job.setUserId(UserContext.current().getUserId());
        job.setAccountId(Account.ACCOUNT_ID_SYSTEM);
        job.setCmd("RebootRouter");
        job.setCmdInfo(gson.toJson(param));
        // use the same result object name as StartRouterCmd
        job.setCmdOriginator(StartRouterCmd.getResultObjectName());
        return _asyncMgr.submitAsyncJob(job, true);
    }

    @Override
    public boolean destroyRouter(long routerId) {
        return _networkMgr.destroyRouter(routerId);
    }

    @Override
    public DomainRouterVO findDomainRouterBy(long accountId, long dataCenterId) {
        return _routerDao.findBy(accountId, dataCenterId);
    }

    @Override
    public DomainRouterVO findDomainRouterById(long domainRouterId) {
        return _routerDao.findById(domainRouterId);
    }

    @Override
    public DataCenterVO getDataCenterBy(long dataCenterId) {
        return _dcDao.findById(dataCenterId);
    }

    @Override
    public HostPodVO getPodBy(long podId) {
        return _hostPodDao.findById(podId);
    }

    
    @Override
    public List<DataCenterVO> listDataCenters() {
        return _dcDao.listAll();
    }

    @Override
    public List<DataCenterVO> listDataCentersBy(long accountId) {
        List<DataCenterVO> dcs = _dcDao.listAll();
        List<DomainRouterVO> routers = _routerDao.listBy(accountId);
        for (Iterator<DataCenterVO> iter = dcs.iterator(); iter.hasNext();) {
            DataCenterVO dc = iter.next();
            boolean found = false;
            for (DomainRouterVO router : routers) {
                if (dc.getId() == router.getDataCenterId()) {
                    found = true;
                    break;
                }
            }
            if (!found)
                iter.remove();
        }
        return dcs;
    }

    @Override
    public HostVO getHostBy(long hostId) {
        return _hostDao.findById(hostId);
    }

    @Override
    public void updateHost(long hostId, long guestOSCategoryId) throws InvalidParameterValueException {
    	// Verify that the guest OS Category exists
    	if (guestOSCategoryId > 0) {
    		if (_guestOSCategoryDao.findById(guestOSCategoryId) == null) {
    			throw new InvalidParameterValueException("Please specify a valid guest OS category.");
    		}
    	}
    	
    	_agentMgr.updateHost(hostId, guestOSCategoryId);
    }
    
    @Override
    public boolean deleteHost(long hostId) {
        return _agentMgr.deleteHost(hostId);
    }

    @Override
    public long getId() {
        return MacAddress.getMacAddress().toLong();
    }

    protected void checkPortParameters(String publicPort, String privatePort, String privateIp, String proto) throws InvalidParameterValueException {

        if (!NetUtils.isValidPort(publicPort)) {
            throw new InvalidParameterValueException("publicPort is an invalid value");
        }
        if (!NetUtils.isValidPort(privatePort)) {
            throw new InvalidParameterValueException("privatePort is an invalid value");
        }

//        s_logger.debug("Checking if " + privateIp + " is a valid private IP address. Guest IP address is: " + _configs.get("guest.ip.network"));
//
//        if (!NetUtils.isValidPrivateIp(privateIp, _configs.get("guest.ip.network"))) {
//            throw new InvalidParameterValueException("Invalid private ip address");
//        }
        if (!NetUtils.isValidProto(proto)) {
            throw new InvalidParameterValueException("Invalid protocol");
        }
    }

    @Override
    @DB
    public void assignSecurityGroup(Long userId, Long securityGroupId, List<Long> securityGroupIdList, String publicIp, Long vmId, long startEventId) throws PermissionDeniedException,
            NetworkRuleConflictException, InvalidParameterValueException, InternalErrorException {
        boolean locked = false;
        Transaction txn = Transaction.currentTxn();
        try {
            UserVmVO userVm = _userVmDao.findById(vmId);
            if (userVm == null) {
                s_logger.warn("Unable to find virtual machine with id " + vmId);
                throw new InvalidParameterValueException("Unable to find virtual machine with id " + vmId);
            }
            saveStartedEvent(userId, userVm.getAccountId(), EventTypes.EVENT_PORT_FORWARDING_SERVICE_APPLY, "Applying port forwarding service for Vm with Id: "+vmId, startEventId);
            
            State vmState = userVm.getState();
            switch (vmState) {
            case Destroyed:
            case Error:
            case Expunging:
            case Unknown:
                throw new InvalidParameterValueException("Unable to assign port forwarding service(s) '"
                        + ((securityGroupId == null) ? StringUtils.join(securityGroupIdList, ",") : securityGroupId) + "' to virtual machine " + vmId
                        + " due to virtual machine being in an invalid state for assigning a port forwarding service (" + vmState + ")");
            }

            // sanity check that the vm can be applied to the load balancer
            ServiceOfferingVO offering = _offeringsDao.findById(userVm.getServiceOfferingId());
            if ((offering == null) || !NetworkOffering.GuestIpType.Virtualized.equals(offering.getGuestIpType())) {
                if (s_logger.isDebugEnabled()) {
                    s_logger.debug("Unable to apply port forwarding service to virtual machine " + userVm.toString() + ", bad network type (" + ((offering == null) ? "null" : offering.getGuestIpType()) + ")");
                }

                throw new InvalidParameterValueException("Unable to apply port forwarding service to virtual machine " + userVm.toString() + ", bad network type (" + ((offering == null) ? "null" : offering.getGuestIpType()) + ")");
            }
            
            DomainRouterVO router = null;
            if (userVm.getDomainRouterId() != null)
            	router = _routerDao.findById(userVm.getDomainRouterId());
            if (router == null) {
                s_logger.warn("Unable to find router (" + userVm.getDomainRouterId() + ") for virtual machine " + userVm.toString());
                throw new InvalidParameterValueException("Unable to find router (" + userVm.getDomainRouterId() + ") for virtual machine with id " + vmId);
            }

            IPAddressVO ipVO = _publicIpAddressDao.acquire(publicIp);
            if (ipVO == null) {
                // throw this exception because hackers can use the api to probe for allocated ips
                throw new PermissionDeniedException("User does not own supplied address");
            }
            locked = true;

            if ((ipVO.getAllocated() == null) || (ipVO.getAccountId() == null) || (ipVO.getAccountId().longValue() != userVm.getAccountId())) {
                throw new PermissionDeniedException("User does not own supplied address");
            }

            VlanVO vlan = _vlanDao.findById(ipVO.getVlanDbId());
            if (!VlanType.VirtualNetwork.equals(vlan.getVlanType())) {
                throw new InvalidParameterValueException("Invalid IP address " + publicIp + " for applying port forwarding services, the IP address is not in a 'virtual network' vlan.");
            }

            txn.start();

            // save off the owner of the instance to be used for events
            Account account = _accountDao.findById(userVm.getAccountId());

            if (securityGroupId == null) {
                // - send one command to agent to remove *all* rules for
                // publicIp/vm combo
                // - add back all rules based on list passed in
                List<FirewallRuleVO> fwRulesToRemove = _firewallRulesDao.listForwardingByPubAndPrivIp(true, publicIp, userVm.getGuestIpAddress());
                {
                    // Save and create the event
                    String description;
                    String type = EventTypes.EVENT_NET_RULE_DELETE;
                    String level = EventVO.LEVEL_INFO;

                    for (FirewallRuleVO fwRule : fwRulesToRemove) {
                        fwRule.setEnabled(false); // disable rule for sending to the agent
                        _firewallRulesDao.remove(fwRule.getId()); // remove the rule from the database

                        description = "deleted ip forwarding rule [" + fwRule.getPublicIpAddress() + ":" + fwRule.getPublicPort() + "]->[" + fwRule.getPrivateIpAddress() + ":"
                                + fwRule.getPrivatePort() + "]" + " " + fwRule.getProtocol();

                        saveEvent(userId, account.getId(), level, type, description);
                    }
                }

                List<FirewallRuleVO> updatedRules = _networkMgr.updateFirewallRules(null, fwRulesToRemove, router);
                if ((updatedRules != null) && (updatedRules.size() != fwRulesToRemove.size())) {
                    if (s_logger.isDebugEnabled()) {
                        s_logger.debug("Unable to clean up all port forwarding service rules for public IP " + publicIp + " and guest vm " + userVm.getName()
                                + " while applying port forwarding service(s) '" + ((securityGroupId == null) ? StringUtils.join(securityGroupIdList, ",") : securityGroupId) + "'"
                                + " -- intended to remove " + fwRulesToRemove.size() + " rules, removd " + ((updatedRules == null) ? "null" : updatedRules.size()) + " rules.");
                    }
                }

                List<SecurityGroupVMMapVO> sgVmMappings = _securityGroupVMMapDao.listByIpAndInstanceId(publicIp, vmId);
                for (SecurityGroupVMMapVO sgVmMapping : sgVmMappings) {
                    boolean success = _securityGroupVMMapDao.remove(sgVmMapping.getId());

                    SecurityGroupVO securityGroup = _securityGroupDao.findById(sgVmMapping.getSecurityGroupId());

                    // save off an event for removing the security group
                    EventVO event = new EventVO();
                    event.setUserId(userId);
                    event.setAccountId(userVm.getAccountId());
                    event.setType(EventTypes.EVENT_PORT_FORWARDING_SERVICE_REMOVE);
                    String sgRemoveLevel = EventVO.LEVEL_INFO;
                    String sgRemoveDesc = "Successfully removed ";
                    if (!success) {
                        sgRemoveLevel = EventVO.LEVEL_ERROR;
                        sgRemoveDesc = "Failed to remove ";
                    }
                    String params = "sgId="+securityGroup.getId()+"\nvmId="+vmId;
                    event.setParameters(params);
                    event.setDescription(sgRemoveDesc + "port forwarding service " + securityGroup.getName() + " from virtual machine " + userVm.getName());
                    event.setLevel(sgRemoveLevel);
                    _eventDao.persist(event);
                }
            } else {
                List<SecurityGroupVMMapVO> existingVMMaps = _securityGroupVMMapDao.listBySecurityGroup(securityGroupId.longValue());
                if ((existingVMMaps != null) && !existingVMMaps.isEmpty()) {
                    for (SecurityGroupVMMapVO existingVMMap : existingVMMaps) {
                        if (existingVMMap.getInstanceId() == userVm.getId()) {
                            if (s_logger.isDebugEnabled()) {
                                s_logger.debug("port forwarding service " + securityGroupId + " is already applied to virtual machine " + userVm.toString() + ", skipping assignment.");
                            }
                            return;
                        }
                    }
                }
            }

            List<Long> finalSecurityGroupIdList = new ArrayList<Long>();
            if (securityGroupId != null) {
                finalSecurityGroupIdList.add(securityGroupId);
            } else {
                finalSecurityGroupIdList.addAll(securityGroupIdList);
            }

            for (Long sgId : finalSecurityGroupIdList) {
                if (sgId.longValue() == 0) {
                    // group id of 0 means to remove all groups, which we just did above
                    break;
                }

                SecurityGroupVO securityGroup = _securityGroupDao.findById(Long.valueOf(sgId));
                if (securityGroup == null) {
                    s_logger.warn("Unable to find port forwarding service with id " + sgId);
                    throw new InvalidParameterValueException("Unable to find port forwarding service with id " + sgId);
                }

                if (!_domainDao.isChildDomain(securityGroup.getDomainId(), userVm.getDomainId())) {
                    s_logger.warn("Unable to assign port forwarding service " + sgId + " to user vm " + vmId + ", user vm's domain (" + userVm.getDomainId()
                            + ") is not in the domain of the port forwarding service (" + securityGroup.getDomainId() + ")");
                    throw new InvalidParameterValueException("Unable to assign port forwarding service " + sgId + " to user vm " + vmId + ", user vm's domain (" + userVm.getDomainId()
                            + ") is not in the domain of the port forwarding service (" + securityGroup.getDomainId() + ")");
                }

                // check for ip address/port conflicts by checking exising forwarding and loadbalancing rules
                List<FirewallRuleVO> existingRulesOnPubIp = _firewallRulesDao.listIPForwarding(publicIp);
                Map<String, Pair<String, String>> mappedPublicPorts = new HashMap<String, Pair<String, String>>();

                if (existingRulesOnPubIp != null) {
                    for (FirewallRuleVO fwRule : existingRulesOnPubIp) {
                        mappedPublicPorts.put(fwRule.getPublicPort(), new Pair<String, String>(fwRule.getPrivateIpAddress(), fwRule.getPrivatePort()));
                    }
                }

                List<LoadBalancerVO> loadBalancers = _loadBalancerDao.listByIpAddress(publicIp);
                if (loadBalancers != null) {
                    for (LoadBalancerVO loadBalancer : loadBalancers) {
                        // load balancers don't have to be applied to an
                        // instance for there to be a conflict on the load
                        // balancers ip/port, so just
                        // map the public port to a pair of empty strings
                        mappedPublicPorts.put(loadBalancer.getPublicPort(), new Pair<String, String>("", ""));
                    }
                }

                List<FirewallRuleVO> firewallRulesToApply = new ArrayList<FirewallRuleVO>();
                List<NetworkRuleConfigVO> netRules = _networkRuleConfigDao.listBySecurityGroupId(sgId);
                for (NetworkRuleConfigVO netRule : netRules) {
                    Pair<String, String> privateIpPort = mappedPublicPorts.get(netRule.getPublicPort());
                    if (privateIpPort != null) {
                        if (privateIpPort.first().equals(userVm.getGuestIpAddress()) && privateIpPort.second().equals(netRule.getPrivatePort())) {
                            continue; // already mapped
                        } else {
                            throw new NetworkRuleConflictException("An existing service rule for " + publicIp + ":" + netRule.getPublicPort()
                                    + " already exists, found while trying to apply service rule " + netRule.getId() + " from port forwarding service " + securityGroup.getName() + ".");
                        }
                    }

                    FirewallRuleVO newFwRule = new FirewallRuleVO();
                    newFwRule.setEnabled(true);
                    newFwRule.setForwarding(true);
                    newFwRule.setPrivatePort(netRule.getPrivatePort());
                    newFwRule.setProtocol(netRule.getProtocol());
                    newFwRule.setPublicPort(netRule.getPublicPort());
                    newFwRule.setPublicIpAddress(publicIp);
                    newFwRule.setPrivateIpAddress(userVm.getGuestIpAddress());
                    newFwRule.setGroupId(netRule.getSecurityGroupId());

                    firewallRulesToApply.add(newFwRule);
                    _firewallRulesDao.persist(newFwRule);

                    String description = "created new ip forwarding rule [" + newFwRule.getPublicIpAddress() + ":" + newFwRule.getPublicPort() + "]->["
                            + newFwRule.getPrivateIpAddress() + ":" + newFwRule.getPrivatePort() + "]" + " " + newFwRule.getProtocol();

                    saveEvent(userId, account.getId(), EventVO.LEVEL_INFO, EventTypes.EVENT_NET_RULE_ADD, description);
                }

                // now that individual rules have been created from the security group, save the security group mapping for this ip/vm instance
                SecurityGroupVMMapVO sgVmMap = new SecurityGroupVMMapVO(sgId, publicIp, vmId);
                _securityGroupVMMapDao.persist(sgVmMap);

                // Save off information for the event that the security group was applied
                EventVO event = new EventVO();
                event.setUserId(userId);
                event.setAccountId(userVm.getAccountId());
                event.setType(EventTypes.EVENT_PORT_FORWARDING_SERVICE_APPLY);
                event.setStartId(startEventId);
                event.setDescription("Successfully applied port forwarding service " + securityGroup.getName() + " to virtual machine " + userVm.getName());
                String params = "sgId="+securityGroup.getId()+"\nvmId="+vmId+"\nnumRules="+firewallRulesToApply.size()+"\ndcId="+userVm.getDataCenterId();
                event.setParameters(params);
                event.setLevel(EventVO.LEVEL_INFO);
                _eventDao.persist(event);

                _networkMgr.updateFirewallRules(publicIp, firewallRulesToApply, router);
            }

            txn.commit();
        } catch (Throwable e) {
            txn.rollback();
            if (e instanceof NetworkRuleConflictException) {
                throw (NetworkRuleConflictException) e;
            } else if (e instanceof InvalidParameterValueException) {
                throw (InvalidParameterValueException) e;
            } else if (e instanceof PermissionDeniedException) {
                throw (PermissionDeniedException) e;
            } else if (e instanceof InternalErrorException) {
                s_logger.warn("ManagementServer error", e);
                throw (InternalErrorException) e;
            }
            s_logger.warn("ManagementServer error", e);
        } finally {
            if (locked) {
                _publicIpAddressDao.release(publicIp);
            }
        }
    }

    @Override
    public long assignSecurityGroupAsync(Long userId, Long securityGroupId, List<Long> securityGroupIdList, String publicIp, Long vmId) {
        UserVm userVm = _userVmDao.findById(vmId);
        long eventId = saveScheduledEvent(userId, userVm.getAccountId(), EventTypes.EVENT_PORT_FORWARDING_SERVICE_APPLY, "applying port forwarding service for Vm with Id: "+vmId);
        SecurityGroupParam param = new SecurityGroupParam(userId, securityGroupId, securityGroupIdList, publicIp, vmId, eventId);
        Gson gson = GsonHelper.getBuilder().create();

        AsyncJobVO job = new AsyncJobVO();
    	job.setUserId(UserContext.current().getUserId());
    	job.setAccountId(userVm.getAccountId());
        job.setCmd("AssignSecurityGroup");
        job.setCmdInfo(gson.toJson(param));
        return _asyncMgr.submitAsyncJob(job);
    }

    @Override
    @DB
    public void removeSecurityGroup(long userId, long securityGroupId, String publicIp, long vmId, long startEventId) throws InvalidParameterValueException, PermissionDeniedException {
        // This gets complicated with overlapping rules. As an example:
        // security group 1 has the following port mappings: 22->22 on TCP,
        // 23->23 on TCP, 80->8080 on TCP
        // security group 2 has the following port mappings: 22->22 on TCP,
        // 7891->7891 on TCP
        // User assigns group 1 & 2 on 192.168.10.120 to vm 1
        // Later, user removed group 1 from 192.168.10.120 and vm 1
        // Final valid port mappings should be 22->22 and 7891->7891 which both
        // come from security group 2. The mapping
        // for port 22 should not be removed.
        boolean locked = false;
        UserVm userVm = _userVmDao.findById(vmId);
        if (userVm == null) {
            throw new InvalidParameterValueException("Unable to find vm: " + vmId);
        }
        saveStartedEvent(userId, userVm.getAccountId(), EventTypes.EVENT_PORT_FORWARDING_SERVICE_REMOVE, "Removing security groups for Vm with Id: "+vmId, startEventId);
        SecurityGroupVO securityGroup = _securityGroupDao.findById(Long.valueOf(securityGroupId));
        if (securityGroup == null) {
            throw new InvalidParameterValueException("Unable to find port forwarding service: " + securityGroupId);
        }

        DomainRouterVO router = null;
        if (userVm.getDomainRouterId() != null)
        	router = _routerDao.findById(userVm.getDomainRouterId());
        if (router == null) {
            throw new InvalidParameterValueException("Unable to find router for ip address: " + publicIp);
        }

        Transaction txn = Transaction.currentTxn();
        try {
            IPAddressVO ipVO = _publicIpAddressDao.acquire(publicIp);
            if (ipVO == null) {
                // throw this exception because hackers can use the api to probe
                // for allocated ips
                throw new PermissionDeniedException("User does not own supplied address");
            }

            locked = true;
            if ((ipVO.getAllocated() == null) || (ipVO.getAccountId() == null) || (ipVO.getAccountId().longValue() != userVm.getAccountId())) {
                throw new PermissionDeniedException("User/account does not own supplied address");
            }

            txn.start();

            // get the account for writing events
            Account account = _accountDao.findById(userVm.getAccountId());
            {
                // - send one command to agent to remove *all* rules for
                // publicIp/vm combo
                // - add back all rules based on existing SG mappings
                List<FirewallRuleVO> fwRulesToRemove = _firewallRulesDao.listForwardingByPubAndPrivIp(true, publicIp, userVm.getGuestIpAddress());
                for (FirewallRuleVO fwRule : fwRulesToRemove) {
                    fwRule.setEnabled(false);
                }

                List<FirewallRuleVO> updatedRules = _networkMgr.updateFirewallRules(null, fwRulesToRemove, router);

                // Save and create the event
                String description;
                String type = EventTypes.EVENT_NET_RULE_DELETE;
                String ruleName = "ip forwarding";
                String level = EventVO.LEVEL_INFO;

                for (FirewallRuleVO fwRule : updatedRules) {
                    _firewallRulesDao.remove(fwRule.getId());

                    description = "deleted " + ruleName + " rule [" + fwRule.getPublicIpAddress() + ":" + fwRule.getPublicPort() + "]->[" + fwRule.getPrivateIpAddress() + ":"
                            + fwRule.getPrivatePort() + "]" + " " + fwRule.getProtocol();

                    saveEvent(userId, account.getId(), level, type, description);
                }
            }

            // since we know these groups all pass muster, just keep track
            // of the public ports we are mapping on this public IP and
            // don't duplicate
            List<String> alreadyMappedPorts = new ArrayList<String>();
            List<FirewallRuleVO> fwRulesToAdd = new ArrayList<FirewallRuleVO>();
            List<SecurityGroupVMMapVO> sgVmMappings = _securityGroupVMMapDao.listByIpAndInstanceId(publicIp, vmId);
            for (SecurityGroupVMMapVO sgVmMapping : sgVmMappings) {
                if (sgVmMapping.getSecurityGroupId() == securityGroupId) {
                    _securityGroupVMMapDao.remove(sgVmMapping.getId());
                } else {
                    List<NetworkRuleConfigVO> netRules = _networkRuleConfigDao.listBySecurityGroupId(sgVmMapping.getSecurityGroupId());
                    for (NetworkRuleConfigVO netRule : netRules) {
                        if (!alreadyMappedPorts.contains(netRule.getPublicPort())) {
                            FirewallRuleVO newFwRule = new FirewallRuleVO();
                            newFwRule.setEnabled(true);
                            newFwRule.setForwarding(true);
                            newFwRule.setPrivatePort(netRule.getPrivatePort());
                            newFwRule.setProtocol(netRule.getProtocol());
                            newFwRule.setPublicPort(netRule.getPublicPort());
                            newFwRule.setPublicIpAddress(publicIp);
                            newFwRule.setPrivateIpAddress(userVm.getGuestIpAddress());
                            newFwRule.setGroupId(netRule.getSecurityGroupId());

                            fwRulesToAdd.add(newFwRule);

                            alreadyMappedPorts.add(netRule.getPublicPort());
                        }
                    }
                }
            }

            for (FirewallRuleVO addedRule : fwRulesToAdd) {
                _firewallRulesDao.persist(addedRule);

                String description = "created new ip forwarding rule [" + addedRule.getPublicIpAddress() + ":" + addedRule.getPublicPort() + "]->["
                        + addedRule.getPrivateIpAddress() + ":" + addedRule.getPrivatePort() + "]" + " " + addedRule.getProtocol();

                saveEvent(userId, account.getId(), EventVO.LEVEL_INFO, EventTypes.EVENT_NET_RULE_ADD, description);
            }

            // save off an event for removing the security group
            EventVO event = new EventVO();
            event.setUserId(userId);
            event.setAccountId(userVm.getAccountId());
            event.setType(EventTypes.EVENT_PORT_FORWARDING_SERVICE_REMOVE);
            event.setDescription("Successfully removed port forwarding service " + securityGroup.getName() + " from virtual machine " + userVm.getName());
            event.setLevel(EventVO.LEVEL_INFO);
            String params = "sgId="+securityGroup.getId()+"\nvmId="+vmId;
            event.setParameters(params);
            _eventDao.persist(event);

            _networkMgr.updateFirewallRules(publicIp, fwRulesToAdd, router);

            txn.commit();
        } catch (Exception ex) {
            txn.rollback();
            throw new CloudRuntimeException("Unhandled exception", ex);
        } finally {
            if (locked) {
                _publicIpAddressDao.release(publicIp);
            }
        }
    }

    @Override
    public long removeSecurityGroupAsync(Long userId, long securityGroupId, String publicIp, long vmId) {
        UserVm userVm = _userVmDao.findById(vmId);
        long eventId = saveScheduledEvent(userId, userVm.getAccountId(), EventTypes.EVENT_PORT_FORWARDING_SERVICE_REMOVE, "removing security groups for Vm with Id: "+vmId);
        SecurityGroupParam param = new SecurityGroupParam(userId, securityGroupId, null, publicIp, vmId, eventId);
        Gson gson = GsonHelper.getBuilder().create();

        AsyncJobVO job = new AsyncJobVO();
    	job.setUserId(UserContext.current().getUserId());
    	job.setAccountId(userVm.getAccountId());
        job.setCmd("RemoveSecurityGroup");
        job.setCmdInfo(gson.toJson(param));
        return _asyncMgr.submitAsyncJob(job);
    }

    @Override
    public Long validateSecurityGroupsAndInstance(List<Long> securityGroupIds, Long instanceId) {
        if ((securityGroupIds == null) || securityGroupIds.isEmpty() || (instanceId == null)) {
            return null;
        }

        List<SecurityGroupVO> securityGroups = new ArrayList<SecurityGroupVO>();
        for (Long securityGroupId : securityGroupIds) {
            if (securityGroupId.longValue() == 0) {
                continue;
            }
            SecurityGroupVO securityGroup = _securityGroupDao.findById(securityGroupId);
            if (securityGroup == null) {
                return null;
            }
            securityGroups.add(securityGroup);
        }

        UserVm userVm = _userVmDao.findById(instanceId);
        if (userVm == null) {
            return null;
        }

        long accountId = userVm.getAccountId();
        for (SecurityGroupVO securityGroup : securityGroups) {
            Long sgAccountId = securityGroup.getAccountId();
            if ((sgAccountId != null) && (sgAccountId.longValue() != accountId)) {
                return null;
            }
        }
        return Long.valueOf(accountId);
    }

    private FirewallRuleVO createFirewallRule(long userId, String ipAddress, UserVm userVm, String publicPort, String privatePort, String protocol, Long securityGroupId) throws NetworkRuleConflictException {
        // sanity check that the vm can be applied to the load balancer
        ServiceOfferingVO offering = _offeringsDao.findById(userVm.getServiceOfferingId());
        if ((offering == null) || !NetworkOffering.GuestIpType.Virtualized.equals(offering.getGuestIpType())) {
            if (s_logger.isDebugEnabled()) {
                s_logger.debug("Unable to create port forwarding rule (" + protocol + ":" + publicPort + "->" + privatePort+ ") for virtual machine " + userVm.toString() + ", bad network type (" + ((offering == null) ? "null" : offering.getGuestIpType()) + ")");
            }

            throw new IllegalArgumentException("Unable to create port forwarding rule (" + protocol + ":" + publicPort + "->" + privatePort+ ") for virtual machine " + userVm.toString() + ", bad network type (" + ((offering == null) ? "null" : offering.getGuestIpType()) + ")");
        }

        // check for ip address/port conflicts by checking existing forwarding and load balancing rules
        List<FirewallRuleVO> existingRulesOnPubIp = _firewallRulesDao.listIPForwarding(ipAddress);
        Map<String,StringBuilder> mappedPublicPorts = new HashMap<String, StringBuilder>();
        Map<String, StringBuilder> publicPortToProtocolMapping=new HashMap<String, StringBuilder>();
        if (existingRulesOnPubIp != null) {
            for (FirewallRuleVO fwRule : existingRulesOnPubIp) {
            	
                //mappedPublicPorts.put(fwRule.getPublicPort(), new Pair<String, String>(fwRule.getPrivateIpAddress(), fwRule.getPrivatePort()));
            	if(mappedPublicPorts.containsKey(fwRule.getPublicPort())){
            		mappedPublicPorts.put(fwRule.getPublicPort(), mappedPublicPorts.get(fwRule.getPublicPort()).append(";").append(fwRule.getPrivateIpAddress().concat(",").concat(fwRule.getPrivatePort())));
            	}
            	else{
            		mappedPublicPorts.put(fwRule.getPublicPort(), new StringBuilder(fwRule.getPrivateIpAddress()+","+fwRule.getPrivatePort()));
            	}
            	
            	if(publicPortToProtocolMapping.containsKey(fwRule.getPublicPort())){
            		publicPortToProtocolMapping.put(fwRule.getPublicPort(), publicPortToProtocolMapping.get(fwRule.getPublicPort()).append(";").append(fwRule.getProtocol()));
            	}
            	else{
            		publicPortToProtocolMapping.put(fwRule.getPublicPort(),new StringBuilder(fwRule.getProtocol()));
            	}
            }
        }

        if (userVm != null) 
        {
        	if(mappedPublicPorts.size()>0)
        	{
        		StringBuilder privateIpPortIntermediate = mappedPublicPorts.get(publicPort);
	            String privateIpPort = null;
	            if(privateIpPortIntermediate != null && privateIpPortIntermediate.length()>0)
	            	privateIpPort = privateIpPortIntermediate.toString();//eg: 10.1.1.2,30 ; 10.1.1.2,34
	            
	            if (privateIpPort != null && privateIpPort.length()>0) 
	            {
	                String publicPortProtocol = publicPortToProtocolMapping.get(publicPort).toString();
	                String[] privateIpPortPairs = privateIpPort.toString().split(";"); //eg. 10.1.1.2,30
	                String[] privateIpAndPortStr;
	                boolean errFlag = false;
	
	            	for(String pair: privateIpPortPairs)
	            	{
	            		privateIpAndPortStr = pair.split(",");//split into 10.1.1.2 & 30
	            	
		                if (privateIpAndPortStr[0].equals(userVm.getGuestIpAddress()) && privateIpAndPortStr[1].equals(privatePort)) {
		                    if (s_logger.isDebugEnabled()) {
		                        s_logger.debug("skipping the creating of firewall rule " + ipAddress + ":" + publicPort + " to " + userVm.getGuestIpAddress() + ":" + privatePort + "; rule already exists.");
		                    }
		                    return null; // already mapped
		                }
		                //at this point protocol string looks like: eg. tcp;udp || tcp || udp || udp;tcp 
		                else if(!publicPortProtocol.contains(protocol))//check if this public port is mapped to the protocol or not
		                {
		                	//this is the case eg:
		                	//pub:1 pri:2 pro: tcp
		                	//pub 1 pri:3 pro: udp
		                	break; //we break here out of the loop, for the record to be created
		                }
		                else
		                {
		                	errFlag = true;
	//	                    throw new NetworkRuleConflictException("An existing port forwarding service rule for " + ipAddress + ":" + publicPort
	//	                            + " already exists, found while trying to create mapping to " + userVm.getGuestIpAddress() + ":" + privatePort + ((securityGroupId == null) ? "." : " from port forwarding service "
	//	                            + securityGroupId.toString() + "."));
		                }
	            	}
	            	
	            	if(errFlag)
	                    throw new NetworkRuleConflictException("An existing port forwarding service rule for " + ipAddress + ":" + publicPort
	                            + " already exists, found while trying to create mapping to " + userVm.getGuestIpAddress() + ":" + privatePort + ((securityGroupId == null) ? "." : " from port forwarding service "
	                            + securityGroupId.toString() + "."));
	            }
        	}
            FirewallRuleVO newFwRule = new FirewallRuleVO();
            newFwRule.setEnabled(true);
            newFwRule.setForwarding(true);
            newFwRule.setPrivatePort(privatePort);
            newFwRule.setProtocol(protocol);
            newFwRule.setPublicPort(publicPort);
            newFwRule.setPublicIpAddress(ipAddress);
            newFwRule.setPrivateIpAddress(userVm.getGuestIpAddress());
            newFwRule.setGroupId(securityGroupId);

            // In 1.0 the rules were always persisted when a user created a rule.  When the rules get sent down
            // the stopOnError parameter is set to false, so the agent will apply all rules that it can.  That
            // behavior is preserved here by persisting the rule before sending it to the agent.
            _firewallRulesDao.persist(newFwRule);

            boolean success = _networkMgr.updateFirewallRule(newFwRule, null, null);

            // Save and create the event
            String description;
            String ruleName = "ip forwarding";
            String level = EventVO.LEVEL_INFO;
            Account account = _accountDao.findById(userVm.getAccountId());

            if (success == true) {
                description = "created new " + ruleName + " rule [" + newFwRule.getPublicIpAddress() + ":" + newFwRule.getPublicPort() + "]->["
                        + newFwRule.getPrivateIpAddress() + ":" + newFwRule.getPrivatePort() + "]" + " " + newFwRule.getProtocol();
            } else {
                level = EventVO.LEVEL_ERROR;
                description = "failed to create new " + ruleName + " rule [" + newFwRule.getPublicIpAddress() + ":" + newFwRule.getPublicPort() + "]->["
                        + newFwRule.getPrivateIpAddress() + ":" + newFwRule.getPrivatePort() + "]" + " " + newFwRule.getProtocol();
            }

            saveEvent(Long.valueOf(userId), account.getId(), level, EventTypes.EVENT_NET_RULE_ADD, description);

            return newFwRule;
        }
        return null;
    }

    @DB
    protected NetworkRuleConfigVO createNetworkRuleConfig(long userId, long securityGroupId, String port, String privatePort, String protocol, String algorithm)
            throws NetworkRuleConflictException {
        if (protocol == null) {
            protocol = "TCP";
        }

        Long ruleId = null;
        Transaction txn = Transaction.currentTxn();
        try {
            List<NetworkRuleConfigVO> existingRules = _networkRuleConfigDao.listBySecurityGroupId(securityGroupId);
            for (NetworkRuleConfigVO existingRule : existingRules) {
                if (existingRule.getPublicPort().equals(port) && existingRule.getProtocol().equals(protocol)) {
                    throw new NetworkRuleConflictException("port conflict, port forwarding service contains a rule on public port " + port + " for protocol " + protocol);
                }
            }

            txn.start();
            NetworkRuleConfigVO netRule = new NetworkRuleConfigVO(securityGroupId, port, privatePort, protocol);
            netRule.setCreateStatus(AsyncInstanceCreateStatus.Creating);
            netRule = _networkRuleConfigDao.persist(netRule);
            ruleId = netRule.getId();
            txn.commit();

            // check if we are within context of async-execution
            AsyncJobExecutor asyncExecutor = BaseAsyncJobExecutor.getCurrentExecutor();
            if (asyncExecutor != null) {
                AsyncJobVO job = asyncExecutor.getJob();

                if (s_logger.isInfoEnabled())
                    s_logger.info("Created a new port forwarding service rule instance " + ruleId + ", update async job-" + job.getId() + " progress status");

                _asyncMgr.updateAsyncJobAttachment(job.getId(), "network_rule_config", ruleId);
                _asyncMgr.updateAsyncJobStatus(job.getId(), BaseCmd.PROGRESS_INSTANCE_CREATED, ruleId);
            }

            txn.start();
            if (ruleId != null) {
                List<SecurityGroupVMMapVO> sgMappings = _securityGroupVMMapDao.listBySecurityGroup(securityGroupId);
                if ((sgMappings != null) && !sgMappings.isEmpty()) {
                    for (SecurityGroupVMMapVO sgMapping : sgMappings) {
                        UserVm userVm = _userVmDao.findById(sgMapping.getInstanceId());
                        createFirewallRule(userId, sgMapping.getIpAddress(), userVm, netRule.getPublicPort(), netRule.getPrivatePort(), netRule.getProtocol(), Long.valueOf(securityGroupId));
                    }
                }

                NetworkRuleConfigVO rule = _networkRuleConfigDao.findById(ruleId);
                rule.setCreateStatus(AsyncInstanceCreateStatus.Created);
                _networkRuleConfigDao.update(ruleId, rule);
            }

            txn.commit();
        } catch (Exception ex) {
            txn.rollback();

            if (ruleId != null) {
                txn.start();
                NetworkRuleConfigVO rule = _networkRuleConfigDao.findById(ruleId);
                rule.setCreateStatus(AsyncInstanceCreateStatus.Corrupted);
                _networkRuleConfigDao.update(ruleId, rule);
                txn.commit();
            }

            if (ex instanceof NetworkRuleConflictException) {
                throw (NetworkRuleConflictException) ex;
            }
            s_logger.error("Unexpected exception creating port forwarding service rule (pfServiceId:" + securityGroupId + ",port:" + port + ",privatePort:" + privatePort + ",protocol:" + protocol + ")",
                    ex);
        }

        return _networkRuleConfigDao.findById(ruleId);
    }

    @Override
    public boolean deleteNetworkRuleConfig(long userId, long networkRuleId) {
        try {
            NetworkRuleConfigVO netRule = _networkRuleConfigDao.findById(networkRuleId);
            if (netRule != null) {
                List<SecurityGroupVMMapVO> sgMappings = _securityGroupVMMapDao.listBySecurityGroup(netRule.getSecurityGroupId());
                if ((sgMappings != null) && !sgMappings.isEmpty()) {
                    for (SecurityGroupVMMapVO sgMapping : sgMappings) {
                        UserVm userVm = _userVmDao.findById(sgMapping.getInstanceId());
                        if (userVm != null) {
                            List<FirewallRuleVO> fwRules = _firewallRulesDao.listIPForwarding(sgMapping.getIpAddress(), netRule.getPublicPort(), true);
                            FirewallRuleVO rule = null;
                            for (FirewallRuleVO fwRule : fwRules) {
                                if (fwRule.getPrivatePort().equals(netRule.getPrivatePort()) && fwRule.getPrivateIpAddress().equals(userVm.getGuestIpAddress())) {
                                    rule = fwRule;
                                    break;
                                }
                            }

                            if (rule != null) {
                                rule.setEnabled(false);
                                _networkMgr.updateFirewallRule(rule, null, null);

                                // Save and create the event
                                Account account = _accountDao.findById(userVm.getAccountId());

                                _firewallRulesDao.remove(rule.getId());
                                String description = "deleted ip forwarding rule [" + rule.getPublicIpAddress() + ":" + rule.getPublicPort() + "]->[" + rule.getPrivateIpAddress()
                                                     + ":" + rule.getPrivatePort() + "]" + " " + rule.getProtocol();

                                saveEvent(Long.valueOf(userId), account.getId(), EventVO.LEVEL_INFO, EventTypes.EVENT_NET_RULE_DELETE, description);
                            }
                        }
                    }
                }
                _networkRuleConfigDao.remove(netRule.getId());
            }
        } catch (Exception ex) {
            s_logger.error("Unexpected exception deleting port forwarding service rule " + networkRuleId, ex);
            return false;
        }

        return true;
    }

    @Override
    public long deleteNetworkRuleConfigAsync(long userId, Account account, Long networkRuleId) throws PermissionDeniedException {
        // do a quick permissions check to make sure the account is either an
        // admin or the owner of the security group to which the network rule
        // belongs
        NetworkRuleConfigVO netRule = _networkRuleConfigDao.findById(networkRuleId);
        long accountId = Account.ACCOUNT_ID_SYSTEM;
        if (netRule != null) {
            SecurityGroupVO sg = _securityGroupDao.findById(netRule.getSecurityGroupId());
            if (account != null) {
                if (!BaseCmd.isAdmin(account.getType())) {
                    if ((sg.getAccountId() != account.getId())) {
                        throw new PermissionDeniedException("Unable to delete port forwarding service rule " + networkRuleId + "; account: " + account.getAccountName() + " is not the owner");
                    }
                } else if (!isChildDomain(account.getDomainId(), sg.getDomainId())) {
                    throw new PermissionDeniedException("Unable to delete port forwarding service rule " + networkRuleId + "; account: " + account.getAccountName() + " is not an admin in the domain hierarchy.");
                }
            }
            if (sg != null) {
                accountId = sg.getAccountId();
            }
        } else {
            return 0L;  // failed to delete due to netRule not found
        }

        Gson gson = GsonHelper.getBuilder().create();

        AsyncJobVO job = new AsyncJobVO();
    	job.setUserId(UserContext.current().getUserId());
    	job.setAccountId(accountId);
        job.setCmd("DeleteNetworkRuleConfig");
        job.setCmdInfo(gson.toJson(networkRuleId));
        
        return _asyncMgr.submitAsyncJob(job);
    }

    @DB
    protected boolean deleteIpForwardingRule(long userId, long accountId, String publicIp, String publicPort, String privateIp, String privatePort, String proto)
            throws PermissionDeniedException, InvalidParameterValueException, InternalErrorException {

        Transaction txn = Transaction.currentTxn();
        boolean locked = false;
        try {
            AccountVO accountVO = _accountDao.findById(accountId);
            if (accountVO == null) {
                // throw this exception because hackers can use the api to probe
                // for existing user ids
                throw new PermissionDeniedException("Account does not own supplied address");
            }
            // although we are not writing these values to the DB, we will check
            // them out of an abundance
            // of caution (may not be warranted)
            if (!NetUtils.isValidPort(publicPort) || !NetUtils.isValidPort(privatePort)) {
                throw new InvalidParameterValueException("Invalid value for port");
            }
//            if (!NetUtils.isValidPrivateIp(privateIp, _configs.get("guest.ip.network"))) {
//                throw new InvalidParameterValueException("Invalid private ip address");
//            }
            if (!NetUtils.isValidProto(proto)) {
                throw new InvalidParameterValueException("Invalid protocol");
            }
            IPAddressVO ipVO = _publicIpAddressDao.acquire(publicIp);
            if (ipVO == null) {
                // throw this exception because hackers can use the api to probe for allocated ips
                throw new PermissionDeniedException("User does not own supplied address");
            }

            locked = true;
            if ((ipVO.getAllocated() == null) || (ipVO.getAccountId() == null) || (ipVO.getAccountId().longValue() != accountId)) {
                // FIXME: if admin account, make sure the user is visible in the
                // admin's domain, or has that checking been done by this point?
                if (!BaseCmd.isAdmin(accountVO.getType())) {
                    throw new PermissionDeniedException("User/account does not own supplied address");
                }
            }

            txn.start();

            List<FirewallRuleVO> fwdings = _firewallRulesDao.listIPForwardingForUpdate(publicIp, publicPort, proto);
            FirewallRuleVO fwRule = null;
            if (fwdings.size() == 0) {
                throw new InvalidParameterValueException("No such rule");
            } else if (fwdings.size() == 1) {
                fwRule = fwdings.get(0);
                if (fwRule.getPrivateIpAddress().equalsIgnoreCase(privateIp) && fwRule.getPrivatePort().equals(privatePort)) {
                    _firewallRulesDao.expunge(fwRule.getId());
                } else {
                    throw new InvalidParameterValueException("No such rule");
                }
            } else {
                throw new InternalErrorException("Multiple matches. Please contact support");
            }
            fwRule.setEnabled(false);
            boolean success = _networkMgr.updateFirewallRule(fwRule, null, null);
            if (!success) {
                throw new InternalErrorException("Failed to update router");
            }
            txn.commit();
            return success;
        } catch (Throwable e) {
            if (e instanceof InvalidParameterValueException) {
                throw (InvalidParameterValueException) e;
            } else if (e instanceof PermissionDeniedException) {
                throw (PermissionDeniedException) e;
            } else if (e instanceof InternalErrorException) {
                s_logger.warn("ManagementServer error", e);
                throw (InternalErrorException) e;
            }
            s_logger.warn("ManagementServer error", e);
        } finally {
            if (locked) {
                _publicIpAddressDao.release(publicIp);
            }
        }
        return false;
    }

    @DB
    private boolean deleteLoadBalancingRule(long userId, long accountId, String publicIp, String publicPort, String privateIp, String privatePort, String algo)
            throws PermissionDeniedException, InvalidParameterValueException, InternalErrorException {
        Transaction txn = Transaction.currentTxn();
        boolean locked = false;
        try {
            AccountVO accountVO = _accountDao.findById(accountId);
            if (accountVO == null) {
                // throw this exception because hackers can use the api to probe
                // for existing user ids
                throw new PermissionDeniedException("Account does not own supplied address");
            }
            // although we are not writing these values to the DB, we will check
            // them out of an abundance
            // of caution (may not be warranted)
            if (!NetUtils.isValidPort(publicPort) || !NetUtils.isValidPort(privatePort)) {
                throw new InvalidParameterValueException("Invalid value for port");
            }
//            if (!NetUtils.isValidPrivateIp(privateIp, _configs.get("guest.ip.network"))) {
//                throw new InvalidParameterValueException("Invalid private ip address");
//            }
            if (!NetUtils.isValidAlgorithm(algo)) {
                throw new InvalidParameterValueException("Invalid protocol");
            }

            IPAddressVO ipVO = _publicIpAddressDao.acquire(publicIp);

            if (ipVO == null) {
                // throw this exception because hackers can use the api to probe
                // for allocated ips
                throw new PermissionDeniedException("User does not own supplied address");
            }

            locked = true;
            if ((ipVO.getAllocated() == null) || (ipVO.getAccountId() == null) || (ipVO.getAccountId().longValue() != accountId)) {
                // FIXME: the user visible from the admin account's domain? has
                // that check been done already?
                if (!BaseCmd.isAdmin(accountVO.getType())) {
                    throw new PermissionDeniedException("User does not own supplied address");
                }
            }

            List<FirewallRuleVO> fwdings = _firewallRulesDao.listLoadBalanceRulesForUpdate(publicIp, publicPort, algo);
            FirewallRuleVO fwRule = null;
            if (fwdings.size() == 0) {
                throw new InvalidParameterValueException("No such rule");
            }
            for (FirewallRuleVO frv : fwdings) {
                if (frv.getPrivateIpAddress().equalsIgnoreCase(privateIp) && frv.getPrivatePort().equals(privatePort)) {
                    fwRule = frv;
                    break;
                }
            }

            if (fwRule == null) {
                throw new InvalidParameterValueException("No such rule");
            }

            txn.start();

            fwRule.setEnabled(false);
            _firewallRulesDao.update(fwRule.getId(), fwRule);

            boolean success = _networkMgr.updateFirewallRule(fwRule, null, null);
            if (!success) {
                throw new InternalErrorException("Failed to update router");
            }
            _firewallRulesDao.expunge(fwRule.getId());

            txn.commit();
            return success;
        } catch (Throwable e) {
            if (e instanceof InvalidParameterValueException) {
                throw (InvalidParameterValueException) e;
            } else if (e instanceof PermissionDeniedException) {
                throw (PermissionDeniedException) e;
            } else if (e instanceof InternalErrorException) {
                s_logger.warn("ManagementServer error", e);
                throw (InternalErrorException) e;
            }
            s_logger.warn("ManagementServer error", e);
        } finally {
            if (locked) {
                _publicIpAddressDao.release(publicIp);
            }
        }
        return false;
    }

    @Override
    public List<EventVO> getEvents(long userId, long accountId, Long domainId, String type, String level, Date startDate, Date endDate) {
        SearchCriteria<EventVO> sc = _eventDao.createSearchCriteria();
        if (userId > 0) {
            sc.addAnd("userId", SearchCriteria.Op.EQ, userId);
        }
        if (accountId > 0) {
            sc.addAnd("accountId", SearchCriteria.Op.EQ, accountId);
        }
        if (domainId != null) {
            sc.addAnd("domainId", SearchCriteria.Op.EQ, domainId);
        }
        if (type != null) {
            sc.addAnd("type", SearchCriteria.Op.EQ, type);
        }
        if (level != null) {
            sc.addAnd("level", SearchCriteria.Op.EQ, level);
        }
        if (startDate != null && endDate != null) {
            startDate = massageDate(startDate, 0, 0, 0);
            endDate = massageDate(endDate, 23, 59, 59);
            sc.addAnd("createDate", SearchCriteria.Op.BETWEEN, startDate, endDate);
        } else if (startDate != null) {
            startDate = massageDate(startDate, 0, 0, 0);
            sc.addAnd("createDate", SearchCriteria.Op.GTEQ, startDate);
        } else if (endDate != null) {
            endDate = massageDate(endDate, 23, 59, 59);
            sc.addAnd("createDate", SearchCriteria.Op.LTEQ, endDate);
        }

        return _eventDao.search(sc, null);
    }

    private Date massageDate(Date date, int hourOfDay, int minute, int second) {
        Calendar cal = Calendar.getInstance();
        cal.setTime(date);
        cal.set(Calendar.HOUR_OF_DAY, hourOfDay);
        cal.set(Calendar.MINUTE, minute);
        cal.set(Calendar.SECOND, second);
        return cal.getTime();
    }

    @Override
    public List<UserAccountVO> searchForUsers(Criteria c) {
        Filter searchFilter = new Filter(UserAccountVO.class, c.getOrderBy(), c.getAscending(), c.getOffset(), c.getLimit());

        Object id = c.getCriteria(Criteria.ID);
        Object username = c.getCriteria(Criteria.USERNAME);
        Object type = c.getCriteria(Criteria.TYPE);
        Object domainId = c.getCriteria(Criteria.DOMAINID);
        Object account = c.getCriteria(Criteria.ACCOUNTNAME);
        Object state = c.getCriteria(Criteria.STATE);
        Object keyword = c.getCriteria(Criteria.KEYWORD);

        SearchBuilder<UserAccountVO> sb = _userAccountDao.createSearchBuilder();
        sb.and("username", sb.entity().getUsername(), SearchCriteria.Op.LIKE);
        sb.and("id", sb.entity().getId(), SearchCriteria.Op.EQ);
        sb.and("type", sb.entity().getType(), SearchCriteria.Op.EQ);
        sb.and("domainId", sb.entity().getDomainId(), SearchCriteria.Op.EQ);
        sb.and("accountName", sb.entity().getAccountName(), SearchCriteria.Op.LIKE);
        sb.and("state", sb.entity().getState(), SearchCriteria.Op.EQ);

        if ((account == null) && (domainId != null)) {
            SearchBuilder<DomainVO> domainSearch = _domainDao.createSearchBuilder();
            domainSearch.and("path", domainSearch.entity().getPath(), SearchCriteria.Op.LIKE);
            sb.join("domainSearch", domainSearch, sb.entity().getDomainId(), domainSearch.entity().getId());
        }

        SearchCriteria<UserAccountVO> sc = sb.create();
        if (keyword != null) {
            SearchCriteria<UserAccountVO> ssc = _userAccountDao.createSearchCriteria();
            ssc.addOr("username", SearchCriteria.Op.LIKE, "%" + keyword + "%");
            ssc.addOr("firstname", SearchCriteria.Op.LIKE, "%" + keyword + "%");
            ssc.addOr("lastname", SearchCriteria.Op.LIKE, "%" + keyword + "%");
            ssc.addOr("email", SearchCriteria.Op.LIKE, "%" + keyword + "%");
            ssc.addOr("state", SearchCriteria.Op.LIKE, "%" + keyword + "%");
            ssc.addOr("accountName", SearchCriteria.Op.LIKE, "%" + keyword + "%");
            ssc.addOr("type", SearchCriteria.Op.LIKE, "%" + keyword + "%");
            ssc.addOr("accountState", SearchCriteria.Op.LIKE, "%" + keyword + "%");

            sc.addAnd("username", SearchCriteria.Op.SC, ssc);
        }

        if (username != null) {
            sc.setParameters("username", "%" + username + "%");
        }

        if (id != null) {
            sc.setParameters("id", id);
        }

        if (type != null) {
            sc.setParameters("type", type);
        }

        if (account != null) {
            sc.setParameters("accountName", "%" + account + "%");
            if (domainId != null) {
                sc.setParameters("domainId", domainId);
            }
        } else if (domainId != null) {
            DomainVO domainVO = _domainDao.findById((Long)domainId);
            sc.setJoinParameters("domainSearch", "path", domainVO.getPath() + "%");
        }

        if (state != null) {
            sc.setParameters("state", state);
        }

        return _userAccountDao.search(sc, searchFilter);
    }

    @Override
    public List<ServiceOfferingVO> searchForServiceOfferings(Criteria c) {
        Filter searchFilter = new Filter(ServiceOfferingVO.class, c.getOrderBy(), c.getAscending(), c.getOffset(), c.getLimit());
        SearchCriteria<ServiceOfferingVO> sc = _offeringsDao.createSearchCriteria();

        Object name = c.getCriteria(Criteria.NAME);
        Object vmIdObj = c.getCriteria(Criteria.INSTANCEID);
        Object id = c.getCriteria(Criteria.ID);
        Object keyword = c.getCriteria(Criteria.KEYWORD);

        if (keyword != null) {
            SearchCriteria<ServiceOfferingVO> ssc = _offeringsDao.createSearchCriteria();
            ssc.addOr("displayText", SearchCriteria.Op.LIKE, "%" + keyword + "%");
            ssc.addOr("name", SearchCriteria.Op.LIKE, "%" + keyword + "%");

            sc.addAnd("name", SearchCriteria.Op.SC, ssc);
        }

        if (id != null) {
            sc.addAnd("id", SearchCriteria.Op.EQ, id);
        }

        if (name != null) {
            sc.addAnd("name", SearchCriteria.Op.LIKE, "%" + name + "%");
        }

        if (vmIdObj != null) {
            UserVmVO vm = _userVmDao.findById((Long) vmIdObj);
            if (vm != null) {
                ServiceOfferingVO offering = _offeringsDao.findById(vm.getServiceOfferingId());
                sc.addAnd("id", SearchCriteria.Op.NEQ, offering.getId());
                
                // Only return offerings with the same Guest IP type and storage pool preference
                sc.addAnd("guestIpType", SearchCriteria.Op.EQ, offering.getGuestIpType());
                sc.addAnd("useLocalStorage", SearchCriteria.Op.EQ, offering.getUseLocalStorage());
            }
        }

        return _offeringsDao.search(sc, searchFilter);
    }
    
    @Override
    public List<ClusterVO> searchForClusters(Criteria c) {
        Filter searchFilter = new Filter(ClusterVO.class, c.getOrderBy(), c.getAscending(), c.getOffset(), c.getLimit());
        SearchCriteria<ClusterVO> sc = _clusterDao.createSearchCriteria();

        Object id = c.getCriteria(Criteria.ID);
        Object name = c.getCriteria(Criteria.NAME);
        Object podId = c.getCriteria(Criteria.PODID);
        Object zoneId = c.getCriteria(Criteria.DATACENTERID);

        if (id != null) {
            sc.addAnd("id", SearchCriteria.Op.EQ, id);
        }

        if (name != null) {
            sc.addAnd("name", SearchCriteria.Op.LIKE, "%" + name + "%");
        }
        
        if (podId != null) {
        	sc.addAnd("podId", SearchCriteria.Op.EQ, podId);
        }
        
        if (zoneId != null) {
        	sc.addAnd("dataCenterId", SearchCriteria.Op.EQ, zoneId);
        }

        return _clusterDao.search(sc, searchFilter);
    }

    @Override
    public List<HostVO> searchForServers(Criteria c) {
        Filter searchFilter = new Filter(HostVO.class, c.getOrderBy(), c.getAscending(), c.getOffset(), c.getLimit());
        SearchCriteria<HostVO> sc = _hostDao.createSearchCriteria();

        Object name = c.getCriteria(Criteria.NAME);
        Object type = c.getCriteria(Criteria.TYPE);
        Object state = c.getCriteria(Criteria.STATE);
        Object zone = c.getCriteria(Criteria.DATACENTERID);
        Object pod = c.getCriteria(Criteria.PODID);
        Object cluster = c.getCriteria(Criteria.CLUSTERID);
        Object id = c.getCriteria(Criteria.ID);
        Object keyword = c.getCriteria(Criteria.KEYWORD);

        if (keyword != null) {
            SearchCriteria<HostVO> ssc = _hostDao.createSearchCriteria();
            ssc.addOr("name", SearchCriteria.Op.LIKE, "%" + keyword + "%");
            ssc.addOr("status", SearchCriteria.Op.LIKE, "%" + keyword + "%");
            ssc.addOr("type", SearchCriteria.Op.LIKE, "%" + keyword + "%");

            sc.addAnd("name", SearchCriteria.Op.SC, ssc);
        }

        if (id != null) {
            sc.addAnd("id", SearchCriteria.Op.EQ, id);
        }

        if (name != null) {
            sc.addAnd("name", SearchCriteria.Op.LIKE, "%" + name + "%");
        }
        if (type != null) {
            sc.addAnd("type", SearchCriteria.Op.EQ, type);
        }
        if (state != null) {
            sc.addAnd("status", SearchCriteria.Op.EQ, state);
        }
        if (zone != null) {
            sc.addAnd("dataCenterId", SearchCriteria.Op.EQ, zone);
        }
        if (pod != null) {
            sc.addAnd("podId", SearchCriteria.Op.EQ, pod);
        }
        if (cluster != null) {
            sc.addAnd("clusterId", SearchCriteria.Op.EQ, cluster);
        }

        return _hostDao.search(sc, searchFilter);
    }

    @Override
    public List<HostPodVO> searchForPods(Criteria c) {
        Filter searchFilter = new Filter(HostPodVO.class, c.getOrderBy(), c.getAscending(), c.getOffset(), c.getLimit());
        SearchCriteria<HostPodVO> sc = _hostPodDao.createSearchCriteria();

        String podName = (String) c.getCriteria(Criteria.NAME);
        Long id = (Long) c.getCriteria(Criteria.ID);
        Long zoneId = (Long) c.getCriteria(Criteria.DATACENTERID);
        Object keyword = c.getCriteria(Criteria.KEYWORD);

        if (keyword != null) {
            SearchCriteria<HostPodVO> ssc = _hostPodDao.createSearchCriteria();
            ssc.addOr("name", SearchCriteria.Op.LIKE, "%" + keyword + "%");
            ssc.addOr("description", SearchCriteria.Op.LIKE, "%" + keyword + "%");

            sc.addAnd("name", SearchCriteria.Op.SC, ssc);
        }

        if (id != null) {
            sc.addAnd("id", SearchCriteria.Op.EQ, id);
        }

        if (podName != null) {
            sc.addAnd("name", SearchCriteria.Op.LIKE, "%" + podName + "%");
        }

        if (zoneId != null) {
            sc.addAnd("dataCenterId", SearchCriteria.Op.EQ, zoneId);
        }

        return _hostPodDao.search(sc, searchFilter);
    }

    @Override
    public List<DataCenterVO> searchForZones(Criteria c) {
        Long dataCenterId = (Long) c.getCriteria(Criteria.DATACENTERID);

        if (dataCenterId != null) {
            DataCenterVO dc = _dcDao.findById(dataCenterId);
            List<DataCenterVO> datacenters = new ArrayList<DataCenterVO>();
            datacenters.add(dc);
            return datacenters;
        }

        Filter searchFilter = new Filter(DataCenterVO.class, c.getOrderBy(), c.getAscending(), c.getOffset(), c.getLimit());
        SearchCriteria<DataCenterVO> sc = _dcDao.createSearchCriteria();

        String zoneName = (String) c.getCriteria(Criteria.ZONENAME);

        if (zoneName != null) {
            sc.addAnd("name", SearchCriteria.Op.LIKE, "%" + zoneName + "%");
        }

        return _dcDao.search(sc, searchFilter);

    }
    
    @Override
    public List<VlanVO> searchForVlans(Criteria c) {
    	Filter searchFilter = new Filter(VlanVO.class, c.getOrderBy(), c.getAscending(), c.getOffset(), c.getLimit());
    	
        Object id = c.getCriteria(Criteria.ID);
        Object vlan = c.getCriteria(Criteria.VLAN);
        Object dataCenterId = c.getCriteria(Criteria.DATACENTERID);
        Object accountId = c.getCriteria(Criteria.ACCOUNTID);
        Object podId = c.getCriteria(Criteria.PODID);
        Object keyword = c.getCriteria(Criteria.KEYWORD);
        
        SearchBuilder<VlanVO> sb = _vlanDao.createSearchBuilder();
        sb.and("id", sb.entity().getId(), SearchCriteria.Op.EQ);
        sb.and("vlan", sb.entity().getVlanId(), SearchCriteria.Op.EQ);
        sb.and("dataCenterId", sb.entity().getDataCenterId(), SearchCriteria.Op.EQ);
       
        if (accountId != null) {
        	SearchBuilder<AccountVlanMapVO> accountVlanMapSearch = _accountVlanMapDao.createSearchBuilder();
        	accountVlanMapSearch.and("accountId", accountVlanMapSearch.entity().getAccountId(), SearchCriteria.Op.EQ);
        	sb.join("accountVlanMapSearch", accountVlanMapSearch, sb.entity().getId(), accountVlanMapSearch.entity().getVlanDbId());
        }
        
        if (podId != null) {
        	SearchBuilder<PodVlanMapVO> podVlanMapSearch = _podVlanMapDao.createSearchBuilder();
        	podVlanMapSearch.and("podId", podVlanMapSearch.entity().getPodId(), SearchCriteria.Op.EQ);
        	sb.join("podVlanMapSearch", podVlanMapSearch, sb.entity().getId(), podVlanMapSearch.entity().getVlanDbId());
        }
        
        SearchCriteria<VlanVO> sc = sb.create();
        if (keyword != null) {
            SearchCriteria<VlanVO> ssc = _vlanDao.createSearchCriteria();
            ssc.addOr("vlanId", SearchCriteria.Op.LIKE, "%" + keyword + "%");
            ssc.addOr("ipRange", SearchCriteria.Op.LIKE, "%" + keyword + "%");
            sc.addAnd("vlanId", SearchCriteria.Op.SC, ssc);
        } else {
        	if (id != null) {
            	sc.setParameters("id", id);
        	}
        	
        	if (vlan != null) {
        		sc.setParameters("vlan", vlan);
        	}
        
        	if (dataCenterId != null) {
            	sc.setParameters("dataCenterId", dataCenterId);
        	}
        	
        	if (accountId != null) {
        		sc.setJoinParameters("accountVlanMapSearch", "accountId", accountId);
        	}
        	
        	if (podId != null) {
        		sc.setJoinParameters("podVlanMapSearch", "podId", podId);
        	}
        }

        return _vlanDao.search(sc, searchFilter);
    }
    
    @Override
    public Long getPodIdForVlan(long vlanDbId) {
    	List<PodVlanMapVO> podVlanMaps = _podVlanMapDao.listPodVlanMapsByVlan(vlanDbId);
    	if (podVlanMaps.isEmpty()) {
    		return null;
    	} else {
    		return podVlanMaps.get(0).getPodId();
    	}
    }
    
    @Override
    public Long getAccountIdForVlan(long vlanDbId) {
    	List<AccountVlanMapVO> accountVlanMaps = _accountVlanMapDao.listAccountVlanMapsByVlan(vlanDbId);
    	if (accountVlanMaps.isEmpty()) {
    		return null;
    	} else {
    		return accountVlanMaps.get(0).getAccountId();
    	}
    }

    @Override
    public List<ConfigurationVO> searchForConfigurations(Criteria c, boolean showHidden) {
        Filter searchFilter = new Filter(ConfigurationVO.class, c.getOrderBy(), c.getAscending(), c.getOffset(), c.getLimit());
        SearchCriteria<ConfigurationVO> sc = _configDao.createSearchCriteria();

        Object name = c.getCriteria(Criteria.NAME);
        Object category = c.getCriteria(Criteria.CATEGORY);
        Object keyword = c.getCriteria(Criteria.KEYWORD);

        if (keyword != null) {
            SearchCriteria<ConfigurationVO> ssc = _configDao.createSearchCriteria();
            ssc.addOr("name", SearchCriteria.Op.LIKE, "%" + keyword + "%");
            ssc.addOr("instance", SearchCriteria.Op.LIKE, "%" + keyword + "%");
            ssc.addOr("component", SearchCriteria.Op.LIKE, "%" + keyword + "%");
            ssc.addOr("description", SearchCriteria.Op.LIKE, "%" + keyword + "%");
            ssc.addOr("category", SearchCriteria.Op.LIKE, "%" + keyword + "%");
            ssc.addOr("value", SearchCriteria.Op.LIKE, "%" + keyword + "%");
            
            sc.addAnd("name", SearchCriteria.Op.SC, ssc);
        }

        if (name != null) {
            sc.addAnd("name", SearchCriteria.Op.LIKE, "%" + name + "%");
        }

        if (category != null) {
            sc.addAnd("category", SearchCriteria.Op.EQ, category);
        }

        if (!showHidden) {
        	sc.addAnd("category", SearchCriteria.Op.NEQ, "Hidden");
        }

        return _configDao.search(sc, searchFilter);
    }

    @Override
    public List<HostVO> searchForAlertServers(Criteria c) {
        Filter searchFilter = new Filter(HostVO.class, c.getOrderBy(), c.getAscending(), c.getOffset(), c.getLimit());
        SearchCriteria<HostVO> sc = _hostDao.createSearchCriteria();

        Object[] states = (Object[]) c.getCriteria(Criteria.STATE);

        if (states != null) {
            sc.addAnd("status", SearchCriteria.Op.IN, states);
        }

        return _hostDao.search(sc, searchFilter);
    }

    @Override
    public List<VMTemplateVO> searchForTemplates(Criteria c) {
        Filter searchFilter = new Filter(VMTemplateVO.class, c.getOrderBy(), c.getAscending(), c.getOffset(), c.getLimit());

        Object name = c.getCriteria(Criteria.NAME);
        Object isPublic = c.getCriteria(Criteria.ISPUBLIC);
        Object id = c.getCriteria(Criteria.ID);
        Object keyword = c.getCriteria(Criteria.KEYWORD);
        Long creator = (Long) c.getCriteria(Criteria.CREATED_BY);

        SearchBuilder<VMTemplateVO> sb = _templateDao.createSearchBuilder();
        sb.and("name", sb.entity().getName(), SearchCriteria.Op.LIKE);
        sb.and("id", sb.entity().getId(), SearchCriteria.Op.EQ);
        sb.and("publicTemplate", sb.entity().isPublicTemplate(), SearchCriteria.Op.EQ);
        sb.and("format", sb.entity().getFormat(), SearchCriteria.Op.NEQ);
        sb.and("accountId", sb.entity().getAccountId(), SearchCriteria.Op.EQ);
        
        SearchCriteria<VMTemplateVO> sc = sb.create();
        
        if (keyword != null) {
            SearchCriteria<VMTemplateVO> ssc = _templateDao.createSearchCriteria();
            ssc.addOr("displayName", SearchCriteria.Op.LIKE, "%" + keyword + "%");
            ssc.addOr("name", SearchCriteria.Op.LIKE, "%" + keyword + "%");
            ssc.addOr("group", SearchCriteria.Op.LIKE, "%" + keyword + "%");
            ssc.addOr("instanceName", SearchCriteria.Op.LIKE, "%" + keyword + "%");
            ssc.addOr("state", SearchCriteria.Op.LIKE, "%" + keyword + "%");

            sc.addAnd("name", SearchCriteria.Op.SC, ssc);
        }

        if (id != null) {
            sc.setParameters("id", id);
        }
        if (name != null) {
            sc.setParameters("name", "%" + name + "%");
        }

        if (isPublic != null) {
            sc.setParameters("publicTemplate", isPublic);
        }
        if (creator != null) {
            sc.setParameters("accountId", creator);
        }

        sc.setParameters("format", ImageFormat.ISO);

        return _templateDao.search(sc, searchFilter);
    }

    @Override
    public List<VMTemplateVO> listTemplates(Long templateId, String name, String keyword, TemplateFilter templateFilter, boolean isIso, Boolean bootable, Long accountId, Integer pageSize, Long startIndex, Long zoneId) throws InvalidParameterValueException {
        VMTemplateVO template = null;
    	if (templateId != null) {
    		template = _templateDao.findById(templateId);
    		if (template == null) {
    			throw new InvalidParameterValueException("Please specify a valid template ID.");
    		}// If ISO requested then it should be ISO.
    		if (isIso && template.getFormat() != ImageFormat.ISO){
    			s_logger.error("Template Id " + templateId + " is not an ISO");
    			throw new InvalidParameterValueException("Template Id " + templateId + " is not an ISO");
    		}// If ISO not requested then it shouldn't be an ISO.
    		if (!isIso && template.getFormat() == ImageFormat.ISO){
    			s_logger.error("Incorrect format of the template id " + templateId);
    			throw new InvalidParameterValueException("Incorrect format " + template.getFormat() + " of the template id " + templateId);
    		}
        }
    	
    	Account account = null;
    	DomainVO domain = null;
        if (accountId != null) {
        	account = _accountDao.findById(accountId);
        	domain = _domainDao.findById(account.getDomainId());
        } else {
        	domain = _domainDao.findById(DomainVO.ROOT_DOMAIN);
        }
        
        List<VMTemplateVO> templates = new ArrayList<VMTemplateVO>();
        
        if (template == null) {
    		templates = _templateDao.searchTemplates(name, keyword, templateFilter, isIso, bootable, account, domain, pageSize, startIndex, zoneId);
    	} else {
    		templates = new ArrayList<VMTemplateVO>();
    		templates.add(template);
    	}
        
        return templates;
    }

    @Override
    public List<VMTemplateVO> listPermittedTemplates(long accountId) {
        return _launchPermissionDao.listPermittedTemplates(accountId);
    }

    @Override
    public List<VMTemplateHostVO> listTemplateHostBy(long templateId, Long zoneId) {
    	if (zoneId != null) {
    		HostVO secondaryStorageHost = _storageMgr.getSecondaryStorageHost(zoneId);
    		if (secondaryStorageHost == null) {
    			return new ArrayList<VMTemplateHostVO>();
    		} else {
    			return _templateHostDao.listByHostTemplate(secondaryStorageHost.getId(), templateId);
    		}
    	} else {
    		return _templateHostDao.listByOnlyTemplateId(templateId);
    	}
    }

    @Override
    public List<HostPodVO> listPods(long dataCenterId) {
        return _hostPodDao.listByDataCenterId(dataCenterId);
    }

    @Override
    public void updateConfiguration(long userId, String name, String value) throws InvalidParameterValueException, InternalErrorException {
        _configMgr.updateConfiguration(userId, name, value);
    }

    @Override
    public ServiceOfferingVO createServiceOffering(long userId, String name, int cpu, int ramSize, int speed, String displayText, boolean localStorageRequired, boolean offerHA, boolean useVirtualNetwork, String tags) {
        return _configMgr.createServiceOffering(userId, name, cpu, ramSize, speed, displayText, localStorageRequired, offerHA, useVirtualNetwork, tags);
    }
    
    @Override
    public ServiceOfferingVO updateServiceOffering(long userId, long serviceOfferingId, String name, String displayText, Boolean offerHA, Boolean useVirtualNetwork, String tags) {
    	return _configMgr.updateServiceOffering(userId, serviceOfferingId, name, displayText, offerHA, useVirtualNetwork, tags);
    }
    
    @Override
    public boolean deleteServiceOffering(long userId, long serviceOfferingId) {
        return _configMgr.deleteServiceOffering(userId, serviceOfferingId);
    }

    @Override
    public HostPodVO createPod(long userId, String podName, Long zoneId, String gateway, String cidr, String startIp, String endIp) throws InvalidParameterValueException, InternalErrorException {
        return _configMgr.createPod(userId, podName, zoneId, gateway, cidr, startIp, endIp);
    }

    @Override
    public HostPodVO editPod(long userId, long podId, String newPodName, String gateway, String cidr, String startIp, String endIp) throws InvalidParameterValueException, InternalErrorException {
        return _configMgr.editPod(userId, podId, newPodName, gateway, cidr, startIp, endIp);
    }

    @Override
    public void deletePod(long userId, long podId) throws InvalidParameterValueException, InternalErrorException {
        _configMgr.deletePod(userId, podId);
    }

    @Override
    public DataCenterVO createZone(long userId, String zoneName, String dns1, String dns2, String internalDns1, String internalDns2, String vnetRange,String guestCidr) throws InvalidParameterValueException, InternalErrorException {
        return _configMgr.createZone(userId, zoneName, dns1, dns2, internalDns1, internalDns2, vnetRange, guestCidr);
    }

    @Override
    public DataCenterVO editZone(long userId, Long zoneId, String newZoneName, String dns1, String dns2, String dns3, String dns4, String vnetRange, String guestCidr) throws InvalidParameterValueException, InternalErrorException {
        return _configMgr.editZone(userId, zoneId, newZoneName, dns1, dns2, dns3, dns4, vnetRange, guestCidr);
    }

    @Override
    public void deleteZone(long userId, Long zoneId) throws InvalidParameterValueException, InternalErrorException {
        _configMgr.deleteZone(userId, zoneId);
    }

    @Override
    public String changePrivateIPRange(boolean add, Long podId, String startIP, String endIP) throws InvalidParameterValueException {
        return _configMgr.changePrivateIPRange(add, podId, startIP, endIP);
    }

    private List<UserVO> findUsersLike(String username) {
        return _userDao.findUsersLike(username);
    }

    @Override
    public User findUserById(Long userId) {
        return _userDao.findById(userId);
    }

    @Override
    public List<AccountVO> findAccountsLike(String accountName) {
        return _accountDao.findAccountsLike(accountName);
    }

    @Override
    public Account findActiveAccountByName(String accountName) {
        return _accountDao.findActiveAccountByName(accountName);
    }

    @Override
    public Account findActiveAccount(String accountName, Long domainId) {
        if (domainId == null) {
            domainId = DomainVO.ROOT_DOMAIN;
        }
        return _accountDao.findActiveAccount(accountName, domainId);
    }

    @Override
    public Account findAccountByName(String accountName, Long domainId) {
        if (domainId == null)
            domainId = DomainVO.ROOT_DOMAIN;
        return _accountDao.findAccount(accountName, domainId);
    }

    @Override
    public Account findAccountById(Long accountId) {
        return _accountDao.findById(accountId);
    }

    @Override
    public GuestOS findGuestOSById(Long id) {
        return this._guestOSDao.findById(id);
    }

    @Override
    public List<AccountVO> searchForAccounts(Criteria c) {
        Filter searchFilter = new Filter(AccountVO.class, c.getOrderBy(), c.getAscending(), c.getOffset(), c.getLimit());

        Object id = c.getCriteria(Criteria.ID);
        Object accountname = c.getCriteria(Criteria.ACCOUNTNAME);
        Object domainId = c.getCriteria(Criteria.DOMAINID);
        Object type = c.getCriteria(Criteria.TYPE);
        Object state = c.getCriteria(Criteria.STATE);
        Object isCleanupRequired = c.getCriteria(Criteria.ISCLEANUPREQUIRED);
        Object keyword = c.getCriteria(Criteria.KEYWORD);

        SearchBuilder<AccountVO> sb = _accountDao.createSearchBuilder();
        sb.and("accountName", sb.entity().getAccountName(), SearchCriteria.Op.LIKE);
        sb.and("id", sb.entity().getId(), SearchCriteria.Op.EQ);
        sb.and("nid", sb.entity().getId(), SearchCriteria.Op.NEQ);
        sb.and("type", sb.entity().getType(), SearchCriteria.Op.EQ);
        sb.and("state", sb.entity().getState(), SearchCriteria.Op.EQ);
        sb.and("needsCleanup", sb.entity().getNeedsCleanup(), SearchCriteria.Op.EQ);

        if ((id == null) && (domainId != null)) {
            // if accountId isn't specified, we can do a domain match for the admin case
            SearchBuilder<DomainVO> domainSearch = _domainDao.createSearchBuilder();
            domainSearch.and("path", domainSearch.entity().getPath(), SearchCriteria.Op.LIKE);
            sb.join("domainSearch", domainSearch, sb.entity().getDomainId(), domainSearch.entity().getId());
        }

        SearchCriteria<AccountVO> sc = sb.create();
        if (keyword != null) {
            SearchCriteria<AccountVO> ssc = _accountDao.createSearchCriteria();
            ssc.addOr("accountName", SearchCriteria.Op.LIKE, "%" + keyword + "%");
            ssc.addOr("state", SearchCriteria.Op.LIKE, "%" + keyword + "%");
            
            sc.addAnd("accountName", SearchCriteria.Op.SC, ssc);
        }

        if (accountname != null) {
            sc.setParameters("accountName", "%" + accountname + "%");
        }

        if (id != null) {
            sc.setParameters("id", id);
        } else if (domainId != null) {
            DomainVO domain = _domainDao.findById((Long)domainId);

            // I want to join on user_vm.domain_id = domain.id where domain.path like 'foo%'
            sc.setJoinParameters("domainSearch", "path", domain.getPath() + "%");
            sc.setParameters("nid", 1L);
        } else {
        	sc.setParameters("nid", 1L);
        }

        if (type != null) {
            sc.setParameters("type", type);
        }

        if (state != null) {
            sc.setParameters("state", state);
        }

        if (isCleanupRequired != null) {
            sc.setParameters("needsCleanup", isCleanupRequired);
        }

        return _accountDao.search(sc, searchFilter);
    }

    @Override
    public Account findAccountByIpAddress(String ipAddress) {
        IPAddressVO address = _publicIpAddressDao.findById(ipAddress);
        if ((address != null) && (address.getAccountId() != null)) {
            return _accountDao.findById(address.getAccountId());
        }
        return null;
    }

    @Override
    public ResourceLimitVO updateResourceLimit(Long domainId, Long accountId, ResourceType type, Long max) throws InvalidParameterValueException {
        return _accountMgr.updateResourceLimit(domainId, accountId, type, max);
    }

    @Override
    public boolean deleteLimit(Long limitId) {
        // A limit ID must be passed in
        if (limitId == null)
            return false;

        return _resourceLimitDao.expunge(limitId);
    }

    @Override
    public ResourceLimitVO findLimitById(long limitId) {
        return _resourceLimitDao.findById(limitId);
    }

    @Override
    public List<ResourceLimitVO> searchForLimits(Criteria c) {
        Long domainId = (Long) c.getCriteria(Criteria.DOMAINID);
        Long accountId = (Long) c.getCriteria(Criteria.ACCOUNTID);
        ResourceType type = (ResourceType) c.getCriteria(Criteria.TYPE);
        
        // For 2.0, we are just limiting the scope to having an user retrieve
        // limits for himself and if limits don't exist, use the ROOT domain's limits.
        // - Will
        List<ResourceLimitVO> limits = new ArrayList<ResourceLimitVO>();
        

        if(accountId!=null && domainId!=null)
        {
	        //if domainId==1 and account belongs to admin
	        //return all records for resource limits (bug 3778)
	        
	        if(domainId==1)
	        {
	        	AccountVO account = _accountDao.findById(accountId);
	        	
	        	if(account!=null && account.getType()==1)
	        	{
	        		//account belongs to admin
	        		//return all limits
	        		limits = _resourceLimitDao.listAllIncludingRemoved();
	        		return limits;
	        	}
	        }
	
	        //if account belongs to system, accountid=1,domainid=1
	        //return all the records for resource limits (bug:3778)
	        if(accountId==1 && domainId==1)
	        {
	        	limits = _resourceLimitDao.listAllIncludingRemoved();
	        	return limits;
	        }
        }
        
        if (accountId != null) {
        	SearchBuilder<ResourceLimitVO> sb = _resourceLimitDao.createSearchBuilder();
        	sb.and("accountId", sb.entity().getAccountId(), SearchCriteria.Op.EQ);
        	sb.and("type", sb.entity().getType(), SearchCriteria.Op.EQ);

        	SearchCriteria<ResourceLimitVO> sc = sb.create();

        	if (accountId != null) {
        		sc.setParameters("accountId", accountId);
        	}

        	if (type != null) {
        		sc.setParameters("type", type);
        	}
        	
        	// Listing all limits for an account
        	if (type == null) {
        		//List<ResourceLimitVO> userLimits = _resourceLimitDao.search(sc, searchFilter);
        		List<ResourceLimitVO> userLimits = _resourceLimitDao.listByAccountId(accountId);
	        	List<ResourceLimitVO> rootLimits = _resourceLimitDao.listByDomainId(DomainVO.ROOT_DOMAIN);
	        	ResourceType resourceTypes[] = ResourceType.values();
        	
	        	for (ResourceType resourceType: resourceTypes) {
	        		boolean found = false;
	        		for (ResourceLimitVO userLimit : userLimits) {
	        			if (userLimit.getType() == resourceType) {
	        				limits.add(userLimit);
	        				found = true;
	        				break;
	        			}
	        		}
	        		if (!found) {
	        			// Check the ROOT domain
	        			for (ResourceLimitVO rootLimit : rootLimits) {
	        				if (rootLimit.getType() == resourceType) {
	        					limits.add(rootLimit);
	        					found = true;
	        					break;
	        				}
	        			}
	        		}
	        		if (!found) {
	        			limits.add(new ResourceLimitVO(domainId, accountId, resourceType, -1L));
	        		}
	        	}
        	} else {
        		AccountVO account = _accountDao.findById(accountId);
        		limits.add(new ResourceLimitVO(null, accountId, type, _accountMgr.findCorrectResourceLimit(account, type)));
        	}
        } else if (domainId != null) {
        	if (type == null) {
        		ResourceType resourceTypes[] = ResourceType.values();
        		List<ResourceLimitVO> domainLimits = _resourceLimitDao.listByDomainId(domainId);
        		for (ResourceType resourceType: resourceTypes) {
	        		boolean found = false;
	        		for (ResourceLimitVO domainLimit : domainLimits) {
	        			if (domainLimit.getType() == resourceType) {
	        				limits.add(domainLimit);
	        				found = true;
	        				break;
	        			}
	        		}
	        		if (!found) {
	        			limits.add(new ResourceLimitVO(domainId, null, resourceType, -1L));
	        		}
        		}
        	} else {
        		limits.add(_resourceLimitDao.findByDomainIdAndType(domainId, type));
        	}
        }
        return limits;
    }

    @Override
    public long findCorrectResourceLimit(ResourceType type, long accountId) {
        AccountVO account = _accountDao.findById(accountId);
        
        if (account == null) {
            return -1;
        }
        
        return _accountMgr.findCorrectResourceLimit(account, type);
    }
    
    @Override
    public long getResourceCount(ResourceType type, long accountId) {
    	AccountVO account = _accountDao.findById(accountId);
        
        if (account == null) {
            return -1;
        }
        
        return _accountMgr.getResourceCount(account, type);
    }

    @Override
    public List<VMTemplateVO> listIsos(Criteria c) {
        Filter searchFilter = new Filter(VMTemplateVO.class, c.getOrderBy(), c.getAscending(), c.getOffset(), c.getLimit());
        Boolean ready = (Boolean) c.getCriteria(Criteria.READY);
        Boolean isPublic = (Boolean) c.getCriteria(Criteria.ISPUBLIC);
        Long creator = (Long) c.getCriteria(Criteria.CREATED_BY);
        Object keyword = c.getCriteria(Criteria.KEYWORD);

        SearchCriteria<VMTemplateVO> sc = _templateDao.createSearchCriteria();

        if (keyword != null) {
            SearchCriteria<VMTemplateVO> ssc = _templateDao.createSearchCriteria();
            ssc.addOr("displayText", SearchCriteria.Op.LIKE, "%" + keyword + "%");
            ssc.addOr("name", SearchCriteria.Op.LIKE, "%" + keyword + "%");
            
            sc.addAnd("name", SearchCriteria.Op.SC, ssc);
        }

        if (creator != null) {
            sc.addAnd("accountId", SearchCriteria.Op.EQ, creator);
        }
        if (ready != null) {
            sc.addAnd("ready", SearchCriteria.Op.EQ, ready);
        }
        if (isPublic != null) {
            sc.addAnd("publicTemplate", SearchCriteria.Op.EQ, isPublic);
        }

        sc.addAnd("format", SearchCriteria.Op.EQ, ImageFormat.ISO);

        return _templateDao.search(sc, searchFilter);
    }

    @Override
    public List<UserStatisticsVO> listUserStatsBy(Long accountId) {
        return _userStatsDao.listBy(accountId);
    }

    @Override
    public List<VMInstanceVO> findVMInstancesLike(String vmInstanceName) {
        return _vmInstanceDao.findVMInstancesLike(vmInstanceName);
    }

    @Override
    public VMInstanceVO findVMInstanceById(long vmId) {
        return _vmInstanceDao.findById(vmId);
    }

    @Override
    public UserVmVO findUserVMInstanceById(long userVmId) {
        return _userVmDao.findById(userVmId);
    }

    @Override
    public ServiceOfferingVO findServiceOfferingById(long offeringId) {
        return _offeringsDao.findById(offeringId);
    }

    @Override
    public List<ServiceOfferingVO> listAllServiceOfferings() {
        return _offeringsDao.listAllIncludingRemoved();
    }

    @Override
    public List<HostVO> listAllActiveHosts() {
        return _hostDao.listAll();
    }

    @Override
    public DataCenterVO findDataCenterById(long dataCenterId) {
        return _dcDao.findById(dataCenterId);
    }

    @Override
    public VlanVO findVlanById(long vlanDbId) {
        return _vlanDao.findById(vlanDbId);
    }

    @Override
    public void extractTemplate(String url, Long templateId, Long zoneId) throws URISyntaxException{
    
        URI uri = new URI(url);
        if ( (uri.getScheme() == null) || (!uri.getScheme().equalsIgnoreCase("ftp") )) {
           throw new IllegalArgumentException("Unsupported scheme for url: " + url);
        }
        String host = uri.getHost();
        
        try {
        	InetAddress hostAddr = InetAddress.getByName(host);
        	if (hostAddr.isAnyLocalAddress() || hostAddr.isLinkLocalAddress() || hostAddr.isLoopbackAddress() || hostAddr.isMulticastAddress() ) {
        		throw new IllegalArgumentException("Illegal host specified in url");
        	}
        	if (hostAddr instanceof Inet6Address) {
        		throw new IllegalArgumentException("IPV6 addresses not supported (" + hostAddr.getHostAddress() + ")");
        	}
        } catch (UnknownHostException uhe) {
        	throw new IllegalArgumentException("Unable to resolve " + host);
        }
        
    	if (_dcDao.findById(zoneId) == null) {
    		throw new IllegalArgumentException("Please specify a valid zone.");
    	}
        
        VMTemplateVO template = findTemplateById(templateId);
        
        VMTemplateHostVO tmpltHostRef = findTemplateHostRef(templateId, zoneId);
        if (tmpltHostRef != null && tmpltHostRef.getDownloadState() != com.cloud.storage.VMTemplateStorageResourceAssoc.Status.DOWNLOADED){
        	throw new IllegalArgumentException("The template hasnt been downloaded ");
        }
        
        _tmpltMgr.extract(template, url, tmpltHostRef, zoneId);
        
    }
    
    @Override
    public Long createTemplate(long userId, Long zoneId, String name, String displayText, boolean isPublic, boolean featured, String format, String diskType, String url, String chksum, boolean requiresHvm, int bits, boolean enablePassword, long guestOSId, boolean bootable) throws InvalidParameterValueException,IllegalArgumentException, ResourceAllocationException {
        try
        {
            if (name.length() > 32)
            {
                throw new InvalidParameterValueException("Template name should be less than 32 characters");
            }
            	
            if (!name.matches("^[\\p{Alnum} ._-]+")) {
                throw new InvalidParameterValueException("Only alphanumeric, space, dot, dashes and underscore characters allowed");
            }
        	
            ImageFormat imgfmt = ImageFormat.valueOf(format.toUpperCase());
            if (imgfmt == null) {
                throw new IllegalArgumentException("Image format is incorrect " + format + ". Supported formats are " + EnumUtils.listValues(ImageFormat.values()));
            }
            
            FileSystem fileSystem = FileSystem.valueOf(diskType);
            if (fileSystem == null) {
                throw new IllegalArgumentException("File system is incorrect " + diskType + ". Supported file systems are " + EnumUtils.listValues(FileSystem.values()));
            }
            
            URI uri = new URI(url);
            if ((uri.getScheme() == null) || (!uri.getScheme().equalsIgnoreCase("http") && !uri.getScheme().equalsIgnoreCase("https") && !uri.getScheme().equalsIgnoreCase("file"))) {
               throw new IllegalArgumentException("Unsupported scheme for url: " + url);
            }
            int port = uri.getPort();
            if (!(port == 80 || port == 443 || port == -1)) {
            	throw new IllegalArgumentException("Only ports 80 and 443 are allowed");
            }
            String host = uri.getHost();
            try {
            	InetAddress hostAddr = InetAddress.getByName(host);
            	if (hostAddr.isAnyLocalAddress() || hostAddr.isLinkLocalAddress() || hostAddr.isLoopbackAddress() || hostAddr.isMulticastAddress() ) {
            		throw new IllegalArgumentException("Illegal host specified in url");
            	}
            	if (hostAddr instanceof Inet6Address) {
            		throw new IllegalArgumentException("IPV6 addresses not supported (" + hostAddr.getHostAddress() + ")");
            	}
            } catch (UnknownHostException uhe) {
            	throw new IllegalArgumentException("Unable to resolve " + host);
            }
            
            // Check that the resource limit for templates/ISOs won't be exceeded
            UserVO user = _userDao.findById(userId);
            if (user == null) {
                throw new IllegalArgumentException("Unable to find user with id " + userId);
            }
        	AccountVO account = _accountDao.findById(user.getAccountId());
            if (_accountMgr.resourceLimitExceeded(account, ResourceType.template)) {
            	ResourceAllocationException rae = new ResourceAllocationException("Maximum number of templates and ISOs for account: " + account.getAccountName() + " has been exceeded.");
            	rae.setResourceType("template");
            	throw rae;
            }
            
            // If a zoneId is specified, make sure it is valid
            if (zoneId != null) {
            	if (_dcDao.findById(zoneId) == null) {
            		throw new IllegalArgumentException("Please specify a valid zone.");
            	}
            }
            VMTemplateVO systemvmTmplt = _templateDao.findRoutingTemplate();
            if (systemvmTmplt.getName().equalsIgnoreCase(name) || systemvmTmplt.getDisplayText().equalsIgnoreCase(displayText)) {
            	throw new IllegalArgumentException("Cannot use reserved names for templates");
            }
            
            return _tmpltMgr.create(userId, zoneId, name, displayText, isPublic, featured, imgfmt, fileSystem, uri, chksum, requiresHvm, bits, enablePassword, guestOSId, bootable);
        } catch (URISyntaxException e) {
            throw new IllegalArgumentException("Invalid URL " + url);
        }
    }

    @Override
    public boolean updateTemplate(Long id, String name, String displayText, String format, Long guestOSId, Boolean passwordEnabled, Boolean bootable) throws InvalidParameterValueException {
    	boolean updateNeeded = !(name == null && displayText == null && format == null && guestOSId == null && passwordEnabled == null && bootable == null);
    	if (!updateNeeded) {
    		return true;
    	}
    	
    	VMTemplateVO template = _templateDao.createForUpdate(id);
    	
    	if (name != null) {
    		template.setName(name);
    	}
    	
    	if (displayText != null) {
    		template.setDisplayText(displayText);
    	}
    	
    	ImageFormat imageFormat = null;
    	if (format != null) {
    		try {
    			imageFormat = ImageFormat.valueOf(format.toUpperCase());
    		} catch (IllegalArgumentException e) {
    			throw new InvalidParameterValueException("Image format: " + format + " is incorrect. Supported formats are " + EnumUtils.listValues(ImageFormat.values()));
    		}
    		
    		template.setFormat(imageFormat);
    	}
    	
    	if (guestOSId != null) {
    		GuestOSVO guestOS = _guestOSDao.findById(guestOSId);
    		
    		if (guestOS == null) {
    			throw new InvalidParameterValueException("Please specify a valid guest OS ID.");
    		} else {
    			template.setGuestOSId(guestOSId);
    		}
    	}
    	
    	if (passwordEnabled != null) {
    		template.setEnablePassword(passwordEnabled);
    	}
    	
    	if (bootable != null) {
    		template.setBootable(bootable);
    	}
    	
        return _templateDao.update(id, template);
    }

    @Override
    public boolean deleteTemplate(long userId, long templateId, Long zoneId, long startEventId) throws InternalErrorException {
    	return _tmpltMgr.delete(userId, templateId, zoneId, startEventId);
    }
    
    @Override
    public long deleteTemplateAsync(long userId, long templateId, Long zoneId) throws InvalidParameterValueException {
    	UserVO user = _userDao.findById(userId);
    	if (user == null) {
    		throw new InvalidParameterValueException("Please specify a valid user.");
    	}
    	
    	VMTemplateVO template = _templateDao.findById(templateId);
    	if (template == null) {
    		throw new InvalidParameterValueException("Please specify a valid template.");
    	}
    	
    	if (template.getFormat() == ImageFormat.ISO) {
    		throw new InvalidParameterValueException("Please specify a valid template.");
    	}
    	
    	if (template.getUniqueName().equals("routing")) {
    		throw new InvalidParameterValueException("The DomR template cannot be deleted.");
    	}
    	
    	if (zoneId != null && (_hostDao.findSecondaryStorageHost(zoneId) == null)) {
    		throw new InvalidParameterValueException("Failed to find a secondary storage host in the specified zone.");
    	}
    	
        DeleteTemplateParam param = new DeleteTemplateParam(userId, templateId, zoneId, 0);
        Gson gson = GsonHelper.getBuilder().create();

        AsyncJobVO job = new AsyncJobVO();
    	job.setUserId(UserContext.current().getUserId());
    	job.setAccountId(template.getAccountId());
        job.setCmd("DeleteTemplate");
        job.setCmdInfo(gson.toJson(param));
        job.setCmdOriginator(DeleteTemplateCmd.getStaticName());
        
        return _asyncMgr.submitAsyncJob(job);
    }
    
    @Override
    public boolean copyTemplate(long userId, long templateId, long sourceZoneId, long destZoneId, long startEventId) throws InternalErrorException {
    	boolean success = false;
		try {
			success = _tmpltMgr.copy(userId, templateId, sourceZoneId, destZoneId, startEventId);
		} catch (Exception e) {
			s_logger.warn("Unable to copy template " + templateId + " from zone " + sourceZoneId + " to " + destZoneId , e);
			success = false;
		}
		return success;
    }
    
    @Override
    public long copyTemplateAsync(long userId, long templateId, long sourceZoneId, long destZoneId) throws InvalidParameterValueException {
    	UserVO user = _userDao.findById(userId);
    	if (user == null) {
    		throw new InvalidParameterValueException("Please specify a valid user.");
    	}
    	
    	VMTemplateVO template = _templateDao.findById(templateId);
    	if (template == null) {
    		throw new InvalidParameterValueException("Please specify a valid template/ISO.");
    	}
    	
    	if (template.getFormat().equals(ImageFormat.ISO) && template.getName().equals("xs-tools.iso")) {
    		throw new InvalidParameterValueException("The XenServer Tools ISO cannot be copied.");
    	}
    	
    	DataCenterVO sourceZone = _dcDao.findById(sourceZoneId);
    	if (sourceZone == null) {
    		throw new InvalidParameterValueException("Please specify a valid source zone.");
    	}
    	
    	DataCenterVO destZone = _dcDao.findById(destZoneId);
    	if (destZone == null) {
    		throw new InvalidParameterValueException("Please specify a valid destination zone.");
    	}
    	
    	if (sourceZoneId == destZoneId) {
    		throw new InvalidParameterValueException("Please specify different source and destination zones.");
    	}
    	
    	HostVO srcSecHost = _hostDao.findSecondaryStorageHost(sourceZoneId);
    	
    	if (srcSecHost == null) {
    		throw new InvalidParameterValueException("Source zone is not ready");
    	}
    	
    	if (_hostDao.findSecondaryStorageHost(destZoneId) == null) {
    		throw new InvalidParameterValueException("Destination zone is not ready.");
    	}
    	
       	VMTemplateHostVO srcTmpltHost = null;
        srcTmpltHost = _templateHostDao.findByHostTemplate(srcSecHost.getId(), templateId);
        if (srcTmpltHost == null || srcTmpltHost.getDestroyed() || srcTmpltHost.getDownloadState() != VMTemplateStorageResourceAssoc.Status.DOWNLOADED) {
        	throw new InvalidParameterValueException("Please specify a template that is installed on secondary storage host: " + srcSecHost.getName());
        }
        
        long eventId = saveScheduledEvent(userId, template.getAccountId(), EventTypes.EVENT_TEMPLATE_COPY, "copying template with Id: "+templateId+" from zone: "+sourceZoneId+" to: "+destZoneId);
        
        CopyTemplateParam param = new CopyTemplateParam(userId, templateId, sourceZoneId, destZoneId, eventId);
        Gson gson = GsonHelper.getBuilder().create();

        AsyncJobVO job = new AsyncJobVO();
    	job.setUserId(UserContext.current().getUserId());
    	job.setAccountId(template.getAccountId());
        job.setCmd("CopyTemplate");
        job.setCmdInfo(gson.toJson(param));
        job.setCmdOriginator(CopyTemplateCmd.getStaticName());
        
        return _asyncMgr.submitAsyncJob(job);
    }
    
    @Override
    public long deleteIsoAsync(long userId, long isoId, Long zoneId) throws InvalidParameterValueException {
    	UserVO user = _userDao.findById(userId);
    	if (user == null) {
    		throw new InvalidParameterValueException("Please specify a valid user.");
    	}
    	
    	VMTemplateVO iso = _templateDao.findById(isoId);
    	if (iso == null) {
    		throw new InvalidParameterValueException("Please specify a valid ISO.");
    	}
    	
    	if (iso.getFormat() != ImageFormat.ISO) {
    		throw new InvalidParameterValueException("Please specify a valid ISO.");
    	}
    	
    	if (zoneId != null && (_hostDao.findSecondaryStorageHost(zoneId) == null)) {
    		throw new InvalidParameterValueException("Failed to find a secondary storage host in the specified zone.");
    	}
    	
    	DeleteTemplateParam param = new DeleteTemplateParam(userId, isoId, zoneId, 0);
        Gson gson = GsonHelper.getBuilder().create();

        AsyncJobVO job = new AsyncJobVO();
    	job.setUserId(UserContext.current().getUserId());
    	job.setAccountId(iso.getAccountId());
        job.setCmd("DeleteTemplate");
        job.setCmdInfo(gson.toJson(param));
        job.setCmdOriginator(DeleteIsoCmd.getStaticName());
        
        return _asyncMgr.submitAsyncJob(job);
    }

    @Override
    public VMTemplateVO findTemplateById(long templateId) {
        return _templateDao.findById(templateId);
    }
    
    @Override
    public VMTemplateHostVO findTemplateHostRef(long templateId, long zoneId) {
    	HostVO secondaryStorageHost = _storageMgr.getSecondaryStorageHost(zoneId);
    	if (secondaryStorageHost == null) {
    		return null;
    	} else {
    		return _templateHostDao.findByHostTemplate(secondaryStorageHost.getId(), templateId);
    	}
    }
    

    @Override
    public List<UserVmVO> listUserVMsByHostId(long hostId) {
        return _userVmDao.listByHostId(hostId);
    }

    @Override
    public List<UserVmVO> searchForUserVMs(Criteria c) {
        Filter searchFilter = new Filter(UserVmVO.class, c.getOrderBy(), c.getAscending(), c.getOffset(), c.getLimit());
        
        SearchBuilder<UserVmVO> sb = _userVmDao.createSearchBuilder();
       
        // some criteria matter for generating the join condition
        Object[] accountIds = (Object[]) c.getCriteria(Criteria.ACCOUNTID);
        Object domainId = c.getCriteria(Criteria.DOMAINID);
        
        // get the rest of the criteria
        Object id = c.getCriteria(Criteria.ID);
        Object name = c.getCriteria(Criteria.NAME);
        Object state = c.getCriteria(Criteria.STATE);
        Object notState = c.getCriteria(Criteria.NOTSTATE);
        Object zone = c.getCriteria(Criteria.DATACENTERID);
        Object pod = c.getCriteria(Criteria.PODID);
        Object hostId = c.getCriteria(Criteria.HOSTID);
        Object hostName = c.getCriteria(Criteria.HOSTNAME);
        Object keyword = c.getCriteria(Criteria.KEYWORD);
        Object isAdmin = c.getCriteria(Criteria.ISADMIN);
        Object ipAddress = c.getCriteria(Criteria.IPADDRESS);
        Object groupId = c.getCriteria(Criteria.GROUPID);
        
        sb.and("displayName", sb.entity().getDisplayName(), SearchCriteria.Op.LIKE);
        sb.and("id", sb.entity().getId(), SearchCriteria.Op.EQ);
        sb.and("accountIdEQ", sb.entity().getAccountId(), SearchCriteria.Op.EQ);
        sb.and("accountIdIN", sb.entity().getAccountId(), SearchCriteria.Op.IN);
        sb.and("name", sb.entity().getName(), SearchCriteria.Op.LIKE);
        sb.and("stateEQ", sb.entity().getState(), SearchCriteria.Op.EQ);
        sb.and("stateNEQ", sb.entity().getState(), SearchCriteria.Op.NEQ);
        sb.and("stateNIN", sb.entity().getState(), SearchCriteria.Op.NIN);
        sb.and("dataCenterId", sb.entity().getDataCenterId(), SearchCriteria.Op.EQ);
        sb.and("podId", sb.entity().getPodId(), SearchCriteria.Op.EQ);
        sb.and("hostIdEQ", sb.entity().getHostId(), SearchCriteria.Op.EQ);
        sb.and("hostIdIN", sb.entity().getHostId(), SearchCriteria.Op.IN);
        sb.and("guestIP", sb.entity().getGuestIpAddress(), SearchCriteria.Op.EQ);
        
        if ((accountIds == null) && (domainId != null)) {
            // if accountId isn't specified, we can do a domain match for the admin case
            SearchBuilder<DomainVO> domainSearch = _domainDao.createSearchBuilder();
            domainSearch.and("path", domainSearch.entity().getPath(), SearchCriteria.Op.LIKE);
            sb.join("domainSearch", domainSearch, sb.entity().getDomainId(), domainSearch.entity().getId());
        }
        
        if (groupId != null) {
        	SearchBuilder<InstanceGroupVMMapVO> groupSearch = _groupVMMapDao.createSearchBuilder();
        	groupSearch.and("groupId", groupSearch.entity().getGroupId(), SearchCriteria.Op.EQ);
            sb.join("groupSearch", groupSearch, sb.entity().getId(), groupSearch.entity().getInstanceId());
        }

        // populate the search criteria with the values passed in
        SearchCriteria<UserVmVO> sc = sb.create();
        
        if (groupId != null) {
        	sc.setJoinParameters("groupSearch", "groupId", groupId);
        }

        if (keyword != null) {
            SearchCriteria<UserVmVO> ssc = _userVmDao.createSearchCriteria();
            ssc.addOr("displayName", SearchCriteria.Op.LIKE, "%" + keyword + "%");
            ssc.addOr("name", SearchCriteria.Op.LIKE, "%" + keyword + "%");
            ssc.addOr("instanceName", SearchCriteria.Op.LIKE, "%" + keyword + "%");
            ssc.addOr("state", SearchCriteria.Op.LIKE, "%" + keyword + "%");

            sc.addAnd("displayName", SearchCriteria.Op.SC, ssc);
        }

        if (id != null) {
            sc.setParameters("id", id);
        }
        if (accountIds != null) {
            if (accountIds.length == 1) {
                if (accountIds[0] != null) {
                    sc.setParameters("accountIdEQ", accountIds[0]);
                }
            } else {
                sc.setParameters("accountIdIN", accountIds);
            }
        } else if (domainId != null) {
            DomainVO domain = _domainDao.findById((Long)domainId);

            // I want to join on user_vm.domain_id = domain.id where domain.path like 'foo%'
            sc.setJoinParameters("domainSearch", "path", domain.getPath() + "%");
        }

        if (name != null) {
            sc.setParameters("name", "%" + name + "%");
        }
        if (state != null) {
            if (notState != null && (Boolean) notState == true) {
                sc.setParameters("stateNEQ", state);
            } else {
                sc.setParameters("stateEQ", state);
            }
        }

        if ((isAdmin != null) && ((Boolean) isAdmin != true)) {
            sc.setParameters("stateNIN", "Destroyed", "Expunging");
        }

        if (zone != null) {
            sc.setParameters("dataCenterId", zone);
            
            if(state == null)
            	sc.setParameters("stateNEQ", "Destroyed");
        }
        if (pod != null) {
            sc.setParameters("podId", pod);
            
            if(state == null)
            	sc.setParameters("stateNEQ", "Destroyed");
        }

        if (hostId != null) {
            sc.setParameters("hostIdEQ", hostId);
        } else {
            if (hostName != null) {
                List<HostVO> hosts = _hostDao.findHostsLike((String) hostName);
                if (hosts != null & !hosts.isEmpty()) {
                    Long[] hostIds = new Long[hosts.size()];
                    for (int i = 0; i < hosts.size(); i++) {
                        HostVO host = hosts.get(i);
                        hostIds[i] = host.getId();
                    }
                    sc.setParameters("hostIdIN", (Object[]) hostIds);
                } else {
                    return new ArrayList<UserVmVO>();
                }
            }
        }

        if (ipAddress != null) {
            sc.setParameters("guestIP", ipAddress);
        }
        
        return _userVmDao.search(sc, searchFilter);
    }

    @Override
    public List<FirewallRuleVO> listIPForwarding(String publicIPAddress, boolean forwarding) {
        return _firewallRulesDao.listIPForwarding(publicIPAddress, forwarding);
    }

    @Override
    public FirewallRuleVO createPortForwardingRule(long userId, IPAddressVO ipAddressVO, UserVmVO userVM, String publicPort, String privatePort, String protocol) throws NetworkRuleConflictException {
        return createFirewallRule(userId, ipAddressVO.getAddress(), userVM, publicPort, privatePort, protocol, null);
    }

    @Override
    public FirewallRuleVO updatePortForwardingRule(long userId, String publicIp, String privateIp, String publicPort, String privatePort, String protocol) {
        List<FirewallRuleVO> fwRules = _firewallRulesDao.listIPForwardingForUpdate(publicIp, publicPort, protocol);
        if ((fwRules != null) && (fwRules.size() == 1)) {
            FirewallRuleVO fwRule = fwRules.get(0);
            String oldPrivateIP = fwRule.getPrivateIpAddress();
            String oldPrivatePort = fwRule.getPrivatePort();
            fwRule.setPrivateIpAddress(privateIp);
            fwRule.setPrivatePort(privatePort);
            _firewallRulesDao.update(fwRule.getId(), fwRule);
            _networkMgr.updateFirewallRule(fwRule, oldPrivateIP, oldPrivatePort);
            return fwRule;
        }
        return null;
    }

    @Override
    public long updatePortForwardingRuleAsync(long userId, long accountId, String publicIp, String privateIp, String publicPort, String privatePort, String protocol) {
        CreateOrUpdateRuleParam param = new CreateOrUpdateRuleParam(true, userId, Long.valueOf(accountId), publicIp, publicPort, privateIp, privatePort, protocol, null, null, null);
        Gson gson = GsonHelper.getBuilder().create();

        AsyncJobVO job = new AsyncJobVO();
        job.setUserId(UserContext.current().getUserId());
        job.setAccountId(accountId);
        job.setCmd("UpdatePortForwardingRule");
        job.setCmdInfo(gson.toJson(param));
        job.setCmdOriginator("portforwardingrule");
        
        return _asyncMgr.submitAsyncJob(job);
    }

    @Override @DB
    public LoadBalancerVO updateLoadBalancerRule(long userId, LoadBalancerVO loadBalancer, String privatePort, String algorithm) {
        String updatedPrivatePort = ((privatePort == null) ? loadBalancer.getPrivatePort() : privatePort);
        String updatedAlgorithm = ((algorithm == null) ? loadBalancer.getAlgorithm() : algorithm);

        Transaction txn = Transaction.currentTxn();
        try {
            txn.start();
            loadBalancer.setPrivatePort(updatedPrivatePort);
            loadBalancer.setAlgorithm(updatedAlgorithm);
            _loadBalancerDao.update(loadBalancer.getId(), loadBalancer);

            List<FirewallRuleVO> fwRules = _firewallRulesDao.listByLoadBalancerId(loadBalancer.getId());
            if ((fwRules != null) && !fwRules.isEmpty()) {
                for (FirewallRuleVO fwRule : fwRules) {
                    fwRule.setPrivatePort(updatedPrivatePort);
                    fwRule.setAlgorithm(updatedAlgorithm);
                    _firewallRulesDao.update(fwRule.getId(), fwRule);
                }
            }
            txn.commit();
        } catch (RuntimeException ex) {
            s_logger.warn("Unhandled exception trying to update load balancer rule", ex);
            txn.rollback();
            throw ex;
        } finally {
            txn.close();
        }

        // now that the load balancer has been updated, reconfigure the HA Proxy on the router with all the LB rules 
        List<FirewallRuleVO> allLbRules = new ArrayList<FirewallRuleVO>();
        IPAddressVO ipAddress = _publicIpAddressDao.findById(loadBalancer.getIpAddress());
        List<IPAddressVO> ipAddrs = _networkMgr.listPublicIpAddressesInVirtualNetwork(loadBalancer.getAccountId(), ipAddress.getDataCenterId(), null);
        for (IPAddressVO ipv : ipAddrs) {
            List<FirewallRuleVO> rules = _firewallRulesDao.listIPForwarding(ipv.getAddress(), false);
            allLbRules.addAll(rules);
        }

        IPAddressVO ip = _publicIpAddressDao.findById(loadBalancer.getIpAddress());
        DomainRouterVO router = _routerDao.findBy(ip.getAccountId(), ip.getDataCenterId());
        _networkMgr.updateFirewallRules(loadBalancer.getIpAddress(), allLbRules, router);
        return _loadBalancerDao.findById(loadBalancer.getId());
    }

    @Override
    public LoadBalancerVO updateLoadBalancerRule(LoadBalancerVO loadBalancer, String name, String description) throws InvalidParameterValueException {
        if ((name == null) && (description == null)) {
            return loadBalancer; // nothing to do
        }

        LoadBalancerVO lbForUpdate = _loadBalancerDao.createForUpdate();
        // make sure the name's not already in use
        if (name != null) {
            LoadBalancerVO existingLB = _loadBalancerDao.findByAccountAndName(loadBalancer.getAccountId(), name);
            if ((existingLB != null) && (existingLB.getId().longValue() != loadBalancer.getId().longValue())) {
                throw new InvalidParameterValueException("Unable to update load balancer " + loadBalancer.getName() + " with new name " + name + ", the name is already in use.");
            }
            lbForUpdate.setName(name);
        }

        if (description != null) {
            lbForUpdate.setDescription(description);
        }
        _loadBalancerDao.update(loadBalancer.getId(), lbForUpdate);
        return _loadBalancerDao.findById(loadBalancer.getId());
    }

    @Override
    public long updateLoadBalancerRuleAsync(long userId, long accountId, long loadBalancerId, String name, String description, String privatePort, String algorithm) {
        UpdateLoadBalancerParam param = new UpdateLoadBalancerParam(userId, loadBalancerId, name, description, privatePort, algorithm);
        Gson gson = GsonHelper.getBuilder().create();

        AsyncJobVO job = new AsyncJobVO();
        job.setUserId(UserContext.current().getUserId());
        job.setAccountId(accountId);
        job.setCmd("UpdateLoadBalancerRule");
        job.setCmdInfo(gson.toJson(param));
        job.setCmdOriginator("loadbalancer");

        return _asyncMgr.submitAsyncJob(job);
    }

    @Override
    public FirewallRuleVO findForwardingRuleById(Long ruleId) {
        return _firewallRulesDao.findById(ruleId);
    }

    @Override
    public IPAddressVO findIPAddressById(String ipAddress) {
        return _publicIpAddressDao.findById(ipAddress);
    }

    @Override
    public List<NetworkRuleConfigVO> searchForNetworkRules(Criteria c) {
        Filter searchFilter = new Filter(NetworkRuleConfigVO.class, c.getOrderBy(), c.getAscending(), c.getOffset(), c.getLimit());

        Object groupId = c.getCriteria(Criteria.GROUPID);
        Object id = c.getCriteria(Criteria.ID);
        Object accountId = c.getCriteria(Criteria.ACCOUNTID);

        SearchBuilder<NetworkRuleConfigVO> sb = _networkRuleConfigDao.createSearchBuilder();
        if (id != null) {
            sb.and("id", sb.entity().getId(), SearchCriteria.Op.EQ);
        }

        if (groupId != null) {
            sb.and("securityGroupId", sb.entity().getSecurityGroupId(), SearchCriteria.Op.EQ);
        }

        if (accountId != null) {
            // join with securityGroup table to make sure the account is the owner of the network rule
            SearchBuilder<SecurityGroupVO> securityGroupSearch = _securityGroupDao.createSearchBuilder();
            securityGroupSearch.and("accountId", securityGroupSearch.entity().getAccountId(), SearchCriteria.Op.EQ);
            sb.join("groupId", securityGroupSearch, securityGroupSearch.entity().getId(), sb.entity().getSecurityGroupId());
        }

        SearchCriteria<NetworkRuleConfigVO> sc = sb.create();

        if (id != null) {
            sc.setParameters("id", id);
        }

        if (groupId != null) {
            sc.setParameters("securityGroupId", groupId);
        }

        if (accountId != null) {
            sc.setJoinParameters("groupId", "accountId", accountId);
        }

        return _networkRuleConfigDao.search(sc, searchFilter);
    }

    @Override
    public List<EventVO> searchForEvents(Criteria c) {
        Filter searchFilter = new Filter(EventVO.class, c.getOrderBy(), c.getAscending(), c.getOffset(), c.getLimit());

        Object[] userIds = (Object[]) c.getCriteria(Criteria.USERID);
        Object[] accountIds = (Object[]) c.getCriteria(Criteria.ACCOUNTID);
        Object username = c.getCriteria(Criteria.USERNAME);
        Object accountName = c.getCriteria(Criteria.ACCOUNTNAME);
        Object type = c.getCriteria(Criteria.TYPE);
        Object level = c.getCriteria(Criteria.LEVEL);
//        Object description = c.getCriteria(Criteria.DESCRIPTION);
        Date startDate = (Date) c.getCriteria(Criteria.STARTDATE);
        Date endDate = (Date) c.getCriteria(Criteria.ENDDATE);
        Object domainId = c.getCriteria(Criteria.DOMAINID);
        Object keyword = c.getCriteria(Criteria.KEYWORD);

        SearchBuilder<EventVO> sb = _eventDao.createSearchBuilder();
        sb.and("levelL", sb.entity().getLevel(), SearchCriteria.Op.LIKE);
        sb.and("userIdEQ", sb.entity().getUserId(), SearchCriteria.Op.EQ);
        sb.and("userIdIN", sb.entity().getUserId(), SearchCriteria.Op.IN);
        sb.and("accountIdEQ", sb.entity().getAccountId(), SearchCriteria.Op.EQ);
        sb.and("accountIdIN", sb.entity().getAccountId(), SearchCriteria.Op.IN);
        sb.and("accountName", sb.entity().getAccountName(), SearchCriteria.Op.LIKE);
        sb.and("domainIdEQ", sb.entity().getDomainId(), SearchCriteria.Op.EQ);
        sb.and("type", sb.entity().getType(), SearchCriteria.Op.EQ);
        sb.and("levelEQ", sb.entity().getLevel(), SearchCriteria.Op.EQ);
//        sb.and("description", sb.entity().getDescription(), SearchCriteria.Op.LIKE);
        sb.and("createDateB", sb.entity().getCreateDate(), SearchCriteria.Op.BETWEEN);
        sb.and("createDateG", sb.entity().getCreateDate(), SearchCriteria.Op.GTEQ);
        sb.and("createDateL", sb.entity().getCreateDate(), SearchCriteria.Op.LTEQ);

        if ((accountIds == null) && (accountName == null) && (domainId != null)) {
            // if accountId isn't specified, we can do a domain match for the admin case
            SearchBuilder<DomainVO> domainSearch = _domainDao.createSearchBuilder();
            domainSearch.and("path", domainSearch.entity().getPath(), SearchCriteria.Op.LIKE);
            sb.join("domainSearch", domainSearch, sb.entity().getDomainId(), domainSearch.entity().getId());
        }

        SearchCriteria<EventVO> sc = sb.create();
        if (keyword != null) {
            SearchCriteria<EventVO> ssc = _eventDao.createSearchCriteria();
            ssc.addOr("type", SearchCriteria.Op.LIKE, "%" + keyword + "%");
            ssc.addOr("description", SearchCriteria.Op.LIKE, "%" + keyword + "%");
            ssc.addOr("level", SearchCriteria.Op.LIKE, "%" + keyword + "%");

            sc.addAnd("level", SearchCriteria.Op.SC, ssc);
        }

//        if (keyword != null) {
//            sc.setParameters("levelL", "%" + keyword + "%");
//        } else if (level != null) {
//            sc.setParameters("levelEQ", level);
//        }

//        if (description != null) {
//        	sc.setParameters("description", "%" + description + "%");
//        }
        
        if(level!=null)
        	sc.setParameters("levelEQ", level);
        	
        if (userIds == null && username != null) {
            List<UserVO> users = findUsersLike((String) username);
            if (users == null || users.size() == 0) {
                return new ArrayList<EventVO>();
            }
            userIds = new Long[users.size()];
            for (int i = 0; i < users.size(); i++) {
                userIds[i] = users.get(i).getId();
            }
        }

        if (userIds != null) {
            if (userIds.length == 1) {
                if ((userIds[0] != null) && !((Long) userIds[0]).equals(Long.valueOf(-1))) {
                    sc.setParameters("userIdEQ", userIds[0]);
                }
            } else {
                sc.setParameters("userIdIN", userIds);
            }
        }
        if (accountIds != null) {
            if (accountIds.length == 1) {
                if ((accountIds[0] != null) && !((Long) accountIds[0]).equals(Long.valueOf(-1))) {
                    sc.setParameters("accountIdEQ", accountIds[0]);
                }
            } else {
                sc.setParameters("accountIdIN", accountIds);
            }
        } else if (domainId != null) {
            if (accountName != null) {
                sc.setParameters("domainIdEQ", domainId);
                sc.setParameters("accountName", "%" + accountName + "%");
                sc.addAnd("removed", SearchCriteria.Op.NULL);
            } else {
                DomainVO domain = _domainDao.findById((Long)domainId);
                sc.setJoinParameters("domainSearch", "path", domain.getPath() + "%");
            }
        }
        if (type != null) {
            sc.setParameters("type", type);
        }
        
        if (startDate != null && endDate != null) {
            startDate = massageDate(startDate, 0, 0, 0);
            endDate = massageDate(endDate, 23, 59, 59);
            sc.setParameters("createDateB", startDate, endDate);
        } else if (startDate != null) {
            startDate = massageDate(startDate, 0, 0, 0);
            sc.setParameters("createDateG", startDate);
        } else if (endDate != null) {
            endDate = massageDate(endDate, 23, 59, 59);
            sc.setParameters("createDateL", endDate);
        }

        return _eventDao.searchAllEvents(sc, searchFilter);
    }

    @Override
    public List<DomainRouterVO> listRoutersByHostId(long hostId) {
        return _routerDao.listByHostId(hostId);
    }

    @Override
    public List<DomainRouterVO> listAllActiveRouters() {
        return _routerDao.listAll();
    }

    @Override
    public List<DomainRouterVO> searchForRouters(Criteria c) {
        Filter searchFilter = new Filter(DomainRouterVO.class, c.getOrderBy(), c.getAscending(), c.getOffset(), c.getLimit());

        Object[] accountIds = (Object[]) c.getCriteria(Criteria.ACCOUNTID);
        Object name = c.getCriteria(Criteria.NAME);
        Object state = c.getCriteria(Criteria.STATE);
        Object zone = c.getCriteria(Criteria.DATACENTERID);
        Object pod = c.getCriteria(Criteria.PODID);
        Object hostId = c.getCriteria(Criteria.HOSTID);
        Object domainId = c.getCriteria(Criteria.DOMAINID);
        Object keyword = c.getCriteria(Criteria.KEYWORD);

        SearchBuilder<DomainRouterVO> sb = _routerDao.createSearchBuilder();
        sb.and("name", sb.entity().getName(), SearchCriteria.Op.LIKE);
        sb.and("accountId", sb.entity().getAccountId(), SearchCriteria.Op.IN);
        sb.and("state", sb.entity().getState(), SearchCriteria.Op.EQ);
        sb.and("dataCenterId", sb.entity().getDataCenterId(), SearchCriteria.Op.EQ);
        sb.and("podId", sb.entity().getPodId(), SearchCriteria.Op.EQ);
        sb.and("hostId", sb.entity().getHostId(), SearchCriteria.Op.EQ);

        if ((accountIds == null) && (domainId != null)) {
            // if accountId isn't specified, we can do a domain match for the admin case
            SearchBuilder<DomainVO> domainSearch = _domainDao.createSearchBuilder();
            domainSearch.and("path", domainSearch.entity().getPath(), SearchCriteria.Op.LIKE);
            sb.join("domainSearch", domainSearch, sb.entity().getDomainId(), domainSearch.entity().getId());
        }

        SearchCriteria<DomainRouterVO> sc = sb.create();
        if (keyword != null) {
            SearchCriteria<DomainRouterVO> ssc = _routerDao.createSearchCriteria();
            ssc.addOr("displayName", SearchCriteria.Op.LIKE, "%" + keyword + "%");
            ssc.addOr("name", SearchCriteria.Op.LIKE, "%" + keyword + "%");
            ssc.addOr("instanceName", SearchCriteria.Op.LIKE, "%" + keyword + "%");
            ssc.addOr("state", SearchCriteria.Op.LIKE, "%" + keyword + "%");

            sc.addAnd("name", SearchCriteria.Op.SC, ssc);
        }

        if (name != null) {
            sc.setParameters("name", "%" + name + "%");
        }

        if (accountIds != null) {
            sc.setParameters("accountId", accountIds);
        } else if (domainId != null) {
            DomainVO domain = _domainDao.findById((Long)domainId);
            sc.setJoinParameters("domainSearch", "path", domain.getPath() + "%");
        }

        if (state != null) {
            sc.setParameters("state", state);
        }
        if (zone != null) {
            sc.setParameters("dataCenterId", zone);
        }
        if (pod != null) {
            sc.setParameters("podId", pod);
        }
        if (hostId != null) {
            sc.setParameters("hostId", hostId);
        }

        return _routerDao.search(sc, searchFilter);
    }

    @Override
    public List<ConsoleProxyVO> searchForConsoleProxy(Criteria c) {
        Filter searchFilter = new Filter(ConsoleProxyVO.class, c.getOrderBy(), c.getAscending(), c.getOffset(), c.getLimit());
        SearchCriteria<ConsoleProxyVO> sc = _consoleProxyDao.createSearchCriteria();

        Object id = c.getCriteria(Criteria.ID);
        Object name = c.getCriteria(Criteria.NAME);
        Object state = c.getCriteria(Criteria.STATE);
        Object zone = c.getCriteria(Criteria.DATACENTERID);
        Object pod = c.getCriteria(Criteria.PODID);
        Object hostId = c.getCriteria(Criteria.HOSTID);
        Object keyword = c.getCriteria(Criteria.KEYWORD);

        if (keyword != null) {
            SearchCriteria<ConsoleProxyVO> ssc = _consoleProxyDao.createSearchCriteria();
            ssc.addOr("displayName", SearchCriteria.Op.LIKE, "%" + keyword + "%");
            ssc.addOr("name", SearchCriteria.Op.LIKE, "%" + keyword + "%");
            ssc.addOr("group", SearchCriteria.Op.LIKE, "%" + keyword + "%");
            ssc.addOr("instanceName", SearchCriteria.Op.LIKE, "%" + keyword + "%");
            ssc.addOr("state", SearchCriteria.Op.LIKE, "%" + keyword + "%");

            sc.addAnd("name", SearchCriteria.Op.SC, ssc);
        }
        
        if(id != null) {
            sc.addAnd("id", SearchCriteria.Op.EQ, id);
        }

        if (name != null) {
            sc.addAnd("name", SearchCriteria.Op.LIKE, "%" + name + "%");
        }
        if (state != null) {
            sc.addAnd("state", SearchCriteria.Op.EQ, state);
        }
        if (zone != null) {
            sc.addAnd("dataCenterId", SearchCriteria.Op.EQ, zone);
        }
        if (pod != null) {
            sc.addAnd("podId", SearchCriteria.Op.EQ, pod);
        }
        if (hostId != null) {
            sc.addAnd("hostId", SearchCriteria.Op.EQ, hostId);
        }

        return _consoleProxyDao.search(sc, searchFilter);
    }

    @Override
    public VolumeVO findVolumeById(long id) {
         VolumeVO volume = _volumeDao.findById(id);
         if (volume != null && !volume.getDestroyed() && volume.getRemoved() == null) {
             return volume;
         }
         else {
             return null;
         }
    }
    
    @Override
    public VolumeVO findVolumeByInstanceAndDeviceId(long instanceId, long deviceId) 
    {
         VolumeVO volume = _volumeDao.findByInstanceAndDeviceId(instanceId, deviceId).get(0);
         if (volume != null && !volume.getDestroyed() && volume.getRemoved() == null) 
         {
             return volume;
         }
         else 
         {
             return null;
         }
    }


    @Override
    public VolumeVO findAnyVolumeById(long volumeId) {
        return _volumeDao.findById(volumeId);
    }
    
    @Override
    public List<VolumeVO> searchForVolumes(Criteria c) {
        Filter searchFilter = new Filter(VolumeVO.class, c.getOrderBy(), c.getAscending(), c.getOffset(), c.getLimit());
        // SearchCriteria sc = _volumeDao.createSearchCriteria();

        Object[] accountIds = (Object[]) c.getCriteria(Criteria.ACCOUNTID);
        Object type = c.getCriteria(Criteria.VTYPE);
        Long vmInstanceId = (Long) c.getCriteria(Criteria.INSTANCEID);
        Object zone = c.getCriteria(Criteria.DATACENTERID);
        Object pod = c.getCriteria(Criteria.PODID);
        Object domainId = c.getCriteria(Criteria.DOMAINID);
        Object id = c.getCriteria(Criteria.ID);
        Object keyword = c.getCriteria(Criteria.KEYWORD);
        Object name = c.getCriteria(Criteria.NAME);

        // hack for now, this should be done better but due to needing a join I opted to
        // do this quickly and worry about making it pretty later
        SearchBuilder<VolumeVO> sb = _volumeDao.createSearchBuilder();
        sb.and("name", sb.entity().getName(), SearchCriteria.Op.LIKE);
        sb.and("id", sb.entity().getId(), SearchCriteria.Op.EQ);
        sb.and("accountIdEQ", sb.entity().getAccountId(), SearchCriteria.Op.EQ);
        sb.and("accountIdIN", sb.entity().getAccountId(), SearchCriteria.Op.IN);
        sb.and("volumeType", sb.entity().getVolumeType(), SearchCriteria.Op.LIKE);
        sb.and("instanceId", sb.entity().getInstanceId(), SearchCriteria.Op.EQ);
        sb.and("dataCenterId", sb.entity().getDataCenterId(), SearchCriteria.Op.EQ);
        sb.and("podId", sb.entity().getPodId(), SearchCriteria.Op.EQ);

        // Don't return DomR and ConsoleProxy volumes
        sb.and("domRNameLabel", sb.entity().getName(), SearchCriteria.Op.NLIKE);
        sb.and("domPNameLabel", sb.entity().getName(), SearchCriteria.Op.NLIKE);
        sb.and("domSNameLabel", sb.entity().getName(), SearchCriteria.Op.NLIKE);

        // Only return Volumes that are in the "Created" state
        sb.and("status", sb.entity().getStatus(), SearchCriteria.Op.EQ);

        // Only return volumes that are not destroyed
        sb.and("destroyed", sb.entity().getDestroyed(), SearchCriteria.Op.EQ);

        if ((accountIds == null) && (domainId != null)) {
            // if accountId isn't specified, we can do a domain match for the admin case
            SearchBuilder<DomainVO> domainSearch = _domainDao.createSearchBuilder();
            domainSearch.and("path", domainSearch.entity().getPath(), SearchCriteria.Op.LIKE);
            sb.join("domainSearch", domainSearch, sb.entity().getDomainId(), domainSearch.entity().getId());
        }

        // now set the SC criteria...
        SearchCriteria<VolumeVO> sc = sb.create();
        if (keyword != null) {
            SearchCriteria<VolumeVO> ssc = _volumeDao.createSearchCriteria();
            ssc.addOr("name", SearchCriteria.Op.LIKE, "%" + keyword + "%");
            ssc.addOr("nameLabel", SearchCriteria.Op.LIKE, "%" + keyword + "%");
            ssc.addOr("volumeType", SearchCriteria.Op.LIKE, "%" + keyword + "%");

            sc.addAnd("name", SearchCriteria.Op.SC, ssc);
        }

        if (name != null) {
            sc.setParameters("name", "%" + name + "%");
        }

        if (id != null) {
            sc.setParameters("id", id);
        }

        if (accountIds != null) {
            if ((accountIds.length == 1) && (accountIds[0] != null)) {
                sc.setParameters("accountIdEQ", accountIds[0]);
            } else {
                sc.setParameters("accountIdIN", accountIds);
            }
        } else if (domainId != null) {
            DomainVO domain = _domainDao.findById((Long)domainId);
            sc.setJoinParameters("domainSearch", "path", domain.getPath() + "%");
        }
        if (type != null) {
            sc.setParameters("volumeType", "%" + type + "%");
        }
        if (vmInstanceId != null) {
            sc.setParameters("instanceId", vmInstanceId);
        }
        if (zone != null) {
            sc.setParameters("dataCenterId", zone);
        }
        if (pod != null) {
            sc.setParameters("podId", pod);
        }
        
        // Don't return DomR and ConsoleProxy volumes
        /*
        sc.setParameters("domRNameLabel", "r-%");
        sc.setParameters("domPNameLabel", "v-%");
        sc.setParameters("domSNameLabel", "s-%");
		*/
        
        // Only return volumes that are not destroyed
        sc.setParameters("destroyed", false);

        List<VolumeVO> allVolumes = _volumeDao.search(sc, searchFilter);
        List<VolumeVO> returnableVolumes = new ArrayList<VolumeVO>(); //these are ones without domr and console proxy
        
        for(VolumeVO v:allVolumes)
        {
        	VMTemplateVO template = _templateDao.findById(v.getTemplateId());
        	if(template!=null && template.getUniqueName().equalsIgnoreCase("routing"))
        	{
        		//do nothing
        	}
        	else
        	{
        		returnableVolumes.add(v);
        	}
        }
        
        return returnableVolumes;
    }

    @Override
    public boolean volumeIsOnSharedStorage(long volumeId) throws InvalidParameterValueException {
        // Check that the volume is valid
        VolumeVO volume = _volumeDao.findById(volumeId);
        if (volume == null) {
            throw new InvalidParameterValueException("Please specify a valid volume ID.");
        }

        return _storageMgr.volumeOnSharedStoragePool(volume);
    }

    @Override
    public HostPodVO findHostPodById(long podId) {
        return _hostPodDao.findById(podId);
    }
    
    @Override
    public HostVO findSecondaryStorageHosT(long zoneId) {
    	return _storageMgr.getSecondaryStorageHost(zoneId);
    }

    @Override
    public List<IPAddressVO> searchForIPAddresses(Criteria c) {
        Filter searchFilter = new Filter(IPAddressVO.class, c.getOrderBy(), c.getAscending(), c.getOffset(), c.getLimit());

        Object[] accountIds = (Object[]) c.getCriteria(Criteria.ACCOUNTID);
        Object zone = c.getCriteria(Criteria.DATACENTERID);
        Object address = c.getCriteria(Criteria.IPADDRESS);
        Object domainId = c.getCriteria(Criteria.DOMAINID);
        Object vlan = c.getCriteria(Criteria.VLAN);
        Object isAllocated = c.getCriteria(Criteria.ISALLOCATED);
        Object keyword = c.getCriteria(Criteria.KEYWORD);
        Object forVirtualNetwork  = c.getCriteria(Criteria.FOR_VIRTUAL_NETWORK);

        SearchBuilder<IPAddressVO> sb = _publicIpAddressDao.createSearchBuilder();
        sb.and("accountIdEQ", sb.entity().getAccountId(), SearchCriteria.Op.EQ);
        sb.and("accountIdIN", sb.entity().getAccountId(), SearchCriteria.Op.IN);
        sb.and("dataCenterId", sb.entity().getDataCenterId(), SearchCriteria.Op.EQ);
        sb.and("address", sb.entity().getAddress(), SearchCriteria.Op.LIKE);
        sb.and("vlanDbId", sb.entity().getVlanDbId(), SearchCriteria.Op.EQ);

        if ((accountIds == null) && (domainId != null)) {
            // if accountId isn't specified, we can do a domain match for the admin case
            SearchBuilder<DomainVO> domainSearch = _domainDao.createSearchBuilder();
            domainSearch.and("path", domainSearch.entity().getPath(), SearchCriteria.Op.LIKE);
            sb.join("domainSearch", domainSearch, sb.entity().getDomainId(), domainSearch.entity().getId());
        }
        
        if (forVirtualNetwork != null) {
        	SearchBuilder<VlanVO> vlanSearch = _vlanDao.createSearchBuilder();
        	vlanSearch.and("vlanType", vlanSearch.entity().getVlanType(), SearchCriteria.Op.EQ);
        	sb.join("vlanSearch", vlanSearch, sb.entity().getVlanDbId(), vlanSearch.entity().getId());
        }

        if ((isAllocated != null) && ((Boolean) isAllocated == true)) {
            sb.and("allocated", sb.entity().getAllocated(), SearchCriteria.Op.NNULL);
        }

        SearchCriteria<IPAddressVO> sc = sb.create();
        if (accountIds != null) {
            if ((accountIds.length == 1) && (accountIds[0] != null)) {
                sc.setParameters("accountIdEQ", accountIds[0]);
            } else {
                sc.setParameters("accountIdIN", accountIds);
            }
        } else if (domainId != null) {
            DomainVO domain = _domainDao.findById((Long)domainId);
            sc.setJoinParameters("domainSearch", "path", domain.getPath() + "%");
        }
        
        if (forVirtualNetwork != null) {
        	VlanType vlanType = (Boolean) forVirtualNetwork ? VlanType.VirtualNetwork : VlanType.DirectAttached;
        	sc.setJoinParameters("vlanSearch", "vlanType", vlanType);
        }

        if (zone != null) {
            sc.setParameters("dataCenterId", zone);
        }

        if ((address == null) && (keyword != null)) {
            address = keyword;
        }

        if (address != null) {
            sc.setParameters("address", address + "%");
        }

        if (vlan != null) {
            sc.setParameters("vlanDbId", vlan);
        }

        return _publicIpAddressDao.search(sc, searchFilter);
    }

    /*
     * Left in just in case we have to resurrect this code for demo purposes, but for now
     * 
     * @Override public List<UsageVO> searchForUsage(Criteria c) { Filter searchFilter = new Filter(UsageVO.class,
     * c.getOrderBy(), c.getAscending(), c.getOffset(), c.getLimit()); SearchCriteria sc = new
     * SearchCriteria(UsageVO.class);
     * 
     * Object[] accountIds = (Object[]) c.getCriteria(Criteria.ACCOUNTID); Object startDate =
     * c.getCriteria(Criteria.STARTDATE); Object endDate = c.getCriteria(Criteria.ENDDATE); Object domainId =
     * c.getCriteria(Criteria.DOMAINID);
     * 
     * if (accountIds.length == 1) { if (accountIds[0] != null) { sc.addAnd("accountId", SearchCriteria.Op.EQ,
     * accountIds[0]); } } else { sc.addAnd("accountId", SearchCriteria.Op.IN, accountIds); } if (domainId != null) {
     * sc.addAnd("domainId", SearchCriteria.Op.EQ, domainId); } if (startDate != null && endDate != null) {
     * sc.addAnd("startDate", SearchCriteria.Op.BETWEEN, startDate, endDate); sc.addAnd("startDate",
     * SearchCriteria.Op.BETWEEN, startDate, endDate); } else if (startDate != null) { sc.addAnd("startDate",
     * SearchCriteria.Op.LTEQ, startDate); sc.addAnd("endDate", SearchCriteria.Op.GTEQ, startDate); } else if (endDate
     * != null) { sc.addAnd("startDate", SearchCriteria.Op.LTEQ, endDate); sc.addAnd("endDate", SearchCriteria.Op.GTEQ,
     * endDate); }
     * 
     * List<UsageVO> usageRecords = null; Transaction txn = Transaction.currentTxn(Transaction.USAGE_DB); try {
     * usageRecords = _usageDao.search(sc, searchFilter); } finally { txn.close();
     * 
     * // switch back to VMOPS_DB txn = Transaction.currentTxn(Transaction.VMOPS_DB); txn.close(); }
     * 
     * return usageRecords; }
     */

    @Override
    public List<DiskTemplateVO> listAllActiveDiskTemplates() {
        return _diskTemplateDao.listAll();
    }

    @Override
    public UserAccount authenticateUser(String username, String password, Long domainId, Map<String, Object[]> requestParameters) {
        UserAccount user = null;
        if (password != null) {
            user = getUserAccount(username, password, domainId);
        } else {
            String key = getConfigurationValue("security.singlesignon.key");
            if (key == null) {
                // the SSO key is gone, don't authenticate
                return null;
            }

            String singleSignOnTolerance = getConfigurationValue("security.singlesignon.tolerance.millis");
            if (singleSignOnTolerance == null) {
                // the SSO tolerance is gone (how much time before/after system time we'll allow the login request to be valid), don't authenticate
                return null;
            }

            long tolerance = Long.parseLong(singleSignOnTolerance);
            String signature = null;
            long timestamp = 0L;
            String unsignedRequest = null;

            // - build a request string with sorted params, make sure it's all lowercase
            // - sign the request, verify the signature is the same
            List<String> parameterNames = new ArrayList<String>();

            for (Object paramNameObj : requestParameters.keySet()) {
                parameterNames.add((String)paramNameObj); // put the name in a list that we'll sort later
            }

            Collections.sort(parameterNames);

            try {
                for (String paramName : parameterNames) {
                    // parameters come as name/value pairs in the form String/String[]
                    String paramValue = ((String[])requestParameters.get(paramName))[0];

                    if ("signature".equalsIgnoreCase(paramName)) {
                        signature = paramValue;
                    } else {
                        if ("timestamp".equalsIgnoreCase(paramName)) {
                            String timestampStr = paramValue;
                            try {
                                // If the timestamp is in a valid range according to our tolerance, verify the request signature, otherwise return null to indicate authentication failure
                                timestamp = Long.parseLong(timestampStr);
                                long currentTime = System.currentTimeMillis();
                                if (Math.abs(currentTime - timestamp) > tolerance) {
                                    if (s_logger.isDebugEnabled()) {
                                        s_logger.debug("Expired timestamp passed in to login, current time = " + currentTime + ", timestamp = " + timestamp);
                                    }
                                    return null;
                                }
                            } catch (NumberFormatException nfe) {
                                if (s_logger.isDebugEnabled()) {
                                    s_logger.debug("Invalid timestamp passed in to login: " + timestampStr);
                                }
                                return null;
                            }
                        }

                        if (unsignedRequest == null) {
                            unsignedRequest = paramName + "=" + URLEncoder.encode(paramValue, "UTF-8").replaceAll("\\+", "%20");
                        } else {
                            unsignedRequest = unsignedRequest + "&" + paramName + "=" + URLEncoder.encode(paramValue, "UTF-8").replaceAll("\\+", "%20");
                        }
                    }
                }

                if ((signature == null) || (timestamp == 0L)) {
                    if (s_logger.isDebugEnabled()) {
                        s_logger.debug("Missing parameters in login request, signature = " + signature + ", timestamp = " + timestamp);
                    }
                    return null;
                }

                unsignedRequest = unsignedRequest.toLowerCase();

                Mac mac = Mac.getInstance("HmacSHA1");
                SecretKeySpec keySpec = new SecretKeySpec(key.getBytes(), "HmacSHA1");
                mac.init(keySpec);
                mac.update(unsignedRequest.getBytes());
                byte[] encryptedBytes = mac.doFinal();
                String computedSignature = new String(Base64.encodeBase64(encryptedBytes));
                boolean equalSig = signature.equals(computedSignature);
                if (!equalSig) {
                    s_logger.info("User signature: " + signature + " is not equaled to computed signature: " + computedSignature);
                } else {
                    user = getUserAccount(username, domainId);
                }
            } catch (Exception ex) {
                s_logger.error("Exception authenticating user", ex);
                return null;
            }
        }

        if (user != null) {
        	if (s_logger.isDebugEnabled()) {
                s_logger.debug("User: " + username + " in domain " + domainId + " has successfully logged in");
            }
            saveEvent(user.getId(), user.getAccountId(), EventTypes.EVENT_USER_LOGIN, "user has logged in");
            return user;
        } else {
        	if (s_logger.isDebugEnabled()) {
                s_logger.debug("User: " + username + " in domain " + domainId + " has failed to log in");
            }
            return null;
        }
    }

    @Override
    public void logoutUser(Long userId) {
        UserAccount userAcct = _userAccountDao.findById(userId);
        saveEvent(userId, userAcct.getAccountId(), EventTypes.EVENT_USER_LOGOUT, "user has logged out");
    }

    @Override
    public NetworkRuleConfigVO createOrUpdateRule(long userId, long securityGroupId, String address, String port, String privateIpAddress, String privatePort, String protocol,
            String algorithm) throws InvalidParameterValueException, PermissionDeniedException, NetworkRuleConflictException, InternalErrorException {
        NetworkRuleConfigVO rule = null;
        try {
            SecurityGroupVO sg = _securityGroupDao.findById(Long.valueOf(securityGroupId));
            if (sg == null) {
                throw new InvalidParameterValueException("port forwarding service " + securityGroupId + " does not exist");
            }
            if (!NetUtils.isValidPort(port)) {
                throw new InvalidParameterValueException("port is an invalid value");
            }
            if (!NetUtils.isValidPort(privatePort)) {
                throw new InvalidParameterValueException("privatePort is an invalid value");
            }
            if (protocol != null) {
                if (!NetUtils.isValidProto(protocol)) {
                    throw new InvalidParameterValueException("Invalid protocol");
                }
            }
            if (algorithm != null) {
                if (!NetUtils.isValidAlgorithm(algorithm)) {
                    throw new InvalidParameterValueException("Invalid algorithm");
                }
            }
            rule = createNetworkRuleConfig(userId, securityGroupId, port, privatePort, protocol, algorithm);
        } catch (Exception e) {
            if (e instanceof NetworkRuleConflictException) {
                throw (NetworkRuleConflictException) e;
            } else if (e instanceof InvalidParameterValueException) {
                throw (InvalidParameterValueException) e;
            } else if (e instanceof PermissionDeniedException) {
                throw (PermissionDeniedException) e;
            } else if (e instanceof InternalErrorException) {
                throw (InternalErrorException) e;
            } else {
                s_logger.error("Unhandled exception creating or updating network rule", e);
                throw new CloudRuntimeException("Unhandled exception creating network rule", e);
            }
        }
        return rule;
    }

    @Override
    public long createOrUpdateRuleAsync(boolean isForwarding, long userId, long accountId, Long domainId, long securityGroupId, String address, String port,
            String privateIpAddress, String privatePort, String protocol, String algorithm) {

        CreateOrUpdateRuleParam param = new CreateOrUpdateRuleParam(isForwarding, userId, accountId, address, port, privateIpAddress, privatePort, protocol, algorithm, domainId,
                securityGroupId);
        Gson gson = GsonHelper.getBuilder().create();

        AsyncJobVO job = new AsyncJobVO();
    	job.setUserId(UserContext.current().getUserId());
    	job.setAccountId(accountId);
        job.setCmd("CreateOrUpdateRule");
        job.setCmdInfo(gson.toJson(param));
        job.setCmdOriginator(CreatePortForwardingServiceRuleCmd.getResultObjectName());
        
        return _asyncMgr.submitAsyncJob(job);
    }

    @Override
    public void deleteRule(long ruleId, long userId, long accountId) throws InvalidParameterValueException, PermissionDeniedException, InternalErrorException {
        Exception e = null;
        try {
            FirewallRuleVO rule = _firewallRulesDao.findById(ruleId);
            if (rule != null) {
                boolean success = false;

                try {
                    if (rule.isForwarding()) {
                        success = deleteIpForwardingRule(userId, accountId, rule.getPublicIpAddress(), rule.getPublicPort(), rule.getPrivateIpAddress(), rule.getPrivatePort(),
                                rule.getProtocol());
                    } else {
                        success = deleteLoadBalancingRule(userId, accountId, rule.getPublicIpAddress(), rule.getPublicPort(), rule.getPrivateIpAddress(), rule.getPrivatePort(),
                                rule.getAlgorithm());
                    }
                } catch (Exception ex) {
                    e = ex;
                }

                String description;
                String type = EventTypes.EVENT_NET_RULE_DELETE;
                String level = EventVO.LEVEL_INFO;
                String ruleName = rule.isForwarding() ? "ip forwarding" : "load balancer";

                if (success) {
                    String desc = "deleted " + ruleName + " rule [" + rule.getPublicIpAddress() + ":" + rule.getPublicPort() + "]->[" + rule.getPrivateIpAddress() + ":"
                            + rule.getPrivatePort() + "] " + rule.getProtocol();
                    if (!rule.isForwarding()) {
                        desc = desc + ", algorithm = " + rule.getAlgorithm();
                    }
                    description = desc;
                } else {
                    level = EventVO.LEVEL_ERROR;
                    String desc = "deleted " + ruleName + " rule [" + rule.getPublicIpAddress() + ":" + rule.getPublicPort() + "]->[" + rule.getPrivateIpAddress() + ":"
                            + rule.getPrivatePort() + "] " + rule.getProtocol();
                    if (!rule.isForwarding()) {
                        desc = desc + ", algorithm = " + rule.getAlgorithm();
                    }
                    description = desc;
                }

                saveEvent(userId, accountId, level, type, description);
            }
        } finally {
            if (e != null) {
                if (e instanceof InvalidParameterValueException) {
                    throw (InvalidParameterValueException) e;
                } else if (e instanceof PermissionDeniedException) {
                    throw (PermissionDeniedException) e;
                } else if (e instanceof InternalErrorException) {
                    throw (InternalErrorException) e;
                }
            }
        }
    }

    @Override
    public long deleteRuleAsync(long id, long userId, long accountId) {
        DeleteRuleParam param = new DeleteRuleParam(id, userId, accountId);
        Gson gson = GsonHelper.getBuilder().create();

        AsyncJobVO job = new AsyncJobVO();
    	job.setUserId(UserContext.current().getUserId());
    	job.setAccountId(accountId);
        job.setCmd("DeleteRule");
        job.setCmdInfo(gson.toJson(param));
        
        return _asyncMgr.submitAsyncJob(job);
    }

    @Override
    public List<VMTemplateVO> listAllTemplates() {
        return _templateDao.listAllIncludingRemoved();
    }

    @Override
    public List<GuestOSVO> listGuestOSByCriteria(Criteria c) 
    {
        
        Filter searchFilter = new Filter(GuestOSVO.class, c.getOrderBy(), c.getAscending(), c.getOffset(), c.getLimit());
        Long id = (Long) c.getCriteria(Criteria.ID);
        Long osCategoryId = (Long) c.getCriteria(Criteria.OSCATEGORYID);

        SearchBuilder<GuestOSVO> sb = _guestOSDao.createSearchBuilder();
        sb.and("id", sb.entity().getId(), SearchCriteria.Op.EQ);
        sb.and("categoryId", sb.entity().getCategoryId(), SearchCriteria.Op.EQ);

        SearchCriteria<GuestOSVO> sc = sb.create();

        if (id != null) {
            sc.setParameters("id",id);
        }

        if (osCategoryId != null) {
            sc.setParameters("categoryId", osCategoryId);
        }

        return _guestOSDao.search(sc, searchFilter);
    }
    
    @Override
    public List<GuestOSCategoryVO> listGuestOSCategoriesByCriteria(Criteria c) 
    {
        Filter searchFilter = new Filter(GuestOSCategoryVO.class, c.getOrderBy(), c.getAscending(), c.getOffset(), c.getLimit());
        Long id = (Long) c.getCriteria(Criteria.ID);

        SearchBuilder<GuestOSCategoryVO> sb = _guestOSCategoryDao.createSearchBuilder();
        sb.and("id", sb.entity().getId(), SearchCriteria.Op.EQ);

        SearchCriteria<GuestOSCategoryVO> sc = sb.create();

        if (id != null) {
            sc.setParameters("id",id);
        }

    	return _guestOSCategoryDao.search(sc, searchFilter);
    }
    
    @Override
    public String getConfigurationValue(String name) {
    	return _configDao.getValue(name);
    }

    @Override
    public ConsoleProxyInfo getConsoleProxy(long dataCenterId, long userVmId) {
        return _consoleProxyMgr.assignProxy(dataCenterId, userVmId);
    }

    @Override
    public ConsoleProxyVO startConsoleProxy(long instanceId, long startEventId) throws InternalErrorException {
        return _consoleProxyMgr.startProxy(instanceId, startEventId);
    }

    @Override
    public boolean stopConsoleProxy(long instanceId, long startEventId) {
        return _consoleProxyMgr.stopProxy(instanceId, startEventId);
    }

    @Override
    public boolean rebootConsoleProxy(long instanceId, long startEventId) {
        return _consoleProxyMgr.rebootProxy(instanceId, startEventId);
    }

    @Override
    public boolean destroyConsoleProxy(long instanceId, long startEventId) {
        return _consoleProxyMgr.destroyProxy(instanceId, startEventId);
    }

    @Override
    public long startConsoleProxyAsync(long instanceId) {
        long eventId = saveScheduledEvent(User.UID_SYSTEM, Account.ACCOUNT_ID_SYSTEM, EventTypes.EVENT_PROXY_START, "starting console proxy with Id: "+instanceId);
        VMOperationParam param = new VMOperationParam(0, instanceId, null, eventId);
        Gson gson = GsonHelper.getBuilder().create();

        AsyncJobVO job = new AsyncJobVO();
        job.setUserId(UserContext.current().getUserId());
        job.setAccountId(Account.ACCOUNT_ID_SYSTEM);
        job.setCmd("StartConsoleProxy");
        job.setCmdInfo(gson.toJson(param));
        job.setCmdOriginator(StartSystemVMCmd.getResultObjectName());
        return _asyncMgr.submitAsyncJob(job, true);
    }

    @Override
    public long stopConsoleProxyAsync(long instanceId) {
        long eventId = saveScheduledEvent(User.UID_SYSTEM, Account.ACCOUNT_ID_SYSTEM, EventTypes.EVENT_PROXY_STOP, "stopping console proxy with Id: "+instanceId);
        VMOperationParam param = new VMOperationParam(0, instanceId, null, eventId);
        Gson gson = GsonHelper.getBuilder().create();

        AsyncJobVO job = new AsyncJobVO();
        job.setUserId(UserContext.current().getUserId());
        job.setAccountId(Account.ACCOUNT_ID_SYSTEM);
        job.setCmd("StopConsoleProxy");
        job.setCmdInfo(gson.toJson(param));
        // use the same result object name as StartConsoleProxyCmd
        job.setCmdOriginator(StartSystemVMCmd.getResultObjectName());
        
        return _asyncMgr.submitAsyncJob(job, true);
    }

    @Override
    public long rebootConsoleProxyAsync(long instanceId) {
        long eventId = saveScheduledEvent(User.UID_SYSTEM, Account.ACCOUNT_ID_SYSTEM, EventTypes.EVENT_PROXY_REBOOT, "rebooting console proxy with Id: "+instanceId);
        VMOperationParam param = new VMOperationParam(0, instanceId, null, eventId);
        Gson gson = GsonHelper.getBuilder().create();

        AsyncJobVO job = new AsyncJobVO();
        job.setUserId(UserContext.current().getUserId());
        job.setAccountId(Account.ACCOUNT_ID_SYSTEM);
        job.setCmd("RebootConsoleProxy");
        job.setCmdInfo(gson.toJson(param));
        // use the same result object name as StartConsoleProxyCmd
        job.setCmdOriginator(StartSystemVMCmd.getResultObjectName());
        
        return _asyncMgr.submitAsyncJob(job, true);
    }

    @Override
    public long destroyConsoleProxyAsync(long instanceId) {
        long eventId = saveScheduledEvent(User.UID_SYSTEM, Account.ACCOUNT_ID_SYSTEM, EventTypes.EVENT_PROXY_DESTROY, "destroying console proxy with Id: "+instanceId);
        VMOperationParam param = new VMOperationParam(0, instanceId, null, eventId);
        Gson gson = GsonHelper.getBuilder().create();

        AsyncJobVO job = new AsyncJobVO();
        job.setUserId(UserContext.current().getUserId());
        job.setAccountId(Account.ACCOUNT_ID_SYSTEM);
        job.setCmd("DestroyConsoleProxy");
        job.setCmdInfo(gson.toJson(param));
        
        return _asyncMgr.submitAsyncJob(job);
    }

    @Override
    public String getConsoleAccessUrlRoot(long vmId) {
        VMInstanceVO vm = this.findVMInstanceById(vmId);
        if (vm != null) {
            ConsoleProxyInfo proxy = getConsoleProxy(vm.getDataCenterId(), vmId);
            if (proxy != null)
                return proxy.getProxyImageUrl();
        }
        return null;
    }

    @Override
    public int getVncPort(VirtualMachine vm) {
        if (vm.getHostId() == null) {
        	s_logger.warn("VM " + vm.getName() + " does not have host, return -1 for its VNC port");
            return -1;
        }
        
        if(s_logger.isTraceEnabled())
        	s_logger.trace("Trying to retrieve VNC port from agent about VM " + vm.getName());
        
        GetVncPortAnswer answer = (GetVncPortAnswer) _agentMgr.easySend(vm.getHostId(), new GetVncPortCommand(vm.getId(), vm.getInstanceName()));
        int port = answer == null ? -1 : answer.getPort();
        
        if(s_logger.isTraceEnabled())
        	s_logger.trace("Retrieved VNC port about VM " + vm.getName() + " is " + port);
        
        return port;
    }

    @Override
    public ConsoleProxyVO findConsoleProxyById(long instanceId) {
        return _consoleProxyDao.findById(instanceId);
    }

    @Override
    public List<? extends Domain> searchForDomains(Criteria c) {
        Filter searchFilter = new Filter(DomainVO.class, c.getOrderBy(), c.getAscending(), c.getOffset(), c.getLimit());
        Long domainId = (Long) c.getCriteria(Criteria.ID);
        String domainName = (String) c.getCriteria(Criteria.NAME);
        Integer level = (Integer) c.getCriteria(Criteria.LEVEL);
        Object keyword = c.getCriteria(Criteria.KEYWORD);

        SearchBuilder<DomainVO> sb = _domainDao.createSearchBuilder();
        sb.and("name", sb.entity().getName(), SearchCriteria.Op.LIKE);
        sb.and("level", sb.entity().getLevel(), SearchCriteria.Op.EQ);
        sb.and("path", sb.entity().getPath(), SearchCriteria.Op.LIKE);

        SearchCriteria<DomainVO> sc = sb.create();

        if (keyword != null) {
            SearchCriteria<DomainVO> ssc = _domainDao.createSearchCriteria();
            ssc.addOr("name", SearchCriteria.Op.LIKE, "%" + keyword + "%");

            sc.addAnd("name", SearchCriteria.Op.SC, ssc);
        }

        if (domainName != null) {
            sc.setParameters("name", "%" + domainName + "%");
        }

        if (level != null) {
            sc.setParameters("level", level);
        }

        if ((domainName == null) && (level == null) && (domainId != null)) {
            DomainVO domain = _domainDao.findById(domainId);
            if (domain != null) {
                sc.setParameters("path", domain.getPath() + "%");
            }
        }

        return _domainDao.search(sc, searchFilter);
    }

    @Override
    public List<? extends Domain> searchForDomainChildren(Criteria c) {
        Filter searchFilter = new Filter(DomainVO.class, c.getOrderBy(), c.getAscending(), c.getOffset(), c.getLimit());
        Long domainId = (Long) c.getCriteria(Criteria.ID);
        String domainName = (String) c.getCriteria(Criteria.NAME);
        Object keyword = c.getCriteria(Criteria.KEYWORD);

        SearchCriteria<DomainVO> sc = _domainDao.createSearchCriteria();

        if (keyword != null) {
            SearchCriteria<DomainVO> ssc = _domainDao.createSearchCriteria();
            ssc.addOr("name", SearchCriteria.Op.LIKE, "%" + keyword + "%");

            sc.addAnd("name", SearchCriteria.Op.SC, ssc);
        }

        if (domainId != null) {
            sc.addAnd("parent", SearchCriteria.Op.EQ, domainId);
        }

        if (domainName != null) {
            sc.addAnd("name", SearchCriteria.Op.LIKE, "%" + domainName + "%");
        }

        return _domainDao.search(sc, searchFilter);
	}
	
    @Override
    public DomainVO createDomain(String name, Long ownerId, Long parentId) {
        SearchCriteria<DomainVO> sc = _domainDao.createSearchCriteria();
        sc.addAnd("name", SearchCriteria.Op.EQ, name);
        sc.addAnd("parent", SearchCriteria.Op.EQ, parentId);
        List<DomainVO> domains = _domainDao.search(sc, null);
        if ((domains == null) || domains.isEmpty()) {
            DomainVO domain = new DomainVO(name, ownerId, parentId);
            try {
                DomainVO dbDomain = _domainDao.create(domain);
                saveEvent(new Long(1), ownerId, EventVO.LEVEL_INFO, EventTypes.EVENT_DOMAIN_CREATE, "Domain, " + name + " created with owner id = " + ownerId
                        + " and parentId " + parentId);
                return dbDomain;
            } catch (IllegalArgumentException ex) {
                saveEvent(new Long(1), ownerId, EventVO.LEVEL_ERROR, EventTypes.EVENT_DOMAIN_CREATE, "Domain, " + name + " was not created with owner id = " + ownerId
                        + " and parentId " + parentId);
                throw ex;
            }
        } else {
            saveEvent(new Long(1), ownerId, EventVO.LEVEL_ERROR, EventTypes.EVENT_DOMAIN_CREATE, "Domain, " + name + " was not created with owner id = " + ownerId
                    + " and parentId " + parentId);
        }
        return null;
    }

    @Override
    public long deleteDomainAsync(Long domainId, Long ownerId, Boolean cleanup) {
        DeleteDomainParam param = new DeleteDomainParam(domainId, ownerId, cleanup);
        Gson gson = GsonHelper.getBuilder().create();

        AsyncJobVO job = new AsyncJobVO();
        job.setUserId(UserContext.current().getUserId());
        job.setAccountId(UserContext.current().getAccountId());
        job.setCmd("DeleteDomain");
        job.setCmdInfo(gson.toJson(param));
        return _asyncMgr.submitAsyncJob(job);
    }

    // FIXME:  need userId so the event can be saved with proper id
    @Override
    public String deleteDomain(Long domainId, Long ownerId, Boolean cleanup) {
        try {
            DomainVO domain = _domainDao.findById(domainId);
            if (domain != null) {
                if ((cleanup != null) && cleanup.booleanValue()) {
                    boolean success = cleanupDomain(domainId, ownerId);
                    if (!success) {
                        saveEvent(new Long(1), ownerId, EventVO.LEVEL_ERROR, EventTypes.EVENT_DOMAIN_DELETE, "Failed to clean up domain resources and sub domains, domain with id " + domainId + " was not deleted.");
                        return "Failed to clean up domain resources and sub domains, delete failed on domain " + domain.getName() + " (id: " + domainId + ").";
                    }
                } else {
                    if (!_domainDao.remove(domainId)) {
                        saveEvent(new Long(1), ownerId, EventVO.LEVEL_ERROR, EventTypes.EVENT_DOMAIN_DELETE, "Domain with id " + domainId + " was not deleted");
                        return "Delete failed on domain " + domain.getName() + " (id: " + domainId + "); please make sure all users and sub domains have been removed from the domain before deleting";
                    } else {
                        saveEvent(new Long(1), ownerId, EventVO.LEVEL_INFO, EventTypes.EVENT_DOMAIN_DELETE, "Domain with id " + domainId + " was deleted");
                    }
                }
            }
            return null;
        } catch (Exception ex) {
            s_logger.error("Exception deleting domain with id " + domainId, ex);
            return "Delete failed on domain with id " + domainId + " due to an internal server error.";
        }
    }

    private boolean cleanupDomain(Long domainId, Long ownerId) {
        boolean success = true;
        {
            SearchCriteria<DomainVO> sc = _domainDao.createSearchCriteria();
            sc.addAnd("parent", SearchCriteria.Op.EQ, domainId);
            List<DomainVO> domains = _domainDao.search(sc, null);

            // cleanup sub-domains first
            for (DomainVO domain : domains) {
                success = (success && cleanupDomain(domain.getId(), domain.getAccountId()));
            }
        }

        {
            // delete users which will also delete accounts and release resources for those accounts
            SearchCriteria<AccountVO> sc = _accountDao.createSearchCriteria();
            sc.addAnd("domainId", SearchCriteria.Op.EQ, domainId);
            List<AccountVO> accounts = _accountDao.search(sc, null);
            for (AccountVO account : accounts) {
                SearchCriteria<UserVO> userSc = _userDao.createSearchCriteria();
                userSc.addAnd("accountId", SearchCriteria.Op.EQ, account.getId());
                List<UserVO> users = _userDao.search(userSc, null);
                for (UserVO user : users) {
                    success = (success && deleteUser(user.getId()));
                }
            }
        }

        // delete the domain itself
        boolean deleteDomainSuccess = _domainDao.remove(domainId);
        if (!deleteDomainSuccess) {
            saveEvent(new Long(1), ownerId, EventVO.LEVEL_ERROR, EventTypes.EVENT_DOMAIN_DELETE, "Domain with id " + domainId + " was not deleted");
        } else {
            saveEvent(new Long(1), ownerId, EventVO.LEVEL_INFO, EventTypes.EVENT_DOMAIN_DELETE, "Domain with id " + domainId + " was deleted");
        }

        return success && deleteDomainSuccess;
    }

    @Override
    public void updateDomain(Long domainId, String domainName) {
        SearchCriteria<DomainVO> sc = _domainDao.createSearchCriteria();
        sc.addAnd("name", SearchCriteria.Op.EQ, domainName);
        List<DomainVO> domains = _domainDao.search(sc, null);
        if ((domains == null) || domains.isEmpty()) {
            _domainDao.update(domainId, domainName);
            DomainVO domain = _domainDao.findById(domainId);
            saveEvent(new Long(1), domain.getAccountId(), EventVO.LEVEL_INFO, EventTypes.EVENT_DOMAIN_UPDATE, "Domain, " + domainName + " was updated");
        } else {
            DomainVO domain = _domainDao.findById(domainId);
            saveEvent(new Long(1), domain.getAccountId(), EventVO.LEVEL_ERROR, EventTypes.EVENT_DOMAIN_UPDATE, "Failed to update domain " + domain.getName() + " with name " + domainName + ", name in use.");
        }
    }

    @Override
    public Long findDomainIdByAccountId(Long accountId) {
        if (accountId == null) {
            return null;
        }

        AccountVO account = _accountDao.findById(accountId);
        if (account != null) {
            return account.getDomainId();
        }

        return null;
    }

    @Override
    public DomainVO findDomainIdById(Long domainId) {
        return _domainDao.findById(domainId);
    }

    @Override
    public DomainVO findDomainByPath(String domainPath) {
        return _domainDao.findDomainByPath(domainPath);
    }

    @Override
    public List<AlertVO> searchForAlerts(Criteria c) {
        Filter searchFilter = new Filter(AlertVO.class, c.getOrderBy(), c.getAscending(), c.getOffset(), c.getLimit());
        SearchCriteria<AlertVO> sc = _alertDao.createSearchCriteria();

        Object type = c.getCriteria(Criteria.TYPE);
        Object keyword = c.getCriteria(Criteria.KEYWORD);

        if (keyword != null) {
            SearchCriteria<AlertVO> ssc = _alertDao.createSearchCriteria();
            ssc.addOr("subject", SearchCriteria.Op.LIKE, "%" + keyword + "%");
            
            sc.addAnd("subject", SearchCriteria.Op.SC, ssc);
        }

        if (type != null) {
            sc.addAnd("type", SearchCriteria.Op.EQ, type);
        }

        return _alertDao.search(sc, searchFilter);
    }

    @Override
    public List<CapacityVO> listCapacities(Criteria c) {
        // make sure capacity is accurate before displaying it anywhere
        // NOTE: listCapacities is currently called by the UI only, so this
        // shouldn't be called much since it checks all hosts/VMs
        // to figure out what has been allocated.
        _alertMgr.recalculateCapacity();

        Filter searchFilter = new Filter(CapacityVO.class, c.getOrderBy(), c.getAscending(), c.getOffset(), c.getLimit());
        SearchCriteria<CapacityVO> sc = _capacityDao.createSearchCriteria();

        Object type = c.getCriteria(Criteria.TYPE);
        Object zoneId = c.getCriteria(Criteria.DATACENTERID);
        Object podId = c.getCriteria(Criteria.PODID);
        Object hostId = c.getCriteria(Criteria.HOSTID);

        if (type != null) {
            sc.addAnd("capacityType", SearchCriteria.Op.EQ, type);
        }

        if (zoneId != null) {
            sc.addAnd("dataCenterId", SearchCriteria.Op.EQ, zoneId);
        }

        if (podId != null) {
            sc.addAnd("podId", SearchCriteria.Op.EQ, podId);
        }

        if (hostId != null) {
            sc.addAnd("hostOrPoolId", SearchCriteria.Op.EQ, hostId);
        }

        return _capacityDao.search(sc, searchFilter);
    }
    
    @Override
    public long getMemoryUsagebyHost(Long hostId) {
        long mem = 0;
        List<VMInstanceVO> vms = _vmInstanceDao.listUpByHostIdTypes(hostId, VirtualMachine.Type.DomainRouter);
        mem += vms.size() * _routerRamSize * 1024L * 1024L;
 
        vms = _vmInstanceDao.listUpByHostIdTypes(hostId, VirtualMachine.Type.SecondaryStorageVm);
        mem += vms.size() * _ssRamSize * 1024L * 1024L;
        
        vms = _vmInstanceDao.listUpByHostIdTypes(hostId, VirtualMachine.Type.ConsoleProxy);
        mem += vms.size() * _proxyRamSize * 1024L * 1024L;
        
        
        List<UserVmVO> instances = _userVmDao.listUpByHostId(hostId);
        for (UserVmVO vm : instances) {
            ServiceOffering so = findServiceOfferingById(vm.getServiceOfferingId());
            mem += so.getRamSize() * 1024L * 1024L;
        }
        return mem;
    }

    @Override
    public long createSnapshotAsync(long userId, long volumeId)
    throws InvalidParameterValueException,
           ResourceAllocationException,
           InternalErrorException
    {
        VolumeVO volume = findVolumeById(volumeId); // not null, precondition.
        if (volume.getStatus() != AsyncInstanceCreateStatus.Created) {
            throw new InvalidParameterValueException("VolumeId: " + volumeId + " is not in Created state but " + volume.getStatus() + ". Cannot take snapshot.");
        }
        StoragePoolVO storagePoolVO = findPoolById(volume.getPoolId());
        if (storagePoolVO == null) {
            throw new InvalidParameterValueException("VolumeId: " + volumeId + " does not have a valid storage pool. Is it destroyed?");
        }
        if (storagePoolVO.isLocal()) {
            throw new InvalidParameterValueException("Cannot create a snapshot from a volume residing on a local storage pool, poolId: " + volume.getPoolId());
        }

        Long instanceId = volume.getInstanceId();
        if (instanceId != null) {
            // It is not detached, but attached to a VM
            if (findUserVMInstanceById(instanceId) == null) {
                // It is not a UserVM but a SystemVM or DomR
                throw new InvalidParameterValueException("Snapshots of volumes attached to System or router VM are not allowed");
            }
        }
        
    	Long jobId = _snapshotScheduler.scheduleManualSnapshot(userId, volumeId);
    	if (jobId == null) {
    	    throw new InternalErrorException("Snapshot could not be scheduled because there is another snapshot underway for the same volume. " +
    	    		                         "Please wait for some time.");
    	}
        
    	return jobId;
    }

    @Override
    public SnapshotVO createTemplateSnapshot(Long userId, long volumeId) {
        return _vmMgr.createTemplateSnapshot(userId, volumeId);
    }
    
    @Override
    public boolean destroyTemplateSnapshot(Long userId, long snapshotId) {
        return _vmMgr.destroyTemplateSnapshot(userId, snapshotId);
    }

    @Override
    public long deleteSnapshotAsync(long userId, long snapshotId) {
    	Snapshot snapshot = findSnapshotById(snapshotId);
        long volumeId = snapshot.getVolumeId();
        List<SnapshotPolicyVO> policies = _snapMgr.listPoliciesforSnapshot(snapshotId);
        
        // Return the job id of the last destroySnapshotAsync job which actually destroys the snapshot.
        // The rest of the async jobs just update the db and don't really do any meaningful thing.
        long finalJobId = 0;
        for (SnapshotPolicyVO policy : policies) {
            finalJobId = _snapMgr.destroySnapshotAsync(userId, volumeId, snapshotId, policy.getId());
        }
        return finalJobId;
    }


    @Override
    public List<SnapshotVO> listSnapshots(Criteria c, String interval) throws InvalidParameterValueException {
        Filter searchFilter = new Filter(SnapshotVO.class, c.getOrderBy(), c.getAscending(), c.getOffset(), c.getLimit());
        SearchCriteria<SnapshotVO> sc = _snapshotDao.createSearchCriteria();

        Object volumeId = c.getCriteria(Criteria.VOLUMEID);
        Object name = c.getCriteria(Criteria.NAME);
        Object id = c.getCriteria(Criteria.ID);
        Object keyword = c.getCriteria(Criteria.KEYWORD);
        Object accountId = c.getCriteria(Criteria.ACCOUNTID);
        Object snapshotTypeStr = c.getCriteria(Criteria.TYPE);
        
        sc.addAnd("status", SearchCriteria.Op.EQ, Snapshot.Status.BackedUp);
        
        if(volumeId != null){
            sc.addAnd("volumeId", SearchCriteria.Op.EQ, volumeId);
        }
        
        if (name != null) {
            sc.addAnd("name", SearchCriteria.Op.LIKE, "%" + name + "%");
        }

        if (id != null) {
            sc.addAnd("id", SearchCriteria.Op.EQ, id);
        }

        if (keyword != null) {
            SearchCriteria<SnapshotVO> ssc = _snapshotDao.createSearchCriteria();
            ssc.addOr("name", SearchCriteria.Op.LIKE, "%" + keyword + "%");
            
            sc.addAnd("name", SearchCriteria.Op.SC, ssc);
        }
        
        if (accountId != null) {
            sc.addAnd("accountId", SearchCriteria.Op.EQ, accountId);
        }

        if (snapshotTypeStr != null) {
            SnapshotType snapshotType = SnapshotVO.getSnapshotType((String)snapshotTypeStr);
            if (snapshotType == null) {
                throw new InvalidParameterValueException("Unsupported snapshot type " + snapshotTypeStr);
            }
            sc.addAnd("snapshotType", SearchCriteria.Op.EQ, snapshotType.ordinal());
        }
        else {
            // Show only MANUAL and RECURRING snapshot types
            sc.addAnd("snapshotType", SearchCriteria.Op.NEQ, Snapshot.SnapshotType.TEMPLATE.ordinal());
        }
        if(interval != null && volumeId != null) {
            IntervalType intervalType =  DateUtil.IntervalType.getIntervalType(interval);
            if(intervalType == null) {
                throw new InvalidParameterValueException("Unsupported interval type " + intervalType);
            }
            SnapshotPolicyVO snapPolicy = _snapMgr.getPolicyForVolumeByInterval((Long)volumeId, (short)intervalType.ordinal());
            if (snapPolicy == null) {
                s_logger.warn("Policy with interval "+ intervalType +" not assigned to volume: "+volumeId);
                return new ArrayList<SnapshotVO>();
            }
            return _snapMgr.listSnapsforPolicy(snapPolicy.getId(), searchFilter);
        }
        
        return _snapshotDao.search(sc, searchFilter);
    }

    @Override
    public Snapshot findSnapshotById(long snapshotId) {
        SnapshotVO snapshot = _snapshotDao.findById(snapshotId);
        if (snapshot != null && snapshot.getRemoved() == null && snapshot.getStatus() == Snapshot.Status.BackedUp) {
            return snapshot;
        }
        else {
            return null;
        }
    }

    @Override
    public VMTemplateVO createPrivateTemplate(VMTemplateVO template, Long userId, long snapshotId, String name, String description) throws InvalidParameterValueException {

        return _vmMgr.createPrivateTemplate(template, userId, snapshotId, name, description);
    }

    @Override
    public long createPrivateTemplateAsync(Long userId, long volumeId, String name, String description, long guestOSId, Boolean requiresHvm, Integer bits, Boolean passwordEnabled, boolean isPublic, boolean featured, Long snapshotId)
            throws InvalidParameterValueException, ResourceAllocationException, InternalErrorException {
        if (name.length() > 32)
        {
            throw new InvalidParameterValueException("Template name should be less than 32 characters");
        }
        		
        if(!name.matches("^[\\p{Alnum} ._-]+"))
        {
            throw new InvalidParameterValueException("Only alphanumeric, space, dot, dashes and underscore characters allowed");
        }

        // The volume below could be destroyed or removed.
        VolumeVO volume = _volumeDao.findById(volumeId);
            	
        // If private template is created from Volume, check that the volume will not be active when the private template is created
        if (snapshotId == null && !_storageMgr.volumeInactive(volume)) {
            String msg = "Unable to create private template for volume: " + volume.getName() + "; volume is attached to a non-stopped VM.";

            if (s_logger.isInfoEnabled()) {
                s_logger.info(msg);
            }

            throw new InternalErrorException(msg);
        }

        // Check that the guest OS is valid
        GuestOSVO guestOS = _guestOSDao.findById(guestOSId);
        if (guestOS == null) {
            throw new InvalidParameterValueException("Please specify a valid guest OS.");
        }

        long eventId = saveScheduledEvent(userId, volume.getAccountId(), EventTypes.EVENT_TEMPLATE_CREATE, "creating template" +name);
        CreatePrivateTemplateParam param = new CreatePrivateTemplateParam(userId, volume.getAccountId(), volumeId, guestOSId, eventId, name, description, requiresHvm, bits, passwordEnabled, isPublic, featured, snapshotId);
        Gson gson = GsonHelper.getBuilder().create();

        AsyncJobVO job = new AsyncJobVO();
    	job.setUserId(UserContext.current().getUserId());
    	job.setAccountId(volume.getAccountId());
        job.setCmd("CreatePrivateTemplate");
        job.setCmdInfo(gson.toJson(param));
        job.setCmdOriginator(CreateTemplateCmd.getResultObjectName());
        
        return _asyncMgr.submitAsyncJob(job, true);
    }

    @Override
    public DiskOfferingVO findDiskOfferingById(long diskOfferingId) {
        return _diskOfferingDao.findById(diskOfferingId);
    }

    @Override
    public List<DiskOfferingVO> findPrivateDiskOffering() {
        return _diskOfferingDao.findPrivateDiskOffering();
    }

    @Override
    @DB
    public boolean updateTemplatePermissions(long templateId, String operation, Boolean isPublic, Boolean isFeatured, List<String> accountNames) throws InvalidParameterValueException,
            PermissionDeniedException, InternalErrorException {
        Transaction txn = Transaction.currentTxn();
        VMTemplateVO template = _templateDao.findById(templateId);
        if (template == null) {
            throw new InvalidParameterValueException("Unable to find template with id " + templateId);
        }

        Long accountId = template.getAccountId();
        if (accountId == null) {
            // if there is no owner of the template then it's probably already a public template (or domain private template) so publishing to individual users is irrelevant
            throw new InvalidParameterValueException("Update template permissions is an invalid operation on template " + template.getName());
        }

        Account account = _accountDao.findById(accountId);
        if (account == null) {
            throw new PermissionDeniedException("Unable to verify owner of template " + template.getName());
        }

        VMTemplateVO updatedTemplate = _templateDao.createForUpdate();
        
        if (isPublic != null) {
            updatedTemplate.setPublicTemplate(isPublic.booleanValue());
        }
        
        if (isFeatured != null) {
        	updatedTemplate.setFeatured(isFeatured.booleanValue());
        }
        
        _templateDao.update(template.getId(), updatedTemplate);

        Long domainId = account.getDomainId();
        if ("add".equalsIgnoreCase(operation)) {
            txn.start();
            for (String accountName : accountNames) {
                Account permittedAccount = _accountDao.findActiveAccount(accountName, domainId);
                if (permittedAccount != null) {
                    if (permittedAccount.getId() == account.getId()) {
                        continue; // don't grant permission to the template owner, they implicitly have permission
                    }
                    LaunchPermissionVO existingPermission = _launchPermissionDao.findByTemplateAndAccount(templateId, permittedAccount.getId());
                    if (existingPermission == null) {
                        LaunchPermissionVO launchPermission = new LaunchPermissionVO(templateId, permittedAccount.getId());
                        _launchPermissionDao.persist(launchPermission);
                    }
                } else {
                    txn.rollback();
                    throw new InvalidParameterValueException("Unable to grant a launch permission to account " + accountName + ", account not found.  "
                            + "No permissions updated, please verify the account names and retry.");
                }
            }
            txn.commit();
        } else if ("remove".equalsIgnoreCase(operation)) {
            try {
                List<Long> accountIds = new ArrayList<Long>();
                for (String accountName : accountNames) {
                    Account permittedAccount = _accountDao.findActiveAccount(accountName, domainId);
                    if (permittedAccount != null) {
                        accountIds.add(permittedAccount.getId());
                    }
                }
                _launchPermissionDao.removePermissions(templateId, accountIds);
            } catch (CloudRuntimeException ex) {
                throw new InternalErrorException("Internal error removing launch permissions for template " + template.getName());
            }
        } else if ("reset".equalsIgnoreCase(operation)) {
            // do we care whether the owning account is an admin? if the
            // owner is an admin, will we still set public to false?
            updatedTemplate = _templateDao.createForUpdate();
            updatedTemplate.setPublicTemplate(false);
            updatedTemplate.setFeatured(false);
            _templateDao.update(template.getId(), updatedTemplate);
            _launchPermissionDao.removeAllPermissions(templateId);
        }
        return true;
    }

    @Override
    public List<String> listTemplatePermissions(long templateId) {
        List<String> accountNames = new ArrayList<String>();
        
        List<LaunchPermissionVO> permissions = _launchPermissionDao.findByTemplate(templateId);
        if ((permissions != null) && !permissions.isEmpty()) {
            for (LaunchPermissionVO permission : permissions) {
                Account acct = _accountDao.findById(permission.getAccountId());
                accountNames.add(acct.getAccountName());
            }
        }
        return accountNames;
    }

    @Override
    public List<DiskOfferingVO> searchForDiskOfferings(Criteria c) {
        Filter searchFilter = new Filter(DiskOfferingVO.class, c.getOrderBy(), c.getAscending(), c.getOffset(), c.getLimit());
        SearchBuilder<DiskOfferingVO> sb = _diskOfferingDao.createSearchBuilder();

        // SearchBuilder and SearchCriteria are now flexible so that the search builder can be built with all possible
        // search terms and only those with criteria can be set.  The proper SQL should be generated as a result.
        Object name = c.getCriteria(Criteria.NAME);
        //Object domainId = c.getCriteria(Criteria.DOMAINID);
        Object id = c.getCriteria(Criteria.ID);
        Object keyword = c.getCriteria(Criteria.KEYWORD);

        sb.and("name", sb.entity().getName(), SearchCriteria.Op.LIKE);
        sb.and("id", sb.entity().getId(), SearchCriteria.Op.EQ);

        // FIXME:  disk offerings should search back up the hierarchy for available disk offerings...
        /*
        sb.addAnd("domainId", sb.entity().getDomainId(), SearchCriteria.Op.EQ);
        if (domainId != null) {
            SearchBuilder<DomainVO> domainSearch = _domainDao.createSearchBuilder();
            domainSearch.addAnd("path", domainSearch.entity().getPath(), SearchCriteria.Op.LIKE);
            sb.join("domainSearch", domainSearch, sb.entity().getDomainId(), domainSearch.entity().getId());
        }
        */

        SearchCriteria<DiskOfferingVO> sc = sb.create();
        if (keyword != null) {
            SearchCriteria<DiskOfferingVO> ssc = _diskOfferingDao.createSearchCriteria();
            ssc.addOr("displayText", SearchCriteria.Op.LIKE, "%" + keyword + "%");
            ssc.addOr("name", SearchCriteria.Op.LIKE, "%" + keyword + "%");

            sc.addAnd("name", SearchCriteria.Op.SC, ssc);
        }

        if (name != null) {
            sc.setParameters("name", "%" + name + "%");
        }

        if (id != null) {
            sc.setParameters("id", id);
        }

        // FIXME:  disk offerings should search back up the hierarchy for available disk offerings...
        /*
        if (domainId != null) {
            sc.setParameters("domainId", domainId);
            //
            //DomainVO domain = _domainDao.findById((Long)domainId);
            //
            // I want to join on user_vm.domain_id = domain.id where domain.path like 'foo%'
            //sc.setJoinParameters("domainSearch", "path", domain.getPath() + "%");
            //
        }
        */

        return _diskOfferingDao.search(sc, searchFilter);
    }

    @Override
    public DiskOfferingVO createDiskOffering(long userId, long domainId, String name, String description, int numGibibytes, String tags) throws InvalidParameterValueException {
        if (numGibibytes!=0 && numGibibytes < 1) {
            throw new InvalidParameterValueException("Please specify a disk size of at least 1 Gb.");
        } else if (numGibibytes > _maxVolumeSizeInGb) {
        	throw new InvalidParameterValueException("The maximum size for a disk is " + _maxVolumeSizeInGb + " Gb.");
        }

        return _configMgr.createDiskOffering(userId, domainId, name, description, numGibibytes, tags);
    }

    @Override
    public DiskOfferingVO updateDiskOffering(long userId, long diskOfferingId, String name, String description, String tags) {
    	return _configMgr.updateDiskOffering(userId, diskOfferingId, name, description, tags);
    }

    @Override
    public boolean deleteDiskOffering(long userId, long id) {
        return _configMgr.deleteDiskOffering(userId, id);
    }

    @Override
    public AsyncJobResult queryAsyncJobResult(long jobId) throws PermissionDeniedException {
        AsyncJobVO job = _asyncMgr.getAsyncJob(jobId);
        if (job == null) {
            if (s_logger.isDebugEnabled())
                s_logger.debug("queryAsyncJobResult error: Permission denied, invalid job id " + jobId);

            throw new PermissionDeniedException("Permission denied, invalid job id " + jobId);
        }

        // treat any requests from API server as trusted requests
        if (!UserContext.current().isApiServer() && job.getAccountId() != UserContext.current().getAccountId()) {
            if (s_logger.isDebugEnabled())
                s_logger.debug("Mismatched account id in job and user context, perform further securty check. job id: "
                	+ jobId + ", job owner account: " + job.getAccountId() + ", accound id in current context: " + UserContext.current().getAccountId());
        	
        	Account account = _accountDao.findById(UserContext.current().getAccountId());
        	if(account == null || account.getType() != Account.ACCOUNT_TYPE_ADMIN) {
	            if (s_logger.isDebugEnabled()) {
	            	if(account == null)
		                s_logger.debug("queryAsyncJobResult error: Permission denied, account no long exist for account id in context, job id: " + jobId
		                	+ ", accountId  " + UserContext.current().getAccountId());
	            	else
	            		s_logger.debug("queryAsyncJobResult error: Permission denied, invalid ownership for job " + jobId + ", job account owner: "
	            			+ job.getAccountId() + ", account id in context: " + UserContext.current().getAccountId());
	            }
	
	            throw new PermissionDeniedException("Permission denied, invalid job ownership, job id: " + jobId);
        	}
        }
        return _asyncMgr.queryAsyncJobResult(jobId);
    }

    @Override
    public AsyncJobVO findInstancePendingAsyncJob(String instanceType, long instanceId) {
        return _asyncMgr.findInstancePendingAsyncJob(instanceType, instanceId);
    }

    @Override
    public AsyncJobVO findAsyncJobById(long jobId) {
        return _asyncMgr.getAsyncJob(jobId);
    }

    @Override
    public SecurityGroupVO createSecurityGroup(String name, String description, Long domainId, Long accountId) {
        SecurityGroupVO group = new SecurityGroupVO(name, description, domainId, accountId);
        return _securityGroupDao.persist(group);
    }

    @Override
    public long deleteSecurityGroupAsync(long userId, Long accountId, long securityGroupId) {
    	
        long eventId = saveScheduledEvent(userId, accountId, EventTypes.EVENT_PORT_FORWARDING_SERVICE_DELETE, "deleting security group with Id: " + securityGroupId);
        SecurityGroupParam param = new SecurityGroupParam(userId, securityGroupId, null, null, null, eventId);
        Gson gson = GsonHelper.getBuilder().create();

        AsyncJobVO job = new AsyncJobVO();
        job.setUserId(UserContext.current().getUserId());
        job.setAccountId(accountId);
        job.setCmd("DeleteSecurityGroup");
        job.setCmdInfo(gson.toJson(param));
        return _asyncMgr.submitAsyncJob(job);
    }

    @Override
    public boolean deleteSecurityGroup(long userId, long securityGroupId, long startEventId) throws InvalidParameterValueException, PermissionDeniedException {
        SecurityGroupVO securityGroup = _securityGroupDao.findById(Long.valueOf(securityGroupId));
        if (securityGroup == null) {
            return true; // already deleted, return true
        }

        final EventVO event = new EventVO();
        event.setUserId(userId);
        event.setAccountId(securityGroup.getAccountId());
        event.setType(EventTypes.EVENT_PORT_FORWARDING_SERVICE_DELETE);
        event.setStartId(startEventId);
        try {
            List<SecurityGroupVMMapVO> sgVmMappings = _securityGroupVMMapDao.listBySecurityGroup(securityGroupId);
            if (sgVmMappings != null) {
                for (SecurityGroupVMMapVO sgVmMapping : sgVmMappings) {
                    removeSecurityGroup(userId, sgVmMapping.getSecurityGroupId(), sgVmMapping.getIpAddress(), sgVmMapping.getInstanceId(), startEventId);
                }
            }

            _networkRuleConfigDao.deleteBySecurityGroup(securityGroupId);

        } catch (InvalidParameterValueException ex1) {
            if (s_logger.isDebugEnabled()) {
                s_logger.debug("Invalid parameter value exception deleting port forwarding service " + securityGroup.getName() + " (id: " + securityGroup.getId() + "), " + ex1);
            }
            event.setLevel(EventVO.LEVEL_ERROR);
            event.setDescription("Failed to delete port forwarding service - " + securityGroup.getName() + " (id: " + securityGroup.getId() + ")");
            _eventDao.persist(event);
            throw ex1;
        } catch (PermissionDeniedException ex2) {
            if (s_logger.isDebugEnabled()) {
                s_logger.debug("Invalid parameter value exception deleting port forwarding service " + securityGroup.getName() + " (id: " + securityGroup.getId() + "), " + ex2);
            }
            event.setLevel(EventVO.LEVEL_ERROR);
            event.setDescription("ailed to delete port forwarding service - " + securityGroup.getName() + " (id: " + securityGroup.getId() + ")");
            _eventDao.persist(event);
            throw ex2;
        }

        boolean success = _securityGroupDao.remove(Long.valueOf(securityGroupId));

        event.setLevel(EventVO.LEVEL_INFO);
        event.setDescription("Deleting port forwarding service - " + securityGroup.getName() + " (id: " + securityGroup.getId() + ")");
        _eventDao.persist(event);

        return success;
    }

    @Override
    public List<SecurityGroupVO> listSecurityGroups(Long accountId, Long domainId) {
        if (accountId != null) {
            Account acct = _accountDao.findById(accountId);
            domainId = acct.getDomainId();
        }
        return _securityGroupDao.listAvailableGroups(accountId, domainId);
    }

    @Override
    public List<SecurityGroupVO> searchForSecurityGroups(Criteria c) {
        Filter searchFilter = new Filter(SecurityGroupVO.class, c.getOrderBy(), c.getAscending(), c.getOffset(), c.getLimit());

        Object domainId = c.getCriteria(Criteria.DOMAINID);
        Object accountId = c.getCriteria(Criteria.ACCOUNTID);
        Object name = c.getCriteria(Criteria.NAME);
        Object id = c.getCriteria(Criteria.ID);
        Object keyword = c.getCriteria(Criteria.KEYWORD);

        SearchBuilder<SecurityGroupVO> sb = _securityGroupDao.createSearchBuilder();
        sb.and("name", sb.entity().getName(), SearchCriteria.Op.LIKE);
        sb.and("id", sb.entity().getId(), SearchCriteria.Op.EQ);
        sb.and("accountId", sb.entity().getAccountId(), SearchCriteria.Op.EQ);

        if ((accountId == null) && (domainId != null)) {
            // if accountId isn't specified, we can do a domain match for the admin case
            SearchBuilder<DomainVO> domainSearch = _domainDao.createSearchBuilder();
            domainSearch.and("path", domainSearch.entity().getPath(), SearchCriteria.Op.LIKE);
            sb.join("domainSearch", domainSearch, sb.entity().getDomainId(), domainSearch.entity().getId());
        }

        SearchCriteria<SecurityGroupVO> sc = sb.create();
        if (keyword != null) {
            SearchCriteria<SecurityGroupVO> ssc = _securityGroupDao.createSearchCriteria();
            ssc.addOr("name", SearchCriteria.Op.LIKE, "%" + keyword + "%");
            ssc.addOr("description", SearchCriteria.Op.LIKE, "%" + keyword + "%");

            sc.addAnd("name", SearchCriteria.Op.SC, ssc);
        }

        if (name != null) {
            sc.addAnd("name", SearchCriteria.Op.LIKE, name + "%");
        }

        if (id != null) {
            sc.addAnd("id", SearchCriteria.Op.EQ, id);
        }

        if (accountId != null) {
            sc.addAnd("accountId", SearchCriteria.Op.EQ, accountId);
        } else if (domainId != null) {
            DomainVO domain = _domainDao.findById((Long)domainId);
            sc.setJoinParameters("domainSearch", "path", domain.getPath() + "%");
        }

        return _securityGroupDao.search(sc, searchFilter);
    }

    @Override
    public Map<String, List<SecurityGroupVO>> searchForSecurityGroupsByVM(Criteria c) {
        Filter searchFilter = new Filter(SecurityGroupVMMapVO.class, c.getOrderBy(), c.getAscending(), c.getOffset(), c.getLimit());
        SearchCriteria<SecurityGroupVMMapVO> sc = _securityGroupVMMapDao.createSearchCriteria();

        Object instanceId = c.getCriteria(Criteria.INSTANCEID);
        Object ipAddress = c.getCriteria(Criteria.ADDRESS);
        // TODO: keyword search on vm name?  vm group?  what makes sense here?  We can't search directly on 'name' as that's not a field of SecurityGroupVMMapVO.
        //Object keyword = c.getCriteria(Criteria.KEYWORD);

        /*
        if (keyword != null) {
            SearchCriteria ssc = _securityGroupVMMapDao.createSearchCriteria();
            ssc.addOr("name", SearchCriteria.Op.LIKE, "%" + keyword + "%");

            sc.addAnd("name", SearchCriteria.Op.SC, ssc);
        }
        */

        if (instanceId != null) {
            sc.addAnd("instanceId", SearchCriteria.Op.EQ, instanceId);
        }

        if (ipAddress != null) {
            sc.addAnd("ipAddress", SearchCriteria.Op.EQ, ipAddress);
        }

        Map<String, List<SecurityGroupVO>> securityGroups = new HashMap<String, List<SecurityGroupVO>>();
        List<SecurityGroupVMMapVO> sgVmMappings = _securityGroupVMMapDao.search(sc, searchFilter);
        if (sgVmMappings != null) {
            for (SecurityGroupVMMapVO sgVmMapping : sgVmMappings) {
                SecurityGroupVO sg = _securityGroupDao.findById(sgVmMapping.getSecurityGroupId());
                List<SecurityGroupVO> sgList = securityGroups.get(sgVmMapping.getIpAddress());
                if (sgList == null) {
                    sgList = new ArrayList<SecurityGroupVO>();
                }
                sgList.add(sg);
                securityGroups.put(sgVmMapping.getIpAddress(), sgList);
            }
        }
        return securityGroups;
    }

    @Override
    public boolean isSecurityGroupNameInUse(Long domainId, Long accountId, String name) {
        if (domainId == null) {
            domainId = DomainVO.ROOT_DOMAIN;
        }

        return _securityGroupDao.isNameInUse(accountId, domainId, name);
    }

    @Override
    public SecurityGroupVO findSecurityGroupById(Long groupId) {
        return _securityGroupDao.findById(groupId);
    }

    @Override
    public LoadBalancerVO findLoadBalancer(Long accountId, String name) {
        SearchCriteria<LoadBalancerVO> sc = _loadBalancerDao.createSearchCriteria();
        sc.addAnd("accountId", SearchCriteria.Op.EQ, accountId);
        sc.addAnd("name", SearchCriteria.Op.EQ, name);
        List<LoadBalancerVO> loadBalancers = _loadBalancerDao.search(sc, null);
        if ((loadBalancers != null) && !loadBalancers.isEmpty()) {
            return loadBalancers.get(0);
        }
        return null;
    }

    @Override
    public LoadBalancerVO findLoadBalancerById(long loadBalancerId) {
        return _loadBalancerDao.findById(Long.valueOf(loadBalancerId));
    }

    @Override
    @DB
    public LoadBalancerVO createLoadBalancer(Long userId, Long accountId, String name, String description, String ipAddress, String publicPort, String privatePort, String algorithm)
            throws InvalidParameterValueException, PermissionDeniedException {
        if (accountId == null) {
            throw new InvalidParameterValueException("accountId not specified");
        }
        if (!NetUtils.isValidIp(ipAddress)) {
            throw new InvalidParameterValueException("invalid ip address");
        }
        if (!NetUtils.isValidPort(publicPort)) {
            throw new InvalidParameterValueException("publicPort is an invalid value");
        }
        if (!NetUtils.isValidPort(privatePort)) {
            throw new InvalidParameterValueException("privatePort is an invalid value");
        }
        if ((algorithm == null) || !NetUtils.isValidAlgorithm(algorithm)) {
            throw new InvalidParameterValueException("Invalid algorithm");
        }

        boolean locked = false;
        try {
            LoadBalancerVO exitingLB = _loadBalancerDao.findByIpAddressAndPublicPort(ipAddress, publicPort);
            if (exitingLB != null) {
                throw new InvalidParameterValueException("IP Address/public port already load balanced by an existing load balancer rule");
            }

            List<FirewallRuleVO> existingFwRules = _firewallRulesDao.listIPForwarding(ipAddress, publicPort, true);
            if ((existingFwRules != null) && !existingFwRules.isEmpty()) {
                FirewallRuleVO existingFwRule = existingFwRules.get(0);
                String securityGroupName = null;
                if (existingFwRule.getGroupId() != null) {
                    long groupId = existingFwRule.getGroupId();
                    SecurityGroupVO securityGroup = _securityGroupDao.findById(groupId);
                    securityGroupName = securityGroup.getName();
                }
                throw new InvalidParameterValueException("IP Address (" + ipAddress + ") and port (" + publicPort + ") already in use" +
                        ((securityGroupName == null) ? "" : " by port forwarding service " + securityGroupName));
            }

            IPAddressVO addr = _publicIpAddressDao.acquire(ipAddress);

            if (addr == null) {
                throw new PermissionDeniedException("User does not own ip address " + ipAddress);
            }

            locked = true;
            if ((addr.getAllocated() == null) || !accountId.equals(addr.getAccountId())) {
                throw new PermissionDeniedException("User does not own ip address " + ipAddress);
            }

            LoadBalancerVO loadBalancer = new LoadBalancerVO(name, description, accountId.longValue(), ipAddress, publicPort, privatePort, algorithm);
            loadBalancer = _loadBalancerDao.persist(loadBalancer);
            Long id = loadBalancer.getId();

            // Save off information for the event that the security group was applied
            EventVO event = new EventVO();
            event.setUserId(userId);
            event.setAccountId(accountId);
            event.setType(EventTypes.EVENT_LOAD_BALANCER_CREATE);

            if (id == null) {
                event.setDescription("Failed to create load balancer " + loadBalancer.getName() + " on ip address " + ipAddress + "[" + publicPort + "->" + privatePort + "]");
                event.setLevel(EventVO.LEVEL_ERROR);
            } else {
                event.setDescription("Successfully created load balancer " + loadBalancer.getName() + " on ip address " + ipAddress + "[" + publicPort + "->" + privatePort + "]");
                String params = "id="+loadBalancer.getId()+"\ndcId="+addr.getDataCenterId();
                event.setParameters(params);
                event.setLevel(EventVO.LEVEL_INFO);
            }
            _eventDao.persist(event);

            return _loadBalancerDao.findById(id);
        } finally {
            if (locked) {
                _publicIpAddressDao.release(ipAddress);
            }
        }
    }

    @Override @DB
    public void assignToLoadBalancer(long userId, long loadBalancerId, List<Long> instanceIds) throws NetworkRuleConflictException, InternalErrorException,
            PermissionDeniedException, InvalidParameterValueException {
        Transaction txn = Transaction.currentTxn();
        try {
            List<FirewallRuleVO> firewallRulesToApply = new ArrayList<FirewallRuleVO>();
            long accountId = 0;
            DomainRouterVO router = null;

            LoadBalancerVO loadBalancer = _loadBalancerDao.findById(Long.valueOf(loadBalancerId));
            if (loadBalancer == null) {
                s_logger.warn("Unable to find load balancer with id " + loadBalancerId);
                return;
            }

            List<LoadBalancerVMMapVO> mappedInstances = _loadBalancerVMMapDao.listByLoadBalancerId(loadBalancerId, false);
            Set<Long> mappedInstanceIds = new HashSet<Long>();
            if (mappedInstances != null) {
                for (LoadBalancerVMMapVO mappedInstance : mappedInstances) {
                    mappedInstanceIds.add(Long.valueOf(mappedInstance.getInstanceId()));
                }
            }

            for (Long instanceId : instanceIds) {
                if (mappedInstanceIds.contains(instanceId)) {
                    continue;
                }

                UserVmVO userVm = _userVmDao.findById(instanceId);
                if (userVm == null) {
                    s_logger.warn("Unable to find virtual machine with id " + instanceId);
                    throw new InvalidParameterValueException("Unable to find virtual machine with id " + instanceId);
                } else {
                    // sanity check that the vm can be applied to the load balancer
                    ServiceOfferingVO offering = _offeringsDao.findById(userVm.getServiceOfferingId());
                    if ((offering == null) || !NetworkOffering.GuestIpType.Virtualized.equals(offering.getGuestIpType())) {
                        // we previously added these instanceIds to the loadBalancerVMMap, so remove them here as we are rejecting the API request
                        // without actually modifying the load balancer
                        _loadBalancerVMMapDao.remove(loadBalancerId, instanceIds, Boolean.TRUE);

                        if (s_logger.isDebugEnabled()) {
                            s_logger.debug("Unable to add virtual machine " + userVm.toString() + " to load balancer " + loadBalancerId + ", bad network type (" + ((offering == null) ? "null" : offering.getGuestIpType()) + ")");
                        }

                        throw new InvalidParameterValueException("Unable to add virtual machine " + userVm.toString() + " to load balancer " + loadBalancerId + ", bad network type (" + ((offering == null) ? "null" : offering.getGuestIpType()) + ")");
                    }
                }

                if (accountId == 0) {
                    accountId = userVm.getAccountId();
                } else if (accountId != userVm.getAccountId()) {
                    s_logger.warn("guest vm " + userVm.getName() + " (id:" + userVm.getId() + ") belongs to account " + userVm.getAccountId()
                            + ", previous vm in list belongs to account " + accountId);
                    throw new InvalidParameterValueException("guest vm " + userVm.getName() + " (id:" + userVm.getId() + ") belongs to account " + userVm.getAccountId()
                            + ", previous vm in list belongs to account " + accountId);
                }
                
                DomainRouterVO nextRouter = null;
                if (userVm.getDomainRouterId() != null)
                	nextRouter = _routerDao.findById(userVm.getDomainRouterId());
                if (nextRouter == null) {
                    s_logger.warn("Unable to find router (" + userVm.getDomainRouterId() + ") for virtual machine with id " + instanceId);
                    throw new InvalidParameterValueException("Unable to find router (" + userVm.getDomainRouterId() + ") for virtual machine with id " + instanceId);
                }

                if (router == null) {
                    router = nextRouter;

                    // Make sure owner of router is owner of load balancer.  Since we are already checking that all VMs belong to the same router, by checking router
                    // ownership once we'll make sure all VMs belong to the owner of the load balancer.
                    if (router.getAccountId() != loadBalancer.getAccountId()) {
                        throw new InvalidParameterValueException("guest vm " + userVm.getName() + " (id:" + userVm.getId() + ") does not belong to the owner of load balancer " +
                                loadBalancer.getName() + " (owner is account id " + loadBalancer.getAccountId() + ")");
                    }
                } else if (router.getId() != nextRouter.getId()) {
                    throw new InvalidParameterValueException("guest vm " + userVm.getName() + " (id:" + userVm.getId() + ") belongs to router " + nextRouter.getName()
                            + ", previous vm in list belongs to router " + router.getName());
                }

                // check for ip address/port conflicts by checking exising forwarding and loadbalancing rules
                String ipAddress = loadBalancer.getIpAddress();
                String privateIpAddress = userVm.getGuestIpAddress();
                List<FirewallRuleVO> existingRulesOnPubIp = _firewallRulesDao.listIPForwarding(ipAddress);

                if (existingRulesOnPubIp != null) {
                    for (FirewallRuleVO fwRule : existingRulesOnPubIp) {
                        if (!(  (fwRule.isForwarding() == false) &&
                                (fwRule.getGroupId() != null) &&
                                (fwRule.getGroupId() == loadBalancer.getId().longValue())  )) {
                            // if the rule is not for the current load balancer, check to see if the private IP is our target IP,
                            // in which case we have a conflict
                            if (fwRule.getPublicPort().equals(loadBalancer.getPublicPort())) {
                                throw new NetworkRuleConflictException("An existing port forwarding service rule for " + ipAddress + ":" + loadBalancer.getPublicPort()
                                        + " exists, found while trying to apply load balancer " + loadBalancer.getName() + " (id:" + loadBalancer.getId() + ") to instance "
                                        + userVm.getName() + ".");
                            }
                        } else if (fwRule.getPrivateIpAddress().equals(privateIpAddress) && fwRule.getPrivatePort().equals(loadBalancer.getPrivatePort()) && fwRule.isEnabled()) {
                            // for the current load balancer, don't add the same instance to the load balancer more than once
                            continue;
                        }
                    }
                }

                FirewallRuleVO newFwRule = new FirewallRuleVO();
                newFwRule.setAlgorithm(loadBalancer.getAlgorithm());
                newFwRule.setEnabled(true);
                newFwRule.setForwarding(false);
                newFwRule.setPrivatePort(loadBalancer.getPrivatePort());
                newFwRule.setPublicPort(loadBalancer.getPublicPort());
                newFwRule.setPublicIpAddress(loadBalancer.getIpAddress());
                newFwRule.setPrivateIpAddress(userVm.getGuestIpAddress());
                newFwRule.setGroupId(loadBalancer.getId());

                firewallRulesToApply.add(newFwRule);
            }

            // if there's no work to do, bail out early rather than reconfiguring the proxy with the existing rules
            if (firewallRulesToApply.isEmpty()) {
                return;
            }

            IPAddressVO ipAddr = _publicIpAddressDao.findById(loadBalancer.getIpAddress());
            List<IPAddressVO> ipAddrs = _networkMgr.listPublicIpAddressesInVirtualNetwork(accountId, ipAddr.getDataCenterId(), null);
            for (IPAddressVO ipv : ipAddrs) {
                List<FirewallRuleVO> rules = _firewallRulesDao.listIPForwarding(ipv.getAddress(), false);
                firewallRulesToApply.addAll(rules);
            }

            txn.start();

            List<FirewallRuleVO> updatedRules = null;
            if (router.getState().equals(State.Starting)) {
                // Starting is a special case...if the router is starting that means the IP address hasn't yet been assigned to the domR and the update firewall rules script will fail.
                // In this case, just store the rules and they will be applied when the router state is resent (after the router is started).
                updatedRules = firewallRulesToApply;
            } else {
                updatedRules = _networkMgr.updateFirewallRules(loadBalancer.getIpAddress(), firewallRulesToApply, router);
            }

            // Save and create the event
            String description;
            String type = EventTypes.EVENT_NET_RULE_ADD;
            String ruleName = "load balancer";
            String level = EventVO.LEVEL_INFO;
            Account account = _accountDao.findById(accountId);

            LoadBalancerVO loadBalancerLock = null;
            try {
                loadBalancerLock = _loadBalancerDao.acquire(loadBalancerId);
                if (loadBalancerLock == null) {
                    s_logger.warn("assignToLoadBalancer: Failed to lock load balancer " + loadBalancerId + ", proceeding with updating loadBalancerVMMappings...");
                }
                if ((updatedRules != null) && (updatedRules.size() == firewallRulesToApply.size())) {
                    // flag the instances as mapped to the load balancer
                    List<LoadBalancerVMMapVO> pendingMappedVMs = _loadBalancerVMMapDao.listByLoadBalancerId(loadBalancerId, true);
                    for (LoadBalancerVMMapVO pendingMappedVM : pendingMappedVMs) {
                        if (instanceIds.contains(pendingMappedVM.getInstanceId())) {
                            LoadBalancerVMMapVO pendingMappedVMForUpdate = _loadBalancerVMMapDao.createForUpdate();
                            pendingMappedVMForUpdate.setPending(false);
                            _loadBalancerVMMapDao.update(pendingMappedVM.getId(), pendingMappedVMForUpdate);
                        }
                    }

                    for (FirewallRuleVO updatedRule : updatedRules) {
                        if (updatedRule.getId() == null) {
                            _firewallRulesDao.persist(updatedRule);

                            description = "created new " + ruleName + " rule [" + updatedRule.getPublicIpAddress() + ":"
                                    + updatedRule.getPublicPort() + "]->[" + updatedRule.getPrivateIpAddress() + ":"
                                    + updatedRule.getPrivatePort() + "]" + " " + updatedRule.getProtocol();

                            saveEvent(userId, account.getId(), level, type, description);
                        }
                    }
                } else {
                    // Remove the instanceIds from the load balancer since there was a failure.  Make sure to commit the
                    // transaction here, otherwise the act of throwing the internal error exception will cause this
                    // remove operation to be rolled back.
                    _loadBalancerVMMapDao.remove(loadBalancerId, instanceIds, null);
                    txn.commit();

                    s_logger.warn("Failed to apply load balancer " + loadBalancer.getName() + " (id:" + loadBalancerId + ") to guest virtual machines " + StringUtils.join(instanceIds, ","));
                    throw new InternalErrorException("Failed to apply load balancer " + loadBalancer.getName() + " (id:" + loadBalancerId + ") to guest virtual machine " + StringUtils.join(instanceIds, ","));
                }
            } finally {
                if (loadBalancerLock != null) {
                    _loadBalancerDao.release(loadBalancerId);
                }
            }

            txn.commit();
        } catch (Throwable e) {
            txn.rollback();
            if (e instanceof NetworkRuleConflictException) {
                throw (NetworkRuleConflictException) e;
            } else if (e instanceof InvalidParameterValueException) {
                throw (InvalidParameterValueException) e;
            } else if (e instanceof PermissionDeniedException) {
                throw (PermissionDeniedException) e;
            } else if (e instanceof InternalErrorException) {
                s_logger.warn("ManagementServer error", e);
                throw (InternalErrorException) e;
            }
            s_logger.warn("ManagementServer error", e);
	    }
    }

    @Override @DB
    public long assignToLoadBalancerAsync(long userId, long loadBalancerId, List<Long> instanceIds) {
        LoadBalancerVO loadBalancer = null;
        try {
            loadBalancer = _loadBalancerDao.acquire(loadBalancerId);

            // if unable to lock the load balancer, throw an exception
            if (loadBalancer == null) {
                throw new CloudRuntimeException("Failed to assign instances to load balancer, unable to lock load balancer " + loadBalancerId);
            }

            IPAddressVO ipAddress = _publicIpAddressDao.findById(loadBalancer.getIpAddress());
            DomainRouterVO router = _routerDao.findBy(loadBalancer.getAccountId(), ipAddress.getDataCenterId());

            List<LoadBalancerVMMapVO> mappedVMs = _loadBalancerVMMapDao.listByLoadBalancerId(loadBalancerId);
            for (LoadBalancerVMMapVO mappedVM : mappedVMs) {
                if (instanceIds.contains(mappedVM.getInstanceId())) {
                    instanceIds.remove(mappedVM.getInstanceId());
                }
            }

            if (instanceIds.isEmpty()) {
                // nothing to do, return 0 since no job is being submitted
                if (s_logger.isDebugEnabled()) {
                    s_logger.debug("assignToLoadBalancerAsync:  all given instance ids are already mapped, no work to do...skipping async job");
                }
                return 0L;
            }
            for (Long instanceId : instanceIds) {
                LoadBalancerVMMapVO loadBalancerMapping = new LoadBalancerVMMapVO(loadBalancerId, instanceId.longValue(), true);
                _loadBalancerVMMapDao.persist(loadBalancerMapping);
            }

            LoadBalancerParam param = new LoadBalancerParam(userId, router.getId(), loadBalancerId, instanceIds);
            Gson gson = GsonHelper.getBuilder().create();

            AsyncJobVO job = new AsyncJobVO();
            job.setUserId(UserContext.current().getUserId());
            job.setAccountId(loadBalancer.getAccountId());
            job.setCmd("AssignToLoadBalancer");
            job.setCmdInfo(gson.toJson(param));
            return _asyncMgr.submitAsyncJob(job, true);
        } finally {
            if (loadBalancer != null) {
                _loadBalancerDao.release(loadBalancer.getId());
            }
        }
    }

    @Override @DB
    public boolean removeFromLoadBalancer(long userId, long loadBalancerId, List<Long> instanceIds) throws InvalidParameterValueException {
        Transaction txn = Transaction.currentTxn();
        LoadBalancerVO loadBalancerLock = null;
        boolean success = true;
        try {
            LoadBalancerVO loadBalancer = _loadBalancerDao.findById(loadBalancerId);
            if (loadBalancer == null) {
                return false;
            }

            IPAddressVO ipAddress = _publicIpAddressDao.findById(loadBalancer.getIpAddress());
            if (ipAddress == null) {
                return false;
            }

            DomainRouterVO router = _routerDao.findBy(ipAddress.getAccountId(), ipAddress.getDataCenterId());
            if (router == null) {
                return false;
            }

            txn.start();
            for (Long instanceId : instanceIds) {
                UserVm userVm = _userVmDao.findById(instanceId);
                if (userVm == null) {
                    s_logger.warn("Unable to find virtual machine with id " + instanceId);
                    throw new InvalidParameterValueException("Unable to find virtual machine with id " + instanceId);
                }
                FirewallRuleVO fwRule = _firewallRulesDao.findByGroupAndPrivateIp(loadBalancerId, userVm.getGuestIpAddress(), false);
                if (fwRule != null) {
                    fwRule.setEnabled(false);
                    _firewallRulesDao.update(fwRule.getId(), fwRule);
                }
            }

            List<FirewallRuleVO> allLbRules = new ArrayList<FirewallRuleVO>();
            IPAddressVO ipAddr = _publicIpAddressDao.findById(loadBalancer.getIpAddress());
            List<IPAddressVO> ipAddrs = _networkMgr.listPublicIpAddressesInVirtualNetwork(loadBalancer.getAccountId(), ipAddr.getDataCenterId(), null);
            for (IPAddressVO ipv : ipAddrs) {
                List<FirewallRuleVO> rules = _firewallRulesDao.listIPForwarding(ipv.getAddress(), false);
                allLbRules.addAll(rules);
            }

            _networkMgr.updateFirewallRules(loadBalancer.getIpAddress(), allLbRules, router);

            // firewall rules are updated, lock the load balancer as mappings are updated
            loadBalancerLock = _loadBalancerDao.acquire(loadBalancerId);
            if (loadBalancerLock == null) {
                s_logger.warn("removeFromLoadBalancer: failed to lock load balancer " + loadBalancerId + ", deleting mappings anyway...");
            }

            // remove all the loadBalancer->VM mappings
            _loadBalancerVMMapDao.remove(loadBalancerId, instanceIds, Boolean.FALSE);

            // Save and create the event
            String description;
            String type = EventTypes.EVENT_NET_RULE_DELETE;
            String level = EventVO.LEVEL_INFO;
            Account account = _accountDao.findById(loadBalancer.getAccountId());

            for (FirewallRuleVO updatedRule : allLbRules) {
                if (!updatedRule.isEnabled()) {
                    _firewallRulesDao.remove(updatedRule.getId());

                    description = "deleted load balancer rule [" + updatedRule.getPublicIpAddress() + ":" + updatedRule.getPublicPort() + "]->["
                            + updatedRule.getPrivateIpAddress() + ":" + updatedRule.getPrivatePort() + "]" + " " + updatedRule.getProtocol();

                    saveEvent(userId, account.getId(), level, type, description);
                }
            }
            txn.commit();
        } catch (Exception ex) {
            s_logger.warn("Failed to delete load balancing rule with exception: ", ex);
            success = false;
            txn.rollback();
        } finally {
            if (loadBalancerLock != null) {
                _loadBalancerDao.release(loadBalancerId);
            }
        }
        return success;
    }

    @Override
    public long removeFromLoadBalancerAsync(long userId, long loadBalancerId, List<Long> instanceIds) {
        LoadBalancerVO loadBalancer = _loadBalancerDao.findById(loadBalancerId);
        IPAddressVO ipAddress = _publicIpAddressDao.findById(loadBalancer.getIpAddress());
        DomainRouterVO router = _routerDao.findBy(loadBalancer.getAccountId(), ipAddress.getDataCenterId());
        LoadBalancerParam param = new LoadBalancerParam(userId, router.getId(), loadBalancerId, instanceIds);
        Gson gson = GsonHelper.getBuilder().create();

        AsyncJobVO job = new AsyncJobVO();
    	job.setUserId(UserContext.current().getUserId());
    	job.setAccountId(loadBalancer.getAccountId());
        job.setCmd("RemoveFromLoadBalancer");
        job.setCmdInfo(gson.toJson(param));
        
        return _asyncMgr.submitAsyncJob(job, true);
    }

    @Override @DB
    public boolean deleteLoadBalancer(long userId, long loadBalancerId) {
        Transaction txn = Transaction.currentTxn();
        LoadBalancerVO loadBalancer = null;
        LoadBalancerVO loadBalancerLock = null;
        try {
            loadBalancer = _loadBalancerDao.findById(loadBalancerId);
            if (loadBalancer == null) {
                return false;
            }

            IPAddressVO ipAddress = _publicIpAddressDao.findById(loadBalancer.getIpAddress());
            if (ipAddress == null) {
                return false;
            }

            DomainRouterVO router = _routerDao.findBy(ipAddress.getAccountId(), ipAddress.getDataCenterId());
            List<FirewallRuleVO> fwRules = _firewallRulesDao.listByLoadBalancerId(loadBalancerId);

            txn.start();

            if ((fwRules != null) && !fwRules.isEmpty()) {
                for (FirewallRuleVO fwRule : fwRules) {
                    fwRule.setEnabled(false);
                    _firewallRulesDao.update(fwRule.getId(), fwRule);
                }

                List<FirewallRuleVO> allLbRules = new ArrayList<FirewallRuleVO>();
                List<IPAddressVO> ipAddrs = _networkMgr.listPublicIpAddressesInVirtualNetwork(loadBalancer.getAccountId(), ipAddress.getDataCenterId(), null);
                for (IPAddressVO ipv : ipAddrs) {
                    List<FirewallRuleVO> rules = _firewallRulesDao.listIPForwarding(ipv.getAddress(), false);
                    allLbRules.addAll(rules);
                }

                _networkMgr.updateFirewallRules(loadBalancer.getIpAddress(), allLbRules, router);

                // firewall rules are updated, lock the load balancer as the mappings are updated
                loadBalancerLock = _loadBalancerDao.acquire(loadBalancerId);
                if (loadBalancerLock == null) {
                    s_logger.warn("deleteLoadBalancer: failed to lock load balancer " + loadBalancerId + ", deleting mappings anyway...");
                }

                // remove all loadBalancer->VM mappings
                _loadBalancerVMMapDao.remove(loadBalancerId);

                // Save and create the event
                String description;
                String type = EventTypes.EVENT_NET_RULE_DELETE;
                String ruleName = "load balancer";
                String level = EventVO.LEVEL_INFO;
                Account account = _accountDao.findById(loadBalancer.getAccountId());

                for (FirewallRuleVO updatedRule : fwRules) {
                    _firewallRulesDao.remove(updatedRule.getId());

                    description = "deleted " + ruleName + " rule [" + updatedRule.getPublicIpAddress() + ":" + updatedRule.getPublicPort() + "]->["
                                  + updatedRule.getPrivateIpAddress() + ":" + updatedRule.getPrivatePort() + "]" + " " + updatedRule.getProtocol();

                    saveEvent(userId, account.getId(), level, type, description);
                }
            }

            txn.commit();
        } catch (Exception ex) {
            txn.rollback();
            s_logger.error("Unexpected exception deleting load balancer " + loadBalancerId, ex);
            return false;
        } finally {
            if (loadBalancerLock != null) {
                _loadBalancerDao.release(loadBalancerId);
            }
        }

        boolean success = _loadBalancerDao.remove(loadBalancerId);

        // save off an event for removing the security group
        EventVO event = new EventVO();
        event.setUserId(userId);
        event.setAccountId(loadBalancer.getAccountId());
        event.setType(EventTypes.EVENT_LOAD_BALANCER_DELETE);
        if (success) {
            event.setLevel(EventVO.LEVEL_INFO);
            String params = "id="+loadBalancer.getId();
            event.setParameters(params);
            event.setDescription("Successfully deleted load balancer " + loadBalancer.getName() + " (id:" + loadBalancer.getId() + ")");
        } else {
            event.setLevel(EventVO.LEVEL_ERROR);
            event.setDescription("Failed to delete load balancer " + loadBalancer.getName() + " (id:" + loadBalancer.getId() + ")");
        }
        _eventDao.persist(event);
        return success;
    }

    @Override
    public long deleteLoadBalancerAsync(long userId, long loadBalancerId) {
        LoadBalancerVO loadBalancer = _loadBalancerDao.findById(loadBalancerId);
        IPAddressVO ipAddress = _publicIpAddressDao.findById(loadBalancer.getIpAddress());
        DomainRouterVO router = _routerDao.findBy(loadBalancer.getAccountId(), ipAddress.getDataCenterId());
        LoadBalancerParam param = new LoadBalancerParam(userId, router.getId(), loadBalancerId, null);
        Gson gson = GsonHelper.getBuilder().create();

        AsyncJobVO job = new AsyncJobVO();
    	job.setUserId(UserContext.current().getUserId());
    	job.setAccountId(loadBalancer.getAccountId());
        job.setCmd("DeleteLoadBalancer");
        job.setCmdInfo(gson.toJson(param));
        
        return _asyncMgr.submitAsyncJob(job, true);
    }

    @Override
    public List<UserVmVO> listLoadBalancerInstances(long loadBalancerId, boolean applied) {
        LoadBalancerVO loadBalancer = _loadBalancerDao.findById(loadBalancerId);
        if (loadBalancer == null) {
            return null;
        }

        List<UserVmVO> loadBalancerInstances = new ArrayList<UserVmVO>();
        List<LoadBalancerVMMapVO> vmLoadBalancerMappings = null;
        if (applied) {
            // List only the instances that have actually been applied to the load balancer (pending is false).
            vmLoadBalancerMappings = _loadBalancerVMMapDao.listByLoadBalancerId(loadBalancerId, false);
        } else {
            // List all instances applied, even pending ones that are currently being assigned, so that the semantics
            // of "what instances can I apply to this load balancer" are maintained.
            vmLoadBalancerMappings = _loadBalancerVMMapDao.listByLoadBalancerId(loadBalancerId);
        }
        List<Long> appliedInstanceIdList = new ArrayList<Long>();
        if ((vmLoadBalancerMappings != null) && !vmLoadBalancerMappings.isEmpty()) {
            for (LoadBalancerVMMapVO vmLoadBalancerMapping : vmLoadBalancerMappings) {
                appliedInstanceIdList.add(vmLoadBalancerMapping.getInstanceId());
            }
        }

        IPAddressVO addr = _publicIpAddressDao.findById(loadBalancer.getIpAddress());
        List<UserVmVO> userVms = _userVmDao.listVirtualNetworkInstancesByAcctAndZone(loadBalancer.getAccountId(), addr.getDataCenterId());

        for (UserVmVO userVm : userVms) {
            // if the VM is destroyed, being expunged, in an error state, or in an unknown state, skip it
            switch (userVm.getState()) {
            case Destroyed:
            case Expunging:
            case Error:
            case Unknown:
                continue;
            }

            boolean isApplied = appliedInstanceIdList.contains(userVm.getId());
            if (!applied && !isApplied) {
                loadBalancerInstances.add(userVm);
            } else if (applied && isApplied) {
                loadBalancerInstances.add(userVm);
            }
        }

        return loadBalancerInstances;
    }

    @Override
    public List<LoadBalancerVO> searchForLoadBalancers(Criteria c) {
        Filter searchFilter = new Filter(LoadBalancerVO.class, c.getOrderBy(), c.getAscending(), c.getOffset(), c.getLimit());

        Object accountId = c.getCriteria(Criteria.ACCOUNTID);
        Object id = c.getCriteria(Criteria.ID);
        Object name = c.getCriteria(Criteria.NAME);
        Object domainId = c.getCriteria(Criteria.DOMAINID);
        Object keyword = c.getCriteria(Criteria.KEYWORD);
        Object ipAddress = c.getCriteria(Criteria.IPADDRESS);
        Object instanceId = c.getCriteria(Criteria.INSTANCEID);

        SearchBuilder<LoadBalancerVO> sb = _loadBalancerDao.createSearchBuilder();
        sb.and("id", sb.entity().getId(), SearchCriteria.Op.EQ);
        sb.and("nameEQ", sb.entity().getName(), SearchCriteria.Op.EQ);
        sb.and("accountId", sb.entity().getAccountId(), SearchCriteria.Op.EQ);
        sb.and("ipAddress", sb.entity().getIpAddress(), SearchCriteria.Op.EQ);

        if ((accountId == null) && (domainId != null)) {
            // if accountId isn't specified, we can do a domain match for the admin case
            SearchBuilder<DomainVO> domainSearch = _domainDao.createSearchBuilder();
            domainSearch.and("path", domainSearch.entity().getPath(), SearchCriteria.Op.LIKE);
            sb.join("domainSearch", domainSearch, sb.entity().getDomainId(), domainSearch.entity().getId());
        }

        if (instanceId != null) {
            SearchBuilder<LoadBalancerVMMapVO> lbVMSearch = _loadBalancerVMMapDao.createSearchBuilder();
            lbVMSearch.and("instanceId", lbVMSearch.entity().getInstanceId(), SearchCriteria.Op.EQ);
            sb.join("lbVMSearch", lbVMSearch, sb.entity().getId(), lbVMSearch.entity().getLoadBalancerId());
        }

        SearchCriteria<LoadBalancerVO> sc = sb.create();
        if (keyword != null) {
            SearchCriteria<LoadBalancerVO> ssc = _loadBalancerDao.createSearchCriteria();
            ssc.addOr("name", SearchCriteria.Op.LIKE, "%" + keyword + "%");
            ssc.addOr("description", SearchCriteria.Op.LIKE, "%" + keyword + "%");

            sc.addAnd("name", SearchCriteria.Op.SC, ssc);
        }

        if (name != null) {
            sc.setParameters("nameEQ", name);
        }

        if (id != null) {
            sc.setParameters("id", id);
        }

        if (ipAddress != null) {
            sc.setParameters("ipAddress", ipAddress);
        }

        if (accountId != null) {
            sc.setParameters("accountId", accountId);
        } else if (domainId != null) {
            DomainVO domain = _domainDao.findById((Long)domainId);
            sc.setJoinParameters("domainSearch", "path", domain.getPath() + "%");
        }

        if (instanceId != null) {
            sc.setJoinParameters("lbVMSearch", "instanceId", instanceId);
        }

        return _loadBalancerDao.search(sc, searchFilter);
    }

    @Override
    public String[] getApiConfig() {
        return new String[] { "commands.properties" };
    }

    protected class AccountCleanupTask implements Runnable {
        @Override
        public void run() {
            try {
                GlobalLock lock = GlobalLock.getInternLock("AccountCleanup");
                if (lock == null) {
                    s_logger.debug("Couldn't get the global lock");
                    return;
                }

                if (!lock.lock(30)) {
                    s_logger.debug("Couldn't lock the db");
                    return;
                }

                Transaction txn = null;
                try {
                	txn = Transaction.open(Transaction.CLOUD_DB);
                	
                    List<AccountVO> accounts = _accountDao.findCleanups();
                    s_logger.info("Found " + accounts.size() + " accounts to cleanup");
                    for (AccountVO account : accounts) {
                        s_logger.debug("Cleaning up " + account.getId());
                        try {
                            deleteAccount(account);
                        } catch (Exception e) {
                            s_logger.error("Skipping due to error on account " + account.getId(), e);
                        }
                    }
                } catch (Exception e) {
                    s_logger.error("Exception ", e);
                } finally {
                	if(txn != null)
                		txn.close();
                	
                    lock.unlock();
                }
            } catch (Exception e) {
                s_logger.error("Exception ", e);
            }
        }
    }
    
    protected class EventPurgeTask implements Runnable {
        @Override
        public void run() {
            try {
                GlobalLock lock = GlobalLock.getInternLock("EventPurge");
                if (lock == null) {
                    s_logger.debug("Couldn't get the global lock");
                    return;
                }
                if (!lock.lock(30)) {
                    s_logger.debug("Couldn't lock the db");
                    return;
                }
                try {
                    final Calendar purgeCal = Calendar.getInstance();
                    purgeCal.add(Calendar.DAY_OF_YEAR, -_purgeDelay);
                    Date purgeTime = purgeCal.getTime();
                    s_logger.debug("Deleting events older than: "+purgeTime.toString());
                    List<EventVO> oldEvents = _eventDao.listOlderEvents(purgeTime);
                    s_logger.debug("Found "+oldEvents.size()+" events to be purged");
                    for (EventVO event : oldEvents){
                        _eventDao.expunge(event.getId());
                    }
                } catch (Exception e) {
                    s_logger.error("Exception ", e);
                } finally {
                    lock.unlock();
                }
            } catch (Exception e) {
                s_logger.error("Exception ", e);
            }
        }
    }

    @Override
    public StoragePoolVO findPoolById(Long id) {
        return _poolDao.findById(id);
    }

    @Override
    public StoragePoolVO addPool(Long zoneId, Long podId, Long clusterId, String poolName, String storageUri, String tags, Map<String, String> details) throws ResourceInUseException, IllegalArgumentException, UnknownHostException, ResourceAllocationException {
        URI uri;
        try {
            uri = new URI(storageUri);
        } catch (URISyntaxException e) {
            throw new IllegalArgumentException("URI syntax needed for " + storageUri, e);
        }
        return _storageMgr.createPool(zoneId.longValue(), podId, clusterId, poolName, uri, tags, details);
    }
    
    @Override
    public ClusterVO findClusterById(long clusterId) {
        return _clusterDao.findById(clusterId);
    }
    
    @Override
    public List<ClusterVO> listClusterByPodId(long podId) {
        return _clusterDao.listByPodId(podId);
    }
    
    @Override
    public ClusterVO createCluster(long dcId, long podId, String name) {
        ClusterVO cluster = new ClusterVO(dcId, podId, name);
        try {
            cluster = _clusterDao.persist(cluster);
        } catch (Exception e) {
            cluster = _clusterDao.findBy(name, podId);
            if (cluster == null) {
                throw new CloudRuntimeException("Unable to create cluster " + name + " in pod " + podId + " and data center " + dcId, e);
            }
        }
        return cluster;
    }

    @Override
    public boolean deletePool(Long id)
    {
        return _storageMgr.deletePool(id);
    }

    @Override
    public List<? extends StoragePoolVO> searchForStoragePools(Criteria c) {
        Filter searchFilter = new Filter(StoragePoolVO.class, c.getOrderBy(), c.getAscending(), c.getOffset(), c.getLimit());
        SearchCriteria<StoragePoolVO> sc = _poolDao.createSearchCriteria();

        Object name = c.getCriteria(Criteria.NAME);
        Object host = c.getCriteria(Criteria.HOST);
        Object path = c.getCriteria(Criteria.PATH);
        Object zone = c.getCriteria(Criteria.DATACENTERID);
        Object pod = c.getCriteria(Criteria.PODID);
        Object cluster = c.getCriteria(Criteria.CLUSTERID);
        Object address = c.getCriteria(Criteria.ADDRESS);
        Object keyword = c.getCriteria(Criteria.KEYWORD);

        if (keyword != null) {
            SearchCriteria<StoragePoolVO> ssc = _poolDao.createSearchCriteria();
            ssc.addOr("name", SearchCriteria.Op.LIKE, "%" + keyword + "%");
            ssc.addOr("type", SearchCriteria.Op.LIKE, "%" + keyword + "%");

            sc.addAnd("name", SearchCriteria.Op.SC, ssc);
        }

        if (name != null) {
            sc.addAnd("name", SearchCriteria.Op.LIKE, "%" + name + "%");
        }
        if (host != null) {
            sc.addAnd("host", SearchCriteria.Op.EQ, host);
        }
        if (path != null) {
            sc.addAnd("path", SearchCriteria.Op.EQ, path);
        }
        if (zone != null) {
            sc.addAnd("dataCenterId", SearchCriteria.Op.EQ, zone);
        }
        if (pod != null) {
        	sc.addAnd("podId", SearchCriteria.Op.EQ, pod);
        }
        if (address != null) {
        	sc.addAnd("hostAddress", SearchCriteria.Op.EQ, address);
        }
        if (cluster != null) {
        	sc.addAnd("clusterId", SearchCriteria.Op.EQ, cluster);
        }

        return _poolDao.search(sc, searchFilter);
    }

    @Override
    public StorageStats getStoragePoolStatistics(long id) {
        return _statsCollector.getStoragePoolStats(id);
    }
    
    @Override
    public List<String> searchForStoragePoolDetails(long poolId, String value)
    {
    	return _poolDao.searchForStoragePoolDetails(poolId, value);
    }
    
    @Override
    public String getStoragePoolTags(long poolId) {
    	return _storageMgr.getStoragePoolTags(poolId);
    }
    
    @Override
    public List<AsyncJobVO> searchForAsyncJobs(Criteria c) {
        Filter searchFilter = new Filter(AsyncJobVO.class, c.getOrderBy(), c
                .getAscending(), c.getOffset(), c.getLimit());
        SearchCriteria<AsyncJobVO> sc = _jobDao.createSearchCriteria();

        Object accountId = c.getCriteria(Criteria.ACCOUNTID);
        Object status = c.getCriteria(Criteria.STATUS);
        Object keyword = c.getCriteria(Criteria.KEYWORD);
        Object startDate = c.getCriteria(Criteria.STARTDATE);

        if (keyword != null) {
            sc.addAnd("cmd", SearchCriteria.Op.LIKE, "%" + keyword+ "%");
        }

        if (accountId != null) {
            sc.addAnd("accountId", SearchCriteria.Op.EQ, accountId);
        }

        if(status != null) {
            sc.addAnd("status", SearchCriteria.Op.EQ, status);
        }
        
        if(startDate != null) {
            sc.addAnd("created", SearchCriteria.Op.GTEQ, startDate);
        }
        
        return _jobDao.search(sc, searchFilter);
    }

    @Override
    public SnapshotPolicyVO createSnapshotPolicy(long userId, long accountId, long volumeId, String schedule, String intervalType, int maxSnaps, String timeZoneStr) throws InvalidParameterValueException {
    	IntervalType type =  DateUtil.IntervalType.getIntervalType(intervalType);
    	if(type == null){
    		throw new InvalidParameterValueException("Unsupported interval type " + intervalType);
    	}
    	
    	TimeZone timeZone = TimeZone.getTimeZone(timeZoneStr);
    	String timezoneId = timeZone.getID();
    	if (!timezoneId.equals(timeZoneStr)) {
    	    s_logger.warn("Using timezone: " + timezoneId + " for running this snapshot policy as an equivalent of " + timeZoneStr);
    	}
    	
    	try {
    		DateUtil.getNextRunTime(type, schedule, timezoneId, null);
    	} catch (Exception e){
    		throw new InvalidParameterValueException("Invalid schedule: "+ schedule +" for interval type: " + intervalType);
    	}
    	
    	int intervalMaxSnaps = type.getMax();
    	if(maxSnaps > intervalMaxSnaps){
    		throw new InvalidParameterValueException("maxSnaps exceeds limit: "+ intervalMaxSnaps +" for interval type: " + intervalType);
    	}
    	
    	return _snapMgr.createPolicy(userId, accountId, volumeId, schedule, (short)type.ordinal() , maxSnaps, timezoneId);
    }

    @Override
    public SnapshotPolicyVO findSnapshotPolicyById(Long policyId) {
        return _snapshotPolicyDao.findById(policyId);
    }
    
	@Override
	public boolean deleteSnapshotPolicies(long userId, List<Long> policyIds) throws InvalidParameterValueException {
		boolean result = true;
		if (policyIds.contains(Snapshot.MANUAL_POLICY_ID)) {
		    throw new InvalidParameterValueException("Invalid Policy id given: " + Snapshot.MANUAL_POLICY_ID);
		}
		for (long policyId : policyIds) {
			if (!_snapMgr.deletePolicy(userId, policyId)) {
				result = false;
				s_logger.warn("Failed to delete snapshot policy with Id: " + policyId);
			}
		}
		return result;
	}

	@Override
	public String getSnapshotIntervalTypes(long snapshotId){
	    String intervalTypes = "";
	    List<SnapshotPolicyVO> policies = _snapMgr.listPoliciesforSnapshot(snapshotId);
	    for (SnapshotPolicyVO policy : policies){
	        if(!intervalTypes.isEmpty()){
	            intervalTypes += ",";
	        }
	        if(policy.getId() == Snapshot.MANUAL_POLICY_ID){
	            intervalTypes+= "MANUAL";
	        }
	        else {
	            intervalTypes += DateUtil.getIntervalType(policy.getInterval()).toString();
	        }
	    }
	    return intervalTypes;
	}
	
	/**
	 * {@inheritDoc}
	 */
	@Override
	public List<SnapshotScheduleVO> findRecurringSnapshotSchedule(Long volumeId, Long policyId) {
	    return _snapMgr.findRecurringSnapshotSchedule(volumeId, policyId);
	}

	@Override
	public List<SnapshotPolicyVO> listSnapshotPolicies(long volumeId) {
    	if( _volumeDao.findById(volumeId) == null){
    		return null;
    	}
		return _snapMgr.listPoliciesforVolume(volumeId);
	}
    
    @Override
    public boolean isChildDomain(Long parentId, Long childId) {
        return _domainDao.isChildDomain(parentId, childId);
    }
    
    public SecondaryStorageVmVO startSecondaryStorageVm(long instanceId, long startEventId) throws InternalErrorException {
        return _secStorageVmMgr.startSecStorageVm(instanceId, startEventId);
    }

    public boolean stopSecondaryStorageVm(long instanceId, long startEventId) {
        return _secStorageVmMgr.stopSecStorageVm(instanceId, startEventId);
    }

    public boolean rebootSecondaryStorageVm(long instanceId, long startEventId) {
        return _secStorageVmMgr.rebootSecStorageVm(instanceId, startEventId);
    }

    public boolean destroySecondaryStorageVm(long instanceId, long startEventId) {
        return _secStorageVmMgr.destroySecStorageVm(instanceId, startEventId);
    }

    public long startSecondaryStorageVmAsync(long instanceId) {
        long eventId = saveScheduledEvent(User.UID_SYSTEM, Account.ACCOUNT_ID_SYSTEM, EventTypes.EVENT_SSVM_START, "starting secondary storage Vm Id: "+instanceId);
        VMOperationParam param = new VMOperationParam(0, instanceId, null, eventId);
        param.setOperation(VmOp.Start);
        Gson gson = GsonHelper.getBuilder().create();

        AsyncJobVO job = new AsyncJobVO();
        job.setUserId(UserContext.current().getUserId());
        job.setAccountId(Account.ACCOUNT_ID_SYSTEM);
        job.setCmd("SystemVmCmd");
        job.setCmdInfo(gson.toJson(param));
        job.setCmdOriginator(StartSystemVMCmd.getResultObjectName());
        return _asyncMgr.submitAsyncJob(job, true);
    }

    public long stopSecondaryStorageVmAsync(long instanceId) {
        long eventId = saveScheduledEvent(User.UID_SYSTEM, Account.ACCOUNT_ID_SYSTEM, EventTypes.EVENT_SSVM_STOP, "stopping secondary storage Vm Id: "+instanceId);
        VMOperationParam param = new VMOperationParam(0, instanceId, null, eventId);
        Gson gson = GsonHelper.getBuilder().create();
        param.setOperation(VmOp.Stop);

        AsyncJobVO job = new AsyncJobVO();
        job.setUserId(UserContext.current().getUserId());
        job.setAccountId(Account.ACCOUNT_ID_SYSTEM);
        job.setCmd("SystemVmCmd");
        job.setCmdInfo(gson.toJson(param));
        job.setCmdOriginator(StartSystemVMCmd.getResultObjectName());
        return _asyncMgr.submitAsyncJob(job, true);
    }

    public long rebootSecondaryStorageVmAsync(long instanceId) {
        long eventId = saveScheduledEvent(User.UID_SYSTEM, Account.ACCOUNT_ID_SYSTEM, EventTypes.EVENT_SSVM_REBOOT, "rebooting secondary storage Vm Id: "+instanceId);
        VMOperationParam param = new VMOperationParam(0, instanceId, null, eventId);
        Gson gson = GsonHelper.getBuilder().create();
        param.setOperation(VmOp.Reboot);

        AsyncJobVO job = new AsyncJobVO();
        job.setUserId(UserContext.current().getUserId());
        job.setAccountId(Account.ACCOUNT_ID_SYSTEM);
        job.setCmd("SystemVmCmd");
        job.setCmdInfo(gson.toJson(param));
        job.setCmdOriginator(StartSystemVMCmd.getResultObjectName());
        return _asyncMgr.submitAsyncJob(job, true);
    }

    public long destroySecondaryStorageVmAsync(long instanceId) {
        long eventId = saveScheduledEvent(User.UID_SYSTEM, Account.ACCOUNT_ID_SYSTEM, EventTypes.EVENT_SSVM_DESTROY, "destroying secondary storage Vm Id: "+instanceId);
        VMOperationParam param = new VMOperationParam(0, instanceId, null, eventId);
        Gson gson = GsonHelper.getBuilder().create();
        param.setOperation(VmOp.Destroy);

        AsyncJobVO job = new AsyncJobVO();
        job.setUserId(UserContext.current().getUserId());
        job.setAccountId(Account.ACCOUNT_ID_SYSTEM);
        job.setCmd("SystemVmCmd");
        job.setCmdInfo(gson.toJson(param));
        return _asyncMgr.submitAsyncJob(job);

    }

	@Override
    public List<SecondaryStorageVmVO> searchForSecondaryStorageVm(Criteria c) {
        Filter searchFilter = new Filter(SecondaryStorageVmVO.class, c.getOrderBy(), c.getAscending(), c.getOffset(), c.getLimit());
        SearchCriteria<SecondaryStorageVmVO> sc = _secStorageVmDao.createSearchCriteria();

        Object id = c.getCriteria(Criteria.ID);
        Object name = c.getCriteria(Criteria.NAME);
        Object state = c.getCriteria(Criteria.STATE);
        Object zone = c.getCriteria(Criteria.DATACENTERID);
        Object pod = c.getCriteria(Criteria.PODID);
        Object hostId = c.getCriteria(Criteria.HOSTID);
        Object keyword = c.getCriteria(Criteria.KEYWORD);

        if (keyword != null) {
            SearchCriteria<SecondaryStorageVmVO> ssc = _secStorageVmDao.createSearchCriteria();
            ssc.addOr("name", SearchCriteria.Op.LIKE, "%" + keyword + "%");
            ssc.addOr("displayName", SearchCriteria.Op.LIKE, "%" + keyword + "%");
            ssc.addOr("instanceName", SearchCriteria.Op.LIKE, "%" + keyword + "%");
            ssc.addOr("state", SearchCriteria.Op.LIKE, "%" + keyword + "%");

            sc.addAnd("name", SearchCriteria.Op.SC, ssc);
        }
        
        if(id != null) {
            sc.addAnd("id", SearchCriteria.Op.EQ, id);
        }

        if (name != null) {
            sc.addAnd("name", SearchCriteria.Op.LIKE, "%" + name + "%");
        }
        if (state != null) {
            sc.addAnd("state", SearchCriteria.Op.EQ, state);
        }
        if (zone != null) {
            sc.addAnd("dataCenterId", SearchCriteria.Op.EQ, zone);
        }
        if (pod != null) {
            sc.addAnd("podId", SearchCriteria.Op.EQ, pod);
        }
        if (hostId != null) {
            sc.addAnd("hostId", SearchCriteria.Op.EQ, hostId);
        }

        return _secStorageVmDao.search(sc, searchFilter);
    }
	
	@Override
	public VMInstanceVO findSystemVMById(long instanceId) {
		VMInstanceVO systemVm = _vmInstanceDao.findByIdTypes(instanceId, VirtualMachine.Type.ConsoleProxy, VirtualMachine.Type.SecondaryStorageVm);
		if(systemVm == null)
			return null;
		
		if(systemVm.getType() == VirtualMachine.Type.ConsoleProxy)
			return _consoleProxyDao.findById(instanceId);
		return _secStorageVmDao.findById(instanceId);
	}

	@Override
	public boolean stopSystemVM(long instanceId, long startEventId) {
		VMInstanceVO systemVm = _vmInstanceDao.findByIdTypes(instanceId, VirtualMachine.Type.ConsoleProxy, VirtualMachine.Type.SecondaryStorageVm);
		if (systemVm.getType().equals(VirtualMachine.Type.ConsoleProxy)){
			return stopConsoleProxy(instanceId, startEventId);
		} else {
			return stopSecondaryStorageVm(instanceId, startEventId);
		}
	}

	@Override
	public long stopSystemVmAsync(long instanceId) {
		VMInstanceVO systemVm = _vmInstanceDao.findByIdTypes(instanceId, VirtualMachine.Type.ConsoleProxy, VirtualMachine.Type.SecondaryStorageVm);
		if (systemVm.getType().equals(VirtualMachine.Type.ConsoleProxy)){
			return stopConsoleProxyAsync(instanceId);
		} else {
			return stopSecondaryStorageVmAsync(instanceId);
		}
	}

	@Override
	public long rebootSystemVmAsync(long instanceId) {
		VMInstanceVO systemVm = _vmInstanceDao.findByIdTypes(instanceId, VirtualMachine.Type.ConsoleProxy, VirtualMachine.Type.SecondaryStorageVm);
		if (systemVm.getType().equals(VirtualMachine.Type.ConsoleProxy)){
			return rebootConsoleProxyAsync(instanceId);
		} else {
			return rebootSecondaryStorageVmAsync(instanceId);
		}
	}
	
	@Override
	public long startSystemVmAsync(long instanceId) {
		VMInstanceVO systemVm = _vmInstanceDao.findByIdTypes(instanceId, VirtualMachine.Type.ConsoleProxy, VirtualMachine.Type.SecondaryStorageVm);
		if (systemVm.getType().equals(VirtualMachine.Type.ConsoleProxy)){
			return startConsoleProxyAsync(instanceId);
		} else {
			return startSecondaryStorageVmAsync(instanceId);
		}
	}
	
	@Override
	public VMInstanceVO startSystemVM(long instanceId, long startEventId) throws InternalErrorException {
		VMInstanceVO systemVm = _vmInstanceDao.findByIdTypes(instanceId, VirtualMachine.Type.ConsoleProxy, VirtualMachine.Type.SecondaryStorageVm);
		if (systemVm.getType().equals(VirtualMachine.Type.ConsoleProxy)){
			return startConsoleProxy(instanceId, startEventId);
		} else {
			return startSecondaryStorageVm(instanceId, startEventId);
		}
	}

	@Override
	public boolean rebootSystemVM(long instanceId, long startEventId)  {
		VMInstanceVO systemVm = _vmInstanceDao.findByIdTypes(instanceId, VirtualMachine.Type.ConsoleProxy, VirtualMachine.Type.SecondaryStorageVm);
		if (systemVm.getType().equals(VirtualMachine.Type.ConsoleProxy)){
			return rebootConsoleProxy(instanceId, startEventId);
		} else {
			return rebootSecondaryStorageVm(instanceId, startEventId);
		}
	}

	private String signRequest(String request, String key) {
		try
		{
			s_logger.info("Request: "+request);
			s_logger.info("Key: "+key);
			
			if(key != null && request != null)
			{
				Mac mac = Mac.getInstance("HmacSHA1");
				SecretKeySpec keySpec = new SecretKeySpec(key.getBytes(),
						"HmacSHA1");
				mac.init(keySpec);
				mac.update(request.getBytes());
				byte[] encryptedBytes = mac.doFinal();
				return new String ((Base64.encodeBase64(encryptedBytes)));
			}
		} catch (Exception ex) {
			s_logger.error("unable to sign request", ex);
		}
		return null;
	}
        
    @Override
    public ArrayList<String> getCloudIdentifierResponse(long userId)
    {
    	Criteria c = new Criteria ();
    	c.addCriteria(Criteria.NAME, "cloud.identifier");

    	List<ConfigurationVO> configs = searchForConfigurations(c, true);
    	
    	String cloudIdentifier;
    	if (configs == null || configs.size() != 1) {
    		cloudIdentifier = "";
    	} else {
    		cloudIdentifier = configs.get(0).getValue();
    	}
    	
    	String signature = "";
    	try {
        	//get the user obj to get his secret key
        	User user = getUser(userId);
        	String secretKey = user.getSecretKey();
        	String input = cloudIdentifier;
    		signature = signRequest(input, secretKey);
    	} catch (Exception e) {
			s_logger.warn("Exception whilst creating a signature:"+e);
		}
    	
    	ArrayList<String> cloudParams = new ArrayList<String>();
    	cloudParams.add(cloudIdentifier);
    	cloudParams.add(signature);

        return cloudParams;
    }

	@Override
	public NetworkGroupVO findNetworkGroupByName(Long accountId, String groupName) {
		NetworkGroupVO groupVO = _networkSecurityGroupDao.findByAccountAndName(accountId, groupName);
		return groupVO;
	}

    @Override
    public NetworkGroupVO findNetworkGroupById(long networkGroupId) {
        NetworkGroupVO groupVO = _networkSecurityGroupDao.findById(networkGroupId);
        return groupVO;
    }

	@Override
	public boolean isNetworkSecurityGroupNameInUse(Long domainId, Long accountId, String name) {
		if (domainId == null) {
            domainId = DomainVO.ROOT_DOMAIN;
        }
		_networkGroupMgr.createDefaultNetworkGroup(accountId);
        return _networkSecurityGroupDao.isNameInUse(accountId, domainId, name);
	}

	@Override
	public List<IngressRuleVO> authorizeNetworkGroupIngress(AccountVO account, String groupName, String protocol, int startPort, int endPort, String [] cidrList, List<NetworkGroupVO> authorizedGroups) {
		return _networkGroupMgr.authorizeNetworkGroupIngress(account, groupName, protocol, startPort, endPort, cidrList, authorizedGroups);
	}

    @Override
    public long authorizeNetworkGroupIngressAsync(Long accountId, String groupName, String protocol, int startPort, int endPort, String [] cidrList, List<NetworkGroupVO> authorizedGroups) {
        AccountVO account = (AccountVO)findAccountById(accountId);
        if (account == null) {
            s_logger.warn("Unable to authorize network group ingress on group: " + groupName + " for account " + accountId + " -- account not found.");
            return 0;
        }

        NetworkGroupIngressParam param = new NetworkGroupIngressParam(account, groupName, protocol, startPort, endPort, cidrList, authorizedGroups);
        Gson gson = GsonHelper.getBuilder().create();
        AsyncJobVO job = new AsyncJobVO();
        job.setUserId(UserContext.current().getUserId());
        job.setAccountId(accountId);
        job.setCmd("AuthorizeNetworkGroupIngress");
        job.setCmdInfo(gson.toJson(param));
        job.setCmdOriginator(AuthorizeNetworkGroupIngressCmd.getResultObjectName());
        return _asyncMgr.submitAsyncJob(job);
    }

    @Override
	public boolean revokeNetworkGroupIngress(AccountVO account, String groupName, String protocol, int startPort, int endPort, String [] cidrList, List<NetworkGroupVO> authorizedGroups) {
		return _networkGroupMgr.revokeNetworkGroupIngress(account, groupName, protocol, startPort, endPort, cidrList, authorizedGroups);
	}

	@Override
	public long revokeNetworkGroupIngressAsync(Long accountId, String groupName, String protocol, int startPort, int endPort, String [] cidrList, List<NetworkGroupVO> authorizedGroups) {
		AccountVO account = (AccountVO)findAccountById(accountId);
		if (account == null) {
			s_logger.warn("Unable to revoke network group ingress on group: " + groupName + " for account " + accountId + " -- account not found.");
			return 0;
		}

		NetworkGroupIngressParam param = new NetworkGroupIngressParam(account, groupName, protocol, startPort, endPort, cidrList, authorizedGroups);
        Gson gson = GsonHelper.getBuilder().create();
        AsyncJobVO job = new AsyncJobVO();
        job.setUserId(UserContext.current().getUserId());
        job.setAccountId(accountId);
        job.setCmd("RevokeNetworkGroupIngress");
        job.setCmdInfo(gson.toJson(param));
        return _asyncMgr.submitAsyncJob(job);
	}

    @Override
    public NetworkGroupVO createNetworkGroup(String name, String description, Long domainId, Long accountId, String accountName) {
    	return _networkGroupMgr.createNetworkGroup(name, description, domainId, accountId, accountName);
    }

    @Override
    public void deleteNetworkGroup(Long groupId, Long accountId) throws ResourceInUseException, PermissionDeniedException {
        _networkGroupMgr.deleteNetworkGroup(groupId, accountId);
    }

    @Override
    public List<NetworkGroupRulesVO> searchForNetworkGroupRules(Criteria c) {
        return _networkGroupMgr.searchForNetworkGroupRules(c);
    }

	@Override
	public HostStats getHostStatistics(long hostId) {
		return _statsCollector.getHostStats(hostId);
	}

    /**
     * {@inheritDoc}
     */
    @Override
    public boolean isHypervisorSnapshotCapable() {
        return _isHypervisorSnapshotCapable;
    }
    
    @Override
    public boolean isLocalStorageActiveOnHost(HostVO host) {
    	return _storageMgr.isLocalStorageActiveOnHost(host);
    }

    @Override
    public List<EventVO> listPendingEvents(int entryTime, int duration) {
        Calendar calMin = Calendar.getInstance();
        Calendar calMax = Calendar.getInstance();
        calMin.add(Calendar.SECOND, -entryTime);
        calMax.add(Calendar.SECOND, -duration);
        Date minTime = calMin.getTime();
        Date maxTime = calMax.getTime();
        List<EventVO> startedEvents = _eventDao.listStartedEvents(minTime, maxTime);
        List<EventVO> pendingEvents = new ArrayList<EventVO>();
        for (EventVO event : startedEvents){
            EventVO completedEvent = _eventDao.findCompletedEvent(event.getId());
            if(completedEvent == null){
                pendingEvents.add(event);
            }
        }
        return pendingEvents;
    }

	@Override
	public List<PreallocatedLunVO> getPreAllocatedLuns(Criteria c)
	{
       Filter searchFilter = new Filter(PreallocatedLunVO.class, c.getOrderBy(), c.getAscending(), c.getOffset(), c.getLimit());
        SearchCriteria<PreallocatedLunVO> sc = _lunDao.createSearchCriteria();

        Object targetIqn = c.getCriteria(Criteria.TARGET_IQN);
        Object scope = c.getCriteria(Criteria.SCOPE);

        if (targetIqn != null) {
            sc.addAnd("targetIqn", SearchCriteria.Op.EQ, targetIqn);
        }
        
        if (scope == null || scope.toString().equalsIgnoreCase("ALL")) {
            return _lunDao.search(sc, searchFilter);
        }
        else if(scope.toString().equalsIgnoreCase("ALLOCATED"))
        {
        	sc.addAnd("volumeId", SearchCriteria.Op.NNULL);
        	sc.addAnd("taken", SearchCriteria.Op.NNULL);
        	
        	return _lunDao.search(sc, searchFilter);
        }
        else if(scope.toString().equalsIgnoreCase("FREE"))
        {
        	sc.addAnd("volumeId", SearchCriteria.Op.NULL);
        	sc.addAnd("taken", SearchCriteria.Op.NULL);
        	
        	return _lunDao.search(sc, searchFilter);
        }
        
		return null;

	}

	@Override
	public String getNetworkGroupsNamesForVm(long vmId) 
	{

		return _networkGroupMgr.getNetworkGroupsNamesForVm(vmId);
	}
	
	@Override
	public boolean checkLocalStorageConfigVal()
	{
		String value = _configs.get("use.local.storage");
		
		if(value!=null && value.equalsIgnoreCase("true"))
			return true;
		else
			return false;
	}

	@Override
	public boolean addConfig(String instance, String component,String category, String name, String value, String description) 
	{
		return _configMgr.addConfig(category, instance, component, name, value, description);		
	}

	@Override
    public boolean preparePrimaryStorageForMaintenance(long primaryStorageId, long userId) {
		return	_storageMgr.preparePrimaryStorageForMaintenance(primaryStorageId, userId);

	}

	@Override
    public long preparePrimaryStorageForMaintenanceAsync(long primaryStorageId) throws InvalidParameterValueException 
	{
    	StoragePoolVO primaryStorage = _poolDao.findById(primaryStorageId);
    	
    	if (primaryStorage == null) {
            s_logger.debug("Unable to find primary storage id: " + primaryStorageId);
            throw new InvalidParameterValueException("Unable to find storage pool with ID: " + primaryStorageId + ". Please specify a valid primary storage ID.");
        }
        
        if (_poolDao.countBy(primaryStorage.getId(), Status.PrepareForMaintenance, Status.ErrorInMaintenance, Status.Maintenance) > 0) {
            throw new InvalidParameterValueException("There are other primary storages in maintenance mode.");
        }
        
        //set the state to maintenance
        primaryStorage.setStatus(Status.PrepareForMaintenance);
        _poolDao.persist(primaryStorage);
        
        Long param = new Long(primaryStorageId);
        Gson gson = GsonHelper.getBuilder().create();

        AsyncJobVO job = new AsyncJobVO();
        job.setUserId(UserContext.current().getUserId());
        job.setAccountId(Account.ACCOUNT_ID_SYSTEM);
        job.setCmd("PreparePrimaryStorageMaintenance");
        job.setCmdInfo(gson.toJson(param));
        job.setCmdOriginator(PreparePrimaryStorageForMaintenanceCmd.getResultObjectName());
        return _asyncMgr.submitAsyncJob(job);

	}
	
    @Override
    public boolean cancelPrimaryStorageMaintenance(long primaryStorageId, long userId)
    {
		return	_storageMgr.cancelPrimaryStorageForMaintenance(primaryStorageId, userId);
    }
	
	@Override
    public long cancelPrimaryStorageMaintenanceAsync(long primaryStorageId) throws InvalidParameterValueException 
	{
    	StoragePoolVO primaryStorage = _poolDao.findById(primaryStorageId);
    	
    	if (primaryStorage == null) {
            s_logger.debug("Unable to find primary storage id: " + primaryStorageId);
            throw new InvalidParameterValueException("Unable to find storage pool with ID: " + primaryStorageId + ". Please specify a valid primary storage ID.");
        }
        
        Long param = new Long(primaryStorageId);
        Gson gson = GsonHelper.getBuilder().create();

        AsyncJobVO job = new AsyncJobVO();
        job.setUserId(UserContext.current().getUserId());
        job.setAccountId(Account.ACCOUNT_ID_SYSTEM);
        job.setCmd("CancelPrimaryStorageMaintenance");
        job.setCmdInfo(gson.toJson(param));
        job.setCmdOriginator(CancelPrimaryStorageMaintenanceCmd.getResultObjectName());
        return _asyncMgr.submitAsyncJob(job);

	}

	@Override
	public boolean validateCustomVolumeSizeRange(long size) throws InvalidParameterValueException {
        if (size<0 || (size>0 && size < 1)) {
            throw new InvalidParameterValueException("Please specify a size of at least 1 Gb.");
        } else if (size > _maxVolumeSizeInGb) {
        	throw new InvalidParameterValueException("The maximum size allowed is " + _maxVolumeSizeInGb + " Gb.");
        }

		return true;
	}

	@Override
	public boolean checkIfMaintenable(long hostId) {

		//get the poolhostref record
		List<StoragePoolHostVO> poolHostRecordSet = _poolHostDao.listByHostId(hostId);
		
		if(poolHostRecordSet!=null)
		{
			//the above list has only 1 record
			StoragePoolHostVO poolHostRecord = poolHostRecordSet.get(0);
			
			//get the poolId and get hosts associated in that pool
			List<StoragePoolHostVO> hostsInPool = _poolHostDao.listByPoolId(poolHostRecord.getPoolId());
			
			if(hostsInPool!=null && hostsInPool.size()>1)
			{
				return true; //since there are other hosts to take over as master in this pool
			}
		}
		return false;
	}

    @Override
    public Map<String, String> listCapabilities() {
        Map<String, String> capabilities = new HashMap<String, String>();
        
        String networkGroupsEnabled = _configs.get("direct.attach.network.groups.enabled");
        if(networkGroupsEnabled == null) 
            networkGroupsEnabled = "false";             

        capabilities.put("networkGroupsEnabled", networkGroupsEnabled);
        
        final Class<?> c = this.getClass();
        String fullVersion = c.getPackage().getImplementationVersion();
        String version = "unknown"; 
        if(fullVersion.length() > 0){
            version = fullVersion.substring(0,fullVersion.lastIndexOf("."));
        }
        capabilities.put("cloudStackVersion", version);
        return capabilities;
    }

    @Override
    public GuestOSVO getGuestOs(Long guestOsId)
    {
    	return _guestOSDao.findById(guestOsId);
    }
    
    @Override
    public VolumeVO getRootVolume(Long instanceId)
    {
    	return _volumeDao.findByInstanceAndType(instanceId, Volume.VolumeType.ROOT).get(0);
    }
    
    @Override
    public long getPsMaintenanceCount(long podId){
    	List<StoragePoolVO> poolsInTransition = new ArrayList<StoragePoolVO>();
    	poolsInTransition.addAll(_poolDao.listPoolsByStatus(Status.Maintenance));
    	poolsInTransition.addAll(_poolDao.listPoolsByStatus(Status.PrepareForMaintenance));
    	poolsInTransition.addAll(_poolDao.listPoolsByStatus(Status.ErrorInMaintenance));
    	
    	if(poolsInTransition==null)
    		return 0;
    	else
    		return poolsInTransition.size();
    }
    
    @Override
    public boolean isPoolUp(long instanceId){
		VolumeVO rootVolume = _volumeDao.findByInstance(instanceId).get(0);
		
		if(rootVolume!=null){
			Status poolStatus = _poolDao.findById(rootVolume.getPoolId()).getStatus();
    	
			if(!poolStatus.equals(Status.Up))
				return false;
			else
				return true;
		}
		
		return false;
    }
    
<<<<<<< HEAD
    //Move this section to UserVmManager when merge with api refactor branch is done
    @Override
    public InstanceGroupVO createVmGroup(String name, Long accountId){
    	return _vmMgr.createVmGroup(name, accountId);
    }
    
    @Override
    public InstanceGroupVO findVmGroupById(long groupId) {
    	InstanceGroupVO group = _vmGroupDao.findById(groupId);
    	//return only active vm groups
    	if (group.getRemoved() == null) {
    		return group;
    	}
    	else {
    		return null;
    	}
    }
    
    @Override
    public InstanceGroupVO updateVmGroup(long groupId, String name){
          
        if (name != null) {
        	_vmGroupDao.updateVmGroup(groupId, name);
        }
        InstanceGroupVO vmGroup = _vmGroupDao.findById(groupId);
        return vmGroup;
    }
    
    @Override
    public boolean isVmGroupNameInUse(Long accountId, String name) {
        return _vmGroupDao.isNameInUse(accountId, name);
    }
    
    @Override
    public boolean deleteVmGroup(long groupId) throws InternalErrorException{
        return _vmMgr.deleteVmGroup(groupId);
    }
    
    @Override
    public List<InstanceGroupVO> searchForVmGroups(Criteria c) {
        Filter searchFilter = new Filter(InstanceGroupVO.class, c.getOrderBy(), c.getAscending(), c.getOffset(), c.getLimit());

        Object[] accountIds = (Object[]) c.getCriteria(Criteria.ACCOUNTID);
        Object id = c.getCriteria(Criteria.ID);
        Object name = c.getCriteria(Criteria.NAME);
        Object domainId = c.getCriteria(Criteria.DOMAINID);
        Object keyword = c.getCriteria(Criteria.KEYWORD);

        SearchBuilder<InstanceGroupVO> sb = _vmGroupDao.createSearchBuilder();
        sb.and("id", sb.entity().getId(), SearchCriteria.Op.EQ);
        sb.and("name", sb.entity().getName(), SearchCriteria.Op.LIKE);
        sb.and("accountId", sb.entity().getAccountId(), SearchCriteria.Op.IN);

        if ((accountIds == null) && (domainId != null)) {
            // if accountId isn't specified, we can do a domain match for the admin case
            SearchBuilder<DomainVO> domainSearch = _domainDao.createSearchBuilder();
            domainSearch.and("path", domainSearch.entity().getPath(), SearchCriteria.Op.LIKE);
            sb.join("domainSearch", domainSearch, sb.entity().getDomainId(), domainSearch.entity().getId());
        }

        SearchCriteria<InstanceGroupVO> sc = sb.create();
        if (keyword != null) {
            SearchCriteria<InstanceGroupVO> ssc = _vmGroupDao.createSearchCriteria();
            ssc.addOr("name", SearchCriteria.Op.LIKE, "%" + keyword + "%");
        }
        
    	if (id != null) {
        	sc.setParameters("id", id);
    	}
        
        if (name != null) {
            sc.setParameters("name", "%" + name + "%");
        }

        if (accountIds != null) {
            sc.setParameters("accountId", accountIds);
        } else if (domainId != null) {
            DomainVO domain = _domainDao.findById((Long)domainId);
            if (domain != null){
            	sc.setJoinParameters("domainSearch", "path", domain.getPath() + "%");
            }   
        }

        return _vmGroupDao.search(sc, searchFilter);
    }
    
	@Override
	public InstanceGroupVO getGroupForVm(long vmId){
		return _vmMgr.getGroupForVm(vmId);
	}
    
    
    //Move section above to UserVmManager when merge with api refactor branch is done
=======
    @Override
    public List<VlanVO> searchForZoneWideVlans(long dcId, String vlanType, String vlanId){
    	return _vlanDao.searchForZoneWideVlans(dcId, vlanType, vlanId);
    }
>>>>>>> 05499fa5
}
<|MERGE_RESOLUTION|>--- conflicted
+++ resolved
@@ -8840,8 +8840,7 @@
 		return false;
     }
     
-<<<<<<< HEAD
-    //Move this section to UserVmManager when merge with api refactor branch is done
+    //Move vmGroup section to UserVmManager when merge with api refactor branch is done
     @Override
     public InstanceGroupVO createVmGroup(String name, Long accountId){
     	return _vmMgr.createVmGroup(name, accountId);
@@ -8934,10 +8933,9 @@
     
     
     //Move section above to UserVmManager when merge with api refactor branch is done
-=======
     @Override
     public List<VlanVO> searchForZoneWideVlans(long dcId, String vlanType, String vlanId){
     	return _vlanDao.searchForZoneWideVlans(dcId, vlanType, vlanId);
     }
->>>>>>> 05499fa5
+
 }
