// Licensed to the Apache Software Foundation (ASF) under one
// or more contributor license agreements.  See the NOTICE file
// distributed with this work for additional information
// regarding copyright ownership.  The ASF licenses this file
// to you under the Apache License, Version 2.0 (the
// "License"); you may not use this file except in compliance
// with the License.  You may obtain a copy of the License at
//
//   http://www.apache.org/licenses/LICENSE-2.0
//
// Unless required by applicable law or agreed to in writing,
// software distributed under the License is distributed on an
// "AS IS" BASIS, WITHOUT WARRANTIES OR CONDITIONS OF ANY
// KIND, either express or implied.  See the License for the
// specific language governing permissions and limitations
// under the License.
package com.cloud.server;

import java.lang.reflect.Field;
import java.net.Inet6Address;
import java.net.InetAddress;
import java.net.URI;
import java.net.URISyntaxException;
import java.net.UnknownHostException;
import java.security.NoSuchAlgorithmException;
import java.security.SecureRandom;
import java.util.ArrayList;
import java.util.Calendar;
import java.util.Comparator;
import java.util.Date;
import java.util.HashMap;
import java.util.HashSet;
import java.util.List;
import java.util.Map;
import java.util.Set;
import java.util.TimeZone;
import java.util.concurrent.Executors;
import java.util.concurrent.ScheduledExecutorService;
import java.util.concurrent.TimeUnit;

import javax.crypto.Mac;
import javax.crypto.spec.SecretKeySpec;
import javax.inject.Inject;
import javax.naming.ConfigurationException;

import org.apache.cloudstack.acl.ControlledEntity;
import org.apache.cloudstack.acl.SecurityChecker.AccessType;
import org.apache.cloudstack.affinity.AffinityGroupProcessor;
import org.apache.cloudstack.affinity.dao.AffinityGroupVMMapDao;
import org.apache.cloudstack.api.ApiConstants;
import org.apache.cloudstack.api.BaseUpdateTemplateOrIsoCmd;
import org.apache.cloudstack.api.command.admin.account.CreateAccountCmd;
import org.apache.cloudstack.api.command.admin.account.DeleteAccountCmd;
import org.apache.cloudstack.api.command.admin.account.DisableAccountCmd;
import org.apache.cloudstack.api.command.admin.account.EnableAccountCmd;
import org.apache.cloudstack.api.command.admin.account.LockAccountCmd;
import org.apache.cloudstack.api.command.admin.account.UpdateAccountCmd;
import org.apache.cloudstack.api.command.admin.autoscale.CreateCounterCmd;
import org.apache.cloudstack.api.command.admin.autoscale.DeleteCounterCmd;
import org.apache.cloudstack.api.command.admin.cluster.AddClusterCmd;
import org.apache.cloudstack.api.command.admin.cluster.DeleteClusterCmd;
import org.apache.cloudstack.api.command.admin.cluster.ListClustersCmd;
import org.apache.cloudstack.api.command.admin.cluster.UpdateClusterCmd;
import org.apache.cloudstack.api.command.admin.config.ListCfgsByCmd;
import org.apache.cloudstack.api.command.admin.config.ListHypervisorCapabilitiesCmd;
import org.apache.cloudstack.api.command.admin.config.UpdateCfgCmd;
import org.apache.cloudstack.api.command.admin.config.UpdateHypervisorCapabilitiesCmd;
import org.apache.cloudstack.api.command.admin.domain.CreateDomainCmd;
import org.apache.cloudstack.api.command.admin.domain.DeleteDomainCmd;
import org.apache.cloudstack.api.command.admin.domain.ListDomainChildrenCmd;
import org.apache.cloudstack.api.command.admin.domain.ListDomainsCmd;
import org.apache.cloudstack.api.command.admin.domain.UpdateDomainCmd;
import org.apache.cloudstack.api.command.admin.host.AddHostCmd;
import org.apache.cloudstack.api.command.admin.host.AddSecondaryStorageCmd;
import org.apache.cloudstack.api.command.admin.host.CancelMaintenanceCmd;
import org.apache.cloudstack.api.command.admin.host.DeleteHostCmd;
import org.apache.cloudstack.api.command.admin.host.FindHostsForMigrationCmd;
import org.apache.cloudstack.api.command.admin.host.ListHostsCmd;
import org.apache.cloudstack.api.command.admin.host.PrepareForMaintenanceCmd;
import org.apache.cloudstack.api.command.admin.host.ReconnectHostCmd;
import org.apache.cloudstack.api.command.admin.host.UpdateHostCmd;
import org.apache.cloudstack.api.command.admin.host.UpdateHostPasswordCmd;
import org.apache.cloudstack.api.command.admin.internallb.ConfigureInternalLoadBalancerElementCmd;
import org.apache.cloudstack.api.command.admin.internallb.CreateInternalLoadBalancerElementCmd;
import org.apache.cloudstack.api.command.admin.internallb.ListInternalLBVMsCmd;
import org.apache.cloudstack.api.command.admin.internallb.ListInternalLoadBalancerElementsCmd;
import org.apache.cloudstack.api.command.admin.internallb.StartInternalLBVMCmd;
import org.apache.cloudstack.api.command.admin.internallb.StopInternalLBVMCmd;
import org.apache.cloudstack.api.command.admin.ldap.LDAPConfigCmd;
import org.apache.cloudstack.api.command.admin.ldap.LDAPRemoveCmd;
import org.apache.cloudstack.api.command.admin.network.AddNetworkDeviceCmd;
import org.apache.cloudstack.api.command.admin.network.AddNetworkServiceProviderCmd;
import org.apache.cloudstack.api.command.admin.network.CreateNetworkOfferingCmd;
import org.apache.cloudstack.api.command.admin.network.CreatePhysicalNetworkCmd;
import org.apache.cloudstack.api.command.admin.network.CreateStorageNetworkIpRangeCmd;
import org.apache.cloudstack.api.command.admin.network.DedicateGuestVlanRangeCmd;
import org.apache.cloudstack.api.command.admin.network.DeleteNetworkDeviceCmd;
import org.apache.cloudstack.api.command.admin.network.DeleteNetworkOfferingCmd;
import org.apache.cloudstack.api.command.admin.network.DeleteNetworkServiceProviderCmd;
import org.apache.cloudstack.api.command.admin.network.DeletePhysicalNetworkCmd;
import org.apache.cloudstack.api.command.admin.network.DeleteStorageNetworkIpRangeCmd;
import org.apache.cloudstack.api.command.admin.network.ListDedicatedGuestVlanRangesCmd;
import org.apache.cloudstack.api.command.admin.network.ListNetworkDeviceCmd;
import org.apache.cloudstack.api.command.admin.network.ListNetworkIsolationMethodsCmd;
import org.apache.cloudstack.api.command.admin.network.ListNetworkServiceProvidersCmd;
import org.apache.cloudstack.api.command.admin.network.ListPhysicalNetworksCmd;
import org.apache.cloudstack.api.command.admin.network.ListStorageNetworkIpRangeCmd;
import org.apache.cloudstack.api.command.admin.network.ListSupportedNetworkServicesCmd;
import org.apache.cloudstack.api.command.admin.network.ReleaseDedicatedGuestVlanRangeCmd;
import org.apache.cloudstack.api.command.admin.network.UpdateNetworkOfferingCmd;
import org.apache.cloudstack.api.command.admin.network.UpdateNetworkServiceProviderCmd;
import org.apache.cloudstack.api.command.admin.network.UpdatePhysicalNetworkCmd;
import org.apache.cloudstack.api.command.admin.network.UpdateStorageNetworkIpRangeCmd;
import org.apache.cloudstack.api.command.admin.offering.CreateDiskOfferingCmd;
import org.apache.cloudstack.api.command.admin.offering.CreateServiceOfferingCmd;
import org.apache.cloudstack.api.command.admin.offering.DeleteDiskOfferingCmd;
import org.apache.cloudstack.api.command.admin.offering.DeleteServiceOfferingCmd;
import org.apache.cloudstack.api.command.admin.offering.UpdateDiskOfferingCmd;
import org.apache.cloudstack.api.command.admin.offering.UpdateServiceOfferingCmd;
import org.apache.cloudstack.api.command.admin.pod.CreatePodCmd;
import org.apache.cloudstack.api.command.admin.pod.DeletePodCmd;
import org.apache.cloudstack.api.command.admin.pod.ListPodsByCmd;
import org.apache.cloudstack.api.command.admin.pod.UpdatePodCmd;
import org.apache.cloudstack.api.command.admin.region.AddRegionCmd;
import org.apache.cloudstack.api.command.admin.region.RemoveRegionCmd;
import org.apache.cloudstack.api.command.admin.region.UpdateRegionCmd;
import org.apache.cloudstack.api.command.admin.resource.ArchiveAlertsCmd;
import org.apache.cloudstack.api.command.admin.resource.DeleteAlertsCmd;
import org.apache.cloudstack.api.command.admin.resource.ListAlertsCmd;
import org.apache.cloudstack.api.command.admin.resource.ListCapacityCmd;
import org.apache.cloudstack.api.command.admin.resource.UploadCustomCertificateCmd;
import org.apache.cloudstack.api.command.admin.router.ConfigureVirtualRouterElementCmd;
import org.apache.cloudstack.api.command.admin.router.CreateVirtualRouterElementCmd;
import org.apache.cloudstack.api.command.admin.router.DestroyRouterCmd;
import org.apache.cloudstack.api.command.admin.router.ListRoutersCmd;
import org.apache.cloudstack.api.command.admin.router.ListVirtualRouterElementsCmd;
import org.apache.cloudstack.api.command.admin.router.RebootRouterCmd;
import org.apache.cloudstack.api.command.admin.router.StartRouterCmd;
import org.apache.cloudstack.api.command.admin.router.StopRouterCmd;
import org.apache.cloudstack.api.command.admin.router.UpgradeRouterCmd;
import org.apache.cloudstack.api.command.admin.storage.AddS3Cmd;
import org.apache.cloudstack.api.command.admin.storage.CancelPrimaryStorageMaintenanceCmd;
import org.apache.cloudstack.api.command.admin.storage.CreateStoragePoolCmd;
import org.apache.cloudstack.api.command.admin.storage.DeletePoolCmd;
import org.apache.cloudstack.api.command.admin.storage.FindStoragePoolsForMigrationCmd;
import org.apache.cloudstack.api.command.admin.storage.ListS3sCmd;
import org.apache.cloudstack.api.command.admin.storage.ListStoragePoolsCmd;
import org.apache.cloudstack.api.command.admin.storage.ListStorageProvidersCmd;
import org.apache.cloudstack.api.command.admin.storage.PreparePrimaryStorageForMaintenanceCmd;
import org.apache.cloudstack.api.command.admin.storage.UpdateStoragePoolCmd;
import org.apache.cloudstack.api.command.admin.swift.AddSwiftCmd;
import org.apache.cloudstack.api.command.admin.swift.ListSwiftsCmd;
import org.apache.cloudstack.api.command.admin.systemvm.DestroySystemVmCmd;
import org.apache.cloudstack.api.command.admin.systemvm.ListSystemVMsCmd;
import org.apache.cloudstack.api.command.admin.systemvm.MigrateSystemVMCmd;
import org.apache.cloudstack.api.command.admin.systemvm.RebootSystemVmCmd;
import org.apache.cloudstack.api.command.admin.systemvm.StartSystemVMCmd;
import org.apache.cloudstack.api.command.admin.systemvm.StopSystemVmCmd;
import org.apache.cloudstack.api.command.admin.systemvm.UpgradeSystemVMCmd;
import org.apache.cloudstack.api.command.admin.template.PrepareTemplateCmd;
import org.apache.cloudstack.api.command.admin.usage.AddTrafficMonitorCmd;
import org.apache.cloudstack.api.command.admin.usage.AddTrafficTypeCmd;
import org.apache.cloudstack.api.command.admin.usage.DeleteTrafficMonitorCmd;
import org.apache.cloudstack.api.command.admin.usage.DeleteTrafficTypeCmd;
import org.apache.cloudstack.api.command.admin.usage.GenerateUsageRecordsCmd;
import org.apache.cloudstack.api.command.admin.usage.GetUsageRecordsCmd;
import org.apache.cloudstack.api.command.admin.usage.ListTrafficMonitorsCmd;
import org.apache.cloudstack.api.command.admin.usage.ListTrafficTypeImplementorsCmd;
import org.apache.cloudstack.api.command.admin.usage.ListTrafficTypesCmd;
import org.apache.cloudstack.api.command.admin.usage.ListUsageTypesCmd;
import org.apache.cloudstack.api.command.admin.usage.UpdateTrafficTypeCmd;
import org.apache.cloudstack.api.command.admin.user.CreateUserCmd;
import org.apache.cloudstack.api.command.admin.user.DeleteUserCmd;
import org.apache.cloudstack.api.command.admin.user.DisableUserCmd;
import org.apache.cloudstack.api.command.admin.user.EnableUserCmd;
import org.apache.cloudstack.api.command.admin.user.GetUserCmd;
import org.apache.cloudstack.api.command.admin.user.ListUsersCmd;
import org.apache.cloudstack.api.command.admin.user.LockUserCmd;
import org.apache.cloudstack.api.command.admin.user.RegisterCmd;
import org.apache.cloudstack.api.command.admin.user.UpdateUserCmd;
import org.apache.cloudstack.api.command.admin.vlan.CreateVlanIpRangeCmd;
import org.apache.cloudstack.api.command.admin.vlan.DedicatePublicIpRangeCmd;
import org.apache.cloudstack.api.command.admin.vlan.DeleteVlanIpRangeCmd;
import org.apache.cloudstack.api.command.admin.vlan.ListVlanIpRangesCmd;
import org.apache.cloudstack.api.command.admin.vlan.ReleasePublicIpRangeCmd;
import org.apache.cloudstack.api.command.admin.vm.AssignVMCmd;
import org.apache.cloudstack.api.command.admin.vm.MigrateVMCmd;
import org.apache.cloudstack.api.command.admin.vm.MigrateVirtualMachineWithVolumeCmd;
import org.apache.cloudstack.api.command.admin.vm.RecoverVMCmd;
import org.apache.cloudstack.api.command.admin.vpc.CreatePrivateGatewayCmd;
import org.apache.cloudstack.api.command.admin.vpc.CreateVPCOfferingCmd;
import org.apache.cloudstack.api.command.admin.vpc.DeletePrivateGatewayCmd;
import org.apache.cloudstack.api.command.admin.vpc.DeleteVPCOfferingCmd;
import org.apache.cloudstack.api.command.admin.vpc.UpdateVPCOfferingCmd;
import org.apache.cloudstack.api.command.admin.zone.CreateZoneCmd;
import org.apache.cloudstack.api.command.admin.zone.DeleteZoneCmd;
import org.apache.cloudstack.api.command.admin.zone.MarkDefaultZoneForAccountCmd;
import org.apache.cloudstack.api.command.admin.zone.UpdateZoneCmd;
import org.apache.cloudstack.api.command.user.account.AddAccountToProjectCmd;
import org.apache.cloudstack.api.command.user.account.DeleteAccountFromProjectCmd;
import org.apache.cloudstack.api.command.user.account.ListAccountsCmd;
import org.apache.cloudstack.api.command.user.account.ListProjectAccountsCmd;
import org.apache.cloudstack.api.command.user.address.AssociateIPAddrCmd;
import org.apache.cloudstack.api.command.user.address.DisassociateIPAddrCmd;
import org.apache.cloudstack.api.command.user.address.ListPublicIpAddressesCmd;
import org.apache.cloudstack.api.command.user.affinitygroup.CreateAffinityGroupCmd;
import org.apache.cloudstack.api.command.user.affinitygroup.DeleteAffinityGroupCmd;
import org.apache.cloudstack.api.command.user.affinitygroup.ListAffinityGroupTypesCmd;
import org.apache.cloudstack.api.command.user.affinitygroup.ListAffinityGroupsCmd;
import org.apache.cloudstack.api.command.user.affinitygroup.UpdateVMAffinityGroupCmd;
import org.apache.cloudstack.api.command.user.autoscale.CreateAutoScalePolicyCmd;
import org.apache.cloudstack.api.command.user.autoscale.CreateAutoScaleVmGroupCmd;
import org.apache.cloudstack.api.command.user.autoscale.CreateAutoScaleVmProfileCmd;
import org.apache.cloudstack.api.command.user.autoscale.CreateConditionCmd;
import org.apache.cloudstack.api.command.user.autoscale.DeleteAutoScalePolicyCmd;
import org.apache.cloudstack.api.command.user.autoscale.DeleteAutoScaleVmGroupCmd;
import org.apache.cloudstack.api.command.user.autoscale.DeleteAutoScaleVmProfileCmd;
import org.apache.cloudstack.api.command.user.autoscale.DeleteConditionCmd;
import org.apache.cloudstack.api.command.user.autoscale.DisableAutoScaleVmGroupCmd;
import org.apache.cloudstack.api.command.user.autoscale.EnableAutoScaleVmGroupCmd;
import org.apache.cloudstack.api.command.user.autoscale.ListAutoScalePoliciesCmd;
import org.apache.cloudstack.api.command.user.autoscale.ListAutoScaleVmGroupsCmd;
import org.apache.cloudstack.api.command.user.autoscale.ListAutoScaleVmProfilesCmd;
import org.apache.cloudstack.api.command.user.autoscale.ListConditionsCmd;
import org.apache.cloudstack.api.command.user.autoscale.ListCountersCmd;
import org.apache.cloudstack.api.command.user.autoscale.UpdateAutoScalePolicyCmd;
import org.apache.cloudstack.api.command.user.autoscale.UpdateAutoScaleVmGroupCmd;
import org.apache.cloudstack.api.command.user.autoscale.UpdateAutoScaleVmProfileCmd;
import org.apache.cloudstack.api.command.user.config.ListCapabilitiesCmd;
import org.apache.cloudstack.api.command.user.event.ArchiveEventsCmd;
import org.apache.cloudstack.api.command.user.event.DeleteEventsCmd;
import org.apache.cloudstack.api.command.user.event.ListEventTypesCmd;
import org.apache.cloudstack.api.command.user.event.ListEventsCmd;
import org.apache.cloudstack.api.command.user.firewall.CreateEgressFirewallRuleCmd;
import org.apache.cloudstack.api.command.user.firewall.CreateFirewallRuleCmd;
import org.apache.cloudstack.api.command.user.firewall.CreatePortForwardingRuleCmd;
import org.apache.cloudstack.api.command.user.firewall.DeleteEgressFirewallRuleCmd;
import org.apache.cloudstack.api.command.user.firewall.DeleteFirewallRuleCmd;
import org.apache.cloudstack.api.command.user.firewall.DeletePortForwardingRuleCmd;
import org.apache.cloudstack.api.command.user.firewall.ListEgressFirewallRulesCmd;
import org.apache.cloudstack.api.command.user.firewall.ListFirewallRulesCmd;
import org.apache.cloudstack.api.command.user.firewall.ListPortForwardingRulesCmd;
import org.apache.cloudstack.api.command.user.firewall.UpdatePortForwardingRuleCmd;
import org.apache.cloudstack.api.command.user.guest.ListGuestOsCategoriesCmd;
import org.apache.cloudstack.api.command.user.guest.ListGuestOsCmd;
import org.apache.cloudstack.api.command.user.iso.AttachIsoCmd;
import org.apache.cloudstack.api.command.user.iso.CopyIsoCmd;
import org.apache.cloudstack.api.command.user.iso.DeleteIsoCmd;
import org.apache.cloudstack.api.command.user.iso.DetachIsoCmd;
import org.apache.cloudstack.api.command.user.iso.ExtractIsoCmd;
import org.apache.cloudstack.api.command.user.iso.ListIsoPermissionsCmd;
import org.apache.cloudstack.api.command.user.iso.ListIsosCmd;
import org.apache.cloudstack.api.command.user.iso.RegisterIsoCmd;
import org.apache.cloudstack.api.command.user.iso.UpdateIsoCmd;
import org.apache.cloudstack.api.command.user.iso.UpdateIsoPermissionsCmd;
import org.apache.cloudstack.api.command.user.job.ListAsyncJobsCmd;
import org.apache.cloudstack.api.command.user.job.QueryAsyncJobResultCmd;
import org.apache.cloudstack.api.command.user.loadbalancer.AssignToLoadBalancerRuleCmd;
import org.apache.cloudstack.api.command.user.loadbalancer.CreateApplicationLoadBalancerCmd;
import org.apache.cloudstack.api.command.user.loadbalancer.CreateLBHealthCheckPolicyCmd;
import org.apache.cloudstack.api.command.user.loadbalancer.CreateLBStickinessPolicyCmd;
import org.apache.cloudstack.api.command.user.loadbalancer.CreateLoadBalancerRuleCmd;
import org.apache.cloudstack.api.command.user.loadbalancer.DeleteApplicationLoadBalancerCmd;
import org.apache.cloudstack.api.command.user.loadbalancer.DeleteLBHealthCheckPolicyCmd;
import org.apache.cloudstack.api.command.user.loadbalancer.DeleteLBStickinessPolicyCmd;
import org.apache.cloudstack.api.command.user.loadbalancer.DeleteLoadBalancerRuleCmd;
import org.apache.cloudstack.api.command.user.loadbalancer.ListApplicationLoadBalancersCmd;
import org.apache.cloudstack.api.command.user.loadbalancer.ListLBHealthCheckPoliciesCmd;
import org.apache.cloudstack.api.command.user.loadbalancer.ListLBStickinessPoliciesCmd;
import org.apache.cloudstack.api.command.user.loadbalancer.ListLoadBalancerRuleInstancesCmd;
import org.apache.cloudstack.api.command.user.loadbalancer.ListLoadBalancerRulesCmd;
import org.apache.cloudstack.api.command.user.loadbalancer.RemoveFromLoadBalancerRuleCmd;
import org.apache.cloudstack.api.command.user.loadbalancer.UpdateLoadBalancerRuleCmd;
import org.apache.cloudstack.api.command.user.nat.CreateIpForwardingRuleCmd;
import org.apache.cloudstack.api.command.user.nat.DeleteIpForwardingRuleCmd;
import org.apache.cloudstack.api.command.user.nat.DisableStaticNatCmd;
import org.apache.cloudstack.api.command.user.nat.EnableStaticNatCmd;
import org.apache.cloudstack.api.command.user.nat.ListIpForwardingRulesCmd;
import org.apache.cloudstack.api.command.user.network.CreateNetworkACLCmd;
import org.apache.cloudstack.api.command.user.network.CreateNetworkCmd;
import org.apache.cloudstack.api.command.user.network.DeleteNetworkACLCmd;
import org.apache.cloudstack.api.command.user.network.DeleteNetworkCmd;
import org.apache.cloudstack.api.command.user.network.ListNetworkACLsCmd;
import org.apache.cloudstack.api.command.user.network.ListNetworkOfferingsCmd;
import org.apache.cloudstack.api.command.user.network.ListNetworksCmd;
import org.apache.cloudstack.api.command.user.network.RestartNetworkCmd;
import org.apache.cloudstack.api.command.user.network.UpdateNetworkCmd;
import org.apache.cloudstack.api.command.user.offering.ListDiskOfferingsCmd;
import org.apache.cloudstack.api.command.user.offering.ListServiceOfferingsCmd;
import org.apache.cloudstack.api.command.user.project.ActivateProjectCmd;
import org.apache.cloudstack.api.command.user.project.CreateProjectCmd;
import org.apache.cloudstack.api.command.user.project.DeleteProjectCmd;
import org.apache.cloudstack.api.command.user.project.DeleteProjectInvitationCmd;
import org.apache.cloudstack.api.command.user.project.ListProjectInvitationsCmd;
import org.apache.cloudstack.api.command.user.project.ListProjectsCmd;
import org.apache.cloudstack.api.command.user.project.SuspendProjectCmd;
import org.apache.cloudstack.api.command.user.project.UpdateProjectCmd;
import org.apache.cloudstack.api.command.user.project.UpdateProjectInvitationCmd;
import org.apache.cloudstack.api.command.user.region.ListRegionsCmd;
import org.apache.cloudstack.api.command.user.region.ha.gslb.AssignToGlobalLoadBalancerRuleCmd;
import org.apache.cloudstack.api.command.user.region.ha.gslb.CreateGlobalLoadBalancerRuleCmd;
import org.apache.cloudstack.api.command.user.region.ha.gslb.DeleteGlobalLoadBalancerRuleCmd;
import org.apache.cloudstack.api.command.user.region.ha.gslb.ListGlobalLoadBalancerRuleCmd;
import org.apache.cloudstack.api.command.user.region.ha.gslb.RemoveFromGlobalLoadBalancerRuleCmd;
import org.apache.cloudstack.api.command.user.resource.GetCloudIdentifierCmd;
import org.apache.cloudstack.api.command.user.resource.ListHypervisorsCmd;
import org.apache.cloudstack.api.command.user.resource.ListResourceLimitsCmd;
import org.apache.cloudstack.api.command.user.resource.UpdateResourceCountCmd;
import org.apache.cloudstack.api.command.user.resource.UpdateResourceLimitCmd;
import org.apache.cloudstack.api.command.user.securitygroup.AuthorizeSecurityGroupEgressCmd;
import org.apache.cloudstack.api.command.user.securitygroup.AuthorizeSecurityGroupIngressCmd;
import org.apache.cloudstack.api.command.user.securitygroup.CreateSecurityGroupCmd;
import org.apache.cloudstack.api.command.user.securitygroup.DeleteSecurityGroupCmd;
import org.apache.cloudstack.api.command.user.securitygroup.ListSecurityGroupsCmd;
import org.apache.cloudstack.api.command.user.securitygroup.RevokeSecurityGroupEgressCmd;
import org.apache.cloudstack.api.command.user.securitygroup.RevokeSecurityGroupIngressCmd;
import org.apache.cloudstack.api.command.user.snapshot.CreateSnapshotCmd;
import org.apache.cloudstack.api.command.user.snapshot.CreateSnapshotPolicyCmd;
import org.apache.cloudstack.api.command.user.snapshot.DeleteSnapshotCmd;
import org.apache.cloudstack.api.command.user.snapshot.DeleteSnapshotPoliciesCmd;
import org.apache.cloudstack.api.command.user.snapshot.ListSnapshotPoliciesCmd;
import org.apache.cloudstack.api.command.user.snapshot.ListSnapshotsCmd;
import org.apache.cloudstack.api.command.user.ssh.CreateSSHKeyPairCmd;
import org.apache.cloudstack.api.command.user.ssh.DeleteSSHKeyPairCmd;
import org.apache.cloudstack.api.command.user.ssh.ListSSHKeyPairsCmd;
import org.apache.cloudstack.api.command.user.ssh.RegisterSSHKeyPairCmd;
import org.apache.cloudstack.api.command.user.tag.CreateTagsCmd;
import org.apache.cloudstack.api.command.user.tag.DeleteTagsCmd;
import org.apache.cloudstack.api.command.user.tag.ListTagsCmd;
import org.apache.cloudstack.api.command.user.template.CopyTemplateCmd;
import org.apache.cloudstack.api.command.user.template.CreateTemplateCmd;
import org.apache.cloudstack.api.command.user.template.DeleteTemplateCmd;
import org.apache.cloudstack.api.command.user.template.ExtractTemplateCmd;
import org.apache.cloudstack.api.command.user.template.ListTemplatePermissionsCmd;
import org.apache.cloudstack.api.command.user.template.ListTemplatesCmd;
import org.apache.cloudstack.api.command.user.template.RegisterTemplateCmd;
import org.apache.cloudstack.api.command.user.template.UpdateTemplateCmd;
import org.apache.cloudstack.api.command.user.template.UpdateTemplatePermissionsCmd;
import org.apache.cloudstack.api.command.user.vm.AddIpToVmNicCmd;
import org.apache.cloudstack.api.command.user.vm.AddNicToVMCmd;
import org.apache.cloudstack.api.command.user.vm.DeployVMCmd;
import org.apache.cloudstack.api.command.user.vm.DestroyVMCmd;
import org.apache.cloudstack.api.command.user.vm.GetVMPasswordCmd;
import org.apache.cloudstack.api.command.user.vm.ListNicsCmd;
import org.apache.cloudstack.api.command.user.vm.ListVMsCmd;
import org.apache.cloudstack.api.command.user.vm.RebootVMCmd;
import org.apache.cloudstack.api.command.user.vm.RemoveIpFromVmNicCmd;
import org.apache.cloudstack.api.command.user.vm.RemoveNicFromVMCmd;
import org.apache.cloudstack.api.command.user.vm.ResetVMPasswordCmd;
import org.apache.cloudstack.api.command.user.vm.ResetVMSSHKeyCmd;
import org.apache.cloudstack.api.command.user.vm.RestoreVMCmd;
import org.apache.cloudstack.api.command.user.vm.ScaleVMCmd;
import org.apache.cloudstack.api.command.user.vm.StartVMCmd;
import org.apache.cloudstack.api.command.user.vm.StopVMCmd;
import org.apache.cloudstack.api.command.user.vm.UpdateDefaultNicForVMCmd;
import org.apache.cloudstack.api.command.user.vm.UpdateVMCmd;
import org.apache.cloudstack.api.command.user.vm.UpgradeVMCmd;
import org.apache.cloudstack.api.command.user.vmgroup.CreateVMGroupCmd;
import org.apache.cloudstack.api.command.user.vmgroup.DeleteVMGroupCmd;
import org.apache.cloudstack.api.command.user.vmgroup.ListVMGroupsCmd;
import org.apache.cloudstack.api.command.user.vmgroup.UpdateVMGroupCmd;
import org.apache.cloudstack.api.command.user.vmsnapshot.CreateVMSnapshotCmd;
import org.apache.cloudstack.api.command.user.vmsnapshot.DeleteVMSnapshotCmd;
import org.apache.cloudstack.api.command.user.vmsnapshot.ListVMSnapshotCmd;
import org.apache.cloudstack.api.command.user.vmsnapshot.RevertToVMSnapshotCmd;
import org.apache.cloudstack.api.command.user.volume.AttachVolumeCmd;
import org.apache.cloudstack.api.command.user.volume.CreateVolumeCmd;
import org.apache.cloudstack.api.command.user.volume.DeleteVolumeCmd;
import org.apache.cloudstack.api.command.user.volume.DetachVolumeCmd;
import org.apache.cloudstack.api.command.user.volume.ExtractVolumeCmd;
import org.apache.cloudstack.api.command.user.volume.ListVolumesCmd;
import org.apache.cloudstack.api.command.user.volume.MigrateVolumeCmd;
import org.apache.cloudstack.api.command.user.volume.ResizeVolumeCmd;
import org.apache.cloudstack.api.command.user.volume.UploadVolumeCmd;
import org.apache.cloudstack.api.command.user.vpc.CreateStaticRouteCmd;
import org.apache.cloudstack.api.command.user.vpc.CreateVPCCmd;
import org.apache.cloudstack.api.command.user.vpc.DeleteStaticRouteCmd;
import org.apache.cloudstack.api.command.user.vpc.DeleteVPCCmd;
import org.apache.cloudstack.api.command.user.vpc.ListPrivateGatewaysCmd;
import org.apache.cloudstack.api.command.user.vpc.ListStaticRoutesCmd;
import org.apache.cloudstack.api.command.user.vpc.ListVPCOfferingsCmd;
import org.apache.cloudstack.api.command.user.vpc.ListVPCsCmd;
import org.apache.cloudstack.api.command.user.vpc.RestartVPCCmd;
import org.apache.cloudstack.api.command.user.vpc.UpdateVPCCmd;
import org.apache.cloudstack.api.command.user.vpn.AddVpnUserCmd;
import org.apache.cloudstack.api.command.user.vpn.CreateRemoteAccessVpnCmd;
import org.apache.cloudstack.api.command.user.vpn.CreateVpnConnectionCmd;
import org.apache.cloudstack.api.command.user.vpn.CreateVpnCustomerGatewayCmd;
import org.apache.cloudstack.api.command.user.vpn.CreateVpnGatewayCmd;
import org.apache.cloudstack.api.command.user.vpn.DeleteRemoteAccessVpnCmd;
import org.apache.cloudstack.api.command.user.vpn.DeleteVpnConnectionCmd;
import org.apache.cloudstack.api.command.user.vpn.DeleteVpnCustomerGatewayCmd;
import org.apache.cloudstack.api.command.user.vpn.DeleteVpnGatewayCmd;
import org.apache.cloudstack.api.command.user.vpn.ListRemoteAccessVpnsCmd;
import org.apache.cloudstack.api.command.user.vpn.ListVpnConnectionsCmd;
import org.apache.cloudstack.api.command.user.vpn.ListVpnCustomerGatewaysCmd;
import org.apache.cloudstack.api.command.user.vpn.ListVpnGatewaysCmd;
import org.apache.cloudstack.api.command.user.vpn.ListVpnUsersCmd;
import org.apache.cloudstack.api.command.user.vpn.RemoveVpnUserCmd;
import org.apache.cloudstack.api.command.user.vpn.ResetVpnConnectionCmd;
import org.apache.cloudstack.api.command.user.vpn.UpdateVpnCustomerGatewayCmd;
import org.apache.cloudstack.api.command.user.zone.ListZonesByCmd;
import org.apache.cloudstack.api.response.ExtractResponse;
import org.apache.cloudstack.engine.subsystem.api.storage.DataStoreManager;
import org.apache.cloudstack.engine.subsystem.api.storage.StoragePoolAllocator;
import org.apache.cloudstack.storage.datastore.db.PrimaryDataStoreDao;
import org.apache.cloudstack.storage.datastore.db.StoragePoolVO;
import org.apache.commons.codec.binary.Base64;
import org.apache.log4j.Logger;

import com.cloud.agent.AgentManager;
import com.cloud.agent.api.GetVncPortAnswer;
import com.cloud.agent.api.GetVncPortCommand;
import com.cloud.agent.api.storage.CopyVolumeAnswer;
import com.cloud.agent.api.storage.CopyVolumeCommand;
import com.cloud.agent.api.storage.CreateVolumeOVAAnswer;
import com.cloud.agent.api.storage.CreateVolumeOVACommand;
import com.cloud.agent.manager.allocator.HostAllocator;
import com.cloud.alert.Alert;
import com.cloud.alert.AlertManager;
import com.cloud.alert.AlertVO;
import com.cloud.alert.dao.AlertDao;
import com.cloud.api.ApiDBUtils;
import com.cloud.async.AsyncJobExecutor;
import com.cloud.async.AsyncJobManager;
import com.cloud.async.AsyncJobResult;
import com.cloud.async.AsyncJobVO;
import com.cloud.async.BaseAsyncJobExecutor;
import com.cloud.capacity.Capacity;
import com.cloud.capacity.CapacityVO;
import com.cloud.capacity.dao.CapacityDao;
import com.cloud.capacity.dao.CapacityDaoImpl.SummedCapacity;
import com.cloud.cluster.ClusterManager;
import com.cloud.configuration.Config;
import com.cloud.configuration.Configuration;
import com.cloud.configuration.ConfigurationManager;
import com.cloud.configuration.ConfigurationVO;
import com.cloud.configuration.dao.ConfigurationDao;
import com.cloud.consoleproxy.ConsoleProxyManagementState;
import com.cloud.consoleproxy.ConsoleProxyManager;
import com.cloud.dc.AccountVlanMapVO;
import com.cloud.dc.ClusterVO;
import com.cloud.dc.DataCenterVO;
import com.cloud.dc.HostPodVO;
import com.cloud.dc.Pod;
import com.cloud.dc.PodVlanMapVO;
import com.cloud.dc.Vlan;
import com.cloud.dc.Vlan.VlanType;
import com.cloud.dc.VlanVO;
import com.cloud.dc.dao.AccountVlanMapDao;
import com.cloud.dc.dao.ClusterDao;
import com.cloud.dc.dao.DataCenterDao;
import com.cloud.dc.dao.HostPodDao;
import com.cloud.dc.dao.PodVlanMapDao;
import com.cloud.dc.dao.VlanDao;
import com.cloud.deploy.DataCenterDeployment;
import com.cloud.deploy.DeploymentPlanner.ExcludeList;
import com.cloud.domain.DomainVO;
import com.cloud.domain.dao.DomainDao;
import com.cloud.event.ActionEvent;
import com.cloud.event.ActionEventUtils;
import com.cloud.event.EventTypes;
import com.cloud.event.EventVO;
import com.cloud.event.dao.EventDao;
import com.cloud.exception.ConcurrentOperationException;
import com.cloud.exception.InvalidParameterValueException;
import com.cloud.exception.OperationTimedoutException;
import com.cloud.exception.PermissionDeniedException;
import com.cloud.exception.ResourceUnavailableException;
import com.cloud.exception.StorageUnavailableException;
import com.cloud.ha.HighAvailabilityManager;
import com.cloud.host.DetailVO;
import com.cloud.host.Host;
import com.cloud.host.Host.Type;
import com.cloud.host.HostTagVO;
import com.cloud.host.HostVO;
import com.cloud.host.dao.HostDao;
import com.cloud.host.dao.HostDetailsDao;
import com.cloud.host.dao.HostTagsDao;
import com.cloud.hypervisor.Hypervisor.HypervisorType;
import com.cloud.hypervisor.HypervisorCapabilities;
import com.cloud.hypervisor.HypervisorCapabilitiesVO;
import com.cloud.hypervisor.dao.HypervisorCapabilitiesDao;
import com.cloud.info.ConsoleProxyInfo;
import com.cloud.keystore.KeystoreManager;
import com.cloud.network.IpAddress;
import com.cloud.network.dao.IPAddressDao;
import com.cloud.network.dao.IPAddressVO;
import com.cloud.network.dao.LoadBalancerDao;
import com.cloud.network.dao.LoadBalancerVO;
import com.cloud.network.dao.NetworkDao;
import com.cloud.network.dao.NetworkVO;
import com.cloud.org.Cluster;
import com.cloud.org.Grouping.AllocationState;
import com.cloud.projects.Project;
import com.cloud.projects.Project.ListProjectResourcesCriteria;
import com.cloud.projects.ProjectManager;
import com.cloud.resource.ResourceManager;
import com.cloud.server.ResourceTag.TaggedResourceType;
import com.cloud.server.auth.UserAuthenticator;
import com.cloud.service.dao.ServiceOfferingDao;
import com.cloud.storage.DiskOfferingVO;
import com.cloud.storage.GuestOS;
import com.cloud.storage.GuestOSCategoryVO;
import com.cloud.storage.GuestOSVO;
import com.cloud.storage.GuestOsCategory;
import com.cloud.storage.Storage;
import com.cloud.storage.Storage.ImageFormat;
import com.cloud.storage.StorageManager;
import com.cloud.storage.StoragePool;
import com.cloud.storage.Upload;
import com.cloud.storage.Upload.Mode;
import com.cloud.storage.UploadVO;
import com.cloud.storage.VMTemplateVO;
import com.cloud.storage.Volume;
import com.cloud.storage.VolumeManager;
import com.cloud.storage.VolumeVO;
import com.cloud.storage.dao.DiskOfferingDao;
import com.cloud.storage.dao.GuestOSCategoryDao;
import com.cloud.storage.dao.GuestOSDao;
import com.cloud.storage.dao.UploadDao;
import com.cloud.storage.dao.VMTemplateDao;
import com.cloud.storage.dao.VolumeDao;
import com.cloud.storage.s3.S3Manager;
import com.cloud.storage.secondary.SecondaryStorageVmManager;
import com.cloud.storage.snapshot.SnapshotManager;
import com.cloud.storage.swift.SwiftManager;
import com.cloud.storage.upload.UploadMonitor;
import com.cloud.tags.ResourceTagVO;
import com.cloud.tags.dao.ResourceTagDao;
import com.cloud.template.TemplateManager;
import com.cloud.template.VirtualMachineTemplate.TemplateFilter;
import com.cloud.user.Account;
import com.cloud.user.AccountManager;
import com.cloud.user.SSHKeyPair;
import com.cloud.user.SSHKeyPairVO;
import com.cloud.user.User;
import com.cloud.user.UserContext;
import com.cloud.user.UserVO;
import com.cloud.user.dao.AccountDao;
import com.cloud.user.dao.SSHKeyPairDao;
import com.cloud.user.dao.UserDao;
import com.cloud.utils.EnumUtils;
import com.cloud.utils.NumbersUtil;
import com.cloud.utils.Pair;
import com.cloud.utils.PasswordGenerator;
import com.cloud.utils.Ternary;
import com.cloud.utils.component.ComponentLifecycle;
import com.cloud.utils.component.ManagerBase;
import com.cloud.utils.concurrency.NamedThreadFactory;
import com.cloud.utils.crypt.DBEncryptionUtil;
import com.cloud.utils.db.DB;
import com.cloud.utils.db.Filter;
import com.cloud.utils.db.GlobalLock;
import com.cloud.utils.db.JoinBuilder;
import com.cloud.utils.db.JoinBuilder.JoinType;
import com.cloud.utils.db.SearchBuilder;
import com.cloud.utils.db.SearchCriteria;
import com.cloud.utils.db.Transaction;
import com.cloud.utils.exception.CloudRuntimeException;
import com.cloud.utils.net.MacAddress;
import com.cloud.utils.net.NetUtils;
import com.cloud.utils.ssh.SSHKeysHelper;
import com.cloud.vm.ConsoleProxyVO;
import com.cloud.vm.DiskProfile;
import com.cloud.vm.InstanceGroupVO;
import com.cloud.vm.SecondaryStorageVmVO;
import com.cloud.vm.UserVmVO;
import com.cloud.vm.VMInstanceVO;
import com.cloud.vm.VirtualMachine;
import com.cloud.vm.VirtualMachine.State;
import com.cloud.vm.VirtualMachineManager;
import com.cloud.vm.VirtualMachineProfile;
import com.cloud.vm.VirtualMachineProfileImpl;
import com.cloud.vm.dao.ConsoleProxyDao;
import com.cloud.vm.dao.DomainRouterDao;
import com.cloud.vm.dao.InstanceGroupDao;
import com.cloud.vm.dao.SecondaryStorageVmDao;
import com.cloud.vm.dao.UserVmDao;
import com.cloud.vm.dao.VMInstanceDao;

import edu.emory.mathcs.backport.java.util.Arrays;
import edu.emory.mathcs.backport.java.util.Collections;


public class ManagementServerImpl extends ManagerBase implements ManagementServer {
    public static final Logger s_logger = Logger.getLogger(ManagementServerImpl.class.getName());

    @Inject
    public AccountManager _accountMgr;
    @Inject
    private AgentManager _agentMgr;
    @Inject
    private AlertManager _alertMgr;
    @Inject
    private IPAddressDao _publicIpAddressDao;
    @Inject
    private DomainRouterDao _routerDao;
    @Inject
    private ConsoleProxyDao _consoleProxyDao;
    @Inject
    private ClusterDao _clusterDao;
    @Inject
    private SecondaryStorageVmDao _secStorageVmDao;
    @Inject
    public EventDao _eventDao;
    @Inject
    private DataCenterDao _dcDao;
    @Inject
    private VlanDao _vlanDao;
    @Inject
    private AccountVlanMapDao _accountVlanMapDao;
    @Inject
    private PodVlanMapDao _podVlanMapDao;
    @Inject
    private HostDao _hostDao;
    @Inject
    private HostDetailsDao _detailsDao;
    @Inject
    private UserDao _userDao;
    @Inject
    private UserVmDao _userVmDao;
    @Inject
    private ConfigurationDao _configDao;
    @Inject
    private ConsoleProxyManager _consoleProxyMgr;
    @Inject
    private SecondaryStorageVmManager _secStorageVmMgr;
    @Inject
    private SwiftManager _swiftMgr;
    @Inject
    private ServiceOfferingDao _offeringsDao;
    @Inject
    private DiskOfferingDao _diskOfferingDao;
    @Inject
    private VMTemplateDao _templateDao;
    @Inject
    private DomainDao _domainDao;
    @Inject
    private AccountDao _accountDao;
    @Inject
    public AlertDao _alertDao;
    @Inject
    private CapacityDao _capacityDao;
    @Inject
    private GuestOSDao _guestOSDao;
    @Inject
    private GuestOSCategoryDao _guestOSCategoryDao;
    @Inject
    private PrimaryDataStoreDao _poolDao;
    @Inject
    private NetworkDao _networkDao;
    @Inject
    private StorageManager _storageMgr;
    @Inject
    private VolumeManager _volumeMgr;
    @Inject
    private VirtualMachineManager _itMgr;
    @Inject
    private HostPodDao _hostPodDao;
    @Inject
    private VMInstanceDao _vmInstanceDao;
    @Inject
    private VolumeDao _volumeDao;
    @Inject
    private AsyncJobManager _asyncMgr;
    private int _purgeDelay;
    private int _alertPurgeDelay;
    @Inject
    private InstanceGroupDao _vmGroupDao;
    @Inject
    private UploadMonitor _uploadMonitor;
    @Inject
    private UploadDao _uploadDao;
    @Inject
    private SSHKeyPairDao _sshKeyPairDao;
    @Inject
    private LoadBalancerDao _loadbalancerDao;
    @Inject
    private HypervisorCapabilitiesDao _hypervisorCapabilitiesDao;
    private List<HostAllocator> _hostAllocators;
    @Inject
    private List<StoragePoolAllocator> _storagePoolAllocators;
    @Inject
    private ConfigurationManager _configMgr;
    @Inject
    private ResourceTagDao _resourceTagDao;

    @Inject
    ProjectManager _projectMgr;
    @Inject
    ResourceManager _resourceMgr;
    @Inject
    SnapshotManager _snapshotMgr;
    @Inject
    HighAvailabilityManager _haMgr;
    @Inject
    TemplateManager templateMgr;
    @Inject
    DataStoreManager dataStoreMgr;
    @Inject
    HostTagsDao _hostTagsDao;

    @Inject
    S3Manager _s3Mgr;

    @Inject
    ConfigurationServer _configServer;

    private final ScheduledExecutorService _eventExecutor = Executors.newScheduledThreadPool(1, new NamedThreadFactory("EventChecker"));
    private final ScheduledExecutorService _alertExecutor = Executors.newScheduledThreadPool(1, new NamedThreadFactory("AlertChecker"));
    private KeystoreManager _ksMgr;

    private Map<String, String> _configs;

    private Map<String, Boolean> _availableIdsMap;

    private List<UserAuthenticator> _userAuthenticators;
    private List<UserAuthenticator> _userPasswordEncoders;

    @Inject ClusterManager _clusterMgr;
    private String _hashKey = null;
    private String _encryptionKey = null;
    private String _encryptionIV = null;
    
    @Inject
    protected AffinityGroupVMMapDao _affinityGroupVMMapDao;

    protected List<AffinityGroupProcessor> _affinityProcessors;
    public List<AffinityGroupProcessor> getAffinityGroupProcessors() {
        return _affinityProcessors;
    }
    public void setAffinityGroupProcessors(List<AffinityGroupProcessor> affinityProcessors) {
        this._affinityProcessors = affinityProcessors;
    }

    public ManagementServerImpl() {
    	setRunLevel(ComponentLifecycle.RUN_LEVEL_APPLICATION_MAINLOOP);
    }

    public List<UserAuthenticator> getUserAuthenticators() {
    	return _userAuthenticators;
    }

    public void setUserAuthenticators(List<UserAuthenticator> authenticators) {
    	_userAuthenticators = authenticators;
    }

    public List<UserAuthenticator> getUserPasswordEncoders() {
        return _userPasswordEncoders;
    }

    public void setUserPasswordEncoders(List<UserAuthenticator> encoders) {
        _userPasswordEncoders = encoders;
    }

    public List<HostAllocator> getHostAllocators() {
		return _hostAllocators;
	}

	public void setHostAllocators(List<HostAllocator> _hostAllocators) {
		this._hostAllocators = _hostAllocators;
	}

	@Override
	public boolean configure(String name, Map<String, Object> params)
			throws ConfigurationException {

		_configs = _configDao.getConfiguration();

        String value = _configs.get("event.purge.interval");
        int cleanup = NumbersUtil.parseInt(value, 60 * 60 * 24); // 1 day.

        _purgeDelay = NumbersUtil.parseInt(_configs.get("event.purge.delay"), 0);
        if (_purgeDelay != 0) {
            _eventExecutor.scheduleAtFixedRate(new EventPurgeTask(), cleanup, cleanup, TimeUnit.SECONDS);
        }

        //Alerts purge configurations
        int alertPurgeInterval = NumbersUtil.parseInt(_configDao.getValue(Config.AlertPurgeInterval.key()),
                60 * 60 * 24); // 1 day.
        _alertPurgeDelay = NumbersUtil.parseInt(_configDao.getValue(Config.AlertPurgeDelay.key()), 0);
        if (_alertPurgeDelay != 0) {
            _alertExecutor.scheduleAtFixedRate(new AlertPurgeTask(), alertPurgeInterval, alertPurgeInterval,
                    TimeUnit.SECONDS);
        }

        String[] availableIds = TimeZone.getAvailableIDs();
        _availableIdsMap = new HashMap<String, Boolean>(availableIds.length);
        for (String id : availableIds) {
            _availableIdsMap.put(id, true);
        }

		return true;
	}

	@Override
    public boolean start() {
        s_logger.info("Startup CloudStack management server...");

        enableAdminUser("password");
        return true;
    }

    protected Map<String, String> getConfigs() {
        return _configs;
    }

    @Override
    public String generateRandomPassword() {
        return PasswordGenerator.generateRandomPassword(6);
    }

    @Override
    public HostVO getHostBy(long hostId) {
        return _hostDao.findById(hostId);
    }

    @Override
    public long getId() {
        return MacAddress.getMacAddress().toLong();
    }

    protected void checkPortParameters(String publicPort, String privatePort, String privateIp, String proto) {

        if (!NetUtils.isValidPort(publicPort)) {
            throw new InvalidParameterValueException("publicPort is an invalid value");
        }
        if (!NetUtils.isValidPort(privatePort)) {
            throw new InvalidParameterValueException("privatePort is an invalid value");
        }

        // s_logger.debug("Checking if " + privateIp +
        // " is a valid private IP address. Guest IP address is: " +
        // _configs.get("guest.ip.network"));
        //
        // if (!NetUtils.isValidPrivateIp(privateIp,
        // _configs.get("guest.ip.network"))) {
        // throw new
        // InvalidParameterValueException("Invalid private ip address");
        // }
        if (!NetUtils.isValidProto(proto)) {
            throw new InvalidParameterValueException("Invalid protocol");
        }
    }

    @Override
    public List<EventVO> getEvents(long userId, long accountId, Long domainId, String type, String level, Date startDate, Date endDate) {
        SearchCriteria<EventVO> sc = _eventDao.createSearchCriteria();
        if (userId > 0) {
            sc.addAnd("userId", SearchCriteria.Op.EQ, userId);
        }
        if (accountId > 0) {
            sc.addAnd("accountId", SearchCriteria.Op.EQ, accountId);
        }
        if (domainId != null) {
            sc.addAnd("domainId", SearchCriteria.Op.EQ, domainId);
        }
        if (type != null) {
            sc.addAnd("type", SearchCriteria.Op.EQ, type);
        }
        if (level != null) {
            sc.addAnd("level", SearchCriteria.Op.EQ, level);
        }
        if (startDate != null && endDate != null) {
            startDate = massageDate(startDate, 0, 0, 0);
            endDate = massageDate(endDate, 23, 59, 59);
            sc.addAnd("createDate", SearchCriteria.Op.BETWEEN, startDate, endDate);
        } else if (startDate != null) {
            startDate = massageDate(startDate, 0, 0, 0);
            sc.addAnd("createDate", SearchCriteria.Op.GTEQ, startDate);
        } else if (endDate != null) {
            endDate = massageDate(endDate, 23, 59, 59);
            sc.addAnd("createDate", SearchCriteria.Op.LTEQ, endDate);
        }

        return _eventDao.search(sc, null);
    }

    @Override
    public boolean archiveEvents(ArchiveEventsCmd cmd) {
        List<Long> ids = cmd.getIds();
        boolean result =true;

        List<EventVO> events = _eventDao.listToArchiveOrDeleteEvents(ids, cmd.getType(), cmd.getOlderThan(), cmd.getEntityOwnerId());
        ControlledEntity[] sameOwnerEvents = events.toArray(new ControlledEntity[events.size()]);
        _accountMgr.checkAccess(UserContext.current().getCaller(), null, true, sameOwnerEvents);

        if (ids != null && events.size() < ids.size()) {
            result = false;
            return result;
        }
        _eventDao.archiveEvents(events);
        return result;
    }

    @Override
    public boolean deleteEvents(DeleteEventsCmd cmd) {
        List<Long> ids = cmd.getIds();
        boolean result =true;

        List<EventVO> events = _eventDao.listToArchiveOrDeleteEvents(ids, cmd.getType(), cmd.getOlderThan(), cmd.getEntityOwnerId());
        ControlledEntity[] sameOwnerEvents = events.toArray(new ControlledEntity[events.size()]);
        _accountMgr.checkAccess(UserContext.current().getCaller(), null, true, sameOwnerEvents);

        if (ids != null && events.size() < ids.size()) {
            result = false;
            return result;
        }
        for (EventVO event : events) {
        _eventDao.remove(event.getId());
        }
        return result;
    }

    private Date massageDate(Date date, int hourOfDay, int minute, int second) {
        Calendar cal = Calendar.getInstance();
        cal.setTime(date);
        cal.set(Calendar.HOUR_OF_DAY, hourOfDay);
        cal.set(Calendar.MINUTE, minute);
        cal.set(Calendar.SECOND, second);
        return cal.getTime();
    }


    @Override
    public List<? extends Cluster> searchForClusters(long zoneId, Long startIndex, Long pageSizeVal, String hypervisorType) {
        Filter searchFilter = new Filter(ClusterVO.class, "id", true, startIndex, pageSizeVal);
        SearchCriteria<ClusterVO> sc = _clusterDao.createSearchCriteria();

        zoneId = _accountMgr.checkAccessAndSpecifyAuthority(UserContext.current().getCaller(), zoneId);

        sc.addAnd("dataCenterId", SearchCriteria.Op.EQ, zoneId);
        sc.addAnd("hypervisorType", SearchCriteria.Op.EQ, hypervisorType);

        return _clusterDao.search(sc, searchFilter);
    }

    @Override
    public Pair<List<? extends Cluster>, Integer> searchForClusters(ListClustersCmd cmd) {
    	Object id = cmd.getId();
        Object name = cmd.getClusterName();
        Object podId = cmd.getPodId();
        Long zoneId = cmd.getZoneId();
        Object hypervisorType = cmd.getHypervisorType();
        Object clusterType = cmd.getClusterType();
        Object allocationState = cmd.getAllocationState();
        String zoneType = cmd.getZoneType();
        String keyword = cmd.getKeyword();
        zoneId = _accountMgr.checkAccessAndSpecifyAuthority(UserContext.current().getCaller(), zoneId);
    	
        
    	Filter searchFilter = new Filter(ClusterVO.class, "id", true, cmd.getStartIndex(), cmd.getPageSizeVal());
        
        SearchBuilder<ClusterVO> sb = _clusterDao.createSearchBuilder();        
        sb.and("id", sb.entity().getId(), SearchCriteria.Op.EQ);        
        sb.and("name", sb.entity().getName(), SearchCriteria.Op.LIKE);  
        sb.and("podId", sb.entity().getPodId(), SearchCriteria.Op.EQ);          
        sb.and("dataCenterId", sb.entity().getDataCenterId(), SearchCriteria.Op.EQ);         
        sb.and("hypervisorType", sb.entity().getHypervisorType(), SearchCriteria.Op.EQ);
        sb.and("clusterType", sb.entity().getClusterType(), SearchCriteria.Op.EQ);
        sb.and("allocationState", sb.entity().getAllocationState(), SearchCriteria.Op.EQ);
        
        if(zoneType != null) {
            SearchBuilder<DataCenterVO> zoneSb = _dcDao.createSearchBuilder();
            zoneSb.and("zoneNetworkType", zoneSb.entity().getNetworkType(), SearchCriteria.Op.EQ);    
            sb.join("zoneSb", zoneSb, sb.entity().getDataCenterId(), zoneSb.entity().getId(), JoinBuilder.JoinType.INNER);
        }
        
        
        SearchCriteria<ClusterVO> sc = sb.create();        
        if (id != null) {
            sc.setParameters("id", id);            
        }

        if (name != null) {
            sc.setParameters("name", "%" + name + "%");
        }

        if (podId != null) {
            sc.setParameters("podId", podId);
        }

        if (zoneId != null) {
            sc.setParameters("dataCenterId", zoneId);
        }

        if (hypervisorType != null) {
            sc.setParameters("hypervisorType", hypervisorType);
        }

        if (clusterType != null) {
            sc.setParameters("clusterType", clusterType);
        }

        if (allocationState != null) {
            sc.setParameters("allocationState", allocationState);
        }

        if(zoneType != null) {
            sc.setJoinParameters("zoneSb", "zoneNetworkType", zoneType);          
        }
                
        if (keyword != null) {
            SearchCriteria<ClusterVO> ssc = _clusterDao.createSearchCriteria();
            ssc.addOr("name", SearchCriteria.Op.LIKE, "%" + keyword + "%");
            ssc.addOr("hypervisorType", SearchCriteria.Op.LIKE, "%" + keyword + "%");
            sc.addAnd("name", SearchCriteria.Op.SC, ssc);
        }

        Pair<List<ClusterVO>, Integer> result = _clusterDao.searchAndCount(sc, searchFilter);
        return new Pair<List<? extends Cluster>, Integer>(result.first(), result.second());
    }

    @Override
    public Pair<List<? extends Host>, Integer> searchForServers(ListHostsCmd cmd) {

        Long zoneId = _accountMgr.checkAccessAndSpecifyAuthority(UserContext.current().getCaller(), cmd.getZoneId());
        Object name = cmd.getHostName();
        Object type = cmd.getType();
        Object state = cmd.getState();
        Object pod = cmd.getPodId();
        Object cluster = cmd.getClusterId();
        Object id = cmd.getId();
        Object keyword = cmd.getKeyword();
        Object resourceState = cmd.getResourceState();
        Object haHosts = cmd.getHaHost();

        Pair<List<HostVO>, Integer> result = searchForServers(cmd.getStartIndex(), cmd.getPageSizeVal(), name, type,
                state, zoneId, pod, cluster, id, keyword, resourceState, haHosts, null, null);
        return new Pair<List<? extends Host>, Integer>(result.first(), result.second());
    }

    @Override
    public Ternary<Pair<List<? extends Host>, Integer>, List<? extends Host>, Map<Host, Boolean>>
            listHostsForMigrationOfVM(Long vmId, Long startIndex, Long pageSize) {
        // access check - only root admin can migrate VM
        Account caller = UserContext.current().getCaller();
        if (caller.getType() != Account.ACCOUNT_TYPE_ADMIN) {
            if (s_logger.isDebugEnabled()) {
                s_logger.debug("Caller is not a root admin, permission denied to migrate the VM");
            }
            throw new PermissionDeniedException("No permission to migrate VM, Only Root Admin can migrate a VM!");
        }

        VMInstanceVO vm = _vmInstanceDao.findById(vmId);
        if (vm == null) {
            InvalidParameterValueException ex = new InvalidParameterValueException("Unable to find the VM with specified id");
            ex.addProxyObject(vm, vmId, "vmId");
            throw ex;
        }

        if (vm.getState() != State.Running) {
            if (s_logger.isDebugEnabled()) {
                s_logger.debug("VM is not Running, unable to migrate the vm" + vm);
            }
            InvalidParameterValueException ex = new InvalidParameterValueException("VM is not Running, unable to" +
                    " migrate the vm with specified id");
            ex.addProxyObject(vm, vmId, "vmId");
            throw ex;
        }

        if (!vm.getHypervisorType().equals(HypervisorType.XenServer) && !vm.getHypervisorType().equals(HypervisorType.VMware)
                && !vm.getHypervisorType().equals(HypervisorType.KVM) && !vm.getHypervisorType().equals(HypervisorType.Ovm)) {
            if (s_logger.isDebugEnabled()) {
                s_logger.debug(vm + " is not XenServer/VMware/KVM/OVM, cannot migrate this VM.");
            }
            throw new InvalidParameterValueException("Unsupported Hypervisor Type for VM migration, we support " +
                    "XenServer/VMware/KVM/Ovm only");
        }

        long srcHostId = vm.getHostId();
        Host srcHost = _hostDao.findById(srcHostId);
        if (srcHost == null) {
            if (s_logger.isDebugEnabled()) {
                s_logger.debug("Unable to find the host with id: " + srcHostId + " of this VM:" + vm);
            }
            InvalidParameterValueException ex = new InvalidParameterValueException(
                    "Unable to find the host (with specified id) of VM with specified id");
            ex.addProxyObject(srcHost, srcHostId, "hostId");
            ex.addProxyObject(vm, vmId, "vmId");
            throw ex;
        }

        // Check if the vm can be migrated with storage.
        boolean canMigrateWithStorage = false;
        HypervisorCapabilitiesVO capabilities = _hypervisorCapabilitiesDao.findByHypervisorTypeAndVersion(
                srcHost.getHypervisorType(), srcHost.getHypervisorVersion());
        if (capabilities != null) {
            canMigrateWithStorage = capabilities.isStorageMotionSupported();
        }

        // Check if the vm is using any disks on local storage.
        VirtualMachineProfile<VMInstanceVO> vmProfile = new VirtualMachineProfileImpl<VMInstanceVO>(vm);
        List<VolumeVO> volumes = _volumeDao.findCreatedByInstance(vmProfile.getId());
        boolean usesLocal = false;
        for (VolumeVO volume : volumes) {
            DiskOfferingVO diskOffering = _diskOfferingDao.findById(volume.getDiskOfferingId());
            DiskProfile diskProfile = new DiskProfile(volume, diskOffering, vmProfile.getHypervisorType());
            if (diskProfile.useLocalStorage()) {
                usesLocal = true;
                break;
            }
        }

        if (!canMigrateWithStorage && usesLocal) {
            throw new InvalidParameterValueException("Unsupported operation, VM uses Local storage, cannot migrate");
        }

        Type hostType = srcHost.getType();
        Pair<List<HostVO>, Integer> allHostsPair = null;
        List<HostVO> allHosts = null;
        Map<Host, Boolean> requiresStorageMotion = new HashMap<Host, Boolean>();
        DataCenterDeployment plan = null;
        if (canMigrateWithStorage) {
            allHostsPair = searchForServers(startIndex, pageSize, null, hostType, null, srcHost.getDataCenterId(), null,
                    null, null, null, null, null, srcHost.getHypervisorType(), srcHost.getHypervisorVersion());
            allHosts = allHostsPair.first();
            allHosts.remove(srcHost);

            // Check if the host has storage pools for all the volumes of the vm to be migrated.
            for (Host host : allHosts) {
                Map<Volume, List<StoragePool>> volumePools = findSuitablePoolsForVolumes(vmProfile, host);
                if (volumePools.isEmpty()) {
                    allHosts.remove(host);
                } else {
                    if (host.getClusterId() != srcHost.getClusterId() || usesLocal) {
                        requiresStorageMotion.put(host, true);
                    }
                }
            }

            plan = new DataCenterDeployment(srcHost.getDataCenterId(), null, null, null, null, null);
        } else {
            Long cluster = srcHost.getClusterId();
            if (s_logger.isDebugEnabled()) {
                s_logger.debug("Searching for all hosts in cluster " + cluster + " for migrating VM " + vm);
            }
            allHostsPair = searchForServers(startIndex, pageSize, null, hostType, null, null, null, cluster, null, null,
                    null, null, null, null);
            // Filter out the current host.
            allHosts = allHostsPair.first();
            allHosts.remove(srcHost);
            plan = new DataCenterDeployment(srcHost.getDataCenterId(), srcHost.getPodId(), srcHost.getClusterId(),
                    null, null, null);
        }

        Pair<List<? extends Host>, Integer> otherHosts = new Pair<List <? extends Host>, Integer>(allHosts,
                new Integer(allHosts.size()));
        List<Host> suitableHosts = new ArrayList<Host>();
        ExcludeList excludes = new ExcludeList();
        excludes.addHost(srcHostId);

        // call affinitygroup chain
        long vmGroupCount = _affinityGroupVMMapDao.countAffinityGroupsForVm(vm.getId());

        if (vmGroupCount > 0) {
            for (AffinityGroupProcessor processor : _affinityProcessors) {
                processor.process(vmProfile, plan, excludes);
            }
        }

        for (HostAllocator allocator : _hostAllocators) {
            if  (canMigrateWithStorage) {
                suitableHosts = allocator.allocateTo(vmProfile, plan, Host.Type.Routing, excludes, allHosts,
                        HostAllocator.RETURN_UPTO_ALL, false);
            } else {
                suitableHosts = allocator.allocateTo(vmProfile, plan, Host.Type.Routing, excludes,
                        HostAllocator.RETURN_UPTO_ALL, false);
            }

            if (suitableHosts != null && !suitableHosts.isEmpty()) {
                break;
            }
        }

        if (s_logger.isDebugEnabled()) {
            if (suitableHosts.isEmpty()) {
                s_logger.debug("No suitable hosts found");
            } else {
                s_logger.debug("Hosts having capacity and suitable for migration: " + suitableHosts);
            }
        }

        return new Ternary<Pair<List<? extends Host>, Integer>, List<? extends Host>, Map<Host, Boolean>> (otherHosts,
                suitableHosts, requiresStorageMotion);
    }

    private Map<Volume, List<StoragePool>> findSuitablePoolsForVolumes(VirtualMachineProfile<VMInstanceVO> vmProfile,
            Host host) {
        List<VolumeVO> volumes = _volumeDao.findCreatedByInstance(vmProfile.getId());
        Map<Volume, List<StoragePool>> suitableVolumeStoragePools = new HashMap<Volume, List<StoragePool>>();

        // For each volume find list of suitable storage pools by calling the allocators
        for (VolumeVO volume : volumes) {
            DiskOfferingVO diskOffering = _diskOfferingDao.findById(volume.getDiskOfferingId());
            DiskProfile diskProfile = new DiskProfile(volume, diskOffering, vmProfile.getHypervisorType());
            DataCenterDeployment plan = new DataCenterDeployment(host.getDataCenterId(), host.getPodId(),
                    host.getClusterId(), host.getId(), null, null);
            ExcludeList avoid = new ExcludeList();

            boolean foundPools = false;
            for (StoragePoolAllocator allocator : _storagePoolAllocators) {
                List<StoragePool> poolList = allocator.allocateToPool(diskProfile, vmProfile, plan, avoid,
                        StoragePoolAllocator.RETURN_UPTO_ALL);
                if (poolList != null && !poolList.isEmpty()) {
                    suitableVolumeStoragePools.put(volume, poolList);
                    foundPools = true;
                    break;
                }
            }

            if (!foundPools) {
                suitableVolumeStoragePools.clear();
                break;
            }
        }

        return suitableVolumeStoragePools;
    }

    @Override
    public Pair<List<? extends StoragePool>, List<? extends StoragePool>> listStoragePoolsForMigrationOfVolume(Long volumeId) {
        // Access check - only root administrator can migrate volumes.
        Account caller = UserContext.current().getCaller();
        if (caller.getType() != Account.ACCOUNT_TYPE_ADMIN) {
            if (s_logger.isDebugEnabled()) {
                s_logger.debug("Caller is not a root admin, permission denied to migrate the volume");
            }
            throw new PermissionDeniedException("No permission to migrate volume, only root admin can migrate a volume");
        }

        VolumeVO volume = _volumeDao.findById(volumeId);
        if (volume == null) {
            InvalidParameterValueException ex = new InvalidParameterValueException("Unable to find volume with" +
                    " specified id.");
            ex.addProxyObject(volume, volumeId, "volumeId");
            throw ex;
        }

        // Volume must be attached to an instance for live migration.
        List<StoragePool> allPools = new ArrayList<StoragePool>();
        List<StoragePool> suitablePools = new ArrayList<StoragePool>();
        Long instanceId = volume.getInstanceId();
        VMInstanceVO vm = null;
        if (instanceId != null) {
            vm = _vmInstanceDao.findById(instanceId);
        }

        // Check that the VM is in correct state.
        if (vm == null || vm.getState() != State.Running) {
            s_logger.info("Volume " + volume + " isn't attached to any running vm. Only volumes attached to a running" +
                    " VM can be migrated.");
            return new Pair<List<? extends StoragePool>, List<? extends StoragePool>>(allPools, suitablePools);
        }

        // Volume must be in Ready state to be migrated.
        if (!Volume.State.Ready.equals(volume.getState())) {
            s_logger.info("Volume " + volume + " must be in ready state for migration.");
            return new Pair<List<? extends StoragePool>, List<? extends StoragePool>>(allPools, suitablePools);
        }

        if (!_volumeMgr.volumeOnSharedStoragePool(volume)) {
            s_logger.info("Volume " + volume + " is on local storage. It cannot be migrated to another pool.");
            return new Pair<List<? extends StoragePool>, List<? extends StoragePool>>(allPools, suitablePools);
        }

        // Check if the underlying hypervisor supports storage motion.
        boolean storageMotionSupported = false;
        Long hostId = vm.getHostId();
        if (hostId != null) {
            HostVO host = _hostDao.findById(hostId);
            HypervisorCapabilitiesVO capabilities = null;
            if (host != null) {
                capabilities = _hypervisorCapabilitiesDao.findByHypervisorTypeAndVersion(host.getHypervisorType(),
                        host.getHypervisorVersion());
            } else {
                s_logger.error("Details of the host on which the vm " + vm + ", to which volume "+ volume + " is "
                        + "attached, couldn't be retrieved.");
            }

            if (capabilities != null) {
                storageMotionSupported = capabilities.isStorageMotionSupported();
            } else {
                s_logger.error("Capabilities for host " + host + " couldn't be retrieved.");
            }
        }

        if (storageMotionSupported) {
            // Source pool of the volume.
            StoragePoolVO srcVolumePool = _poolDao.findById(volume.getPoolId());

            // Get all the pools available. Only shared pools are considered because only a volume on a shared pools
            // can be live migrated while the virtual machine stays on the same host.
            List<StoragePoolVO> storagePools = _poolDao.findPoolsByTags(volume.getDataCenterId(),
                    volume.getPodId(), srcVolumePool.getClusterId(), null);
            storagePools.remove(srcVolumePool);
            for (StoragePoolVO pool : storagePools) {
                if (pool.isShared()) {
                    allPools.add((StoragePool)this.dataStoreMgr.getPrimaryDataStore(pool.getId()));
                }
            }

            // Get all the suitable pools.
            // Exclude the current pool from the list of pools to which the volume can be migrated.
            ExcludeList avoid = new ExcludeList();
            avoid.addPool(srcVolumePool.getId());

            // Volume stays in the same cluster after migration.
            DataCenterDeployment plan = new DataCenterDeployment(volume.getDataCenterId(), volume.getPodId(),
                    srcVolumePool.getClusterId(), null, null, null);
            VirtualMachineProfile<VMInstanceVO> profile = new VirtualMachineProfileImpl<VMInstanceVO>(vm);

            DiskOfferingVO diskOffering = _diskOfferingDao.findById(volume.getDiskOfferingId());
            DiskProfile diskProfile = new DiskProfile(volume, diskOffering, profile.getHypervisorType());

            // Call the storage pool allocator to find the list of storage pools.
            for (StoragePoolAllocator allocator : _storagePoolAllocators) {
                List<StoragePool> pools = allocator.allocateToPool(diskProfile, profile, plan, avoid,
                        StoragePoolAllocator.RETURN_UPTO_ALL);
                if (pools != null && !pools.isEmpty()) {
                    suitablePools.addAll(pools);
                    break;
                }
            }
        }
        return new Pair<List<? extends StoragePool>, List<? extends StoragePool>>(allPools, suitablePools);
    }

    private Pair<List<HostVO>, Integer> searchForServers(Long startIndex, Long pageSize, Object name, Object type, Object state, Object zone, Object pod, Object cluster, Object id, Object keyword,
            Object resourceState, Object haHosts, Object hypervisorType, Object hypervisorVersion) {
        Filter searchFilter = new Filter(HostVO.class, "id", Boolean.TRUE, startIndex, pageSize);

        SearchBuilder<HostVO> sb = _hostDao.createSearchBuilder();
        sb.and("id", sb.entity().getId(), SearchCriteria.Op.EQ);
        sb.and("name", sb.entity().getName(), SearchCriteria.Op.LIKE);
        sb.and("type", sb.entity().getType(), SearchCriteria.Op.LIKE);
        sb.and("status", sb.entity().getStatus(), SearchCriteria.Op.EQ);
        sb.and("dataCenterId", sb.entity().getDataCenterId(), SearchCriteria.Op.EQ);
        sb.and("podId", sb.entity().getPodId(), SearchCriteria.Op.EQ);
        sb.and("clusterId", sb.entity().getClusterId(), SearchCriteria.Op.EQ);
        sb.and("resourceState", sb.entity().getResourceState(), SearchCriteria.Op.EQ);
        sb.and("hypervisorType", sb.entity().getHypervisorType(), SearchCriteria.Op.EQ);
        sb.and("hypervisorVersion", sb.entity().getHypervisorVersion(), SearchCriteria.Op.EQ);

        String haTag = _haMgr.getHaTag();
        SearchBuilder<HostTagVO> hostTagSearch = null;
        if (haHosts != null && haTag != null && !haTag.isEmpty()) {
            hostTagSearch = _hostTagsDao.createSearchBuilder();
            if ((Boolean) haHosts) {
                hostTagSearch.and().op("tag", hostTagSearch.entity().getTag(), SearchCriteria.Op.EQ);
            } else {
                hostTagSearch.and().op("tag", hostTagSearch.entity().getTag(), SearchCriteria.Op.NEQ);
                hostTagSearch.or("tagNull", hostTagSearch.entity().getTag(), SearchCriteria.Op.NULL);
            }

            hostTagSearch.cp();
            sb.join("hostTagSearch", hostTagSearch, sb.entity().getId(), hostTagSearch.entity().getHostId(), JoinBuilder.JoinType.LEFTOUTER);
        }

        SearchCriteria<HostVO> sc = sb.create();

        if (keyword != null) {
            SearchCriteria<HostVO> ssc = _hostDao.createSearchCriteria();
            ssc.addOr("name", SearchCriteria.Op.LIKE, "%" + keyword + "%");
            ssc.addOr("status", SearchCriteria.Op.LIKE, "%" + keyword + "%");
            ssc.addOr("type", SearchCriteria.Op.LIKE, "%" + keyword + "%");

            sc.addAnd("name", SearchCriteria.Op.SC, ssc);
        }

        if (id != null) {
            sc.setParameters("id", id);
        }

        if (name != null) {
            sc.setParameters("name", "%" + name + "%");
        }
        if (type != null) {
            sc.setParameters("type", "%" + type);
        }
        if (state != null) {
            sc.setParameters("status", state);
        }
        if (zone != null) {
            sc.setParameters("dataCenterId", zone);
        }
        if (pod != null) {
            sc.setParameters("podId", pod);
        }
        if (cluster != null) {
            sc.setParameters("clusterId", cluster);
        }
        if (hypervisorType != null) {
            sc.setParameters("hypervisorType", hypervisorType);
        }
        if (hypervisorVersion != null) {
            sc.setParameters("hypervisorVersion", hypervisorVersion);
        }

        if (resourceState != null) {
            sc.setParameters("resourceState", resourceState);
        }

        if (haHosts != null && haTag != null && !haTag.isEmpty()) {
            sc.setJoinParameters("hostTagSearch", "tag", haTag);
        }

        return _hostDao.searchAndCount(sc, searchFilter);
    }

    @Override
    public Pair<List<? extends Pod>, Integer> searchForPods(ListPodsByCmd cmd) {
        String podName = cmd.getPodName();
        Long id = cmd.getId();
        Long zoneId = cmd.getZoneId();        
        Object keyword = cmd.getKeyword();
        Object allocationState = cmd.getAllocationState();
        String zoneType = cmd.getZoneType();
        zoneId = _accountMgr.checkAccessAndSpecifyAuthority(UserContext.current().getCaller(), zoneId);

    	
    	Filter searchFilter = new Filter(HostPodVO.class, "dataCenterId", true, cmd.getStartIndex(), cmd.getPageSizeVal());
        SearchBuilder<HostPodVO> sb = _hostPodDao.createSearchBuilder();        
        sb.and("id", sb.entity().getId(), SearchCriteria.Op.EQ);
        sb.and("name", sb.entity().getName(), SearchCriteria.Op.LIKE);          
        sb.and("dataCenterId", sb.entity().getDataCenterId(), SearchCriteria.Op.EQ);         
        sb.and("allocationState", sb.entity().getAllocationState(), SearchCriteria.Op.EQ);
        
        if(zoneType != null) {
            SearchBuilder<DataCenterVO> zoneSb = _dcDao.createSearchBuilder();
            zoneSb.and("zoneNetworkType", zoneSb.entity().getNetworkType(), SearchCriteria.Op.EQ);    
            sb.join("zoneSb", zoneSb, sb.entity().getDataCenterId(), zoneSb.entity().getId(), JoinBuilder.JoinType.INNER);
        }
               
        SearchCriteria<HostPodVO> sc = sb.create();
        if (keyword != null) {
            SearchCriteria<HostPodVO> ssc = _hostPodDao.createSearchCriteria();
            ssc.addOr("name", SearchCriteria.Op.LIKE, "%" + keyword + "%");
            ssc.addOr("description", SearchCriteria.Op.LIKE, "%" + keyword + "%");

            sc.addAnd("name", SearchCriteria.Op.SC, ssc);
        }

        if (id != null) {
            sc.setParameters("id", id);
        }
        
        if (podName != null) {
            sc.setParameters("name", "%" + podName + "%");
        }
        
        if (zoneId != null) {
            sc.setParameters("dataCenterId", zoneId);
        }
        
        if (allocationState != null) {
            sc.setParameters("allocationState", allocationState);
        }        
    
        if(zoneType != null) {
            sc.setJoinParameters("zoneSb", "zoneNetworkType", zoneType);          
        }
        
        Pair<List<HostPodVO>, Integer> result = _hostPodDao.searchAndCount(sc, searchFilter);
        return new Pair<List<? extends Pod>, Integer>(result.first(), result.second());
    }

    @Override
    public Pair<List<? extends Vlan>, Integer> searchForVlans(ListVlanIpRangesCmd cmd) {
        // If an account name and domain ID are specified, look up the account
        String accountName = cmd.getAccountName();
        Long domainId = cmd.getDomainId();
        Long accountId = null;
        Long networkId = cmd.getNetworkId();
        Boolean forVirtual = cmd.getForVirtualNetwork();
        String vlanType = null;
        Long projectId = cmd.getProjectId();
        Long physicalNetworkId = cmd.getPhysicalNetworkId();

        if (accountName != null && domainId != null) {
            if (projectId != null) {
                throw new InvalidParameterValueException("Account and projectId can't be specified together");
            }
            Account account = _accountDao.findActiveAccount(accountName, domainId);
            if (account == null) {
                InvalidParameterValueException ex = new InvalidParameterValueException("Unable to find account " + accountName
                        + " in specified domain");
                // Since we don't have a DomainVO object here, we directly set
                // tablename to "domain".
                String tablename = "domain";
                ex.addProxyObject(tablename, domainId, "domainId");
                throw ex;
            } else {
                accountId = account.getId();
            }
        }

        if (forVirtual != null) {
            if (forVirtual) {
                vlanType = VlanType.VirtualNetwork.toString();
            } else {
                vlanType = VlanType.DirectAttached.toString();
            }
        }

        // set project information
        if (projectId != null) {
            Project project = _projectMgr.getProject(projectId);
            if (project == null) {
                InvalidParameterValueException ex = new InvalidParameterValueException("Unable to find project by id " + projectId);
                ex.addProxyObject(project, projectId, "projectId");
                throw ex;
            }
            accountId = project.getProjectAccountId();
        }

        Filter searchFilter = new Filter(VlanVO.class, "id", true, cmd.getStartIndex(), cmd.getPageSizeVal());

        Object id = cmd.getId();
        Object vlan = cmd.getVlan();
        Object dataCenterId = cmd.getZoneId();
        Object podId = cmd.getPodId();
        Object keyword = cmd.getKeyword();

        SearchBuilder<VlanVO> sb = _vlanDao.createSearchBuilder();
        sb.and("id", sb.entity().getId(), SearchCriteria.Op.EQ);
        sb.and("vlan", sb.entity().getVlanTag(), SearchCriteria.Op.EQ);
        sb.and("dataCenterId", sb.entity().getDataCenterId(), SearchCriteria.Op.EQ);
        sb.and("vlan", sb.entity().getVlanTag(), SearchCriteria.Op.EQ);
        sb.and("networkId", sb.entity().getNetworkId(), SearchCriteria.Op.EQ);
        sb.and("vlanType", sb.entity().getVlanType(), SearchCriteria.Op.EQ);
        sb.and("physicalNetworkId", sb.entity().getPhysicalNetworkId(), SearchCriteria.Op.EQ);

        if (accountId != null) {
            SearchBuilder<AccountVlanMapVO> accountVlanMapSearch = _accountVlanMapDao.createSearchBuilder();
            accountVlanMapSearch.and("accountId", accountVlanMapSearch.entity().getAccountId(), SearchCriteria.Op.EQ);
            sb.join("accountVlanMapSearch", accountVlanMapSearch, sb.entity().getId(), accountVlanMapSearch.entity().getVlanDbId(),
                    JoinBuilder.JoinType.INNER);
        }

        if (podId != null) {
            SearchBuilder<PodVlanMapVO> podVlanMapSearch = _podVlanMapDao.createSearchBuilder();
            podVlanMapSearch.and("podId", podVlanMapSearch.entity().getPodId(), SearchCriteria.Op.EQ);
            sb.join("podVlanMapSearch", podVlanMapSearch, sb.entity().getId(), podVlanMapSearch.entity().getVlanDbId(), JoinBuilder.JoinType.INNER);
        }

        SearchCriteria<VlanVO> sc = sb.create();
        if (keyword != null) {
            SearchCriteria<VlanVO> ssc = _vlanDao.createSearchCriteria();
            ssc.addOr("vlanId", SearchCriteria.Op.LIKE, "%" + keyword + "%");
            ssc.addOr("ipRange", SearchCriteria.Op.LIKE, "%" + keyword + "%");
            sc.addAnd("vlanId", SearchCriteria.Op.SC, ssc);
        } else {
            if (id != null) {
                sc.setParameters("id", id);
            }

            if (vlan != null) {
                sc.setParameters("vlan", vlan);
            }

            if (dataCenterId != null) {
                sc.setParameters("dataCenterId", dataCenterId);
            }

            if (networkId != null) {
                sc.setParameters("networkId", networkId);
            }

            if (accountId != null) {
                sc.setJoinParameters("accountVlanMapSearch", "accountId", accountId);
            }

            if (podId != null) {
                sc.setJoinParameters("podVlanMapSearch", "podId", podId);
            }
            if (vlanType != null) {
                sc.setParameters("vlanType", vlanType);
            }

            if (physicalNetworkId != null) {
                sc.setParameters("physicalNetworkId", physicalNetworkId);
            }
        }

        Pair<List<VlanVO>, Integer> result = _vlanDao.searchAndCount(sc, searchFilter);
        return new Pair<List<? extends Vlan>, Integer>(result.first(), result.second());
    }

    @Override
    public Pair<List<? extends Configuration>, Integer> searchForConfigurations(ListCfgsByCmd cmd) {
        Filter searchFilter = new Filter(ConfigurationVO.class, "name", true, cmd.getStartIndex(), cmd.getPageSizeVal());
        SearchCriteria<ConfigurationVO> sc = _configDao.createSearchCriteria();

        Object name = cmd.getConfigName();
        Object category = cmd.getCategory();
        Object keyword = cmd.getKeyword();
        Long zoneId = cmd.getZoneId();
        Long clusterId = cmd.getClusterId();
        Long storagepoolId = cmd.getStoragepoolId();
        Long accountId = cmd.getAccountId();
        String scope = null;
        Long id = null;
        int paramCountCheck = 0;

        if (zoneId != null) {
            scope = Config.ConfigurationParameterScope.zone.toString();
            id = zoneId;
            paramCountCheck++;
        }
        if (clusterId != null) {
            scope = Config.ConfigurationParameterScope.cluster.toString();
            id = clusterId;
            paramCountCheck++;
        }
        if (accountId != null) {
            scope = Config.ConfigurationParameterScope.account.toString();
            id = accountId;
            paramCountCheck++;
        }
        if (storagepoolId != null) {
            scope = Config.ConfigurationParameterScope.storagepool.toString();
            id = storagepoolId;
            paramCountCheck++;
        }

        if (paramCountCheck > 1) {
            throw new InvalidParameterValueException("cannot handle multiple IDs, provide only one ID corresponding to the scope");
        }

        if (scope != null && !scope.isEmpty()) {
            // getting the list of parameters at requested scope
            if (id == null) {
                throw new InvalidParameterValueException("Invalid id null, id is needed corresponding to the scope");
            }
            List<ConfigurationVO> configList = _configServer.getConfigListByScope(scope, id);
            return new Pair<List<? extends Configuration>, Integer>(configList, configList.size());
        }

        if (keyword != null) {
            SearchCriteria<ConfigurationVO> ssc = _configDao.createSearchCriteria();
            ssc.addOr("name", SearchCriteria.Op.LIKE, "%" + keyword + "%");
            ssc.addOr("instance", SearchCriteria.Op.LIKE, "%" + keyword + "%");
            ssc.addOr("component", SearchCriteria.Op.LIKE, "%" + keyword + "%");
            ssc.addOr("description", SearchCriteria.Op.LIKE, "%" + keyword + "%");
            ssc.addOr("category", SearchCriteria.Op.LIKE, "%" + keyword + "%");
            ssc.addOr("value", SearchCriteria.Op.LIKE, "%" + keyword + "%");

            sc.addAnd("name", SearchCriteria.Op.SC, ssc);
        }

        if (name != null) {
            sc.addAnd("name", SearchCriteria.Op.LIKE, "%" + name + "%");
        }

        if (category != null) {
            sc.addAnd("category", SearchCriteria.Op.EQ, category);
        }

        // hidden configurations are not displayed using the search API
        sc.addAnd("category", SearchCriteria.Op.NEQ, "Hidden");

        Pair<List<ConfigurationVO>, Integer> result = _configDao.searchAndCount(sc, searchFilter);
        return new Pair<List<? extends Configuration>, Integer>(result.first(), result.second());
    }

    @Override
    public Set<Pair<Long, Long>> listIsos(ListIsosCmd cmd) throws IllegalArgumentException, InvalidParameterValueException {
        TemplateFilter isoFilter = TemplateFilter.valueOf(cmd.getIsoFilter());
        Account caller = UserContext.current().getCaller();
        Map<String, String> tags = cmd.getTags();

        boolean listAll = false;
        if (isoFilter != null && isoFilter == TemplateFilter.all) {
            if (caller.getType() == Account.ACCOUNT_TYPE_NORMAL) {
                throw new InvalidParameterValueException("Filter " + TemplateFilter.all + " can be specified by admin only");
            }
            listAll = true;
        }
        List<Long> permittedAccountIds = new ArrayList<Long>();
        Ternary<Long, Boolean, ListProjectResourcesCriteria> domainIdRecursiveListProject = new Ternary<Long, Boolean, ListProjectResourcesCriteria>(
                cmd.getDomainId(), cmd.isRecursive(), null);
        _accountMgr.buildACLSearchParameters(caller, cmd.getId(), cmd.getAccountName(), cmd.getProjectId(), permittedAccountIds,
                domainIdRecursiveListProject, listAll, false);
        ListProjectResourcesCriteria listProjectResourcesCriteria = domainIdRecursiveListProject.third();

        List<Account> permittedAccounts = new ArrayList<Account>();
        for (Long accountId : permittedAccountIds) {
            permittedAccounts.add(_accountMgr.getAccount(accountId));
        }

        HypervisorType hypervisorType = HypervisorType.getType(cmd.getHypervisor());
        return listTemplates(cmd.getId(), cmd.getIsoName(), cmd.getKeyword(), isoFilter, true, cmd.isBootable(), cmd.getPageSizeVal(),
                cmd.getStartIndex(), cmd.getZoneId(), hypervisorType, true, cmd.listInReadyState(), permittedAccounts, caller,
                listProjectResourcesCriteria, tags, cmd.getZoneType());
    }

    @Override
    public Set<Pair<Long, Long>> listTemplates(ListTemplatesCmd cmd) throws IllegalArgumentException, InvalidParameterValueException {
        TemplateFilter templateFilter = TemplateFilter.valueOf(cmd.getTemplateFilter());
        Long id = cmd.getId();
        Map<String, String> tags = cmd.getTags();
        Account caller = UserContext.current().getCaller();

        boolean listAll = false;
        if (templateFilter != null && templateFilter == TemplateFilter.all) {
            if (caller.getType() == Account.ACCOUNT_TYPE_NORMAL) {
                throw new InvalidParameterValueException("Filter " + TemplateFilter.all + " can be specified by admin only");
            }
            listAll = true;
        }

        List<Long> permittedAccountIds = new ArrayList<Long>();
        Ternary<Long, Boolean, ListProjectResourcesCriteria> domainIdRecursiveListProject = new Ternary<Long, Boolean, ListProjectResourcesCriteria>(
                cmd.getDomainId(), cmd.isRecursive(), null);
        _accountMgr.buildACLSearchParameters(caller, id, cmd.getAccountName(), cmd.getProjectId(), permittedAccountIds, domainIdRecursiveListProject,
                listAll, false);
        ListProjectResourcesCriteria listProjectResourcesCriteria = domainIdRecursiveListProject.third();
        List<Account> permittedAccounts = new ArrayList<Account>();
        for (Long accountId : permittedAccountIds) {
            permittedAccounts.add(_accountMgr.getAccount(accountId));
        }

        boolean showDomr = ((templateFilter != TemplateFilter.selfexecutable) && (templateFilter != TemplateFilter.featured));
        HypervisorType hypervisorType = HypervisorType.getType(cmd.getHypervisor());

        return listTemplates(id, cmd.getTemplateName(), cmd.getKeyword(), templateFilter, false, null, cmd.getPageSizeVal(), cmd.getStartIndex(),
                cmd.getZoneId(), hypervisorType, showDomr, cmd.listInReadyState(), permittedAccounts, caller, listProjectResourcesCriteria, tags, cmd.getZoneType());
    }

    private Set<Pair<Long, Long>> listTemplates(Long templateId, String name, String keyword, TemplateFilter templateFilter, boolean isIso,
            Boolean bootable, Long pageSize, Long startIndex, Long zoneId, HypervisorType hyperType, boolean showDomr, boolean onlyReady,
            List<Account> permittedAccounts, Account caller, ListProjectResourcesCriteria listProjectResourcesCriteria, Map<String, String> tags, String zoneType) {

        VMTemplateVO template = null;
        if (templateId != null) {
            template = _templateDao.findById(templateId);
            if (template == null) {
                throw new InvalidParameterValueException("Please specify a valid template ID.");
            }// If ISO requested then it should be ISO.
            if (isIso && template.getFormat() != ImageFormat.ISO) {
                s_logger.error("Template Id " + templateId + " is not an ISO");
                InvalidParameterValueException ex = new InvalidParameterValueException("Specified Template Id is not an ISO");
                ex.addProxyObject(template, templateId, "templateId");
                throw ex;
            }// If ISO not requested then it shouldn't be an ISO.
            if (!isIso && template.getFormat() == ImageFormat.ISO) {
                s_logger.error("Incorrect format of the template id " + templateId);
                InvalidParameterValueException ex = new InvalidParameterValueException("Incorrect format " + template.getFormat()
                        + " of the specified template id");
                ex.addProxyObject(template, templateId, "templateId");
                throw ex;
            }
        }

        DomainVO domain = null;
        if (!permittedAccounts.isEmpty()) {
            domain = _domainDao.findById(permittedAccounts.get(0).getDomainId());
        } else {
            domain = _domainDao.findById(DomainVO.ROOT_DOMAIN);
        }

        List<HypervisorType> hypers = null;
        if (!isIso) {
            hypers = _resourceMgr.listAvailHypervisorInZone(null, null);
        }
        Set<Pair<Long, Long>> templateZonePairSet = new HashSet<Pair<Long, Long>>();
        if (_swiftMgr.isSwiftEnabled()) {
            if (template == null) {
                templateZonePairSet = _templateDao.searchSwiftTemplates(name, keyword, templateFilter, isIso, hypers, bootable, domain, pageSize,
                        startIndex, zoneId, hyperType, onlyReady, showDomr, permittedAccounts, caller, tags);
                Set<Pair<Long, Long>> templateZonePairSet2 = new HashSet<Pair<Long, Long>>();
                templateZonePairSet2 = _templateDao.searchTemplates(name, keyword, templateFilter, isIso, hypers, bootable, domain, pageSize,
                        startIndex, zoneId, hyperType, onlyReady, showDomr, permittedAccounts, caller, listProjectResourcesCriteria, tags, zoneType);

                for (Pair<Long, Long> tmpltPair : templateZonePairSet2) {
                    if (!templateZonePairSet.contains(new Pair<Long, Long>(tmpltPair.first(), -1L))) {
                        templateZonePairSet.add(tmpltPair);
                    }
                }

            } else {
                // if template is not public, perform permission check here
                if (!template.isPublicTemplate() && caller.getType() != Account.ACCOUNT_TYPE_ADMIN) {
                    Account owner = _accountMgr.getAccount(template.getAccountId());
                    _accountMgr.checkAccess(caller, null, true, owner);
                }
                templateZonePairSet.add(new Pair<Long, Long>(template.getId(), zoneId));
            }
        } else if (_s3Mgr.isS3Enabled()) {
            if (template == null) {
                templateZonePairSet = _templateDao.searchSwiftTemplates(name, keyword, templateFilter, isIso,
                        hypers, bootable, domain, pageSize, startIndex, zoneId, hyperType, onlyReady, showDomr,
                        permittedAccounts, caller, tags);
                Set<Pair<Long, Long>> templateZonePairSet2 = new HashSet<Pair<Long, Long>>();
                templateZonePairSet2 = _templateDao.searchTemplates(name, keyword, templateFilter, isIso, hypers,
                        bootable, domain, pageSize, startIndex, zoneId, hyperType, onlyReady, showDomr,
                        permittedAccounts, caller, listProjectResourcesCriteria, tags, zoneType);

                for (Pair<Long, Long> tmpltPair : templateZonePairSet2) {
                    if (!templateZonePairSet.contains(new Pair<Long, Long>(tmpltPair.first(), -1L))) {
                        templateZonePairSet.add(tmpltPair);
                    }
                }
            } else {
                // if template is not public, perform permission check here
                if (!template.isPublicTemplate() && caller.getType() != Account.ACCOUNT_TYPE_ADMIN) {
                    Account owner = _accountMgr.getAccount(template.getAccountId());
                    _accountMgr.checkAccess(caller, null, true, owner);
                }
                templateZonePairSet.add(new Pair<Long, Long>(template.getId(), zoneId));
            }
        } else {
            if (template == null) {
                templateZonePairSet = _templateDao.searchTemplates(name, keyword, templateFilter, isIso, hypers, bootable, domain, pageSize,
                        startIndex, zoneId, hyperType, onlyReady, showDomr, permittedAccounts, caller, listProjectResourcesCriteria, tags, zoneType);
            } else {
                // if template is not public, perform permission check here
                if (!template.isPublicTemplate() && caller.getType() != Account.ACCOUNT_TYPE_ADMIN) {
                    Account owner = _accountMgr.getAccount(template.getAccountId());
                    _accountMgr.checkAccess(caller, null, true, owner);
                }
                templateZonePairSet.add(new Pair<Long, Long>(template.getId(), zoneId));
            }
        }

        return templateZonePairSet;
    }

    @Override
    public VMTemplateVO updateTemplate(UpdateIsoCmd cmd) {
        return updateTemplateOrIso(cmd);
    }

    @Override
    public VMTemplateVO updateTemplate(UpdateTemplateCmd cmd) {
        return updateTemplateOrIso(cmd);
    }

    private VMTemplateVO updateTemplateOrIso(BaseUpdateTemplateOrIsoCmd cmd) {
        Long id = cmd.getId();
        String name = cmd.getTemplateName();
        String displayText = cmd.getDisplayText();
        String format = cmd.getFormat();
        Long guestOSId = cmd.getOsTypeId();
        Boolean passwordEnabled = cmd.isPasswordEnabled();
        Boolean bootable = cmd.isBootable();
        Integer sortKey = cmd.getSortKey();
        Account account = UserContext.current().getCaller();

        // verify that template exists
        VMTemplateVO template = _templateDao.findById(id);
        if (template == null || template.getRemoved() != null) {
            InvalidParameterValueException ex = new InvalidParameterValueException("unable to find template/iso with specified id");
            ex.addProxyObject(template, id, "templateId");
            throw ex;
        }

        // Don't allow to modify system template
        if (id == Long.valueOf(1)) {
            InvalidParameterValueException ex = new InvalidParameterValueException("Unable to update template/iso of specified id");
            ex.addProxyObject(template, id, "templateId");
            throw ex;
        }

        // do a permission check
        _accountMgr.checkAccess(account, AccessType.ModifyEntry, true, template);

        boolean updateNeeded = !(name == null && displayText == null && format == null && guestOSId == null && passwordEnabled == null
                && bootable == null && sortKey == null);
        if (!updateNeeded) {
            return template;
        }

        template = _templateDao.createForUpdate(id);

        if (name != null) {
            template.setName(name);
        }

        if (displayText != null) {
            template.setDisplayText(displayText);
        }

        if (sortKey != null) {
            template.setSortKey(sortKey);
        }

        ImageFormat imageFormat = null;
        if (format != null) {
            try {
                imageFormat = ImageFormat.valueOf(format.toUpperCase());
            } catch (IllegalArgumentException e) {
                throw new InvalidParameterValueException("Image format: " + format + " is incorrect. Supported formats are "
                        + EnumUtils.listValues(ImageFormat.values()));
            }

            template.setFormat(imageFormat);
        }

        if (guestOSId != null) {
            GuestOSVO guestOS = _guestOSDao.findById(guestOSId);

            if (guestOS == null) {
                throw new InvalidParameterValueException("Please specify a valid guest OS ID.");
            } else {
                template.setGuestOSId(guestOSId);
            }
        }

        if (passwordEnabled != null) {
            template.setEnablePassword(passwordEnabled);
        }

        if (bootable != null) {
            template.setBootable(bootable);
        }

        _templateDao.update(id, template);

        return _templateDao.findById(id);
    }

    @Override
    public Pair<List<? extends IpAddress>, Integer> searchForIPAddresses(ListPublicIpAddressesCmd cmd) {
        Object keyword = cmd.getKeyword();
        Long physicalNetworkId = cmd.getPhysicalNetworkId();
        Long associatedNetworkId = cmd.getAssociatedNetworkId();
        Long zone = cmd.getZoneId();
        String address = cmd.getIpAddress();
        Long vlan = cmd.getVlanId();
        Boolean forVirtualNetwork = cmd.isForVirtualNetwork();
        Boolean forLoadBalancing = cmd.isForLoadBalancing();
        Long ipId = cmd.getId();
        Boolean sourceNat = cmd.getIsSourceNat();
        Boolean staticNat = cmd.getIsStaticNat();
        Long vpcId = cmd.getVpcId();
        Map<String, String> tags = cmd.getTags();

        Boolean isAllocated = cmd.isAllocatedOnly();
        if (isAllocated == null) {
            isAllocated = Boolean.TRUE;
        }

        Filter searchFilter = new Filter(IPAddressVO.class, "address", false, cmd.getStartIndex(), cmd.getPageSizeVal());
        SearchBuilder<IPAddressVO> sb = _publicIpAddressDao.createSearchBuilder();
        Long domainId = null;
        Boolean isRecursive = null;
        List<Long> permittedAccounts = new ArrayList<Long>();
        ListProjectResourcesCriteria listProjectResourcesCriteria = null;
        if (isAllocated) {
            Account caller = UserContext.current().getCaller();

            Ternary<Long, Boolean, ListProjectResourcesCriteria> domainIdRecursiveListProject = new Ternary<Long, Boolean, ListProjectResourcesCriteria>(
                    cmd.getDomainId(), cmd.isRecursive(), null);
            _accountMgr.buildACLSearchParameters(caller, cmd.getId(), cmd.getAccountName(), cmd.getProjectId(), permittedAccounts,
                    domainIdRecursiveListProject, cmd.listAll(), false);
            domainId = domainIdRecursiveListProject.first();
            isRecursive = domainIdRecursiveListProject.second();
            listProjectResourcesCriteria = domainIdRecursiveListProject.third();
            _accountMgr.buildACLSearchBuilder(sb, domainId, isRecursive, permittedAccounts, listProjectResourcesCriteria);
        }

        sb.and("dataCenterId", sb.entity().getDataCenterId(), SearchCriteria.Op.EQ);
        sb.and("address", sb.entity().getAddress(), SearchCriteria.Op.EQ);
        sb.and("vlanDbId", sb.entity().getVlanId(), SearchCriteria.Op.EQ);
        sb.and("id", sb.entity().getId(), SearchCriteria.Op.EQ);
        sb.and("physicalNetworkId", sb.entity().getPhysicalNetworkId(), SearchCriteria.Op.EQ);
        sb.and("associatedNetworkIdEq", sb.entity().getAssociatedWithNetworkId(), SearchCriteria.Op.EQ);
        sb.and("isSourceNat", sb.entity().isSourceNat(), SearchCriteria.Op.EQ);
        sb.and("isStaticNat", sb.entity().isOneToOneNat(), SearchCriteria.Op.EQ);
        sb.and("vpcId", sb.entity().getVpcId(), SearchCriteria.Op.EQ);

        if (forLoadBalancing != null && forLoadBalancing) {
            SearchBuilder<LoadBalancerVO> lbSearch = _loadbalancerDao.createSearchBuilder();
            sb.join("lbSearch", lbSearch, sb.entity().getId(), lbSearch.entity().getSourceIpAddressId(), JoinType.INNER);
            sb.groupBy(sb.entity().getId());
        }

        if (keyword != null && address == null) {
            sb.and("addressLIKE", sb.entity().getAddress(), SearchCriteria.Op.LIKE);
        }

        if (tags != null && !tags.isEmpty()) {
            SearchBuilder<ResourceTagVO> tagSearch = _resourceTagDao.createSearchBuilder();
            for (int count = 0; count < tags.size(); count++) {
                tagSearch.or().op("key" + String.valueOf(count), tagSearch.entity().getKey(), SearchCriteria.Op.EQ);
                tagSearch.and("value" + String.valueOf(count), tagSearch.entity().getValue(), SearchCriteria.Op.EQ);
                tagSearch.cp();
            }
            tagSearch.and("resourceType", tagSearch.entity().getResourceType(), SearchCriteria.Op.EQ);
            sb.groupBy(sb.entity().getId());
            sb.join("tagSearch", tagSearch, sb.entity().getId(), tagSearch.entity().getResourceId(), JoinBuilder.JoinType.INNER);
        }

        SearchBuilder<VlanVO> vlanSearch = _vlanDao.createSearchBuilder();
        vlanSearch.and("vlanType", vlanSearch.entity().getVlanType(), SearchCriteria.Op.EQ);
        sb.join("vlanSearch", vlanSearch, sb.entity().getVlanId(), vlanSearch.entity().getId(), JoinBuilder.JoinType.INNER);

        boolean allocatedOnly = false;
        if ((isAllocated != null) && (isAllocated == true)) {
            sb.and("allocated", sb.entity().getAllocatedTime(), SearchCriteria.Op.NNULL);
            allocatedOnly = true;
        }

        VlanType vlanType = null;
        if (forVirtualNetwork != null) {
            vlanType = forVirtualNetwork ? VlanType.VirtualNetwork : VlanType.DirectAttached;
        } else {
            vlanType = VlanType.VirtualNetwork;
        }

        SearchCriteria<IPAddressVO> sc = sb.create();
        if (isAllocated) {
            _accountMgr.buildACLSearchCriteria(sc, domainId, isRecursive, permittedAccounts, listProjectResourcesCriteria);
        }

        sc.setJoinParameters("vlanSearch", "vlanType", vlanType);

        if (tags != null && !tags.isEmpty()) {
            int count = 0;
            sc.setJoinParameters("tagSearch", "resourceType", TaggedResourceType.PublicIpAddress.toString());
            for (String key : tags.keySet()) {
                sc.setJoinParameters("tagSearch", "key" + String.valueOf(count), key);
                sc.setJoinParameters("tagSearch", "value" + String.valueOf(count), tags.get(key));
                count++;
            }
        }

        if (zone != null) {
            sc.setParameters("dataCenterId", zone);
        }

        if (vpcId != null) {
            sc.setParameters("vpcId", vpcId);
        }

        if (ipId != null) {
            sc.setParameters("id", ipId);
        }

        if (sourceNat != null) {
            sc.setParameters("isSourceNat", sourceNat);
        }

        if (staticNat != null) {
            sc.setParameters("isStaticNat", staticNat);
        }

        if (address == null && keyword != null) {
            sc.setParameters("addressLIKE", "%" + keyword + "%");
        }

        if (address != null) {
            sc.setParameters("address", address);
        }

        if (vlan != null) {
            sc.setParameters("vlanDbId", vlan);
        }

        if (physicalNetworkId != null) {
            sc.setParameters("physicalNetworkId", physicalNetworkId);
        }

        if (associatedNetworkId != null) {
            sc.setParameters("associatedNetworkIdEq", associatedNetworkId);
        }

        Pair<List<IPAddressVO>, Integer> result = _publicIpAddressDao.searchAndCount(sc, searchFilter);
        return new Pair<List<? extends IpAddress>, Integer>(result.first(), result.second());
    }

    @Override
    public Pair<List<? extends GuestOS>, Integer> listGuestOSByCriteria(ListGuestOsCmd cmd) {
        Filter searchFilter = new Filter(GuestOSVO.class, "displayName", true, cmd.getStartIndex(), cmd.getPageSizeVal());
        Long id = cmd.getId();
        Long osCategoryId = cmd.getOsCategoryId();
        String description = cmd.getDescription();
        String keyword = cmd.getKeyword();

        SearchCriteria<GuestOSVO> sc = _guestOSDao.createSearchCriteria();

        if (id != null) {
            sc.addAnd("id", SearchCriteria.Op.EQ, id);
        }

        if (osCategoryId != null) {
            sc.addAnd("categoryId", SearchCriteria.Op.EQ, osCategoryId);
        }

        if (description != null) {
            sc.addAnd("displayName", SearchCriteria.Op.LIKE, "%" + description + "%");
        }

        if (keyword != null) {
            sc.addAnd("displayName", SearchCriteria.Op.LIKE, "%" + keyword + "%");
        }

        Pair<List<GuestOSVO>, Integer> result = _guestOSDao.searchAndCount(sc, searchFilter);
        return new Pair<List<? extends GuestOS>, Integer>(result.first(), result.second());
    }

    @Override
    public Pair<List<? extends GuestOsCategory>, Integer> listGuestOSCategoriesByCriteria(ListGuestOsCategoriesCmd cmd) {
        Filter searchFilter = new Filter(GuestOSCategoryVO.class, "id", true, cmd.getStartIndex(), cmd.getPageSizeVal());
        Long id = cmd.getId();
        String name = cmd.getName();
        String keyword = cmd.getKeyword();

        SearchCriteria<GuestOSCategoryVO> sc = _guestOSCategoryDao.createSearchCriteria();

        if (id != null) {
            sc.addAnd("id", SearchCriteria.Op.EQ, id);
        }

        if (name != null) {
            sc.addAnd("name", SearchCriteria.Op.LIKE, "%" + name + "%");
        }

        if (keyword != null) {
            sc.addAnd("name", SearchCriteria.Op.LIKE, "%" + keyword + "%");
        }

        Pair<List<GuestOSCategoryVO>, Integer> result = _guestOSCategoryDao.searchAndCount(sc, searchFilter);
        return new Pair<List<? extends GuestOsCategory>, Integer>(result.first(), result.second());
    }

    @Override
    public ConsoleProxyInfo getConsoleProxyForVm(long dataCenterId, long userVmId) {
        return _consoleProxyMgr.assignProxy(dataCenterId, userVmId);
    }

    @ActionEvent(eventType = EventTypes.EVENT_PROXY_START, eventDescription = "starting console proxy Vm", async = true)
    private ConsoleProxyVO startConsoleProxy(long instanceId) {
        return _consoleProxyMgr.startProxy(instanceId);
    }

    @ActionEvent(eventType = EventTypes.EVENT_PROXY_STOP, eventDescription = "stopping console proxy Vm", async = true)
    private ConsoleProxyVO stopConsoleProxy(VMInstanceVO systemVm, boolean isForced) throws ResourceUnavailableException, OperationTimedoutException,
    ConcurrentOperationException {

        User caller = _userDao.findById(UserContext.current().getCallerUserId());

        if (_itMgr.advanceStop(systemVm, isForced, caller, UserContext.current().getCaller())) {
            return _consoleProxyDao.findById(systemVm.getId());
        }
        return null;
    }

    @ActionEvent(eventType = EventTypes.EVENT_PROXY_REBOOT, eventDescription = "rebooting console proxy Vm", async = true)
    private ConsoleProxyVO rebootConsoleProxy(long instanceId) {
        _consoleProxyMgr.rebootProxy(instanceId);
        return _consoleProxyDao.findById(instanceId);
    }

    @ActionEvent(eventType = EventTypes.EVENT_PROXY_DESTROY, eventDescription = "destroying console proxy Vm", async = true)
    public ConsoleProxyVO destroyConsoleProxy(long instanceId) {
        ConsoleProxyVO proxy = _consoleProxyDao.findById(instanceId);

        if (_consoleProxyMgr.destroyProxy(instanceId)) {
            return proxy;
        }
        return null;
    }

    @Override
    public String getConsoleAccessUrlRoot(long vmId) {
        VMInstanceVO vm = _vmInstanceDao.findById(vmId);
        if (vm != null) {
            ConsoleProxyInfo proxy = getConsoleProxyForVm(vm.getDataCenterId(), vmId);
            if (proxy != null) {
                return proxy.getProxyImageUrl();
            }
        }
        return null;
    }

    @Override
    public Pair<String, Integer> getVncPort(VirtualMachine vm) {
        if (vm.getHostId() == null) {
            s_logger.warn("VM " + vm.getHostName() + " does not have host, return -1 for its VNC port");
            return new Pair<String, Integer>(null, -1);
        }

        if (s_logger.isTraceEnabled()) {
            s_logger.trace("Trying to retrieve VNC port from agent about VM " + vm.getHostName());
        }

        GetVncPortAnswer answer = (GetVncPortAnswer) _agentMgr.easySend(vm.getHostId(), new GetVncPortCommand(vm.getId(), vm.getInstanceName()));
        if (answer != null && answer.getResult()) {
            return new Pair<String, Integer>(answer.getAddress(), answer.getPort());
        }

        return new Pair<String, Integer>(null, -1);
    }

    @Override
    @ActionEvent(eventType = EventTypes.EVENT_DOMAIN_UPDATE, eventDescription = "updating Domain")
    @DB
    public DomainVO updateDomain(UpdateDomainCmd cmd) {
        Long domainId = cmd.getId();
        String domainName = cmd.getDomainName();
        String networkDomain = cmd.getNetworkDomain();

        // check if domain exists in the system
        DomainVO domain = _domainDao.findById(domainId);
        if (domain == null) {
            InvalidParameterValueException ex = new InvalidParameterValueException("Unable to find domain with specified domain id");
            ex.addProxyObject(domain, domainId, "domainId");
            throw ex;
        } else if (domain.getParent() == null && domainName != null) {
            // check if domain is ROOT domain - and deny to edit it with the new
            // name
            throw new InvalidParameterValueException("ROOT domain can not be edited with a new name");
        }

        // check permissions
        Account caller = UserContext.current().getCaller();
        _accountMgr.checkAccess(caller, domain);

        // domain name is unique under the parent domain
        if (domainName != null) {
            SearchCriteria<DomainVO> sc = _domainDao.createSearchCriteria();
            sc.addAnd("name", SearchCriteria.Op.EQ, domainName);
            sc.addAnd("parent", SearchCriteria.Op.EQ, domain.getParent());
            List<DomainVO> domains = _domainDao.search(sc, null);

            boolean sameDomain = (domains.size() == 1 && domains.get(0).getId() == domainId);

            if (!domains.isEmpty() && !sameDomain) {
                InvalidParameterValueException ex = new InvalidParameterValueException("Failed to update specified domain id with name '"
                        + domainName + "' since it already exists in the system");
                ex.addProxyObject(domain, domainId, "domainId");
                throw ex;
            }
        }

        // validate network domain
        if (networkDomain != null && !networkDomain.isEmpty()) {
            if (!NetUtils.verifyDomainName(networkDomain)) {
                throw new InvalidParameterValueException(
                        "Invalid network domain. Total length shouldn't exceed 190 chars. Each domain label must be between 1 and 63 characters long, can contain ASCII letters 'a' through 'z', the digits '0' through '9', "
                                + "and the hyphen ('-'); can't start or end with \"-\"");
            }
        }

        Transaction txn = Transaction.currentTxn();

        txn.start();

        if (domainName != null) {
            String updatedDomainPath = getUpdatedDomainPath(domain.getPath(), domainName);
            updateDomainChildren(domain, updatedDomainPath);
            domain.setName(domainName);
            domain.setPath(updatedDomainPath);
        }

        if (networkDomain != null) {
            if (networkDomain.isEmpty()) {
                domain.setNetworkDomain(null);
            } else {
                domain.setNetworkDomain(networkDomain);
            }
        }
        _domainDao.update(domainId, domain);

        txn.commit();

        return _domainDao.findById(domainId);

    }

    private String getUpdatedDomainPath(String oldPath, String newName) {
        String[] tokenizedPath = oldPath.split("/");
        tokenizedPath[tokenizedPath.length - 1] = newName;
        StringBuilder finalPath = new StringBuilder();
        for (String token : tokenizedPath) {
            finalPath.append(token);
            finalPath.append("/");
        }
        return finalPath.toString();
    }

    private void updateDomainChildren(DomainVO domain, String updatedDomainPrefix) {
        List<DomainVO> domainChildren = _domainDao.findAllChildren(domain.getPath(), domain.getId());
        // for each child, update the path
        for (DomainVO dom : domainChildren) {
            dom.setPath(dom.getPath().replaceFirst(domain.getPath(), updatedDomainPrefix));
            _domainDao.update(dom.getId(), dom);
        }
    }

    @Override
    public Pair<List<? extends Alert>, Integer> searchForAlerts(ListAlertsCmd cmd) {
        Filter searchFilter = new Filter(AlertVO.class, "lastSent", false, cmd.getStartIndex(), cmd.getPageSizeVal());
        SearchCriteria<AlertVO> sc = _alertDao.createSearchCriteria();

        Object id = cmd.getId();
        Object type = cmd.getType();
        Object keyword = cmd.getKeyword();

        Long zoneId = _accountMgr.checkAccessAndSpecifyAuthority(UserContext.current().getCaller(), null);
        if (id != null) {
            sc.addAnd("id", SearchCriteria.Op.EQ, id);
        }
        if (zoneId != null) {
            sc.addAnd("data_center_id", SearchCriteria.Op.EQ, zoneId);
        }

        if (keyword != null) {
            SearchCriteria<AlertVO> ssc = _alertDao.createSearchCriteria();
            ssc.addOr("subject", SearchCriteria.Op.LIKE, "%" + keyword + "%");

            sc.addAnd("subject", SearchCriteria.Op.SC, ssc);
        }

        if (type != null) {
            sc.addAnd("type", SearchCriteria.Op.EQ, type);
        }

        sc.addAnd("archived", SearchCriteria.Op.EQ, false);
        Pair<List<AlertVO>, Integer> result = _alertDao.searchAndCount(sc, searchFilter);
        return new Pair<List<? extends Alert>, Integer>(result.first(), result.second());
    }

    @Override
    public boolean archiveAlerts(ArchiveAlertsCmd cmd) {
        Long zoneId = _accountMgr.checkAccessAndSpecifyAuthority(UserContext.current().getCaller(), null);
        boolean result = _alertDao.archiveAlert(cmd.getIds(), cmd.getType(), cmd.getOlderThan(), zoneId);
        return result;
    }

    @Override
    public boolean deleteAlerts(DeleteAlertsCmd cmd) {
        Long zoneId = _accountMgr.checkAccessAndSpecifyAuthority(UserContext.current().getCaller(), null);
        boolean result = _alertDao.deleteAlert(cmd.getIds(), cmd.getType(), cmd.getOlderThan(), zoneId);
        return result;
    }

    @Override
    public List<CapacityVO> listTopConsumedResources(ListCapacityCmd cmd) {

        Integer capacityType = cmd.getType();
        Long zoneId = cmd.getZoneId();
        Long podId = cmd.getPodId();
        Long clusterId = cmd.getClusterId();

        if (clusterId != null) {
            throw new InvalidParameterValueException("Currently clusterId param is not suppoerted");
        }
        zoneId = _accountMgr.checkAccessAndSpecifyAuthority(UserContext.current().getCaller(), zoneId);
        List<SummedCapacity> summedCapacities = new ArrayList<SummedCapacity>();

        if (zoneId == null && podId == null) {// Group by Zone, capacity type
            List<SummedCapacity> summedCapacitiesAtZone = _capacityDao.listCapacitiesGroupedByLevelAndType(capacityType, zoneId, podId, clusterId, 1,
                    cmd.getPageSizeVal());
            if (summedCapacitiesAtZone != null) {
                summedCapacities.addAll(summedCapacitiesAtZone);
            }
        }
        if (podId == null) {// Group by Pod, capacity type
            List<SummedCapacity> summedCapacitiesAtPod = _capacityDao.listCapacitiesGroupedByLevelAndType(capacityType, zoneId, podId, clusterId, 2,
                    cmd.getPageSizeVal());
            if (summedCapacitiesAtPod != null) {
                summedCapacities.addAll(summedCapacitiesAtPod);
            }
            List<SummedCapacity> summedCapacitiesForSecStorage = getSecStorageUsed(zoneId, capacityType);
            if (summedCapacitiesForSecStorage != null) {
                summedCapacities.addAll(summedCapacitiesForSecStorage);
            }
        }

        // Group by Cluster, capacity type
        List<SummedCapacity> summedCapacitiesAtCluster = _capacityDao.listCapacitiesGroupedByLevelAndType(capacityType, zoneId, podId, clusterId, 3,
                cmd.getPageSizeVal());
        if (summedCapacitiesAtCluster != null) {
            summedCapacities.addAll(summedCapacitiesAtCluster);
        }

        // Sort Capacities
        Collections.sort(summedCapacities, new Comparator<SummedCapacity>() {
            @Override
            public int compare(SummedCapacity arg0, SummedCapacity arg1) {
                if (arg0.getPercentUsed() < arg1.getPercentUsed()) {
                    return 1;
                } else if (arg0.getPercentUsed() == arg1.getPercentUsed()) {
                    return 0;
                }
                return -1;
            }
        });

        List<CapacityVO> capacities = new ArrayList<CapacityVO>();

        Integer pageSize = null;
        try {
            pageSize = Integer.valueOf(cmd.getPageSizeVal().toString());
        } catch (IllegalArgumentException e) {
            throw new InvalidParameterValueException("pageSize " + cmd.getPageSizeVal() + " is out of Integer range is not supported for this call");
        }

        summedCapacities = summedCapacities.subList(0, summedCapacities.size() < cmd.getPageSizeVal() ? summedCapacities.size() : pageSize);
        for (SummedCapacity summedCapacity : summedCapacities) {
            CapacityVO capacity = new CapacityVO(summedCapacity.getDataCenterId(), summedCapacity.getPodId(), summedCapacity.getClusterId(),
                    summedCapacity.getCapacityType(), summedCapacity.getPercentUsed());
            capacity.setUsedCapacity(summedCapacity.getUsedCapacity());
            capacity.setTotalCapacity(summedCapacity.getTotalCapacity());
            capacities.add(capacity);
        }
        return capacities;
    }

    List<SummedCapacity> getSecStorageUsed(Long zoneId, Integer capacityType) {
        if (capacityType == null || capacityType == Capacity.CAPACITY_TYPE_SECONDARY_STORAGE) {
            List<SummedCapacity> list = new ArrayList<SummedCapacity>();
            if (zoneId != null) {
                DataCenterVO zone = ApiDBUtils.findZoneById(zoneId);
                if (zone == null || zone.getAllocationState() == AllocationState.Disabled) {
                    return null;
                }
                CapacityVO capacity = _storageMgr.getSecondaryStorageUsedStats(null, zoneId);
                if (capacity.getTotalCapacity() != 0) {
                    capacity.setUsedPercentage(capacity.getUsedCapacity() / capacity.getTotalCapacity());
                } else {
                    capacity.setUsedPercentage(0);
                }
                SummedCapacity summedCapacity = new SummedCapacity(capacity.getUsedCapacity(), capacity.getTotalCapacity(),
                        capacity.getUsedPercentage(), capacity.getCapacityType(), capacity.getDataCenterId(), capacity.getPodId(),
                        capacity.getClusterId());
                list.add(summedCapacity);
            } else {
                List<DataCenterVO> dcList = _dcDao.listEnabledZones();
                for (DataCenterVO dc : dcList) {
                    CapacityVO capacity = _storageMgr.getSecondaryStorageUsedStats(null, dc.getId());
                    if (capacity.getTotalCapacity() != 0) {
                        capacity.setUsedPercentage((float) capacity.getUsedCapacity() / capacity.getTotalCapacity());
                    } else {
                        capacity.setUsedPercentage(0);
                    }
                    SummedCapacity summedCapacity = new SummedCapacity(capacity.getUsedCapacity(), capacity.getTotalCapacity(),
                            capacity.getUsedPercentage(), capacity.getCapacityType(), capacity.getDataCenterId(), capacity.getPodId(),
                            capacity.getClusterId());
                    list.add(summedCapacity);
                }// End of for
            }
            return list;
        }
        return null;
    }

    @Override
    public List<CapacityVO> listCapacities(ListCapacityCmd cmd) {

        Integer capacityType = cmd.getType();
        Long zoneId = cmd.getZoneId();
        Long podId = cmd.getPodId();
        Long clusterId = cmd.getClusterId();
        Boolean fetchLatest = cmd.getFetchLatest();

        zoneId = _accountMgr.checkAccessAndSpecifyAuthority(UserContext.current().getCaller(), zoneId);
        if (fetchLatest != null && fetchLatest) {
            _alertMgr.recalculateCapacity();
        }

        List<SummedCapacity> summedCapacities = _capacityDao.findCapacityBy(capacityType, zoneId, podId, clusterId);
        List<CapacityVO> capacities = new ArrayList<CapacityVO>();

        for (SummedCapacity summedCapacity : summedCapacities) {
            CapacityVO capacity = new CapacityVO(null, summedCapacity.getDataCenterId(), podId, clusterId, summedCapacity.getUsedCapacity()
                    + summedCapacity.getReservedCapacity(), summedCapacity.getTotalCapacity(), summedCapacity.getCapacityType());

            if (summedCapacity.getCapacityType() == Capacity.CAPACITY_TYPE_CPU) {
                capacity.setTotalCapacity((long) (summedCapacity.getTotalCapacity() * ApiDBUtils.getCpuOverprovisioningFactor()));
            }
            capacities.add(capacity);
        }

        // op_host_Capacity contains only allocated stats and the real time
        // stats are stored "in memory".
        // Show Sec. Storage only when the api is invoked for the zone layer.
        List<DataCenterVO> dcList = new ArrayList<DataCenterVO>();
        if (zoneId == null && podId == null && clusterId == null) {
            dcList = ApiDBUtils.listZones();
        } else if (zoneId != null) {
            dcList.add(ApiDBUtils.findZoneById(zoneId));
        } else {
            if (clusterId != null) {
                zoneId = ApiDBUtils.findClusterById(clusterId).getDataCenterId();
            } else {
                zoneId = ApiDBUtils.findPodById(podId).getDataCenterId();
            }
            if (capacityType == null || capacityType == Capacity.CAPACITY_TYPE_STORAGE) {
                capacities.add(_storageMgr.getStoragePoolUsedStats(null, clusterId, podId, zoneId));
            }
        }

        for (DataCenterVO zone : dcList) {
            zoneId = zone.getId();
            if ((capacityType == null || capacityType == Capacity.CAPACITY_TYPE_SECONDARY_STORAGE) && podId == null && clusterId == null) {
                capacities.add(_storageMgr.getSecondaryStorageUsedStats(null, zoneId));
            }
            if (capacityType == null || capacityType == Capacity.CAPACITY_TYPE_STORAGE) {
                capacities.add(_storageMgr.getStoragePoolUsedStats(null, clusterId, podId, zoneId));
            }
        }
        return capacities;
    }

    @Override
    public long getMemoryOrCpuCapacityByHost(Long hostId, short capacityType) {

        CapacityVO capacity = _capacityDao.findByHostIdType(hostId, capacityType);
        return capacity == null ? 0 : capacity.getReservedCapacity() + capacity.getUsedCapacity();

    }

    public static boolean isAdmin(short accountType) {
        return ((accountType == Account.ACCOUNT_TYPE_ADMIN) || (accountType == Account.ACCOUNT_TYPE_RESOURCE_DOMAIN_ADMIN)
                || (accountType == Account.ACCOUNT_TYPE_DOMAIN_ADMIN) || (accountType == Account.ACCOUNT_TYPE_READ_ONLY_ADMIN));
    }



    @Override
    public List<Class<?>> getCommands() {
        List<Class<?>> cmdList = new ArrayList<Class<?>>();
        cmdList.add(CreateAccountCmd.class);
        cmdList.add(DeleteAccountCmd.class);
        cmdList.add(DisableAccountCmd.class);
        cmdList.add(EnableAccountCmd.class);
        cmdList.add(LockAccountCmd.class);
        cmdList.add(UpdateAccountCmd.class);
        cmdList.add(CreateCounterCmd.class);
        cmdList.add(DeleteCounterCmd.class);
        cmdList.add(AddClusterCmd.class);
        cmdList.add(DeleteClusterCmd.class);
        cmdList.add(ListClustersCmd.class);
        cmdList.add(UpdateClusterCmd.class);
        cmdList.add(ListCfgsByCmd.class);
        cmdList.add(ListHypervisorCapabilitiesCmd.class);
        cmdList.add(UpdateCfgCmd.class);
        cmdList.add(UpdateHypervisorCapabilitiesCmd.class);
        cmdList.add(CreateDomainCmd.class);
        cmdList.add(DeleteDomainCmd.class);
        cmdList.add(ListDomainChildrenCmd.class);
        cmdList.add(ListDomainsCmd.class);
        cmdList.add(UpdateDomainCmd.class);
        cmdList.add(AddHostCmd.class);
        cmdList.add(AddSecondaryStorageCmd.class);
        cmdList.add(CancelMaintenanceCmd.class);
        cmdList.add(DeleteHostCmd.class);
        cmdList.add(ListHostsCmd.class);
        cmdList.add(FindHostsForMigrationCmd.class);
        cmdList.add(PrepareForMaintenanceCmd.class);
        cmdList.add(ReconnectHostCmd.class);
        cmdList.add(UpdateHostCmd.class);
        cmdList.add(UpdateHostPasswordCmd.class);
        cmdList.add(LDAPConfigCmd.class);
        cmdList.add(LDAPRemoveCmd.class);
        cmdList.add(AddNetworkDeviceCmd.class);
        cmdList.add(AddNetworkServiceProviderCmd.class);
        cmdList.add(CreateNetworkOfferingCmd.class);
        cmdList.add(CreatePhysicalNetworkCmd.class);
        cmdList.add(CreateStorageNetworkIpRangeCmd.class);
        cmdList.add(DeleteNetworkDeviceCmd.class);
        cmdList.add(DeleteNetworkOfferingCmd.class);
        cmdList.add(DeleteNetworkServiceProviderCmd.class);
        cmdList.add(DeletePhysicalNetworkCmd.class);
        cmdList.add(DeleteStorageNetworkIpRangeCmd.class);
        cmdList.add(ListNetworkDeviceCmd.class);
        cmdList.add(ListNetworkServiceProvidersCmd.class);
        cmdList.add(ListPhysicalNetworksCmd.class);
        cmdList.add(ListStorageNetworkIpRangeCmd.class);
        cmdList.add(ListSupportedNetworkServicesCmd.class);
        cmdList.add(UpdateNetworkOfferingCmd.class);
        cmdList.add(UpdateNetworkServiceProviderCmd.class);
        cmdList.add(UpdatePhysicalNetworkCmd.class);
        cmdList.add(UpdateStorageNetworkIpRangeCmd.class);
        cmdList.add(DedicateGuestVlanRangeCmd.class);
        cmdList.add(ListDedicatedGuestVlanRangesCmd.class);
        cmdList.add(ReleaseDedicatedGuestVlanRangeCmd.class);
        cmdList.add(CreateDiskOfferingCmd.class);
        cmdList.add(CreateServiceOfferingCmd.class);
        cmdList.add(DeleteDiskOfferingCmd.class);
        cmdList.add(DeleteServiceOfferingCmd.class);
        cmdList.add(UpdateDiskOfferingCmd.class);
        cmdList.add(UpdateServiceOfferingCmd.class);
        cmdList.add(CreatePodCmd.class);
        cmdList.add(DeletePodCmd.class);
        cmdList.add(ListPodsByCmd.class);
        cmdList.add(UpdatePodCmd.class);
        cmdList.add(AddRegionCmd.class);
        cmdList.add(RemoveRegionCmd.class);
        cmdList.add(UpdateRegionCmd.class);
        cmdList.add(ListAlertsCmd.class);
        cmdList.add(ListCapacityCmd.class);
        cmdList.add(UploadCustomCertificateCmd.class);
        cmdList.add(ConfigureVirtualRouterElementCmd.class);
        cmdList.add(CreateVirtualRouterElementCmd.class);
        cmdList.add(DestroyRouterCmd.class);
        cmdList.add(ListRoutersCmd.class);
        cmdList.add(ListVirtualRouterElementsCmd.class);
        cmdList.add(RebootRouterCmd.class);
        cmdList.add(StartRouterCmd.class);
        cmdList.add(StopRouterCmd.class);
        cmdList.add(UpgradeRouterCmd.class);
        cmdList.add(AddS3Cmd.class);
        cmdList.add(CancelPrimaryStorageMaintenanceCmd.class);
        cmdList.add(CreateStoragePoolCmd.class);
        cmdList.add(DeletePoolCmd.class);
        cmdList.add(ListS3sCmd.class);
        cmdList.add(ListStoragePoolsCmd.class);
        cmdList.add(FindStoragePoolsForMigrationCmd.class);
        cmdList.add(PreparePrimaryStorageForMaintenanceCmd.class);
        cmdList.add(UpdateStoragePoolCmd.class);
        cmdList.add(AddSwiftCmd.class);
        cmdList.add(ListSwiftsCmd.class);
        cmdList.add(DestroySystemVmCmd.class);
        cmdList.add(ListSystemVMsCmd.class);
        cmdList.add(MigrateSystemVMCmd.class);
        cmdList.add(RebootSystemVmCmd.class);
        cmdList.add(StartSystemVMCmd.class);
        cmdList.add(StopSystemVmCmd.class);
        cmdList.add(UpgradeSystemVMCmd.class);
        cmdList.add(PrepareTemplateCmd.class);
        cmdList.add(AddTrafficMonitorCmd.class);
        cmdList.add(AddTrafficTypeCmd.class);
        cmdList.add(DeleteTrafficMonitorCmd.class);
        cmdList.add(DeleteTrafficTypeCmd.class);
        cmdList.add(GenerateUsageRecordsCmd.class);
        cmdList.add(GetUsageRecordsCmd.class);
        cmdList.add(ListTrafficMonitorsCmd.class);
        cmdList.add(ListTrafficTypeImplementorsCmd.class);
        cmdList.add(ListTrafficTypesCmd.class);
        cmdList.add(ListUsageTypesCmd.class);
        cmdList.add(UpdateTrafficTypeCmd.class);
        cmdList.add(CreateUserCmd.class);
        cmdList.add(DeleteUserCmd.class);
        cmdList.add(DisableUserCmd.class);
        cmdList.add(EnableUserCmd.class);
        cmdList.add(GetUserCmd.class);
        cmdList.add(ListUsersCmd.class);
        cmdList.add(LockUserCmd.class);
        cmdList.add(RegisterCmd.class);
        cmdList.add(UpdateUserCmd.class);
        cmdList.add(CreateVlanIpRangeCmd.class);
        cmdList.add(DeleteVlanIpRangeCmd.class);
        cmdList.add(ListVlanIpRangesCmd.class);
        cmdList.add(DedicatePublicIpRangeCmd.class);
        cmdList.add(ReleasePublicIpRangeCmd.class);
        cmdList.add(AssignVMCmd.class);
        cmdList.add(MigrateVMCmd.class);
        cmdList.add(MigrateVirtualMachineWithVolumeCmd.class);
        cmdList.add(RecoverVMCmd.class);
        cmdList.add(CreatePrivateGatewayCmd.class);
        cmdList.add(CreateVPCOfferingCmd.class);
        cmdList.add(DeletePrivateGatewayCmd.class);
        cmdList.add(DeleteVPCOfferingCmd.class);
        cmdList.add(UpdateVPCOfferingCmd.class);
        cmdList.add(CreateZoneCmd.class);
        cmdList.add(DeleteZoneCmd.class);
        cmdList.add(MarkDefaultZoneForAccountCmd.class);
        cmdList.add(UpdateZoneCmd.class);
        cmdList.add(AddAccountToProjectCmd.class);
        cmdList.add(DeleteAccountFromProjectCmd.class);
        cmdList.add(ListAccountsCmd.class);
        cmdList.add(ListProjectAccountsCmd.class);
        cmdList.add(AssociateIPAddrCmd.class);
        cmdList.add(DisassociateIPAddrCmd.class);
        cmdList.add(ListPublicIpAddressesCmd.class);
        cmdList.add(CreateAutoScalePolicyCmd.class);
        cmdList.add(CreateAutoScaleVmGroupCmd.class);
        cmdList.add(CreateAutoScaleVmProfileCmd.class);
        cmdList.add(CreateConditionCmd.class);
        cmdList.add(DeleteAutoScalePolicyCmd.class);
        cmdList.add(DeleteAutoScaleVmGroupCmd.class);
        cmdList.add(DeleteAutoScaleVmProfileCmd.class);
        cmdList.add(DeleteConditionCmd.class);
        cmdList.add(DisableAutoScaleVmGroupCmd.class);
        cmdList.add(EnableAutoScaleVmGroupCmd.class);
        cmdList.add(ListAutoScalePoliciesCmd.class);
        cmdList.add(ListAutoScaleVmGroupsCmd.class);
        cmdList.add(ListAutoScaleVmProfilesCmd.class);
        cmdList.add(ListConditionsCmd.class);
        cmdList.add(ListCountersCmd.class);
        cmdList.add(UpdateAutoScalePolicyCmd.class);
        cmdList.add(UpdateAutoScaleVmGroupCmd.class);
        cmdList.add(UpdateAutoScaleVmProfileCmd.class);
        cmdList.add(ListCapabilitiesCmd.class);
        cmdList.add(ListEventsCmd.class);
        cmdList.add(ListEventTypesCmd.class);
        cmdList.add(CreateEgressFirewallRuleCmd.class);
        cmdList.add(CreateFirewallRuleCmd.class);
        cmdList.add(CreatePortForwardingRuleCmd.class);
        cmdList.add(DeleteEgressFirewallRuleCmd.class);
        cmdList.add(DeleteFirewallRuleCmd.class);
        cmdList.add(DeletePortForwardingRuleCmd.class);
        cmdList.add(ListEgressFirewallRulesCmd.class);
        cmdList.add(ListFirewallRulesCmd.class);
        cmdList.add(ListPortForwardingRulesCmd.class);
        cmdList.add(UpdatePortForwardingRuleCmd.class);
        cmdList.add(ListGuestOsCategoriesCmd.class);
        cmdList.add(ListGuestOsCmd.class);
        cmdList.add(AttachIsoCmd.class);
        cmdList.add(CopyIsoCmd.class);
        cmdList.add(DeleteIsoCmd.class);
        cmdList.add(DetachIsoCmd.class);
        cmdList.add(ExtractIsoCmd.class);
        cmdList.add(ListIsoPermissionsCmd.class);
        cmdList.add(ListIsosCmd.class);
        cmdList.add(RegisterIsoCmd.class);
        cmdList.add(UpdateIsoCmd.class);
        cmdList.add(UpdateIsoPermissionsCmd.class);
        cmdList.add(ListAsyncJobsCmd.class);
        cmdList.add(QueryAsyncJobResultCmd.class);
        cmdList.add(AssignToLoadBalancerRuleCmd.class);
        cmdList.add(CreateLBStickinessPolicyCmd.class);
        cmdList.add(CreateLBHealthCheckPolicyCmd.class);
        cmdList.add(CreateLoadBalancerRuleCmd.class);
        cmdList.add(DeleteLBStickinessPolicyCmd.class);
        cmdList.add(DeleteLBHealthCheckPolicyCmd.class);
        cmdList.add(DeleteLoadBalancerRuleCmd.class);
        cmdList.add(ListLBStickinessPoliciesCmd.class);
        cmdList.add(ListLBHealthCheckPoliciesCmd.class);
        cmdList.add(ListLoadBalancerRuleInstancesCmd.class);
        cmdList.add(ListLoadBalancerRulesCmd.class);
        cmdList.add(RemoveFromLoadBalancerRuleCmd.class);
        cmdList.add(UpdateLoadBalancerRuleCmd.class);
        cmdList.add(CreateIpForwardingRuleCmd.class);
        cmdList.add(DeleteIpForwardingRuleCmd.class);
        cmdList.add(DisableStaticNatCmd.class);
        cmdList.add(EnableStaticNatCmd.class);
        cmdList.add(ListIpForwardingRulesCmd.class);
        cmdList.add(CreateNetworkACLCmd.class);
        cmdList.add(CreateNetworkCmd.class);
        cmdList.add(DeleteNetworkACLCmd.class);
        cmdList.add(DeleteNetworkCmd.class);
        cmdList.add(ListNetworkACLsCmd.class);
        cmdList.add(ListNetworkOfferingsCmd.class);
        cmdList.add(ListNetworksCmd.class);
        cmdList.add(RestartNetworkCmd.class);
        cmdList.add(UpdateNetworkCmd.class);
        cmdList.add(ListDiskOfferingsCmd.class);
        cmdList.add(ListServiceOfferingsCmd.class);
        cmdList.add(ActivateProjectCmd.class);
        cmdList.add(CreateProjectCmd.class);
        cmdList.add(DeleteProjectCmd.class);
        cmdList.add(DeleteProjectInvitationCmd.class);
        cmdList.add(ListProjectInvitationsCmd.class);
        cmdList.add(ListProjectsCmd.class);
        cmdList.add(SuspendProjectCmd.class);
        cmdList.add(UpdateProjectCmd.class);
        cmdList.add(UpdateProjectInvitationCmd.class);
        cmdList.add(ListRegionsCmd.class);
        cmdList.add(GetCloudIdentifierCmd.class);
        cmdList.add(ListHypervisorsCmd.class);
        cmdList.add(ListResourceLimitsCmd.class);
        cmdList.add(UpdateResourceCountCmd.class);
        cmdList.add(UpdateResourceLimitCmd.class);
        cmdList.add(AuthorizeSecurityGroupEgressCmd.class);
        cmdList.add(AuthorizeSecurityGroupIngressCmd.class);
        cmdList.add(CreateSecurityGroupCmd.class);
        cmdList.add(DeleteSecurityGroupCmd.class);
        cmdList.add(ListSecurityGroupsCmd.class);
        cmdList.add(RevokeSecurityGroupEgressCmd.class);
        cmdList.add(RevokeSecurityGroupIngressCmd.class);
        cmdList.add(CreateSnapshotCmd.class);
        cmdList.add(CreateSnapshotPolicyCmd.class);
        cmdList.add(DeleteSnapshotCmd.class);
        cmdList.add(DeleteSnapshotPoliciesCmd.class);
        cmdList.add(ListSnapshotPoliciesCmd.class);
        cmdList.add(ListSnapshotsCmd.class);
        cmdList.add(CreateSSHKeyPairCmd.class);
        cmdList.add(DeleteSSHKeyPairCmd.class);
        cmdList.add(ListSSHKeyPairsCmd.class);
        cmdList.add(RegisterSSHKeyPairCmd.class);
        cmdList.add(CreateTagsCmd.class);
        cmdList.add(DeleteTagsCmd.class);
        cmdList.add(ListTagsCmd.class);
        cmdList.add(CopyTemplateCmd.class);
        cmdList.add(CreateTemplateCmd.class);
        cmdList.add(DeleteTemplateCmd.class);
        cmdList.add(ExtractTemplateCmd.class);
        cmdList.add(ListTemplatePermissionsCmd.class);
        cmdList.add(ListTemplatesCmd.class);
        cmdList.add(RegisterTemplateCmd.class);
        cmdList.add(UpdateTemplateCmd.class);
        cmdList.add(UpdateTemplatePermissionsCmd.class);
        cmdList.add(AddNicToVMCmd.class);
        cmdList.add(DeployVMCmd.class);
        cmdList.add(DestroyVMCmd.class);
        cmdList.add(GetVMPasswordCmd.class);
        cmdList.add(ListVMsCmd.class);
        cmdList.add(ScaleVMCmd.class);
        cmdList.add(RebootVMCmd.class);
        cmdList.add(RemoveNicFromVMCmd.class);
        cmdList.add(ResetVMPasswordCmd.class);
        cmdList.add(ResetVMSSHKeyCmd.class);
        cmdList.add(RestoreVMCmd.class);
        cmdList.add(StartVMCmd.class);
        cmdList.add(StopVMCmd.class);
        cmdList.add(UpdateDefaultNicForVMCmd.class);
        cmdList.add(UpdateVMCmd.class);
        cmdList.add(UpgradeVMCmd.class);
        cmdList.add(CreateVMGroupCmd.class);
        cmdList.add(DeleteVMGroupCmd.class);
        cmdList.add(ListVMGroupsCmd.class);
        cmdList.add(UpdateVMGroupCmd.class);
        cmdList.add(AttachVolumeCmd.class);
        cmdList.add(CreateVolumeCmd.class);
        cmdList.add(DeleteVolumeCmd.class);
        cmdList.add(DetachVolumeCmd.class);
        cmdList.add(ExtractVolumeCmd.class);
        cmdList.add(ListVolumesCmd.class);
        cmdList.add(MigrateVolumeCmd.class);
        cmdList.add(ResizeVolumeCmd.class);
        cmdList.add(UploadVolumeCmd.class);
        cmdList.add(CreateStaticRouteCmd.class);
        cmdList.add(CreateVPCCmd.class);
        cmdList.add(DeleteStaticRouteCmd.class);
        cmdList.add(DeleteVPCCmd.class);
        cmdList.add(ListPrivateGatewaysCmd.class);
        cmdList.add(ListStaticRoutesCmd.class);
        cmdList.add(ListVPCOfferingsCmd.class);
        cmdList.add(ListVPCsCmd.class);
        cmdList.add(RestartVPCCmd.class);
        cmdList.add(UpdateVPCCmd.class);
        cmdList.add(AddVpnUserCmd.class);
        cmdList.add(CreateRemoteAccessVpnCmd.class);
        cmdList.add(CreateVpnConnectionCmd.class);
        cmdList.add(CreateVpnCustomerGatewayCmd.class);
        cmdList.add(CreateVpnGatewayCmd.class);
        cmdList.add(DeleteRemoteAccessVpnCmd.class);
        cmdList.add(DeleteVpnConnectionCmd.class);
        cmdList.add(DeleteVpnCustomerGatewayCmd.class);
        cmdList.add(DeleteVpnGatewayCmd.class);
        cmdList.add(ListRemoteAccessVpnsCmd.class);
        cmdList.add(ListVpnConnectionsCmd.class);
        cmdList.add(ListVpnCustomerGatewaysCmd.class);
        cmdList.add(ListVpnGatewaysCmd.class);
        cmdList.add(ListVpnUsersCmd.class);
        cmdList.add(RemoveVpnUserCmd.class);
        cmdList.add(ResetVpnConnectionCmd.class);
        cmdList.add(UpdateVpnCustomerGatewayCmd.class);
        cmdList.add(ListZonesByCmd.class);
        cmdList.add(ListVMSnapshotCmd.class);
        cmdList.add(CreateVMSnapshotCmd.class);
        cmdList.add(RevertToVMSnapshotCmd.class);
        cmdList.add(DeleteVMSnapshotCmd.class);
        cmdList.add(AddIpToVmNicCmd.class);
        cmdList.add(RemoveIpFromVmNicCmd.class);
        cmdList.add(ListNicsCmd.class);
        cmdList.add(ArchiveAlertsCmd.class);
        cmdList.add(DeleteAlertsCmd.class);
        cmdList.add(ArchiveEventsCmd.class);
        cmdList.add(DeleteEventsCmd.class);
        cmdList.add(CreateGlobalLoadBalancerRuleCmd.class);
        cmdList.add(DeleteGlobalLoadBalancerRuleCmd.class);
        cmdList.add(ListGlobalLoadBalancerRuleCmd.class);
        cmdList.add(AssignToGlobalLoadBalancerRuleCmd.class);
        cmdList.add(RemoveFromGlobalLoadBalancerRuleCmd.class);
        cmdList.add(ListStorageProvidersCmd.class);
        cmdList.add(CreateApplicationLoadBalancerCmd.class);
        cmdList.add(ListApplicationLoadBalancersCmd.class);
        cmdList.add(DeleteApplicationLoadBalancerCmd.class);
        cmdList.add(ConfigureInternalLoadBalancerElementCmd.class);
        cmdList.add(CreateInternalLoadBalancerElementCmd.class);
        cmdList.add(ListInternalLoadBalancerElementsCmd.class);
        cmdList.add(CreateAffinityGroupCmd.class);
        cmdList.add(DeleteAffinityGroupCmd.class);
        cmdList.add(ListAffinityGroupsCmd.class);
        cmdList.add(UpdateVMAffinityGroupCmd.class);
        cmdList.add(ListAffinityGroupTypesCmd.class);
<<<<<<< HEAD
        cmdList.add(StopInternalLBVMCmd.class);
        cmdList.add(StartInternalLBVMCmd.class);
        cmdList.add(ListInternalLBVMsCmd.class);
        cmdList.add(ListNetworkIsolationMethodsCmd.class);
=======
        cmdList.add(ListNetworkIsolationMethodsCmd.class);

>>>>>>> 738d35a6
        return cmdList;
    }

    protected class EventPurgeTask implements Runnable {
        @Override
        public void run() {
            try {
                GlobalLock lock = GlobalLock.getInternLock("EventPurge");
                if (lock == null) {
                    s_logger.debug("Couldn't get the global lock");
                    return;
                }
                if (!lock.lock(30)) {
                    s_logger.debug("Couldn't lock the db");
                    return;
                }
                try {
                    final Calendar purgeCal = Calendar.getInstance();
                    purgeCal.add(Calendar.DAY_OF_YEAR, -_purgeDelay);
                    Date purgeTime = purgeCal.getTime();
                    s_logger.debug("Deleting events older than: " + purgeTime.toString());
                    List<EventVO> oldEvents = _eventDao.listOlderEvents(purgeTime);
                    s_logger.debug("Found " + oldEvents.size() + " events to be purged");
                    for (EventVO event : oldEvents) {
                        _eventDao.expunge(event.getId());
                    }
                } catch (Exception e) {
                    s_logger.error("Exception ", e);
                } finally {
                    lock.unlock();
                }
            } catch (Exception e) {
                s_logger.error("Exception ", e);
            }
        }
    }

    protected class AlertPurgeTask implements Runnable {
        @Override
        public void run() {
            try {
                GlobalLock lock = GlobalLock.getInternLock("AlertPurge");
                if (lock == null) {
                    s_logger.debug("Couldn't get the global lock");
                    return;
                }
                if (!lock.lock(30)) {
                    s_logger.debug("Couldn't lock the db");
                    return;
                }
                try {
                    final Calendar purgeCal = Calendar.getInstance();
                    purgeCal.add(Calendar.DAY_OF_YEAR, - _alertPurgeDelay);
                    Date purgeTime = purgeCal.getTime();
                    s_logger.debug("Deleting alerts older than: " + purgeTime.toString());
                    List<AlertVO> oldAlerts = _alertDao.listOlderAlerts(purgeTime);
                    s_logger.debug("Found " + oldAlerts.size() + " events to be purged");
                    for (AlertVO alert : oldAlerts) {
                        _alertDao.expunge(alert.getId());
                    }
                } catch (Exception e) {
                    s_logger.error("Exception ", e);
                } finally {
                    lock.unlock();
                }
            } catch (Exception e) {
                s_logger.error("Exception ", e);
            }
        }
    }

    @Override
    public Pair<List<StoragePoolVO>, Integer> searchForStoragePools(Criteria c) {
        Filter searchFilter = new Filter(StoragePoolVO.class, c.getOrderBy(), c.getAscending(), c.getOffset(), c.getLimit());
        SearchCriteria<StoragePoolVO> sc = _poolDao.createSearchCriteria();

        Object id = c.getCriteria(Criteria.ID);
        Object name = c.getCriteria(Criteria.NAME);
        Object host = c.getCriteria(Criteria.HOST);
        Object path = c.getCriteria(Criteria.PATH);
        Object zone = c.getCriteria(Criteria.DATACENTERID);
        Object pod = c.getCriteria(Criteria.PODID);
        Object cluster = c.getCriteria(Criteria.CLUSTERID);
        Object address = c.getCriteria(Criteria.ADDRESS);
        Object keyword = c.getCriteria(Criteria.KEYWORD);

        if (keyword != null) {
            SearchCriteria<StoragePoolVO> ssc = _poolDao.createSearchCriteria();
            ssc.addOr("name", SearchCriteria.Op.LIKE, "%" + keyword + "%");
            ssc.addOr("poolType", SearchCriteria.Op.LIKE, "%" + keyword + "%");

            sc.addAnd("name", SearchCriteria.Op.SC, ssc);
        }

        if (id != null) {
            sc.addAnd("id", SearchCriteria.Op.EQ, id);
        }

        if (name != null) {
            sc.addAnd("name", SearchCriteria.Op.LIKE, "%" + name + "%");
        }
        if (host != null) {
            sc.addAnd("host", SearchCriteria.Op.EQ, host);
        }
        if (path != null) {
            sc.addAnd("path", SearchCriteria.Op.EQ, path);
        }
        if (zone != null) {
            sc.addAnd("dataCenterId", SearchCriteria.Op.EQ, zone);
        }
        if (pod != null) {
            sc.addAnd("podId", SearchCriteria.Op.EQ, pod);
        }
        if (address != null) {
            sc.addAnd("hostAddress", SearchCriteria.Op.EQ, address);
        }
        if (cluster != null) {
            sc.addAnd("clusterId", SearchCriteria.Op.EQ, cluster);
        }

        return _poolDao.searchAndCount(sc, searchFilter);
    }

    @ActionEvent(eventType = EventTypes.EVENT_SSVM_START, eventDescription = "starting secondary storage Vm", async = true)
    public SecondaryStorageVmVO startSecondaryStorageVm(long instanceId) {
        return _secStorageVmMgr.startSecStorageVm(instanceId);
    }

    @ActionEvent(eventType = EventTypes.EVENT_SSVM_STOP, eventDescription = "stopping secondary storage Vm", async = true)
    private SecondaryStorageVmVO stopSecondaryStorageVm(VMInstanceVO systemVm, boolean isForced) throws ResourceUnavailableException,
    OperationTimedoutException, ConcurrentOperationException {

        User caller = _userDao.findById(UserContext.current().getCallerUserId());

        if (_itMgr.advanceStop(systemVm, isForced, caller, UserContext.current().getCaller())) {
            return _secStorageVmDao.findById(systemVm.getId());
        }
        return null;
    }

    @ActionEvent(eventType = EventTypes.EVENT_SSVM_REBOOT, eventDescription = "rebooting secondary storage Vm", async = true)
    public SecondaryStorageVmVO rebootSecondaryStorageVm(long instanceId) {
        _secStorageVmMgr.rebootSecStorageVm(instanceId);
        return _secStorageVmDao.findById(instanceId);
    }

    @ActionEvent(eventType = EventTypes.EVENT_SSVM_DESTROY, eventDescription = "destroying secondary storage Vm", async = true)
    public SecondaryStorageVmVO destroySecondaryStorageVm(long instanceId) {
        SecondaryStorageVmVO secStorageVm = _secStorageVmDao.findById(instanceId);
        if (_secStorageVmMgr.destroySecStorageVm(instanceId)) {
            return secStorageVm;
        }
        return null;
    }

    @Override
    public Pair<List<? extends VirtualMachine>, Integer> searchForSystemVm(ListSystemVMsCmd cmd) {
        String type = cmd.getSystemVmType();
        Long zoneId = _accountMgr.checkAccessAndSpecifyAuthority(UserContext.current().getCaller(), cmd.getZoneId());
        String zoneType = cmd.getZoneType();
        Long id = cmd.getId();
        String name = cmd.getSystemVmName();
        String state = cmd.getState();
        String keyword = cmd.getKeyword();
        Long podId = cmd.getPodId();
        Long hostId = cmd.getHostId();
        Long storageId = cmd.getStorageId();

        Filter searchFilter = new Filter(VMInstanceVO.class, "id", true, cmd.getStartIndex(), cmd.getPageSizeVal());
        SearchBuilder<VMInstanceVO> sb = _vmInstanceDao.createSearchBuilder();

        sb.and("id", sb.entity().getId(), SearchCriteria.Op.EQ);
        sb.and("hostName", sb.entity().getHostName(), SearchCriteria.Op.LIKE);
        sb.and("state", sb.entity().getState(), SearchCriteria.Op.EQ);
        sb.and("dataCenterId", sb.entity().getDataCenterId(), SearchCriteria.Op.EQ);
        sb.and("podId", sb.entity().getPodIdToDeployIn(), SearchCriteria.Op.EQ);
        sb.and("hostId", sb.entity().getHostId(), SearchCriteria.Op.EQ);
        sb.and("type", sb.entity().getType(), SearchCriteria.Op.EQ);
        sb.and("nulltype", sb.entity().getType(), SearchCriteria.Op.IN);

        if (storageId != null) {
            SearchBuilder<VolumeVO> volumeSearch = _volumeDao.createSearchBuilder();
            volumeSearch.and("poolId", volumeSearch.entity().getPoolId(), SearchCriteria.Op.EQ);
            sb.join("volumeSearch", volumeSearch, sb.entity().getId(), volumeSearch.entity().getInstanceId(), JoinBuilder.JoinType.INNER);
        }

        if(zoneType != null) {
            SearchBuilder<DataCenterVO> zoneSb = _dcDao.createSearchBuilder();
            zoneSb.and("zoneNetworkType", zoneSb.entity().getNetworkType(), SearchCriteria.Op.EQ);    
            sb.join("zoneSb", zoneSb, sb.entity().getDataCenterId(), zoneSb.entity().getId(), JoinBuilder.JoinType.INNER);
        }        
        
        SearchCriteria<VMInstanceVO> sc = sb.create();

        if (keyword != null) {
            SearchCriteria<VMInstanceVO> ssc = _vmInstanceDao.createSearchCriteria();
            ssc.addOr("hostName", SearchCriteria.Op.LIKE, "%" + keyword + "%");
            ssc.addOr("state", SearchCriteria.Op.LIKE, "%" + keyword + "%");

            sc.addAnd("hostName", SearchCriteria.Op.SC, ssc);
        }

        if (id != null) {
            sc.setParameters("id", id);
        }

        if (name != null) {
            sc.setParameters("hostName", name);
        }
        if (state != null) {
            sc.setParameters("state", state);
        }
        if (zoneId != null) {
            sc.setParameters("dataCenterId", zoneId);
        }
        if (podId != null) {
            sc.setParameters("podId", podId);
        }
        if (hostId != null) {
            sc.setParameters("hostId", hostId);
        }

        if (type != null) {
            sc.setParameters("type", type);
        } else {
            sc.setParameters("nulltype", VirtualMachine.Type.SecondaryStorageVm, VirtualMachine.Type.ConsoleProxy);
        }

        if (storageId != null) {
            sc.setJoinParameters("volumeSearch", "poolId", storageId);
        }

        if(zoneType != null) {
            sc.setJoinParameters("zoneSb", "zoneNetworkType", zoneType);          
        }
        
        Pair<List<VMInstanceVO>, Integer> result = _vmInstanceDao.searchAndCount(sc, searchFilter);
        return new Pair<List<? extends VirtualMachine>, Integer>(result.first(), result.second());
    }

    @Override
    public VirtualMachine.Type findSystemVMTypeById(long instanceId) {
        VMInstanceVO systemVm = _vmInstanceDao.findByIdTypes(instanceId, VirtualMachine.Type.ConsoleProxy, VirtualMachine.Type.SecondaryStorageVm);
        if (systemVm == null) {
            InvalidParameterValueException ex = new InvalidParameterValueException("Unable to find a system vm of specified instanceId");
            ex.addProxyObject(systemVm, instanceId, "instanceId");
            throw ex;
        }
        return systemVm.getType();
    }

    @Override
    public VirtualMachine startSystemVM(long vmId) {

        VMInstanceVO systemVm = _vmInstanceDao.findByIdTypes(vmId, VirtualMachine.Type.ConsoleProxy, VirtualMachine.Type.SecondaryStorageVm);
        if (systemVm == null) {
            InvalidParameterValueException ex = new InvalidParameterValueException("unable to find a system vm with specified vmId");
            ex.addProxyObject(systemVm, vmId, "vmId");
            throw ex;
        }

        if (systemVm.getType() == VirtualMachine.Type.ConsoleProxy) {
            return startConsoleProxy(vmId);
        } else if (systemVm.getType() == VirtualMachine.Type.SecondaryStorageVm) {
            return startSecondaryStorageVm(vmId);
        } else {
            InvalidParameterValueException ex = new InvalidParameterValueException("Unable to find a system vm with specified vmId");
            ex.addProxyObject(systemVm, vmId, "vmId");
            throw ex;
        }
    }

    @Override
    public VMInstanceVO stopSystemVM(StopSystemVmCmd cmd) throws ResourceUnavailableException, ConcurrentOperationException {
        Long id = cmd.getId();

        // verify parameters
        VMInstanceVO systemVm = _vmInstanceDao.findByIdTypes(id, VirtualMachine.Type.ConsoleProxy, VirtualMachine.Type.SecondaryStorageVm);
        if (systemVm == null) {
            InvalidParameterValueException ex = new InvalidParameterValueException("unable to find a system vm with specified vmId");
            ex.addProxyObject(systemVm, id, "vmId");
            throw ex;
        }

        try {
            if (systemVm.getType() == VirtualMachine.Type.ConsoleProxy) {
                return stopConsoleProxy(systemVm, cmd.isForced());
            } else if (systemVm.getType() == VirtualMachine.Type.SecondaryStorageVm) {
                return stopSecondaryStorageVm(systemVm, cmd.isForced());
            }
            return null;
        } catch (OperationTimedoutException e) {
            throw new CloudRuntimeException("Unable to stop " + systemVm, e);
        }
    }

    @Override
    public VMInstanceVO rebootSystemVM(RebootSystemVmCmd cmd) {
        VMInstanceVO systemVm = _vmInstanceDao.findByIdTypes(cmd.getId(), VirtualMachine.Type.ConsoleProxy, VirtualMachine.Type.SecondaryStorageVm);

        if (systemVm == null) {
            InvalidParameterValueException ex = new InvalidParameterValueException("unable to find a system vm with specified vmId");
            ex.addProxyObject(systemVm, cmd.getId(), "vmId");
            throw ex;
        }

        if (systemVm.getType().equals(VirtualMachine.Type.ConsoleProxy)) {
            return rebootConsoleProxy(cmd.getId());
        } else {
            return rebootSecondaryStorageVm(cmd.getId());
        }
    }

    @Override
    public VMInstanceVO destroySystemVM(DestroySystemVmCmd cmd) {
        VMInstanceVO systemVm = _vmInstanceDao.findByIdTypes(cmd.getId(), VirtualMachine.Type.ConsoleProxy, VirtualMachine.Type.SecondaryStorageVm);

        if (systemVm == null) {
            InvalidParameterValueException ex = new InvalidParameterValueException("unable to find a system vm with specified vmId");
            ex.addProxyObject(systemVm, cmd.getId(), "vmId");
            throw ex;
        }

        if (systemVm.getType().equals(VirtualMachine.Type.ConsoleProxy)) {
            return destroyConsoleProxy(cmd.getId());
        } else {
            return destroySecondaryStorageVm(cmd.getId());
        }
    }

    private String signRequest(String request, String key) {
        try {
            s_logger.info("Request: " + request);
            s_logger.info("Key: " + key);

            if (key != null && request != null) {
                Mac mac = Mac.getInstance("HmacSHA1");
                SecretKeySpec keySpec = new SecretKeySpec(key.getBytes(), "HmacSHA1");
                mac.init(keySpec);
                mac.update(request.getBytes());
                byte[] encryptedBytes = mac.doFinal();
                return new String((Base64.encodeBase64(encryptedBytes)));
            }
        } catch (Exception ex) {
            s_logger.error("unable to sign request", ex);
        }
        return null;
    }

    @Override
    public ArrayList<String> getCloudIdentifierResponse(long userId) {
        Account caller = UserContext.current().getCaller();

        // verify that user exists
        User user = _accountMgr.getUserIncludingRemoved(userId);
        if ((user == null) || (user.getRemoved() != null)) {
            InvalidParameterValueException ex = new InvalidParameterValueException("Unable to find active user of specified id");
            ex.addProxyObject(user, userId, "userId");
            throw ex;
        }

        // check permissions
        _accountMgr.checkAccess(caller, null, true, _accountMgr.getAccount(user.getAccountId()));

        String cloudIdentifier = _configDao.getValue("cloud.identifier");
        if (cloudIdentifier == null) {
            cloudIdentifier = "";
        }

        String signature = "";
        try {
            // get the user obj to get his secret key
            user = _accountMgr.getActiveUser(userId);
            String secretKey = user.getSecretKey();
            String input = cloudIdentifier;
            signature = signRequest(input, secretKey);
        } catch (Exception e) {
            s_logger.warn("Exception whilst creating a signature:" + e);
        }

        ArrayList<String> cloudParams = new ArrayList<String>();
        cloudParams.add(cloudIdentifier);
        cloudParams.add(signature);

        return cloudParams;
    }

    @Override
    public Map<String, Object> listCapabilities(ListCapabilitiesCmd cmd) {
        Map<String, Object> capabilities = new HashMap<String, Object>();

        boolean securityGroupsEnabled = false;
        boolean elasticLoadBalancerEnabled = false;
        String supportELB = "false";
        List<NetworkVO> networks = _networkDao.listSecurityGroupEnabledNetworks();
        if (networks != null && !networks.isEmpty()) {
            securityGroupsEnabled = true;
            String elbEnabled = _configDao.getValue(Config.ElasticLoadBalancerEnabled.key());
            elasticLoadBalancerEnabled = elbEnabled == null ? false : Boolean.parseBoolean(elbEnabled);
            if (elasticLoadBalancerEnabled) {
                String networkType = _configDao.getValue(Config.ElasticLoadBalancerNetwork.key());
                if (networkType != null)
                    supportELB = networkType;
            }
        }

        long diskOffMaxSize = Long.valueOf(_configDao.getValue(Config.CustomDiskOfferingMaxSize.key()));

        String userPublicTemplateEnabled = _configs.get(Config.AllowPublicUserTemplates.key());

        // add some parameters UI needs to handle API throttling
        boolean apiLimitEnabled = Boolean.parseBoolean(_configDao.getValue(Config.ApiLimitEnabled.key()));
        Integer apiLimitInterval = Integer.valueOf(_configDao.getValue(Config.ApiLimitInterval.key()));
        Integer apiLimitMax = Integer.valueOf(_configDao.getValue(Config.ApiLimitMax.key()));

        capabilities.put("securityGroupsEnabled", securityGroupsEnabled);
        capabilities
        .put("userPublicTemplateEnabled", (userPublicTemplateEnabled == null || userPublicTemplateEnabled.equals("false") ? false : true));
        capabilities.put("cloudStackVersion", getVersion());
        capabilities.put("supportELB", supportELB);
        capabilities.put("projectInviteRequired", _projectMgr.projectInviteRequired());
        capabilities.put("allowusercreateprojects", _projectMgr.allowUserToCreateProject());
        capabilities.put("customDiskOffMaxSize", diskOffMaxSize);
        if (apiLimitEnabled) {
            capabilities.put("apiLimitInterval", apiLimitInterval);
            capabilities.put("apiLimitMax", apiLimitMax);
        }

        return capabilities;
    }

    @Override
    public GuestOSVO getGuestOs(Long guestOsId) {
        return _guestOSDao.findById(guestOsId);
    }

    @Override
    @ActionEvent(eventType = EventTypes.EVENT_VOLUME_EXTRACT, eventDescription = "extracting volume", async = true)
    public Long extractVolume(ExtractVolumeCmd cmd) throws URISyntaxException {
        Long volumeId = cmd.getId();
        String url = cmd.getUrl();
        Long zoneId = cmd.getZoneId();
        AsyncJobVO job = null; // FIXME: cmd.getJob();
        String mode = cmd.getMode();
        Account account = UserContext.current().getCaller();

        if (!_accountMgr.isRootAdmin(account.getType()) && ApiDBUtils.isExtractionDisabled()) {
            throw new PermissionDeniedException("Extraction has been disabled by admin");
        }

        VolumeVO volume = _volumeDao.findById(volumeId);
        if (volume == null) {
            InvalidParameterValueException ex = new InvalidParameterValueException("Unable to find volume with specified volumeId");
            ex.addProxyObject(volume, volumeId, "volumeId");
            throw ex;
        }

        // perform permission check
        _accountMgr.checkAccess(account, null, true, volume);

        if (_dcDao.findById(zoneId) == null) {
            throw new InvalidParameterValueException("Please specify a valid zone.");
        }
        if (volume.getPoolId() == null) {
            throw new InvalidParameterValueException("The volume doesnt belong to a storage pool so cant extract it");
        }
        // Extract activity only for detached volumes or for volumes whose
        // instance is stopped
        if (volume.getInstanceId() != null && ApiDBUtils.findVMInstanceById(volume.getInstanceId()).getState() != State.Stopped) {
            s_logger.debug("Invalid state of the volume with ID: " + volumeId
                    + ". It should be either detached or the VM should be in stopped state.");
            PermissionDeniedException ex = new PermissionDeniedException(
                    "Invalid state of the volume with specified ID. It should be either detached or the VM should be in stopped state.");
            ex.addProxyObject(volume, volumeId, "volumeId");
            throw ex;
        }

        if (volume.getVolumeType() != Volume.Type.DATADISK) { // Datadisk dont
            // have any
            // template
            // dependence.

            VMTemplateVO template = ApiDBUtils.findTemplateById(volume.getTemplateId());
            if (template != null) { // For ISO based volumes template = null and
                // we allow extraction of all ISO based
                // volumes
                boolean isExtractable = template.isExtractable() && template.getTemplateType() != Storage.TemplateType.SYSTEM;
                if (!isExtractable && account != null && account.getType() != Account.ACCOUNT_TYPE_ADMIN) { // Global
                    // admins are always allowed to extract
                    PermissionDeniedException ex = new PermissionDeniedException("The volume with specified volumeId is not allowed to be extracted");
                    ex.addProxyObject(volume, volumeId, "volumeId");
                    throw ex;
                }
            }
        }

        Upload.Mode extractMode;
        if (mode == null || (!mode.equals(Upload.Mode.FTP_UPLOAD.toString()) && !mode.equals(Upload.Mode.HTTP_DOWNLOAD.toString()))) {
            throw new InvalidParameterValueException("Please specify a valid extract Mode ");
        } else {
            extractMode = mode.equals(Upload.Mode.FTP_UPLOAD.toString()) ? Upload.Mode.FTP_UPLOAD : Upload.Mode.HTTP_DOWNLOAD;
        }

        // If mode is upload perform extra checks on url and also see if there
        // is an ongoing upload on the same.
        if (extractMode == Upload.Mode.FTP_UPLOAD) {
            URI uri = new URI(url);
            if ((uri.getScheme() == null) || (!uri.getScheme().equalsIgnoreCase("ftp"))) {
                throw new IllegalArgumentException("Unsupported scheme for url: " + url);
            }

            String host = uri.getHost();
            try {
                InetAddress hostAddr = InetAddress.getByName(host);
                if (hostAddr.isAnyLocalAddress() || hostAddr.isLinkLocalAddress() || hostAddr.isLoopbackAddress() || hostAddr.isMulticastAddress()) {
                    throw new IllegalArgumentException("Illegal host specified in url");
                }
                if (hostAddr instanceof Inet6Address) {
                    throw new IllegalArgumentException("IPV6 addresses not supported (" + hostAddr.getHostAddress() + ")");
                }
            } catch (UnknownHostException uhe) {
                throw new IllegalArgumentException("Unable to resolve " + host);
            }

            if (_uploadMonitor.isTypeUploadInProgress(volumeId, Upload.Type.VOLUME)) {
                throw new IllegalArgumentException(volume.getName()
                        + " upload is in progress. Please wait for some time to schedule another upload for the same");
            }
        }

        long accountId = volume.getAccountId();
        StoragePool srcPool = (StoragePool)this.dataStoreMgr.getPrimaryDataStore(volume.getPoolId());
        HostVO sserver = this.templateMgr.getSecondaryStorageHost(zoneId);
        String secondaryStorageURL = sserver.getStorageUrl();

        List<UploadVO> extractURLList = _uploadDao.listByTypeUploadStatus(volumeId, Upload.Type.VOLUME, UploadVO.Status.DOWNLOAD_URL_CREATED);

        if (extractMode == Upload.Mode.HTTP_DOWNLOAD && extractURLList.size() > 0) {
            return extractURLList.get(0).getId(); // If download url already  Note: volss
            // exists then return
        } else {
            UploadVO uploadJob = _uploadMonitor.createNewUploadEntry(sserver.getId(), volumeId, UploadVO.Status.COPY_IN_PROGRESS, Upload.Type.VOLUME,
                    url, extractMode);
            s_logger.debug("Extract Mode - " + uploadJob.getMode());
            uploadJob = _uploadDao.createForUpdate(uploadJob.getId());

            // Update the async Job

            ExtractResponse resultObj = new ExtractResponse(ApiDBUtils.findVolumeById(volumeId).getUuid(),
                    volume.getName(), ApiDBUtils.findAccountById(accountId).getUuid(), UploadVO.Status.COPY_IN_PROGRESS.toString(),
                    uploadJob.getUuid());
            resultObj.setResponseName(cmd.getCommandName());
            AsyncJobExecutor asyncExecutor = BaseAsyncJobExecutor.getCurrentExecutor();
            if (asyncExecutor != null) {
                job = asyncExecutor.getJob();
                _asyncMgr.updateAsyncJobAttachment(job.getId(), Upload.Type.VOLUME.toString(), volumeId);
                _asyncMgr.updateAsyncJobStatus(job.getId(), AsyncJobResult.STATUS_IN_PROGRESS, resultObj);
            }
            String value = _configs.get(Config.CopyVolumeWait.toString());
            int copyvolumewait = NumbersUtil.parseInt(value, Integer.parseInt(Config.CopyVolumeWait.getDefaultValue()));
            // Copy the volume from the source storage pool to secondary storage
            CopyVolumeCommand cvCmd = new CopyVolumeCommand(volume.getId(), volume.getPath(), srcPool, secondaryStorageURL, true, copyvolumewait);
            CopyVolumeAnswer cvAnswer = null;
            try {
                cvAnswer = (CopyVolumeAnswer) _storageMgr.sendToPool(srcPool, cvCmd);
            } catch (StorageUnavailableException e) {
                s_logger.debug("Storage unavailable");
            }

            // Check if you got a valid answer.
            if (cvAnswer == null || !cvAnswer.getResult()) {
                String errorString = "Failed to copy the volume from the source primary storage pool to secondary storage.";

                // Update the async job.
                resultObj.setResultString(errorString);
                resultObj.setUploadStatus(UploadVO.Status.COPY_ERROR.toString());
                if (asyncExecutor != null) {
                    _asyncMgr.completeAsyncJob(job.getId(), AsyncJobResult.STATUS_FAILED, 0, resultObj);
                }

                // Update the DB that volume couldn't be copied
                uploadJob.setUploadState(UploadVO.Status.COPY_ERROR);
                uploadJob.setErrorString(errorString);
                uploadJob.setLastUpdated(new Date());
                _uploadDao.update(uploadJob.getId(), uploadJob);

                throw new CloudRuntimeException(errorString);
            }

            String volumeLocalPath = "volumes/" + volume.getId() + "/" + cvAnswer.getVolumePath() + "." + getFormatForPool(srcPool);
          //Fang:  volss, handle the ova special case;
            if (getFormatForPool(srcPool) == "ova") {
                CreateVolumeOVACommand cvOVACmd = new CreateVolumeOVACommand(secondaryStorageURL, volumeLocalPath, cvAnswer.getVolumePath(), srcPool, copyvolumewait);
                CreateVolumeOVAAnswer  OVAanswer = null;

                try {
                        cvOVACmd.setContextParam("hypervisor", HypervisorType.VMware.toString());
                        OVAanswer = (CreateVolumeOVAAnswer) _storageMgr.sendToPool(srcPool, cvOVACmd); //Fang: for extract volume, create the ova file here;

                } catch (StorageUnavailableException e) {
                    s_logger.debug("Storage unavailable");
                }
            }
            // Update the DB that volume is copied and volumePath
            uploadJob.setUploadState(UploadVO.Status.COPY_COMPLETE);
            uploadJob.setLastUpdated(new Date());
            uploadJob.setInstallPath(volumeLocalPath);
            _uploadDao.update(uploadJob.getId(), uploadJob);

            if (extractMode == Mode.FTP_UPLOAD) { // Now that the volume is
                // copied perform the actual
                // uploading
                _uploadMonitor.extractVolume(uploadJob, sserver, volume, url, zoneId, volumeLocalPath, cmd.getStartEventId(), job.getId(), _asyncMgr);
                return uploadJob.getId();
            } else { // Volume is copied now make it visible under apache and
                // create a URL.
                _uploadMonitor.createVolumeDownloadURL(volumeId, volumeLocalPath, Upload.Type.VOLUME, zoneId, uploadJob.getId());
                return uploadJob.getId();
            }
        }
    }

    private String getFormatForPool(StoragePool pool) {
        ClusterVO cluster = ApiDBUtils.findClusterById(pool.getClusterId());

        if (cluster.getHypervisorType() == HypervisorType.XenServer) {
            return "vhd";
        } else if (cluster.getHypervisorType() == HypervisorType.KVM) {
            return "qcow2";
        } else if (cluster.getHypervisorType() == HypervisorType.VMware) {
            return "ova";
        } else if (cluster.getHypervisorType() == HypervisorType.Ovm) {
            return "raw";
        } else {
            return null;
        }
    }

    @Override
    public InstanceGroupVO updateVmGroup(UpdateVMGroupCmd cmd) {
        Account caller = UserContext.current().getCaller();
        Long groupId = cmd.getId();
        String groupName = cmd.getGroupName();

        // Verify input parameters
        InstanceGroupVO group = _vmGroupDao.findById(groupId.longValue());
        if (group == null) {
            InvalidParameterValueException ex = new InvalidParameterValueException("unable to find a vm group with specified groupId");
            ex.addProxyObject(group, groupId, "groupId");
            throw ex;
        }

        _accountMgr.checkAccess(caller, null, true, group);

        // Check if name is already in use by this account (exclude this group)
        boolean isNameInUse = _vmGroupDao.isNameInUse(group.getAccountId(), groupName);

        if (isNameInUse && !group.getName().equals(groupName)) {
            throw new InvalidParameterValueException("Unable to update vm group, a group with name " + groupName + " already exists for account");
        }

        if (groupName != null) {
            _vmGroupDao.updateVmGroup(groupId, groupName);
        }

        return _vmGroupDao.findById(groupId);
    }

    @Override
    public String getVersion() {
        final Class<?> c = ManagementServer.class;
        String fullVersion = c.getPackage().getImplementationVersion();
        if (fullVersion != null && fullVersion.length() > 0) {
            return fullVersion;
        }

        return "unknown";
    }

    @Override
    public Long saveStartedEvent(Long userId, Long accountId, String type, String description, long startEventId) {
        return ActionEventUtils.onStartedActionEvent(userId, accountId, type, description, startEventId);
    }

    @Override
    public Long saveCompletedEvent(Long userId, Long accountId, String level, String type, String description, long startEventId) {
        return ActionEventUtils.onCompletedActionEvent(userId, accountId, level, type, description, startEventId);
    }

    @Override
    @DB
    public String uploadCertificate(UploadCustomCertificateCmd cmd) {
        if (cmd.getPrivateKey() != null && cmd.getAlias() != null) {
            throw new InvalidParameterValueException("Can't change the alias for private key certification");
        }

        if (cmd.getPrivateKey() == null) {
            if (cmd.getAlias() == null) {
                throw new InvalidParameterValueException("alias can't be empty, if it's a certification chain");
            }

            if (cmd.getCertIndex() == null) {
                throw new InvalidParameterValueException("index can't be empty, if it's a certifciation chain");
            }
        }

        if (cmd.getPrivateKey() != null && !_ksMgr.validateCertificate(cmd.getCertificate(), cmd.getPrivateKey(), cmd.getDomainSuffix())) {
            throw new InvalidParameterValueException("Failed to pass certificate validation check");
        }

        if (cmd.getPrivateKey() != null) {
            _ksMgr.saveCertificate(ConsoleProxyManager.CERTIFICATE_NAME, cmd.getCertificate(), cmd.getPrivateKey(), cmd.getDomainSuffix());
        } else {
            _ksMgr.saveCertificate(cmd.getAlias(), cmd.getCertificate(), cmd.getCertIndex(), cmd.getDomainSuffix());
        }

        _consoleProxyMgr.setManagementState(ConsoleProxyManagementState.ResetSuspending);
        return "Certificate has been updated, we will stop all running console proxy VMs to propagate the new certificate, please give a few minutes for console access service to be up again";
    }

    @Override
    public List<String> getHypervisors(Long zoneId) {
        List<String> result = new ArrayList<String>();
        String hypers = _configDao.getValue(Config.HypervisorList.key());
        String[] hypervisors = hypers.split(",");

        if (zoneId != null) {
            if (zoneId.longValue() == -1L) {
                List<DataCenterVO> zones = _dcDao.listAll();

                for (String hypervisor : hypervisors) {
                    int hyperCount = 0;
                    for (DataCenterVO zone : zones) {
                        List<ClusterVO> clusters = _clusterDao.listByDcHyType(zone.getId(), hypervisor);
                        if (!clusters.isEmpty()) {
                            hyperCount++;
                        }
                    }
                    if (hyperCount == zones.size()) {
                        result.add(hypervisor);
                    }
                }
            } else {
                List<ClusterVO> clustersForZone = _clusterDao.listByZoneId(zoneId);
                for (ClusterVO cluster : clustersForZone) {
                    result.add(cluster.getHypervisorType().toString());
                }
            }

        } else {
            return Arrays.asList(hypervisors);
        }
        return result;
    }

    @Override
    public String getHashKey() {
        // although we may have race conditioning here, database transaction serialization should
        // give us the same key
        if (_hashKey == null) {
            _hashKey = _configDao.getValueAndInitIfNotExist(Config.HashKey.key(), Config.HashKey.getCategory(), 
            	getBase64EncodedRandomKey(128));
        }
        return _hashKey;
    }

    @Override
    public String getEncryptionKey() {
        if (_encryptionKey == null) {
            _encryptionKey = _configDao.getValueAndInitIfNotExist(Config.EncryptionKey.key(), 
            	Config.EncryptionKey.getCategory(), 
            	getBase64EncodedRandomKey(128));
        }
        return _encryptionKey;
    }
    
    @Override
    public String getEncryptionIV() {
        if (_encryptionIV == null) {
            _encryptionIV = _configDao.getValueAndInitIfNotExist(Config.EncryptionIV.key(), 
            	Config.EncryptionIV.getCategory(), 
            	getBase64EncodedRandomKey(128));
        }
        return _encryptionIV;
    }
    
    @Override
    @DB
    public void resetEncryptionKeyIV() {
    	
    	SearchBuilder<ConfigurationVO> sb = _configDao.createSearchBuilder();
    	sb.and("name1", sb.entity().getName(), SearchCriteria.Op.EQ);
    	sb.or("name2", sb.entity().getName(), SearchCriteria.Op.EQ);
    	sb.done();
    	
    	SearchCriteria<ConfigurationVO> sc = sb.create();
    	sc.setParameters("name1", Config.EncryptionKey.key());
    	sc.setParameters("name2", Config.EncryptionIV.key());
    	
    	_configDao.expunge(sc);
    	_encryptionKey = null;
    	_encryptionIV = null;
    }
    
    private static String getBase64EncodedRandomKey(int nBits) {
		SecureRandom random;
		try {
			random = SecureRandom.getInstance("SHA1PRNG");
	        byte[] keyBytes = new byte[nBits/8];
	        random.nextBytes(keyBytes);
	        return Base64.encodeBase64URLSafeString(keyBytes);
		} catch (NoSuchAlgorithmException e) {
			s_logger.error("Unhandled exception: ", e);
		}
		return null;
    }

    @Override
    public SSHKeyPair createSSHKeyPair(CreateSSHKeyPairCmd cmd) {
        Account caller = UserContext.current().getCaller();
        String accountName = cmd.getAccountName();
        Long domainId = cmd.getDomainId();
        Long projectId = cmd.getProjectId();

        Account owner = _accountMgr.finalizeOwner(caller, accountName, domainId, projectId);

        SSHKeyPairVO s = _sshKeyPairDao.findByName(owner.getAccountId(), owner.getDomainId(), cmd.getName());
        if (s != null) {
            throw new InvalidParameterValueException("A key pair with name '" + cmd.getName() + "' already exists.");
        }

        SSHKeysHelper keys = new SSHKeysHelper();

        String name = cmd.getName();
        String publicKey = keys.getPublicKey();
        String fingerprint = keys.getPublicKeyFingerPrint();
        String privateKey = keys.getPrivateKey();

        return createAndSaveSSHKeyPair(name, fingerprint, publicKey, privateKey, owner);
    }

    @Override
    public boolean deleteSSHKeyPair(DeleteSSHKeyPairCmd cmd) {
        Account caller = UserContext.current().getCaller();
        String accountName = cmd.getAccountName();
        Long domainId = cmd.getDomainId();
        Long projectId = cmd.getProjectId();

        Account owner = _accountMgr.finalizeOwner(caller, accountName, domainId, projectId);

        SSHKeyPairVO s = _sshKeyPairDao.findByName(owner.getAccountId(), owner.getDomainId(), cmd.getName());
        if (s == null) {
            InvalidParameterValueException ex = new InvalidParameterValueException("A key pair with name '" + cmd.getName()
                    + "' does not exist for account " + owner.getAccountName() + " in specified domain id");
            ex.addProxyObject(owner, owner.getDomainId(), "domainId");
            throw ex;
        }

        return _sshKeyPairDao.deleteByName(owner.getAccountId(), owner.getDomainId(), cmd.getName());
    }

    @Override
    public Pair<List<? extends SSHKeyPair>, Integer> listSSHKeyPairs(ListSSHKeyPairsCmd cmd) {
        String name = cmd.getName();
        String fingerPrint = cmd.getFingerprint();

        Account caller = UserContext.current().getCaller();
        List<Long> permittedAccounts = new ArrayList<Long>();

        Ternary<Long, Boolean, ListProjectResourcesCriteria> domainIdRecursiveListProject = new Ternary<Long, Boolean, ListProjectResourcesCriteria>(
                cmd.getDomainId(), cmd.isRecursive(), null);
        _accountMgr.buildACLSearchParameters(caller, null, cmd.getAccountName(), cmd.getProjectId(), permittedAccounts, domainIdRecursiveListProject,
                cmd.listAll(), false);
        Long domainId = domainIdRecursiveListProject.first();
        Boolean isRecursive = domainIdRecursiveListProject.second();
        ListProjectResourcesCriteria listProjectResourcesCriteria = domainIdRecursiveListProject.third();
        SearchBuilder<SSHKeyPairVO> sb = _sshKeyPairDao.createSearchBuilder();
        _accountMgr.buildACLSearchBuilder(sb, domainId, isRecursive, permittedAccounts, listProjectResourcesCriteria);
        Filter searchFilter = new Filter(SSHKeyPairVO.class, "id", false, cmd.getStartIndex(), cmd.getPageSizeVal());

        SearchCriteria<SSHKeyPairVO> sc = sb.create();
        _accountMgr.buildACLSearchCriteria(sc, domainId, isRecursive, permittedAccounts, listProjectResourcesCriteria);

        if (name != null) {
            sc.addAnd("name", SearchCriteria.Op.EQ, name);
        }

        if (fingerPrint != null) {
            sc.addAnd("fingerprint", SearchCriteria.Op.EQ, fingerPrint);
        }

        Pair<List<SSHKeyPairVO>, Integer> result = _sshKeyPairDao.searchAndCount(sc, searchFilter);
        return new Pair<List<? extends SSHKeyPair>, Integer>(result.first(), result.second());
    }

    @Override
    @ActionEvent(eventType = EventTypes.EVENT_REGISTER_SSH_KEYPAIR, eventDescription = "registering ssh keypair", async = true)
    public SSHKeyPair registerSSHKeyPair(RegisterSSHKeyPairCmd cmd) {
        Account caller = UserContext.current().getCaller();

        Account owner = _accountMgr.finalizeOwner(caller, cmd.getAccountName(), cmd.getDomainId(), cmd.getProjectId());

        SSHKeyPairVO s = _sshKeyPairDao.findByName(owner.getAccountId(), owner.getDomainId(), cmd.getName());
        if (s != null) {
            throw new InvalidParameterValueException("A key pair with name '" + cmd.getName() + "' already exists.");
        }

        String name = cmd.getName();
        String publicKey = SSHKeysHelper.getPublicKeyFromKeyMaterial(cmd.getPublicKey());

        if (publicKey == null) {
            throw new InvalidParameterValueException("Public key is invalid");
        }

        String fingerprint = SSHKeysHelper.getPublicKeyFingerprint(publicKey);

        return createAndSaveSSHKeyPair(name, fingerprint, publicKey, null, owner);
    }

    private SSHKeyPair createAndSaveSSHKeyPair(String name, String fingerprint, String publicKey, String privateKey, Account owner) {
        SSHKeyPairVO newPair = new SSHKeyPairVO();

        newPair.setAccountId(owner.getAccountId());
        newPair.setDomainId(owner.getDomainId());
        newPair.setName(name);
        newPair.setFingerprint(fingerprint);
        newPair.setPublicKey(publicKey);
        newPair.setPrivateKey(privateKey); // transient; not saved.

        _sshKeyPairDao.persist(newPair);

        return newPair;
    }

    @Override
    public String getVMPassword(GetVMPasswordCmd cmd) {
        Account caller = UserContext.current().getCaller();

        UserVmVO vm = _userVmDao.findById(cmd.getId());
        if (vm == null) {
            InvalidParameterValueException ex = new InvalidParameterValueException("No VM with specified id found.");
            ex.addProxyObject(vm, cmd.getId(), "vmId");
            throw ex;
        }

        // make permission check
        _accountMgr.checkAccess(caller, null, true, vm);

        _userVmDao.loadDetails(vm);
        String password = vm.getDetail("Encrypted.Password");
        if (password == null || password.equals("")) {
            InvalidParameterValueException ex = new InvalidParameterValueException("No password for VM with specified id found.");
            ex.addProxyObject(vm, cmd.getId(), "vmId");
            throw ex;
        }

        return password;
    }

    @Override
    @DB
    public boolean updateHostPassword(UpdateHostPasswordCmd cmd) {
        if (cmd.getClusterId() == null && cmd.getHostId() == null) {
            throw new InvalidParameterValueException("You should provide one of cluster id or a host id.");
        } else if (cmd.getClusterId() == null) {
            HostVO host = _hostDao.findById(cmd.getHostId());
            if (host != null && host.getHypervisorType() == HypervisorType.XenServer) {
                throw new InvalidParameterValueException("You should provide cluster id for Xenserver cluster.");
            } else {
                throw new InvalidParameterValueException("This operation is not supported for this hypervisor type");
            }
        } else {

            ClusterVO cluster = ApiDBUtils.findClusterById(cmd.getClusterId());
            if (cluster == null || cluster.getHypervisorType() != HypervisorType.XenServer) {
                throw new InvalidParameterValueException("This operation is not supported for this hypervisor type");
            }
            // get all the hosts in this cluster
            List<HostVO> hosts = _resourceMgr.listAllHostsInCluster(cmd.getClusterId());
            Transaction txn = Transaction.currentTxn();
            try {
                txn.start();
                for (HostVO h : hosts) {
                    if (s_logger.isDebugEnabled()) {
                        s_logger.debug("Changing password for host name = " + h.getName());
                    }
                    // update password for this host
                    DetailVO nv = _detailsDao.findDetail(h.getId(), ApiConstants.USERNAME);
                    if (nv.getValue().equals(cmd.getUsername())) {
                        DetailVO nvp = _detailsDao.findDetail(h.getId(), ApiConstants.PASSWORD);
                        nvp.setValue(DBEncryptionUtil.encrypt(cmd.getPassword()));
                        _detailsDao.persist(nvp);
                    } else {
                        // if one host in the cluster has diff username then
                        // rollback to maintain consistency
                        txn.rollback();
                        throw new InvalidParameterValueException(
                                "The username is not same for all hosts, please modify passwords for individual hosts.");
                    }
                }
                txn.commit();
                // if hypervisor is xenserver then we update it in
                // CitrixResourceBase
            } catch (Exception e) {
                txn.rollback();
                throw new CloudRuntimeException("Failed to update password " + e.getMessage());
            }
        }

        return true;
    }

    @Override
    public String[] listEventTypes() {
        Object eventObj = new EventTypes();
        Class<EventTypes> c = EventTypes.class;
        Field[] fields = c.getDeclaredFields();
        String[] eventTypes = new String[fields.length];
        try {
            int i = 0;
            for (Field field : fields) {
                eventTypes[i++] = field.get(eventObj).toString();
            }
            return eventTypes;
        } catch (IllegalArgumentException e) {
            s_logger.error("Error while listing Event Types", e);
        } catch (IllegalAccessException e) {
            s_logger.error("Error while listing Event Types", e);
        }
        return null;
    }

    @Override
    public Pair<List<? extends HypervisorCapabilities>, Integer> listHypervisorCapabilities(Long id, HypervisorType hypervisorType, String keyword,
            Long startIndex, Long pageSizeVal) {
        Filter searchFilter = new Filter(HypervisorCapabilitiesVO.class, "id", true, startIndex, pageSizeVal);
        SearchCriteria<HypervisorCapabilitiesVO> sc = _hypervisorCapabilitiesDao.createSearchCriteria();

        if (id != null) {
            sc.addAnd("id", SearchCriteria.Op.EQ, id);
        }

        if (hypervisorType != null) {
            sc.addAnd("hypervisorType", SearchCriteria.Op.EQ, hypervisorType);
        }

        if (keyword != null) {
            SearchCriteria<HypervisorCapabilitiesVO> ssc = _hypervisorCapabilitiesDao.createSearchCriteria();
            ssc.addOr("hypervisorType", SearchCriteria.Op.LIKE, "%" + keyword + "%");
            sc.addAnd("hypervisorType", SearchCriteria.Op.SC, ssc);
        }

        Pair<List<HypervisorCapabilitiesVO>, Integer> result = _hypervisorCapabilitiesDao.searchAndCount(sc, searchFilter);
        return new Pair<List<? extends HypervisorCapabilities>, Integer>(result.first(), result.second());
    }

    @Override
    public HypervisorCapabilities updateHypervisorCapabilities(Long id, Long maxGuestsLimit, Boolean securityGroupEnabled) {
        HypervisorCapabilitiesVO hpvCapabilities = _hypervisorCapabilitiesDao.findById(id, true);

        if (hpvCapabilities == null) {
            InvalidParameterValueException ex = new InvalidParameterValueException("unable to find the hypervisor capabilities for specified id");
            ex.addProxyObject(hpvCapabilities, id, "Id");
            throw ex;
        }

        boolean updateNeeded = (maxGuestsLimit != null || securityGroupEnabled != null);
        if (!updateNeeded) {
            return hpvCapabilities;
        }

        hpvCapabilities = _hypervisorCapabilitiesDao.createForUpdate(id);

        if (maxGuestsLimit != null) {
            hpvCapabilities.setMaxGuestsLimit(maxGuestsLimit);
        }

        if (securityGroupEnabled != null) {
            hpvCapabilities.setSecurityGroupEnabled(securityGroupEnabled);
        }

        if (_hypervisorCapabilitiesDao.update(id, hpvCapabilities)) {
            hpvCapabilities = _hypervisorCapabilitiesDao.findById(id);
            UserContext.current().setEventDetails("Hypervisor Capabilities id=" + hpvCapabilities.getId());
            return hpvCapabilities;
        } else {
            return null;
        }
    }

    @Override
    public VirtualMachine upgradeSystemVM(UpgradeSystemVMCmd cmd) {
        Long systemVmId = cmd.getId();
        Long serviceOfferingId = cmd.getServiceOfferingId();
        Account caller = UserContext.current().getCaller();

        VMInstanceVO systemVm = _vmInstanceDao.findByIdTypes(systemVmId, VirtualMachine.Type.ConsoleProxy, VirtualMachine.Type.SecondaryStorageVm);
        if (systemVm == null) {
            throw new InvalidParameterValueException("Unable to find SystemVm with id " + systemVmId);
        }

        _accountMgr.checkAccess(caller, null, true, systemVm);

        // Check that the specified service offering ID is valid
        _itMgr.checkIfCanUpgrade(systemVm, serviceOfferingId);

        boolean result = _itMgr.upgradeVmDb(systemVmId, serviceOfferingId);

        if (result) {
            return _vmInstanceDao.findById(systemVmId);
        } else {
            throw new CloudRuntimeException("Unable to upgrade system vm " + systemVm);
        }

    }

    @Override
    public void enableAdminUser(String password) {
        String encodedPassword = null;

        UserVO adminUser = _userDao.getUser(2);
        if (adminUser.getState() == Account.State.disabled) {
            // This means its a new account, set the password using the
            // authenticator

            for (UserAuthenticator authenticator: _userPasswordEncoders) {
                encodedPassword = authenticator.encode(password);
                if (encodedPassword != null) {
                    break;
                }
            }

            adminUser.setPassword(encodedPassword);
            adminUser.setState(Account.State.enabled);
            _userDao.persist(adminUser);
            s_logger.info("Admin user enabled");
        }

    }
}<|MERGE_RESOLUTION|>--- conflicted
+++ resolved
@@ -2873,15 +2873,12 @@
         cmdList.add(ListAffinityGroupsCmd.class);
         cmdList.add(UpdateVMAffinityGroupCmd.class);
         cmdList.add(ListAffinityGroupTypesCmd.class);
-<<<<<<< HEAD
         cmdList.add(StopInternalLBVMCmd.class);
         cmdList.add(StartInternalLBVMCmd.class);
         cmdList.add(ListInternalLBVMsCmd.class);
         cmdList.add(ListNetworkIsolationMethodsCmd.class);
-=======
         cmdList.add(ListNetworkIsolationMethodsCmd.class);
 
->>>>>>> 738d35a6
         return cmdList;
     }
 
