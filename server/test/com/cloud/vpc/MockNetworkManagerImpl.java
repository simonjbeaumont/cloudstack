// Licensed to the Apache Software Foundation (ASF) under one
// or more contributor license agreements.  See the NOTICE file
// distributed with this work for additional information
// regarding copyright ownership.  The ASF licenses this file
// to you under the Apache License, Version 2.0 (the
// "License"); you may not use this file except in compliance
// with the License.  You may obtain a copy of the License at
//
//   http://www.apache.org/licenses/LICENSE-2.0
//
// Unless required by applicable law or agreed to in writing,
// software distributed under the License is distributed on an
// "AS IS" BASIS, WITHOUT WARRANTIES OR CONDITIONS OF ANY
// KIND, either express or implied.  See the License for the
// specific language governing permissions and limitations
// under the License.
package com.cloud.vpc;

import java.util.HashMap;
import java.util.List;
import java.util.Map;

import javax.ejb.Local;
import javax.inject.Inject;
import javax.naming.ConfigurationException;

import org.apache.log4j.Logger;
import org.springframework.stereotype.Component;

import org.apache.cloudstack.acl.ControlledEntity.ACLType;
import org.apache.cloudstack.api.command.admin.network.DedicateGuestVlanRangeCmd;
import org.apache.cloudstack.api.command.admin.network.ListDedicatedGuestVlanRangesCmd;
import org.apache.cloudstack.api.command.admin.usage.ListTrafficTypeImplementorsCmd;
import org.apache.cloudstack.api.command.user.network.CreateNetworkCmd;
import org.apache.cloudstack.api.command.user.network.ListNetworksCmd;
import org.apache.cloudstack.api.command.user.network.RestartNetworkCmd;
import org.apache.cloudstack.api.command.user.vm.ListNicsCmd;

import com.cloud.dc.DataCenter;
import com.cloud.dc.Pod;
import com.cloud.dc.Vlan.VlanType;
import com.cloud.deploy.DataCenterDeployment;
import com.cloud.deploy.DeployDestination;
import com.cloud.deploy.DeploymentPlan;
import com.cloud.exception.ConcurrentOperationException;
import com.cloud.exception.InsufficientAddressCapacityException;
import com.cloud.exception.InsufficientCapacityException;
import com.cloud.exception.InsufficientVirtualNetworkCapcityException;
import com.cloud.exception.ResourceAllocationException;
import com.cloud.exception.ResourceUnavailableException;
import com.cloud.network.GuestVlan;
import com.cloud.network.IpAddress;
import com.cloud.network.Network;
import com.cloud.network.Network.Provider;
import com.cloud.network.Network.Service;
import com.cloud.network.NetworkManager;
import com.cloud.network.NetworkProfile;
import com.cloud.network.NetworkRuleApplier;
import com.cloud.network.NetworkService;
import com.cloud.network.Networks.TrafficType;
import com.cloud.network.PhysicalNetwork;
import com.cloud.network.PhysicalNetworkServiceProvider;
import com.cloud.network.PhysicalNetworkTrafficType;
import com.cloud.network.PublicIpAddress;
import com.cloud.network.addr.PublicIp;
import com.cloud.network.dao.IPAddressVO;
import com.cloud.network.dao.NetworkServiceMapDao;
import com.cloud.network.dao.NetworkVO;
import com.cloud.network.element.DhcpServiceProvider;
import com.cloud.network.element.LoadBalancingServiceProvider;
import com.cloud.network.element.NetworkElement;
import com.cloud.network.element.StaticNatServiceProvider;
import com.cloud.network.element.UserDataServiceProvider;
import com.cloud.network.guru.NetworkGuru;
import com.cloud.network.rules.FirewallRule;
import com.cloud.network.rules.FirewallRule.Purpose;
import com.cloud.network.rules.FirewallRule.State;
import com.cloud.network.rules.LoadBalancerContainer.Scheme;
import com.cloud.network.rules.StaticNat;
import com.cloud.offering.NetworkOffering;
import com.cloud.offerings.NetworkOfferingVO;
import com.cloud.offerings.dao.NetworkOfferingServiceMapDao;
import com.cloud.user.Account;
import com.cloud.user.User;
import com.cloud.utils.Pair;
import com.cloud.utils.component.ManagerBase;
import com.cloud.vm.Nic;
import com.cloud.vm.NicProfile;
import com.cloud.vm.NicSecondaryIp;
import com.cloud.vm.NicVO;
import com.cloud.vm.ReservationContext;
import com.cloud.vm.VirtualMachine;
import com.cloud.vm.VirtualMachine.Type;
import com.cloud.vm.VirtualMachineProfile;


@Component
@Local(value = { NetworkManager.class, NetworkService.class })
public class MockNetworkManagerImpl extends ManagerBase implements NetworkManager, NetworkService {
    @Inject
    NetworkServiceMapDao  _ntwkSrvcDao;
    @Inject
    NetworkOfferingServiceMapDao  _ntwkOfferingSrvcDao;

    @Inject
    List<NetworkElement> _networkElements;
    
    private static HashMap<String, String> s_providerToNetworkElementMap = new HashMap<String, String>();
    private static final Logger s_logger = Logger.getLogger(MockNetworkManagerImpl.class);


  


    /* (non-Javadoc)
     * @see com.cloud.utils.component.Manager#start()
     */
    @Override
    public boolean start() {
        for (NetworkElement element : _networkElements) {
            Provider implementedProvider = element.getProvider();
            if (implementedProvider != null) {
                if (s_providerToNetworkElementMap.containsKey(implementedProvider.getName())) {
                    s_logger.error("Cannot start MapNetworkManager: Provider <-> NetworkElement must be a one-to-one map, " +
                            "multiple NetworkElements found for Provider: " + implementedProvider.getName());
                    return false;
                }
                s_providerToNetworkElementMap.put(implementedProvider.getName(), element.getName());
            }
        }
        return true;
    }





    /* (non-Javadoc)
     * @see com.cloud.utils.component.Manager#configure(java.lang.String, java.util.Map)
     */
    @Override
    public boolean configure(String name, Map<String, Object> params) throws ConfigurationException {
        // TODO Auto-generated method stub
        return false;
    }





    /* (non-Javadoc)
     * @see com.cloud.utils.component.Manager#stop()
     */
    @Override
    public boolean stop() {
        // TODO Auto-generated method stub
        return false;
    }





    /* (non-Javadoc)
     * @see com.cloud.utils.component.Manager#getName()
     */
    @Override
    public String getName() {
        // TODO Auto-generated method stub
        return null;
    }





    /* (non-Javadoc)
     * @see com.cloud.network.NetworkService#getIsolatedNetworksOwnedByAccountInZone(long, com.cloud.user.Account)
     */
    @Override
    public List<? extends Network> getIsolatedNetworksOwnedByAccountInZone(long zoneId, Account owner) {
        // TODO Auto-generated method stub
        return null;
    }





    /* (non-Javadoc)
     * @see com.cloud.network.NetworkService#allocateIP(com.cloud.user.Account, long, java.lang.Long)
     */
    @Override
    public IpAddress allocateIP(Account ipOwner, long zoneId, Long networkId) throws ResourceAllocationException,
            InsufficientAddressCapacityException, ConcurrentOperationException {
        // TODO Auto-generated method stub
        return null;
    }

    @Override
    public IpAddress allocatePortableIp(Account ipOwner, Account caller, long dcId, Long networkId, Long vpcID)
            throws ConcurrentOperationException, ResourceAllocationException, InsufficientAddressCapacityException {
        return null;// TODO Auto-generated method stub
    }

    @Override
    public IpAddress allocatePortableIP(Account ipOwner, int regionId, Long zoneId, Long networkId, Long vpcId) throws ResourceAllocationException,
            InsufficientAddressCapacityException, ConcurrentOperationException {
        return null;
    }

    @Override
    public boolean releasePortableIpAddress(long ipAddressId) throws InsufficientAddressCapacityException {
        return false;// TODO Auto-generated method stub
    }

    @Override
    public boolean isPortableIpTransferableFromNetwork(long ipAddrId, long networkId) {
        return false;
    }

    @Override
    public void transferPortableIP(long ipAddrId, long currentNetworkId, long newNetworkId)  throws ResourceAllocationException, ResourceUnavailableException,
            InsufficientAddressCapacityException, ConcurrentOperationException {
    }

    /* (non-Javadoc)
    * @see com.cloud.network.NetworkService#releaseIpAddress(long)
    */
    @Override
    public boolean releaseIpAddress(long ipAddressId) throws InsufficientAddressCapacityException {
        // TODO Auto-generated method stub
        return false;
    }





    /* (non-Javadoc)
     * @see com.cloud.network.NetworkService#createGuestNetwork(com.cloud.api.commands.CreateNetworkCmd)
     */
    @Override
    public Network createGuestNetwork(CreateNetworkCmd cmd) throws InsufficientCapacityException,
            ConcurrentOperationException, ResourceAllocationException {
        // TODO Auto-generated method stub
        return null;
    }



    /* (non-Javadoc)
     * @see com.cloud.network.NetworkService#searchForNetworks(com.cloud.api.commands.ListNetworksCmd)
     */
    @Override
    public List<? extends Network> searchForNetworks(ListNetworksCmd cmd) {
        // TODO Auto-generated method stub
        return null;
    }





    /* (non-Javadoc)
     * @see com.cloud.network.NetworkService#deleteNetwork(long)
     */
    @Override
    public boolean deleteNetwork(long networkId) {
        // TODO Auto-generated method stub
        return false;
    }





    /* (non-Javadoc)
     * @see com.cloud.network.NetworkService#restartNetwork(com.cloud.api.commands.RestartNetworkCmd, boolean)
     */
    @Override
    public boolean restartNetwork(RestartNetworkCmd cmd, boolean cleanup) throws ConcurrentOperationException,
            ResourceUnavailableException, InsufficientCapacityException {
        // TODO Auto-generated method stub
        return false;
    }





    /* (non-Javadoc)
     * @see com.cloud.network.NetworkService#getActiveNicsInNetwork(long)
     */
    @Override
    public int getActiveNicsInNetwork(long networkId) {
        // TODO Auto-generated method stub
        return 0;
    }





    /* (non-Javadoc)
     * @see com.cloud.network.NetworkService#getNetwork(long)
     */
    @Override
    public Network getNetwork(long networkId) {
        // TODO Auto-generated method stub
        return null;
    }





    /* (non-Javadoc)
     * @see com.cloud.network.NetworkService#getIp(long)
     */
    @Override
    public IpAddress getIp(long id) {
        // TODO Auto-generated method stub
        return null;
    }






    /* (non-Javadoc)
     * @see com.cloud.network.NetworkService#updateGuestNetwork(long, java.lang.String, java.lang.String, com.cloud.user.Account, com.cloud.user.User, java.lang.String, java.lang.Long, java.lang.Boolean)
     */
    @Override
    public Network updateGuestNetwork(long networkId, String name, String displayText, Account callerAccount,
                                      User callerUser, String domainSuffix, Long networkOfferingId, Boolean changeCidr, String guestVmCidr, Boolean displayNetwork) {
        // TODO Auto-generated method stub
        return null;
    }

    /* (non-Javadoc)
     * @see com.cloud.network.NetworkService#createPhysicalNetwork(java.lang.Long, java.lang.String, java.lang.String, java.util.List, java.lang.String, java.lang.Long, java.util.List, java.lang.String)
     */
    @Override
    public PhysicalNetwork createPhysicalNetwork(Long zoneId, String vnetRange, String networkSpeed,
            List<String> isolationMethods, String broadcastDomainRange, Long domainId, List<String> tags, String name) {
        // TODO Auto-generated method stub
        return null;
    }





    /* (non-Javadoc)
     * @see com.cloud.network.NetworkService#searchPhysicalNetworks(java.lang.Long, java.lang.Long, java.lang.String, java.lang.Long, java.lang.Long, java.lang.String)
     */
    @Override
    public Pair<List<? extends PhysicalNetwork>, Integer> searchPhysicalNetworks(Long id, Long zoneId, String keyword,
            Long startIndex, Long pageSize, String name) {
        // TODO Auto-generated method stub
        return null;
    }





    /* (non-Javadoc)
     * @see com.cloud.network.NetworkService#updatePhysicalNetwork(java.lang.Long, java.lang.String, java.util.List, java.lang.String, java.lang.String)
     */
    @Override
    public PhysicalNetwork updatePhysicalNetwork(Long id, String networkSpeed, List<String> tags,
                                                 String newVnetRangeString, String state, String removeVlan) {
        // TODO Auto-generated method stub
        return null;
    }





    /* (non-Javadoc)
     * @see com.cloud.network.NetworkService#deletePhysicalNetwork(java.lang.Long)
     */
    @Override
    public boolean deletePhysicalNetwork(Long id) {
        // TODO Auto-generated method stub
        return false;
    }

    @Override
    public GuestVlan dedicateGuestVlanRange(DedicateGuestVlanRangeCmd cmd) {
        // TODO Auto-generated method stub
        return null;
    }

    @Override
    public Pair<List<? extends GuestVlan>, Integer> listDedicatedGuestVlanRanges(ListDedicatedGuestVlanRangesCmd cmd) {
        // TODO Auto-generated method stub
        return null;
    }

    @Override
    public boolean releaseDedicatedGuestVlanRange(Long dedicatedGuestVlanRangeId) {
        // TODO Auto-generated method stub
        return true;

    }

    /* (non-Javadoc)
     * @see com.cloud.network.NetworkService#listNetworkServices(java.lang.String)
     */
    @Override
    public List<? extends Service> listNetworkServices(String providerName) {
        // TODO Auto-generated method stub
        return null;
    }





    /* (non-Javadoc)
     * @see com.cloud.network.NetworkService#addProviderToPhysicalNetwork(java.lang.Long, java.lang.String, java.lang.Long, java.util.List)
     */
    @Override
    public PhysicalNetworkServiceProvider addProviderToPhysicalNetwork(Long physicalNetworkId, String providerName,
            Long destinationPhysicalNetworkId, List<String> enabledServices) {
        // TODO Auto-generated method stub
        return null;
    }





    /* (non-Javadoc)
     * @see com.cloud.network.NetworkService#listNetworkServiceProviders(java.lang.Long, java.lang.String, java.lang.String, java.lang.Long, java.lang.Long)
     */
    @Override
    public Pair<List<? extends PhysicalNetworkServiceProvider>, Integer> listNetworkServiceProviders(
            Long physicalNetworkId, String name, String state, Long startIndex, Long pageSize) {
        // TODO Auto-generated method stub
        return null;
    }





    /* (non-Javadoc)
     * @see com.cloud.network.NetworkService#updateNetworkServiceProvider(java.lang.Long, java.lang.String, java.util.List)
     */
    @Override
    public PhysicalNetworkServiceProvider updateNetworkServiceProvider(Long id, String state,
            List<String> enabledServices) {
        // TODO Auto-generated method stub
        return null;
    }





    /* (non-Javadoc)
     * @see com.cloud.network.NetworkService#deleteNetworkServiceProvider(java.lang.Long)
     */
    @Override
    public boolean deleteNetworkServiceProvider(Long id) throws ConcurrentOperationException,
            ResourceUnavailableException {
        // TODO Auto-generated method stub
        return false;
    }





    /* (non-Javadoc)
     * @see com.cloud.network.NetworkService#getPhysicalNetwork(java.lang.Long)
     */
    @Override
    public PhysicalNetwork getPhysicalNetwork(Long physicalNetworkId) {
        // TODO Auto-generated method stub
        return null;
    }





    /* (non-Javadoc)
     * @see com.cloud.network.NetworkService#getCreatedPhysicalNetwork(java.lang.Long)
     */
    @Override
    public PhysicalNetwork getCreatedPhysicalNetwork(Long physicalNetworkId) {
        // TODO Auto-generated method stub
        return null;
    }





    /* (non-Javadoc)
     * @see com.cloud.network.NetworkService#getPhysicalNetworkServiceProvider(java.lang.Long)
     */
    @Override
    public PhysicalNetworkServiceProvider getPhysicalNetworkServiceProvider(Long providerId) {
        // TODO Auto-generated method stub
        return null;
    }





    /* (non-Javadoc)
     * @see com.cloud.network.NetworkService#getCreatedPhysicalNetworkServiceProvider(java.lang.Long)
     */
    @Override
    public PhysicalNetworkServiceProvider getCreatedPhysicalNetworkServiceProvider(Long providerId) {
        // TODO Auto-generated method stub
        return null;
    }





    /* (non-Javadoc)
     * @see com.cloud.network.NetworkService#findPhysicalNetworkId(long, java.lang.String, com.cloud.network.Networks.TrafficType)
     */
    @Override
    public long findPhysicalNetworkId(long zoneId, String tag, TrafficType trafficType) {
        // TODO Auto-generated method stub
        return 0;
    }





    /* (non-Javadoc)
     * @see com.cloud.network.NetworkService#addTrafficTypeToPhysicalNetwork(java.lang.Long, java.lang.String, java.lang.String, java.lang.String, java.lang.String, java.lang.String, java.lang.String)
     */
    @Override
    public PhysicalNetworkTrafficType addTrafficTypeToPhysicalNetwork(Long physicalNetworkId, String trafficType,
            String xenLabel, String kvmLabel, String vmwareLabel, String simulatorLabel, String vlan) {
        // TODO Auto-generated method stub
        return null;
    }





    /* (non-Javadoc)
     * @see com.cloud.network.NetworkService#getPhysicalNetworkTrafficType(java.lang.Long)
     */
    @Override
    public PhysicalNetworkTrafficType getPhysicalNetworkTrafficType(Long id) {
        // TODO Auto-generated method stub
        return null;
    }





    /* (non-Javadoc)
     * @see com.cloud.network.NetworkService#updatePhysicalNetworkTrafficType(java.lang.Long, java.lang.String, java.lang.String, java.lang.String)
     */
    @Override
    public PhysicalNetworkTrafficType updatePhysicalNetworkTrafficType(Long id, String xenLabel, String kvmLabel,
            String vmwareLabel) {
        // TODO Auto-generated method stub
        return null;
    }





    /* (non-Javadoc)
     * @see com.cloud.network.NetworkService#deletePhysicalNetworkTrafficType(java.lang.Long)
     */
    @Override
    public boolean deletePhysicalNetworkTrafficType(Long id) {
        // TODO Auto-generated method stub
        return false;
    }





    /* (non-Javadoc)
     * @see com.cloud.network.NetworkService#listTrafficTypes(java.lang.Long)
     */
    @Override
    public Pair<List<? extends PhysicalNetworkTrafficType>, Integer> listTrafficTypes(Long physicalNetworkId) {
        // TODO Auto-generated method stub
        return null;
    }





    /* (non-Javadoc)
     * @see com.cloud.network.NetworkService#getExclusiveGuestNetwork(long)
     */
    @Override
    public Network getExclusiveGuestNetwork(long zoneId) {
        // TODO Auto-generated method stub
        return null;
    }





    /* (non-Javadoc)
     * @see com.cloud.network.NetworkService#listTrafficTypeImplementor(org.apache.cloudstack.api.commands.ListTrafficTypeImplementorsCmd)
     */
    @Override
    public List<Pair<TrafficType, String>> listTrafficTypeImplementor(ListTrafficTypeImplementorsCmd cmd) {
        // TODO Auto-generated method stub
        return null;
    }





    /* (non-Javadoc)
     * @see com.cloud.network.NetworkService#getIsolatedNetworksWithSourceNATOwnedByAccountInZone(long, com.cloud.user.Account)
     */
    @Override
    public List<? extends Network> getIsolatedNetworksWithSourceNATOwnedByAccountInZone(long zoneId, Account owner) {
        // TODO Auto-generated method stub
        return null;
    }





    /* (non-Javadoc)
     * @see com.cloud.network.NetworkService#associateIPToNetwork(long, long)
     */
    @Override
    public IpAddress associateIPToNetwork(long ipId, long networkId) throws InsufficientAddressCapacityException,
            ResourceAllocationException, ResourceUnavailableException, ConcurrentOperationException {
        // TODO Auto-generated method stub
        return null;
    }





    /* (non-Javadoc)
     * @see com.cloud.network.NetworkService#createPrivateNetwork(java.lang.String, java.lang.String, long, java.lang.String, java.lang.String, java.lang.String, java.lang.String, java.lang.String, long, java.lang.Long)
     */
    @Override
    public Network createPrivateNetwork(String networkName, String displayText, long physicalNetworkId, String vlan,
                                        String startIp, String endIP, String gateway, String netmask, long networkOwnerId, Long vpcId, Boolean sourceNat)
            throws ResourceAllocationException, ConcurrentOperationException, InsufficientCapacityException {
        // TODO Auto-generated method stub
        return null;
    }





    /* (non-Javadoc)
     * @see com.cloud.network.NetworkManager#assignPublicIpAddress(long, java.lang.Long, com.cloud.user.Account, com.cloud.dc.Vlan.VlanType, java.lang.Long, java.lang.String, boolean)
     */
    @Override
    public PublicIp assignPublicIpAddress(long dcId, Long podId, Account owner, VlanType type, Long networkId,
            String requestedIp, boolean isSystem) throws InsufficientAddressCapacityException {
        // TODO Auto-generated method stub
        return null;
    }





    /* (non-Javadoc)
     * @see com.cloud.network.NetworkManager#disassociatePublicIpAddress(long, long, com.cloud.user.Account)
     */
    @Override
    public boolean disassociatePublicIpAddress(long id, long userId, Account caller) {
        // TODO Auto-generated method stub
        return false;
    }





    /* (non-Javadoc)
     * @see com.cloud.network.NetworkManager#setupNetwork(com.cloud.user.Account, com.cloud.offerings.NetworkOfferingVO, com.cloud.deploy.DeploymentPlan, java.lang.String, java.lang.String, boolean)
     */
    @Override
    public List<NetworkVO> setupNetwork(Account owner, NetworkOffering offering, DeploymentPlan plan, String name,
            String displayText, boolean isDefault) throws ConcurrentOperationException {
        // TODO Auto-generated method stub
        return null;
    }





    /* (non-Javadoc)
     * @see com.cloud.network.NetworkManager#setupNetwork(com.cloud.user.Account, com.cloud.offerings.NetworkOfferingVO, com.cloud.network.Network, com.cloud.deploy.DeploymentPlan, java.lang.String, java.lang.String, boolean, java.lang.Long, org.apache.cloudstack.acl.ControlledEntity.ACLType, java.lang.Boolean, java.lang.Long)
     */
    @Override
    public List<NetworkVO> setupNetwork(Account owner, NetworkOffering offering, Network predefined,
            DeploymentPlan plan, String name, String displayText, boolean errorIfAlreadySetup, Long domainId,
            ACLType aclType, Boolean subdomainAccess, Long vpcId, Boolean isNetworkDisplayEnabled) throws ConcurrentOperationException {
        // TODO Auto-generated method stub
        return null;
    }





    /* (non-Javadoc)
     * @see com.cloud.network.NetworkManager#allocate(com.cloud.vm.VirtualMachineProfile, java.util.List)
     */
    @Override
    public void allocate(VirtualMachineProfile vm, List<Pair<NetworkVO, NicProfile>> networks)
            throws InsufficientCapacityException, ConcurrentOperationException {
        // TODO Auto-generated method stub
        
    }





    /* (non-Javadoc)
     * @see com.cloud.network.NetworkManager#prepare(com.cloud.vm.VirtualMachineProfile, com.cloud.deploy.DeployDestination, com.cloud.vm.ReservationContext)
     */
    @Override
    public void prepare(VirtualMachineProfile profile, DeployDestination dest,
            ReservationContext context) throws InsufficientCapacityException, ConcurrentOperationException,
            ResourceUnavailableException {
        // TODO Auto-generated method stub
        
    }





    /* (non-Javadoc)
     * @see com.cloud.network.NetworkManager#release(com.cloud.vm.VirtualMachineProfile, boolean)
     */
    @Override
    public void release(VirtualMachineProfile vmProfile, boolean forced)
            throws ConcurrentOperationException, ResourceUnavailableException {
        // TODO Auto-generated method stub
        
    }





    /* (non-Javadoc)
     * @see com.cloud.network.NetworkManager#cleanupNics(com.cloud.vm.VirtualMachineProfile)
     */
    @Override
    public void cleanupNics(VirtualMachineProfile vm) {
        // TODO Auto-generated method stub
        
    }





    /* (non-Javadoc)
     * @see com.cloud.network.NetworkManager#expungeNics(com.cloud.vm.VirtualMachineProfile)
     */
    @Override
    public void expungeNics(VirtualMachineProfile vm) {
        // TODO Auto-generated method stub
        
    }





    /* (non-Javadoc)
     * @see com.cloud.network.NetworkManager#getNicProfiles(com.cloud.vm.VirtualMachine)
     */
    @Override
    public List<NicProfile> getNicProfiles(VirtualMachine vm) {
        // TODO Auto-generated method stub
        return null;
    }





    /* (non-Javadoc)
     * @see com.cloud.network.NetworkManager#applyRules(java.util.List, com.cloud.network.rules.FirewallRule.Purpose, com.cloud.network.NetworkRuleApplier, boolean)
     */
    @Override
    public boolean applyRules(List<? extends FirewallRule> rules, Purpose purpose, NetworkRuleApplier applier,
            boolean continueOnError) throws ResourceUnavailableException {
        // TODO Auto-generated method stub
        return false;
    }





    /* (non-Javadoc)
     * @see com.cloud.network.NetworkManager#implementNetwork(long, com.cloud.deploy.DeployDestination, com.cloud.vm.ReservationContext)
     */
    @Override
    public Pair<NetworkGuru, NetworkVO> implementNetwork(long networkId, DeployDestination dest,
            ReservationContext context) throws ConcurrentOperationException, ResourceUnavailableException,
            InsufficientCapacityException {
        // TODO Auto-generated method stub
        return null;
    }





<<<<<<< HEAD
    /* (non-Javadoc)
     * @see com.cloud.network.NetworkManager#prepareNicForMigration(com.cloud.vm.VirtualMachineProfile, com.cloud.deploy.DeployDestination)
     */
    @Override
    public void prepareNicForMigration(VirtualMachineProfile vm, DeployDestination dest) {
        // TODO Auto-generated method stub
        
    }




=======
>>>>>>> c7976b66

    /* (non-Javadoc)
     * @see com.cloud.network.NetworkManager#shutdownNetwork(long, com.cloud.vm.ReservationContext, boolean)
     */
    @Override
    public boolean shutdownNetwork(long networkId, ReservationContext context, boolean cleanupElements) {
        // TODO Auto-generated method stub
        return false;
    }





    /* (non-Javadoc)
     * @see com.cloud.network.NetworkManager#destroyNetwork(long, com.cloud.vm.ReservationContext)
     */
    @Override
    public boolean destroyNetwork(long networkId, ReservationContext context) {
        // TODO Auto-generated method stub
        return false;
    }





    /* (non-Javadoc)
     * @see com.cloud.network.NetworkManager#createGuestNetwork(long, java.lang.String, java.lang.String, java.lang.String, java.lang.String, java.lang.String, java.lang.String, com.cloud.user.Account, java.lang.Long, com.cloud.network.PhysicalNetwork, long, org.apache.cloudstack.acl.ControlledEntity.ACLType, java.lang.Boolean, java.lang.Long)
     */
    @Override
    public Network createGuestNetwork(long networkOfferingId, String name, String displayText, String gateway,
            String cidr, String vlanId, String networkDomain, Account owner, Long domainId,
                                      PhysicalNetwork physicalNetwork, long zoneId, ACLType aclType, Boolean subdomainAccess, Long vpcId, String gatewayv6, String cidrv6,
                                      Boolean displayNetworkEnabled, String isolatedPvlan)
            throws ConcurrentOperationException, InsufficientCapacityException, ResourceAllocationException {
        // TODO Auto-generated method stub
        return null;
    }





    /* (non-Javadoc)
     * @see com.cloud.network.NetworkManager#associateIpAddressListToAccount(long, long, long, java.lang.Long, com.cloud.network.Network)
     */
    @Override
    public boolean associateIpAddressListToAccount(long userId, long accountId, long zoneId, Long vlanId,
            Network guestNetwork) throws InsufficientCapacityException, ConcurrentOperationException,
            ResourceUnavailableException, ResourceAllocationException {
        // TODO Auto-generated method stub
        return false;
    }

    /* (non-Javadoc)
     * @see com.cloud.network.NetworkManager#getPasswordResetProvider(com.cloud.network.Network)
     */
    @Override
    public UserDataServiceProvider getPasswordResetProvider(Network network) {
        // TODO Auto-generated method stub
        return null;
    }

    @Override
    public UserDataServiceProvider getSSHKeyResetProvider(Network network) {
        // TODO Auto-generated method stub
        return null;
    }


    /* (non-Javadoc)
     * @see com.cloud.network.NetworkManager#applyIpAssociations(com.cloud.network.Network, boolean)
     */
    @Override
    public boolean applyIpAssociations(Network network, boolean continueOnError) throws ResourceUnavailableException {
        // TODO Auto-generated method stub
        return false;
    }





    /* (non-Javadoc)
     * @see com.cloud.network.NetworkManager#applyIpAssociations(com.cloud.network.Network, boolean, boolean, java.util.List)
     */
    @Override
    public boolean applyIpAssociations(Network network, boolean rulesRevoked, boolean continueOnError,
            List<? extends PublicIpAddress> publicIps) throws ResourceUnavailableException {
        // TODO Auto-generated method stub
        return false;
    }





    /* (non-Javadoc)
     * @see com.cloud.network.NetworkManager#startNetwork(long, com.cloud.deploy.DeployDestination, com.cloud.vm.ReservationContext)
     */
    @Override
    public boolean startNetwork(long networkId, DeployDestination dest, ReservationContext context)
            throws ConcurrentOperationException, ResourceUnavailableException, InsufficientCapacityException {
        // TODO Auto-generated method stub
        return false;
    }





    /* (non-Javadoc)
     * @see com.cloud.network.NetworkManager#markIpAsUnavailable(long)
     */
    @Override
    public IPAddressVO markIpAsUnavailable(long addrId) {
        // TODO Auto-generated method stub
        return null;
    }





    /* (non-Javadoc)
     * @see com.cloud.network.NetworkManager#acquireGuestIpAddress(com.cloud.network.Network, java.lang.String)
     */
    @Override
    public String acquireGuestIpAddress(Network network, String requestedIp) {
        // TODO Auto-generated method stub
        return null;
    }





    /* (non-Javadoc)
     * @see com.cloud.network.NetworkManager#applyStaticNats(java.util.List, boolean)
     */
    @Override
    public boolean applyStaticNats(List<? extends StaticNat> staticNats, boolean continueOnError)
            throws ResourceUnavailableException {
        // TODO Auto-generated method stub
        return false;
    }





    /* (non-Javadoc)
     * @see com.cloud.network.NetworkManager#reallocate(com.cloud.vm.VirtualMachineProfile, com.cloud.deploy.DataCenterDeployment)
     */
    @Override
    public boolean reallocate(VirtualMachineProfile vm, DataCenterDeployment dest)
            throws InsufficientCapacityException, ConcurrentOperationException {
        // TODO Auto-generated method stub
        return false;
    }





    /* (non-Javadoc)
     * @see com.cloud.network.NetworkManager#assignSystemIp(long, com.cloud.user.Account, boolean, boolean)
     */
    @Override
    public IpAddress assignSystemIp(long networkId, Account owner, boolean forElasticLb, boolean forElasticIp)
            throws InsufficientAddressCapacityException {
        // TODO Auto-generated method stub
        return null;
    }





    /* (non-Javadoc)
     * @see com.cloud.network.NetworkManager#handleSystemIpRelease(com.cloud.network.IpAddress)
     */
    @Override
    public boolean handleSystemIpRelease(IpAddress ip) {
        // TODO Auto-generated method stub
        return false;
    }





    /* (non-Javadoc)
     * @see com.cloud.network.NetworkManager#allocateDirectIp(com.cloud.vm.NicProfile, com.cloud.dc.DataCenter, com.cloud.vm.VirtualMachineProfile, com.cloud.network.Network, java.lang.String)
     */
    @Override
    public void allocateDirectIp(NicProfile nic, DataCenter dc, VirtualMachineProfile vm,
            Network network, String requestedIpv4, String requestedIpv6) throws InsufficientVirtualNetworkCapcityException,
            InsufficientAddressCapacityException {
        // TODO Auto-generated method stub
    }





    /* (non-Javadoc)
     * @see com.cloud.network.NetworkManager#assignSourceNatIpAddressToGuestNetwork(com.cloud.user.Account, com.cloud.network.Network)
     */
    @Override
    public PublicIp assignSourceNatIpAddressToGuestNetwork(Account owner, Network guestNetwork)
            throws InsufficientAddressCapacityException, ConcurrentOperationException {
        // TODO Auto-generated method stub
        return null;
    }





    /* (non-Javadoc)
     * @see com.cloud.network.NetworkManager#allocateNic(com.cloud.vm.NicProfile, com.cloud.network.Network, java.lang.Boolean, int, com.cloud.vm.VirtualMachineProfile)
     */
    @Override
    public Pair<NicProfile, Integer> allocateNic(NicProfile requested, Network network, Boolean isDefaultNic,
            int deviceId, VirtualMachineProfile vm)
            throws InsufficientVirtualNetworkCapcityException, InsufficientAddressCapacityException,
            ConcurrentOperationException {
        // TODO Auto-generated method stub
        return null;
    }





    /* (non-Javadoc)
     * @see com.cloud.network.NetworkManager#prepareNic(com.cloud.vm.VirtualMachineProfile, com.cloud.deploy.DeployDestination, com.cloud.vm.ReservationContext, long, com.cloud.network.NetworkVO)
     */
    @Override
    public NicProfile prepareNic(VirtualMachineProfile vmProfile, DeployDestination dest,
            ReservationContext context, long nicId, NetworkVO network)
            throws InsufficientVirtualNetworkCapcityException, InsufficientAddressCapacityException,
            ConcurrentOperationException, InsufficientCapacityException, ResourceUnavailableException {
        // TODO Auto-generated method stub
        return null;
    }





    /* (non-Javadoc)
     * @see com.cloud.network.NetworkManager#removeNic(com.cloud.vm.VirtualMachineProfile, com.cloud.vm.Nic)
     */
    @Override
    public void removeNic(VirtualMachineProfile vm, Nic nic) {
        // TODO Auto-generated method stub
        
    }





    /* (non-Javadoc)
     * @see com.cloud.network.NetworkManager#associateIPToGuestNetwork(long, long, boolean)
     */
    @Override
    public IPAddressVO associateIPToGuestNetwork(long ipAddrId, long networkId, boolean releaseOnFailure)
            throws ResourceAllocationException, ResourceUnavailableException, InsufficientAddressCapacityException,
            ConcurrentOperationException {
        // TODO Auto-generated method stub
        return null;
    }

    @Override
    public IPAddressVO associatePortableIPToGuestNetwork(long ipAddrId, long networkId, boolean releaseOnFailure) throws ResourceAllocationException, ResourceUnavailableException {
        return null;// TODO Auto-generated method stub
    }

    @Override
    public IPAddressVO disassociatePortableIPToGuestNetwork(long ipAddrId, long networkId) throws ResourceAllocationException, ResourceUnavailableException, InsufficientAddressCapacityException, ConcurrentOperationException {
        return null;// TODO Auto-generated method stub
    }


    /* (non-Javadoc)
    * @see com.cloud.network.NetworkManager#setupDns(com.cloud.network.Network, com.cloud.network.Network.Provider)
    */
    @Override
    public boolean setupDns(Network network, Provider provider) {
        // TODO Auto-generated method stub
        return false;
    }





    /* (non-Javadoc)
     * @see com.cloud.network.NetworkManager#releaseNic(com.cloud.vm.VirtualMachineProfile, com.cloud.vm.Nic)
     */
    @Override
    public void releaseNic(VirtualMachineProfile vmProfile, Nic nic)
            throws ConcurrentOperationException, ResourceUnavailableException {
        // TODO Auto-generated method stub
        
    }





    /* (non-Javadoc)
     * @see com.cloud.network.NetworkManager#createNicForVm(com.cloud.network.Network, com.cloud.vm.NicProfile, com.cloud.vm.ReservationContext, com.cloud.vm.VirtualMachineProfileImpl, boolean, boolean)
     */
    @Override
    public NicProfile createNicForVm(Network network, NicProfile requested, ReservationContext context,
            VirtualMachineProfile vmProfile, boolean prepare)
            throws InsufficientVirtualNetworkCapcityException, InsufficientAddressCapacityException,
            ConcurrentOperationException, InsufficientCapacityException, ResourceUnavailableException {
        // TODO Auto-generated method stub
        return null;
    }





    /* (non-Javadoc)
     * @see com.cloud.network.NetworkManager#assignVpnGatewayIpAddress(long, com.cloud.user.Account, long)
     */
    @Override
    public PublicIp assignVpnGatewayIpAddress(long dcId, Account owner, long vpcId)
            throws InsufficientAddressCapacityException, ConcurrentOperationException {
        // TODO Auto-generated method stub
        return null;
    }





    /* (non-Javadoc)
     * @see com.cloud.network.NetworkManager#markPublicIpAsAllocated(com.cloud.network.IPAddressVO)
     */
    @Override
    public void markPublicIpAsAllocated(IPAddressVO addr) {
        // TODO Auto-generated method stub
        
    }





    /* (non-Javadoc)
     * @see com.cloud.network.NetworkManager#assignDedicateIpAddress(com.cloud.user.Account, java.lang.Long, java.lang.Long, long, boolean)
     */
    @Override
    public PublicIp assignDedicateIpAddress(Account owner, Long guestNtwkId, Long vpcId, long dcId, boolean isSourceNat)
            throws ConcurrentOperationException, InsufficientAddressCapacityException {
        // TODO Auto-generated method stub
        return null;
    }





    /* (non-Javadoc)
     * @see com.cloud.network.NetworkManager#convertNetworkToNetworkProfile(long)
     */
    @Override
    public NetworkProfile convertNetworkToNetworkProfile(long networkId) {
        // TODO Auto-generated method stub
        return null;
    }





    /* (non-Javadoc)
     * @see com.cloud.network.NetworkManager#getNetworkLockTimeout()
     */
    @Override
    public int getNetworkLockTimeout() {
        // TODO Auto-generated method stub
        return 0;
    }





    /* (non-Javadoc)
     * @see com.cloud.network.NetworkManager#cleanupIpResources(long, long, com.cloud.user.Account)
     */
    @Override
    public boolean cleanupIpResources(long addrId, long userId, Account caller) {
        // TODO Auto-generated method stub
        return false;
    }





    /* (non-Javadoc)
     * @see com.cloud.network.NetworkManager#restartNetwork(java.lang.Long, com.cloud.user.Account, com.cloud.user.User, boolean)
     */
    @Override
    public boolean restartNetwork(Long networkId, Account callerAccount, User callerUser, boolean cleanup)
            throws ConcurrentOperationException, ResourceUnavailableException, InsufficientCapacityException {
        // TODO Auto-generated method stub
        return false;
    }





    /* (non-Javadoc)
     * @see com.cloud.network.NetworkManager#shutdownNetworkElementsAndResources(com.cloud.vm.ReservationContext, boolean, com.cloud.network.NetworkVO)
     */
    @Override
    public boolean shutdownNetworkElementsAndResources(ReservationContext context, boolean b, NetworkVO network) {
        // TODO Auto-generated method stub
        return false;
    }





    /* (non-Javadoc)
     * @see com.cloud.network.NetworkManager#implementNetworkElementsAndResources(com.cloud.deploy.DeployDestination, com.cloud.vm.ReservationContext, com.cloud.network.NetworkVO, com.cloud.offerings.NetworkOfferingVO)
     */
    @Override
    public void implementNetworkElementsAndResources(DeployDestination dest, ReservationContext context,
            NetworkVO network, NetworkOfferingVO findById) throws ConcurrentOperationException,
            InsufficientAddressCapacityException, ResourceUnavailableException, InsufficientCapacityException {
        // TODO Auto-generated method stub
        
    }





    /* (non-Javadoc)
     * @see com.cloud.network.NetworkManager#allocateIp(com.cloud.user.Account, boolean, com.cloud.user.Account, com.cloud.dc.DataCenter)
     */
    @Override
    public IpAddress allocateIp(Account ipOwner, boolean isSystem, Account caller, long callerId, DataCenter zone)
            throws ConcurrentOperationException, ResourceAllocationException, InsufficientAddressCapacityException {
        // TODO Auto-generated method stub
        return null;
    }





    /* (non-Javadoc)
     * @see com.cloud.network.NetworkManager#finalizeServicesAndProvidersForNetwork(com.cloud.offering.NetworkOffering, java.lang.Long)
     */
    @Override
    public Map<String, String> finalizeServicesAndProvidersForNetwork(NetworkOffering offering, Long physicalNetworkId) {
        // TODO Auto-generated method stub
        return null;
    }

    @Override
    public boolean isNetworkInlineMode(Network network) {
        // TODO Auto-generated method stub
        return false;
    }

    @Override
    public List<Provider> getProvidersForServiceInNetwork(Network network, Service service) {
        // TODO Auto-generated method stub
        return null;
    }

    @Override
    public StaticNatServiceProvider getStaticNatProviderForNetwork(Network network) {
        // TODO Auto-generated method stub
        return null;
    }

    @Override
    public int getRuleCountForIp(Long addressId, Purpose purpose, State state) {
        // TODO Auto-generated method stub
        return 0;
    }

    @Override
    public LoadBalancingServiceProvider getLoadBalancingProviderForNetwork(Network network, Scheme lbScheme) {
        // TODO Auto-generated method stub
        return null;
    }

    /* (non-Javadoc)
     * @see com.cloud.network.NetworkService#getNetwork(java.lang.String)
     */
    @Override
    public Network getNetwork(String networkUuid) {
        // TODO Auto-generated method stub
        return null;
    }





    @Override
    public boolean isSecondaryIpSetForNic(long nicId) {
        // TODO Auto-generated method stub
        return false;
    }

    @Override
    public NicSecondaryIp allocateSecondaryGuestIP(Account account, long zoneId,
            Long nicId, Long networkId, String ipaddress) {
        // TODO Auto-generated method stub
        return null;
    }







    @Override
    public boolean releaseSecondaryIpFromNic(long ipAddressId) {
        // TODO Auto-generated method stub
        return false;
    }





    @Override
    public String allocateGuestIP(Account ipOwner, boolean isSystem,
            long zoneId, Long networkId, String requestedIp)
            throws InsufficientAddressCapacityException {
        // TODO Auto-generated method stub
        return null;
    }









    @Override
    public List<? extends Nic> listVmNics(Long vmId, Long nicId) {
        // TODO Auto-generated method stub
        return null;
    }





    @Override
    public List<? extends Nic> listNics(ListNicsCmd listNicsCmd) {
        // TODO Auto-generated method stub
        return null;
    }


    @Override
    public String allocatePublicIpForGuestNic(Long networkId, DataCenter dc,
            Pod pod, Account caller, String requestedIp)
            throws InsufficientAddressCapacityException {
        // TODO Auto-generated method stub
        return null;
    }


    @Override
    public boolean removeVmSecondaryIpsOfNic(long nicId) {
        // TODO Auto-generated method stub
        return false;
    }


    @Override
    public NicVO savePlaceholderNic(Network network, String ip4Address, Type vmType) {
        // TODO Auto-generated method stub
        return null;
    }

    @Override
    public DhcpServiceProvider getDhcpServiceProvider(Network network) {
        return null;  //To change body of implemented methods use File | Settings | File Templates.
    }

    @Override
    public PublicIp assignPublicIpAddressFromVlans(long dcId, Long podId, Account owner, VlanType type, List<Long> vlanDbIds, Long networkId, String requestedIp, boolean isSystem) throws InsufficientAddressCapacityException {
        return null;  //To change body of implemented methods use File | Settings | File Templates.
    }





	@Override
	public void prepareNicForMigration(
			VirtualMachineProfile<? extends VMInstanceVO> vm,
			DeployDestination dest) {
		// TODO Auto-generated method stub
		
	}





	@Override
	public void commitNicForMigration(
			VirtualMachineProfile<? extends VMInstanceVO> src,
			VirtualMachineProfile<? extends VMInstanceVO> dst) {
		// TODO Auto-generated method stub
		
	}





	@Override
	public void rollbackNicForMigration(
			VirtualMachineProfile<? extends VMInstanceVO> src,
			VirtualMachineProfile<? extends VMInstanceVO> dst) {
		// TODO Auto-generated method stub
		
	}


}<|MERGE_RESOLUTION|>--- conflicted
+++ resolved
@@ -225,8 +225,8 @@
     }
 
     /* (non-Javadoc)
-    * @see com.cloud.network.NetworkService#releaseIpAddress(long)
-    */
+     * @see com.cloud.network.NetworkService#releaseIpAddress(long)
+     */
     @Override
     public boolean releaseIpAddress(long ipAddressId) throws InsufficientAddressCapacityException {
         // TODO Auto-generated method stub
@@ -845,21 +845,6 @@
 
 
 
-<<<<<<< HEAD
-    /* (non-Javadoc)
-     * @see com.cloud.network.NetworkManager#prepareNicForMigration(com.cloud.vm.VirtualMachineProfile, com.cloud.deploy.DeployDestination)
-     */
-    @Override
-    public void prepareNicForMigration(VirtualMachineProfile vm, DeployDestination dest) {
-        // TODO Auto-generated method stub
-        
-    }
-
-
-
-
-=======
->>>>>>> c7976b66
 
     /* (non-Javadoc)
      * @see com.cloud.network.NetworkManager#shutdownNetwork(long, com.cloud.vm.ReservationContext, boolean)
@@ -1149,8 +1134,8 @@
 
 
     /* (non-Javadoc)
-    * @see com.cloud.network.NetworkManager#setupDns(com.cloud.network.Network, com.cloud.network.Network.Provider)
-    */
+     * @see com.cloud.network.NetworkManager#setupDns(com.cloud.network.Network, com.cloud.network.Network.Provider)
+     */
     @Override
     public boolean setupDns(Network network, Provider provider) {
         // TODO Auto-generated method stub
@@ -1479,7 +1464,7 @@
 
 	@Override
 	public void prepareNicForMigration(
-			VirtualMachineProfile<? extends VMInstanceVO> vm,
+            VirtualMachineProfile vm,
 			DeployDestination dest) {
 		// TODO Auto-generated method stub
 		
@@ -1491,8 +1476,8 @@
 
 	@Override
 	public void commitNicForMigration(
-			VirtualMachineProfile<? extends VMInstanceVO> src,
-			VirtualMachineProfile<? extends VMInstanceVO> dst) {
+            VirtualMachineProfile src,
+            VirtualMachineProfile dst) {
 		// TODO Auto-generated method stub
 		
 	}
@@ -1503,8 +1488,8 @@
 
 	@Override
 	public void rollbackNicForMigration(
-			VirtualMachineProfile<? extends VMInstanceVO> src,
-			VirtualMachineProfile<? extends VMInstanceVO> dst) {
+            VirtualMachineProfile src,
+            VirtualMachineProfile dst) {
 		// TODO Auto-generated method stub
 		
 	}
