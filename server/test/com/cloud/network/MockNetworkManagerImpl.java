--- conflicted
+++ resolved
@@ -272,11 +272,7 @@
 
     @Override
     public Network createGuestNetwork(long networkOfferingId, String name, String displayText, String gateway, String cidr, String vlanId, String networkDomain, Account owner, Long domainId,
-<<<<<<< HEAD
-                                      PhysicalNetwork physicalNetwork, long zoneId, ACLType aclType, Boolean subdomainAccess, Long vpcId, String gatewayv6, String cidrv6, Boolean displayNetworkEnabled) throws ConcurrentOperationException, InsufficientCapacityException, ResourceAllocationException {
-=======
-            PhysicalNetwork physicalNetwork, long zoneId, ACLType aclType, Boolean subdomainAccess, Long vpcId, String gatewayv6, String cidrv6, String isolatedPvlan) throws ConcurrentOperationException, InsufficientCapacityException, ResourceAllocationException {
->>>>>>> 2bcf7163
+                                      PhysicalNetwork physicalNetwork, long zoneId, ACLType aclType, Boolean subdomainAccess, Long vpcId, String gatewayv6, String cidrv6, Boolean displayNetworkEnabled, String isolatedPvlan) throws ConcurrentOperationException, InsufficientCapacityException, ResourceAllocationException {
         // TODO Auto-generated method stub
         return null;
     }
