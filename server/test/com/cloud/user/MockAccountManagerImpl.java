// Licensed to the Apache Software Foundation (ASF) under one
// or more contributor license agreements.  See the NOTICE file
// distributed with this work for additional information
// regarding copyright ownership.  The ASF licenses this file
// to you under the Apache License, Version 2.0 (the
// "License"); you may not use this file except in compliance
// with the License.  You may obtain a copy of the License at
//
//   http://www.apache.org/licenses/LICENSE-2.0
//
// Unless required by applicable law or agreed to in writing,
// software distributed under the License is distributed on an
// "AS IS" BASIS, WITHOUT WARRANTIES OR CONDITIONS OF ANY
// KIND, either express or implied.  See the License for the
// specific language governing permissions and limitations
// under the License.
package com.cloud.user;

import java.util.List;
import java.util.Map;

import javax.ejb.Local;
import javax.naming.ConfigurationException;

import org.apache.cloudstack.acl.ControlledEntity;
import org.apache.cloudstack.acl.RoleType;
import org.apache.cloudstack.acl.SecurityChecker.AccessType;
import org.apache.cloudstack.api.command.admin.account.UpdateAccountCmd;
import org.apache.cloudstack.api.command.admin.user.DeleteUserCmd;
import org.apache.cloudstack.api.command.admin.user.RegisterCmd;
import org.apache.cloudstack.api.command.admin.user.UpdateUserCmd;
import org.springframework.stereotype.Component;

import com.cloud.api.query.vo.ControlledViewEntity;
import com.cloud.domain.Domain;
import com.cloud.exception.ConcurrentOperationException;
import com.cloud.exception.PermissionDeniedException;
import com.cloud.exception.ResourceUnavailableException;
import com.cloud.projects.Project.ListProjectResourcesCriteria;
import com.cloud.utils.Pair;
import com.cloud.utils.Ternary;
import com.cloud.utils.component.Manager;
import com.cloud.utils.component.ManagerBase;
import com.cloud.utils.db.SearchBuilder;
import com.cloud.utils.db.SearchCriteria;


@Component
@Local(value = { AccountManager.class, AccountService.class })
public class MockAccountManagerImpl extends ManagerBase implements Manager, AccountManager {


    @Override
    public boolean deleteUserAccount(long accountId) {
        // TODO Auto-generated method stub
        return false;
    }

    @Override
    public UserAccount disableUser(long userId) {
        // TODO Auto-generated method stub
        return null;
    }

    @Override
    public UserAccount enableUser(long userId) {
        // TODO Auto-generated method stub
        return null;
    }

    @Override
    public UserAccount lockUser(long userId) {
        // TODO Auto-generated method stub
        return null;
    }

    @Override
    public UserAccount updateUser(UpdateUserCmd cmd) {
        // TODO Auto-generated method stub
        return null;
    }

    @Override
    public Account disableAccount(String accountName, Long domainId, Long accountId) throws ConcurrentOperationException, ResourceUnavailableException {
        // TODO Auto-generated method stub
        return null;
    }

    @Override
    public Account enableAccount(String accountName, Long domainId, Long accountId) {
        // TODO Auto-generated method stub
        return null;
    }

    @Override
    public Account lockAccount(String accountName, Long domainId, Long accountId) {
        // TODO Auto-generated method stub
        return null;
    }

    @Override
    public Account updateAccount(UpdateAccountCmd cmd) {
        // TODO Auto-generated method stub
        return null;
    }

    @Override
    public Account getSystemAccount() {
        return new AccountVO();
    }

    @Override
    public User getSystemUser() {
        return new UserVO();
    }

    @Override
    public boolean deleteUser(DeleteUserCmd deleteUserCmd) {
        // TODO Auto-generated method stub
        return false;
    }

    @Override
    public boolean isAdmin(short accountType) {
        // TODO Auto-generated method stub
        return false;
    }

    @Override
    public Account finalizeOwner(Account caller, String accountName, Long domainId, Long projectId) {
        // TODO Auto-generated method stub
        return null;
    }

    @Override
    public Pair<List<Long>,Long> finalizeAccountDomainForList(Account caller, String accountName, Long domainId, Long projectId) {
        // TODO Auto-generated method stub
        return null;
    }

    @Override
    public Account getActiveAccountByName(String accountName, Long domainId) {
        // TODO Auto-generated method stub
        return null;
    }

    @Override
    public Account getActiveAccountById(Long accountId) {
        // TODO Auto-generated method stub
        return null;
    }

    @Override
    public Account getAccount(Long accountId) {
        // TODO Auto-generated method stub
        return null;
    }

    @Override
    public User getActiveUser(long userId) {
        // TODO Auto-generated method stub
        return null;
    }

    @Override
    public User getUserIncludingRemoved(long userId) {
        // TODO Auto-generated method stub
        return null;
    }

    @Override
    public boolean isRootAdmin(short accountType) {
        // TODO Auto-generated method stub
        return false;
    }

    @Override
    public User getActiveUserByRegistrationToken(String registrationToken) {
        // TODO Auto-generated method stub
        return null;
    }

    @Override
    public void markUserRegistered(long userId) {
        // TODO Auto-generated method stub

    }

    @Override
    public boolean disableAccount(long accountId) throws ConcurrentOperationException, ResourceUnavailableException {
        // TODO Auto-generated method stub
        return false;
    }

    @Override
    public boolean deleteAccount(AccountVO account, long callerUserId, Account caller) {
        // TODO Auto-generated method stub
        return false;
    }

    @Override
    public void checkAccess(Account account, Domain domain) throws PermissionDeniedException {
        // TODO Auto-generated method stub

    }

    @Override
    public boolean cleanupAccount(AccountVO account, long callerUserId, Account caller) {
        // TODO Auto-generated method stub
        return false;
    }

    @Override
    public Long checkAccessAndSpecifyAuthority(Account caller, Long zoneId) {
        // TODO Auto-generated method stub
        return null;
    }

    @Override
    public boolean configure(String name, Map<String, Object> params) throws ConfigurationException {
        return true;
    }

    @Override
    public boolean start() {
        return true;
    }

    @Override
    public boolean stop() {
        // TODO Auto-generated method stub
        return false;
    }

    @Override
    public String getName() {
        // TODO Auto-generated method stub
        return null;
    }

    @Override
    public void checkAccess(Account account, AccessType accessType, boolean sameOwner, ControlledEntity... entities) throws PermissionDeniedException {
        // TODO Auto-generated method stub
    }

    @Override
    public void logoutUser(Long userId) {
        // TODO Auto-generated method stub
    }

    @Override
    public UserAccount getUserAccount(String username, Long domainId) {
        return null;
    }

    @Override
    public UserAccount authenticateUser(String username, String password, Long domainId, String loginIpAddress, Map<String, Object[]> requestParameters) {
        return null;
    }

    @Override
    public Pair<User, Account> findUserByApiKey(String apiKey) {
        return null;
    }

    @Override
    public UserVO createUser(long accountId, String userName, String password, String firstName, String lastName, String email, String timezone) {
        return null;
    }

    @Override
    public String[] createApiKeyAndSecretKey(RegisterCmd cmd) {
        return null;
    }

    @Override
    public boolean lockAccount(long accountId) {
        return true;
    }

<<<<<<< HEAD

    @Override
    public UserAccount createUserAccount(String userName, String password,
            String firstName, String lastName, String email, String timezone,
            String accountName, short accountType, Long domainId,
            String networkDomain, Map<String, String> details) {
        // TODO Auto-generated method stub
        return null;
    }

    @Override
    public Account createAccount(String accountName, short accountType,
            Long domainId, String networkDomain, Map details) {
        // TODO Auto-generated method stub
        return null;
    }

    @Override
    public boolean enableAccount(long accountId) {
        // TODO Auto-generated method stub
        return false;
    }
=======
	@Override
	public boolean enableAccount(long accountId) {
		// TODO Auto-generated method stub
		return false;
	}
>>>>>>> 4f53eb11

    @Override
    public void buildACLSearchBuilder(SearchBuilder<? extends ControlledEntity> sb, Long domainId, boolean isRecursive, List<Long> permittedAccounts,
            ListProjectResourcesCriteria listProjectResourcesCriteria) {
        // TODO Auto-generated method stub

    }

    @Override
    public void buildACLSearchCriteria(SearchCriteria<? extends ControlledEntity> sc, Long domainId, boolean isRecursive, List<Long> permittedAccounts,
            ListProjectResourcesCriteria listProjectResourcesCriteria) {
        // TODO Auto-generated method stub

    }

    @Override
    public void buildACLSearchParameters(Account caller, Long id, String accountName, Long projectId, List<Long> permittedAccounts, Ternary<Long, Boolean, ListProjectResourcesCriteria> domainIdRecursiveListProject, boolean listAll, boolean forProjectInvitation) {
        // TODO Auto-generated method stub
    }

    @Override
    public void buildACLViewSearchBuilder(SearchBuilder<? extends ControlledViewEntity> sb, Long domainId,
            boolean isRecursive, List<Long> permittedAccounts, ListProjectResourcesCriteria listProjectResourcesCriteria) {
        // TODO Auto-generated method stub
    }

    @Override
    public void buildACLViewSearchCriteria(SearchCriteria<? extends ControlledViewEntity> sc, Long domainId,
            boolean isRecursive, List<Long> permittedAccounts, ListProjectResourcesCriteria listProjectResourcesCriteria) {
        // TODO Auto-generated method stub
    }

    /* (non-Javadoc)
     * @see com.cloud.user.AccountService#getUserByApiKey(java.lang.String)
     */
    @Override
    public UserAccount getUserByApiKey(String apiKey) {
        // TODO Auto-generated method stub
        return null;
    }

	@Override
	public UserAccount createUserAccount(String userName, String password,
			String firstName, String lastName, String email, String timezone,
			String accountName, short accountType, Long domainId,
			String networkDomain, Map<String, String> details,
			String accountUUID, String userUUID, Integer regionId) {
		// TODO Auto-generated method stub
		return null;
	}

	@Override
	public User createUser(String userName, String password, String firstName,
			String lastName, String email, String timeZone, String accountName,
			Long domainId, String userUUID, Integer regionId) {
		// TODO Auto-generated method stub
		return null;
	}

	@Override
	public Account createAccount(String accountName, short accountType,
			Long domainId, String networkDomain, Map details, String uuid,
			int regionId) {
		// TODO Auto-generated method stub
		return null;
	}
    @Override
    public RoleType getRoleType(Account account) {
        return null;
    }

}<|MERGE_RESOLUTION|>--- conflicted
+++ resolved
@@ -278,36 +278,11 @@
         return true;
     }
 
-<<<<<<< HEAD
-
-    @Override
-    public UserAccount createUserAccount(String userName, String password,
-            String firstName, String lastName, String email, String timezone,
-            String accountName, short accountType, Long domainId,
-            String networkDomain, Map<String, String> details) {
-        // TODO Auto-generated method stub
-        return null;
-    }
-
-    @Override
-    public Account createAccount(String accountName, short accountType,
-            Long domainId, String networkDomain, Map details) {
-        // TODO Auto-generated method stub
-        return null;
-    }
-
     @Override
     public boolean enableAccount(long accountId) {
         // TODO Auto-generated method stub
         return false;
     }
-=======
-	@Override
-	public boolean enableAccount(long accountId) {
-		// TODO Auto-generated method stub
-		return false;
-	}
->>>>>>> 4f53eb11
 
     @Override
     public void buildACLSearchBuilder(SearchBuilder<? extends ControlledEntity> sb, Long domainId, boolean isRecursive, List<Long> permittedAccounts,
@@ -349,7 +324,7 @@
         return null;
     }
 
-	@Override
+    @Override
 	public UserAccount createUserAccount(String userName, String password,
 			String firstName, String lastName, String email, String timezone,
 			String accountName, short accountType, Long domainId,
