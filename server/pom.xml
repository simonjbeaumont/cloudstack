<!--
  Licensed to the Apache Software Foundation (ASF) under one
  or more contributor license agreements. See the NOTICE file
  distributed with this work for additional information
  regarding copyright ownership. The ASF licenses this file
  to you under the Apache License, Version 2.0 (the
  "License"); you may not use this file except in compliance
  with the License. You may obtain a copy of the License at

  http://www.apache.org/licenses/LICENSE-2.0

  Unless required by applicable law or agreed to in writing,
  software distributed under the License is distributed on an
  "AS IS" BASIS, WITHOUT WARRANTIES OR CONDITIONS OF ANY
  KIND, either express or implied. See the License for the
  specific language governing permissions and limitations
  under the License.
-->
<project xmlns="http://maven.apache.org/POM/4.0.0" xmlns:xsi="http://www.w3.org/2001/XMLSchema-instance" xsi:schemaLocation="http://maven.apache.org/POM/4.0.0 http://maven.apache.org/xsd/maven-4.0.0.xsd">
  <modelVersion>4.0.0</modelVersion>
  <artifactId>cloud-server</artifactId>
  <name>Apache CloudStack Server</name>
  <parent>
    <groupId>org.apache.cloudstack</groupId>
    <artifactId>cloudstack</artifactId>
    <version>4.1.0-SNAPSHOT</version>
  </parent>
  <dependencies>
    <dependency>
      <groupId>org.apache.cloudstack</groupId>
      <artifactId>cloud-core</artifactId>
      <version>${project.version}</version>
    </dependency>
    <dependency>
      <groupId>javax.servlet</groupId>
      <artifactId>servlet-api</artifactId>
      <version>${cs.servlet.version}</version>
      <scope>provided</scope>
    </dependency>
    <dependency>
      <groupId>org.apache.httpcomponents</groupId>
      <artifactId>httpcore</artifactId>
      <version>${cs.httpcore.version}</version>
    </dependency>
    <dependency>
      <groupId>org.apache.httpcomponents</groupId>
      <artifactId>httpclient</artifactId>
      <version>${cs.httpcore.version}</version>
    </dependency>
    <dependency>
      <groupId>mysql</groupId>
      <artifactId>mysql-connector-java</artifactId>
      <version>${cs.mysql.version}</version>
      <scope>provided</scope>
    </dependency>
    <dependency>
      <groupId>com.thoughtworks.xstream</groupId>
      <artifactId>xstream</artifactId>
      <version>${cs.xstream.version}</version>
    </dependency>
    <dependency>
      <groupId>javax.mail</groupId>
      <artifactId>mail</artifactId>
      <version>${cs.mail.version}</version>
    </dependency>
    <dependency>
      <groupId>jstl</groupId>
      <artifactId>jstl</artifactId>
      <version>${cs.jstl.version}</version>
    </dependency>
    <dependency>
      <groupId>commons-codec</groupId>
      <artifactId>commons-codec</artifactId>
      <version>${cs.codec.version}</version>
    </dependency>
    <dependency>
      <groupId>org.apache.cloudstack</groupId>
      <artifactId>cloud-utils</artifactId>
      <version>${project.version}</version>
      <classifier>tests</classifier>
      <scope>test</scope>
    </dependency>
    <dependency>
<<<<<<< HEAD
      <groupId>org.apache.cloudstack</groupId>
      <artifactId>cloud-engine-api</artifactId>
      <version>${project.version}</version>
    </dependency>
    
=======
      <groupId>org.reflections</groupId>
      <artifactId>reflections</artifactId>
      <version>0.9.8</version>
    </dependency>
>>>>>>> 0a258842
  </dependencies>
  <build>
    <defaultGoal>install</defaultGoal>
    <sourceDirectory>src</sourceDirectory>
    <testSourceDirectory>test</testSourceDirectory>
    <testResources>
      <testResource>
        <directory>test/resources</directory>
      </testResource>
    </testResources>
    <plugins>
      <plugin>
        <groupId>org.apache.maven.plugins</groupId>
        <artifactId>maven-surefire-plugin</artifactId>
        <configuration>
          <argLine>-Xmx1024m</argLine>
          <excludes>
            <exclude>com/cloud/upgrade/*</exclude>
            <exclude>com/cloud/async/*</exclude>
            <exclude>com/cloud/cluster/*</exclude>
            <exclude>com/cloud/snapshot/*</exclude>
            <exclude>com/cloud/storage/dao/*</exclude>
            <exclude>com/cloud/vm/dao/*</exclude>
            <exclude>com/cloud/vpc/*</exclude>
            <exclude>com/cloud/api/ListPerfTest.java</exclude>
          </excludes>
        </configuration>
      </plugin>
    </plugins>
  </build>
</project><|MERGE_RESOLUTION|>--- conflicted
+++ resolved
@@ -81,18 +81,10 @@
       <scope>test</scope>
     </dependency>
     <dependency>
-<<<<<<< HEAD
-      <groupId>org.apache.cloudstack</groupId>
-      <artifactId>cloud-engine-api</artifactId>
-      <version>${project.version}</version>
-    </dependency>
-    
-=======
       <groupId>org.reflections</groupId>
       <artifactId>reflections</artifactId>
       <version>0.9.8</version>
     </dependency>
->>>>>>> 0a258842
   </dependencies>
   <build>
     <defaultGoal>install</defaultGoal>
