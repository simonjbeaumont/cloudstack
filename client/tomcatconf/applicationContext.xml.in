<!--
  Licensed to the Apache Software Foundation (ASF) under one
  or more contributor license agreements. See the NOTICE file
  distributed with this work for additional information
  regarding copyright ownership. The ASF licenses this file
  to you under the Apache License, Version 2.0 (the
  "License"); you may not use this file except in compliance
  with the License. You may obtain a copy of the License at

  http://www.apache.org/licenses/LICENSE-2.0

  Unless required by applicable law or agreed to in writing,
  software distributed under the License is distributed on an
  "AS IS" BASIS, WITHOUT WARRANTIES OR CONDITIONS OF ANY
  KIND, either express or implied. See the License for the
  specific language governing permissions and limitations
  under the License.
-->
<beans xmlns="http://www.springframework.org/schema/beans"
       xmlns:xsi="http://www.w3.org/2001/XMLSchema-instance"
       xmlns:context="http://www.springframework.org/schema/context"
       xsi:schemaLocation="http://www.springframework.org/schema/beans
                      http://www.springframework.org/schema/beans/spring-beans-3.0.xsd




                      http://www.springframework.org/schema/context
                      http://www.springframework.org/schema/context/spring-context-3.0.xsd">                     

  <context:annotation-config />

<!--=====================================================================================================-->
<!--                                                                                                     -->
<!--                           core OSS/non-OSS Common components                                        -->  
<!--                                                                                                     -->
<!--=====================================================================================================-->

  <!--
    @DB support
  -->
  <bean id="componentContext" class="com.cloud.utils.component.ComponentContext" />
  <bean id="transactionContextBuilder" class="com.cloud.utils.db.TransactionContextBuilder" />
  <bean id="actionEventInterceptor" class="com.cloud.event.ActionEventInterceptor" />

  <bean id="instantiatePostProcessor" class="com.cloud.utils.component.ComponentInstantiationPostProcessor">
    <property name="Interceptors">
        <list>
            <ref bean="transactionContextBuilder" />
            <ref bean="actionEventInterceptor" />
        </list>
    </property>
  </bean>

  <!--
    RPC/Async/EventBus
  -->

  <bean id="onwireRegistry" class="org.apache.cloudstack.framework.serializer.OnwireClassRegistry"
    init-method="scan" >
    <property name="packages">
      <list>
        <value>org.apache.cloudstack.framework</value>
      </list>
    </property>
  </bean>
  
  <bean id="messageSerializer" class="org.apache.cloudstack.framework.serializer.JsonMessageSerializer">
    <property name="onwireClassRegistry" ref="onwireRegistry" />
  </bean>

  <bean id="transportProvider" class="org.apache.cloudstack.framework.server.ServerTransportProvider"  init-method="initialize">
    <property name="workerPoolSize" value="5" />
    <property name="nodeId" value="Node1" />
    <property name="messageSerializer" ref="messageSerializer" />
  </bean>
  
  <bean id="rpcProvider" class="org.apache.cloudstack.framework.rpc.RpcProviderImpl" init-method="initialize">
    <constructor-arg ref="transportProvider" />
    <property name="messageSerializer" ref="messageSerializer" />
  </bean>

  <bean id="messageBus" class = "org.apache.cloudstack.framework.messagebus.MessageBusBase" />

  <!--
    DAO with customized configuration
  -->
  <bean id="serviceOfferingDaoImpl" class="com.cloud.service.dao.ServiceOfferingDaoImpl">
    <property name="configParams">
      <map>
        <entry key="cache.size" value="50" />
        <entry key="cache.time.to.live" value="600" />
      </map>
    </property>  
  </bean>

  <bean id="diskOfferingDaoImpl" class="com.cloud.storage.dao.DiskOfferingDaoImpl">
    <property name="configParams">
      <map>
        <entry key="cache.size" value="50" />
        <entry key="cache.time.to.live" value="600" />
      </map>
    </property>  
  </bean>

  <bean id="dataCenterDaoImpl" class="com.cloud.dc.dao.DataCenterDaoImpl">
    <property name="configParams">
      <map>
        <entry key="cache.size" value="50" />
        <entry key="cache.time.to.live" value="600" />
      </map>
    </property>  
  </bean>

  <bean id="hostPodDaoImpl" class="com.cloud.dc.dao.HostPodDaoImpl">
    <property name="configParams">
      <map>
        <entry key="cache.size" value="50" />
        <entry key="cache.time.to.live" value="600" />
      </map>
    </property>  
  </bean>

  <bean id="vlanDaoImpl" class="com.cloud.dc.dao.VlanDaoImpl">
    <property name="configParams">
      <map>
        <entry key="cache.size" value="30" />
        <entry key="cache.time.to.live" value="3600" />
      </map>
    </property>  
  </bean>

  <bean id="userDaoImpl" class="com.cloud.user.dao.UserDaoImpl">
    <property name="configParams">
      <map>
        <entry key="cache.size" value="5000" />
        <entry key="cache.time.to.live" value="300" />
      </map>
    </property>  
  </bean>

  <bean id="VMTemplateDaoImpl" class="com.cloud.storage.dao.VMTemplateDaoImpl">
    <property name="configParams">
      <map>
        <entry key="cache.size" value="100" />
        <entry key="cache.time.to.live" value="600" />
      </map>
    </property>  
  </bean>

  <bean id="hypervisorCapabilitiesDaoImpl" class="com.cloud.hypervisor.dao.HypervisorCapabilitiesDaoImpl">
    <property name="configParams">
      <map>
        <entry key="cache.size" value="100" />
        <entry key="cache.time.to.live" value="600" />
      </map>
    </property>  
  </bean>
  <bean id="dedicatedResourceDaoImpl" class="com.cloud.dc.dao.DedicatedResourceDaoImpl">
    <property name="configParams">
      <map>
        <entry key="cache.size" value="30" />
        <entry key="cache.time.to.live" value="3600" />
      </map>
    </property>
  </bean>
  
  <!--
    DAOs with default configuration
  -->
  <bean id="accountDaoImpl" class="com.cloud.user.dao.AccountDaoImpl" />
  <bean id="accountDetailsDaoImpl" class="com.cloud.user.AccountDetailsDaoImpl" />
  <bean id="accountJoinDaoImpl" class="com.cloud.api.query.dao.AccountJoinDaoImpl" />
  <bean id="accountGuestVlanMapDaoImpl" class="com.cloud.network.dao.AccountGuestVlanMapDaoImpl" />
  <bean id="accountVlanMapDaoImpl" class="com.cloud.dc.dao.AccountVlanMapDaoImpl" />
  <bean id="alertDaoImpl" class="com.cloud.alert.dao.AlertDaoImpl" />
  <bean id="autoScalePolicyConditionMapDaoImpl" class="com.cloud.network.as.dao.AutoScalePolicyConditionMapDaoImpl" />
  <bean id="autoScalePolicyDaoImpl" class="com.cloud.network.as.dao.AutoScalePolicyDaoImpl" />
  <bean id="autoScaleVmGroupDaoImpl" class="com.cloud.network.as.dao.AutoScaleVmGroupDaoImpl" />
  <bean id="autoScaleVmGroupPolicyMapDaoImpl" class="com.cloud.network.as.dao.AutoScaleVmGroupPolicyMapDaoImpl" />
  <bean id="autoScaleVmProfileDaoImpl" class="com.cloud.network.as.dao.AutoScaleVmProfileDaoImpl" />
  <bean id="capacityDaoImpl" class="com.cloud.capacity.dao.CapacityDaoImpl" />
  <bean id="certificateDaoImpl" class="com.cloud.certificate.dao.CertificateDaoImpl" />
  <bean id="clusterDaoImpl" class="com.cloud.dc.dao.ClusterDaoImpl" />
  <bean id="clusterDetailsDaoImpl" class="com.cloud.dc.ClusterDetailsDaoImpl" />
  <bean id="clusterVSMMapDaoImpl" class="com.cloud.dc.dao.ClusterVSMMapDaoImpl" />
  <bean id="commandExecLogDaoImpl" class="com.cloud.secstorage.CommandExecLogDaoImpl" />
  <bean id="conditionDaoImpl" class="com.cloud.network.as.dao.ConditionDaoImpl" />
  <bean id="consoleProxyDaoImpl" class="com.cloud.vm.dao.ConsoleProxyDaoImpl" />
  <bean id="counterDaoImpl" class="com.cloud.network.as.dao.CounterDaoImpl" />
  <bean id="dataCenterIpAddressDaoImpl" class="com.cloud.dc.dao.DataCenterIpAddressDaoImpl" />
  <bean id="dataCenterJoinDaoImpl" class="com.cloud.api.query.dao.DataCenterJoinDaoImpl" />
  <bean id="dataCenterLinkLocalIpAddressDaoImpl" class="com.cloud.dc.dao.DataCenterLinkLocalIpAddressDaoImpl" />
  <bean id="dataCenterVnetDaoImpl" class="com.cloud.dc.dao.DataCenterVnetDaoImpl" />
  <bean id="dcDetailsDaoImpl" class="com.cloud.dc.dao.DcDetailsDaoImpl" />
  <bean id="engineDcDetailsDaoImpl" class="org.apache.cloudstack.engine.datacenter.entity.dao.DcDetailsDaoImpl" />
  <bean id="diskOfferingJoinDaoImpl" class="com.cloud.api.query.dao.DiskOfferingJoinDaoImpl" />
  <bean id="domainDaoImpl" class="com.cloud.domain.dao.DomainDaoImpl" />
  <bean id="domainRouterDaoImpl" class="com.cloud.vm.dao.DomainRouterDaoImpl" />
  <bean id="domainRouterJoinDaoImpl" class="com.cloud.api.query.dao.DomainRouterJoinDaoImpl" />
  <bean id="elasticLbVmMapDaoImpl" class="com.cloud.network.lb.dao.ElasticLbVmMapDaoImpl" />
  <bean id="engineClusterDaoImpl" class="org.apache.cloudstack.engine.datacenter.entity.dao.EngineClusterDaoImpl" />
  <bean id="engineDataCenterDaoImpl" class="org.apache.cloudstack.engine.datacenter.entity.dao.EngineDataCenterDaoImpl" />
  <bean id="engineHostDaoImpl" class="org.apache.cloudstack.engine.datacenter.entity.dao.EngineHostDaoImpl" />
  <bean id="engineHostPodDaoImpl" class="org.apache.cloudstack.engine.datacenter.entity.dao.EngineHostPodDaoImpl" />
  <bean id="eventDaoImpl" class="com.cloud.event.dao.EventDaoImpl" />
  <bean id="eventJoinDaoImpl" class="com.cloud.event.dao.EventJoinDaoImpl" />
  <bean id="externalFirewallDeviceDaoImpl" class="com.cloud.network.dao.ExternalFirewallDeviceDaoImpl" />
  <bean id="externalLoadBalancerDeviceDaoImpl" class="com.cloud.network.dao.ExternalLoadBalancerDeviceDaoImpl" />
  <bean id="externalPublicIpStatisticsDaoImpl" class="com.cloud.usage.dao.ExternalPublicIpStatisticsDaoImpl" />
  <bean id="firewallRulesCidrsDaoImpl" class="com.cloud.network.dao.FirewallRulesCidrsDaoImpl" />
  <bean id="firewallRulesDaoImpl" class="com.cloud.network.dao.FirewallRulesDaoImpl" />
  <bean id="globalLoadBalancerDaoImpl" class="org.apache.cloudstack.region.gslb.GlobalLoadBalancerDaoImpl" />
  <bean id="globalLoadBalancerLbRuleMapDaoImpl" class="org.apache.cloudstack.region.gslb.GlobalLoadBalancerLbRuleMapDaoImpl" />
  <bean id="guestOSCategoryDaoImpl" class="com.cloud.storage.dao.GuestOSCategoryDaoImpl" />
  <bean id="guestOSDaoImpl" class="com.cloud.storage.dao.GuestOSDaoImpl" />
  <bean id="guestOSHypervisorDaoImpl" class="com.cloud.storage.dao.GuestOSHypervisorDaoImpl" />
  <bean id="highAvailabilityDaoImpl" class="com.cloud.ha.dao.HighAvailabilityDaoImpl" />
  <bean id="hostDaoImpl" class="com.cloud.host.dao.HostDaoImpl" />
  <bean id="engineHostDetailsDaoImpl" class="org.apache.cloudstack.engine.datacenter.entity.dao.HostDetailsDaoImpl" />
  <bean id="hostDetailsDaoImpl" class="com.cloud.host.dao.HostDetailsDaoImpl" />
  <bean id="hostJoinDaoImpl" class="com.cloud.api.query.dao.HostJoinDaoImpl" />
  <bean id="engineHostTagsDaoImpl" class="org.apache.cloudstack.engine.datacenter.entity.dao.HostTagsDaoImpl" />
  <bean id="hostTagsDaoImpl" class="com.cloud.host.dao.HostTagsDaoImpl" />
  <bean id="hostTransferMapDaoImpl" class="com.cloud.cluster.agentlb.dao.HostTransferMapDaoImpl" />
  <bean id="iPAddressDaoImpl" class="com.cloud.network.dao.IPAddressDaoImpl" />
  <bean id="identityDaoImpl" class="com.cloud.uuididentity.dao.IdentityDaoImpl" />
  <bean id="imageStoreDaoImpl" class="org.apache.cloudstack.storage.image.db.ImageStoreDaoImpl" />
  <bean id="imageStoreDetailsDaoImpl" class="org.apache.cloudstack.storage.image.db.ImageStoreDetailsDaoImpl" /> 
  <bean id="imageStoreJoinDaoImpl" class="com.cloud.api.query.dao.ImageStoreJoinDaoImpl" />   
  <bean id="snapshotDataStoreDaoImpl" class="org.apache.cloudstack.storage.image.db.SnapshotDataStoreDaoImpl" /> 
  <bean id="templateDataStoreDaoImpl" class="org.apache.cloudstack.storage.image.db.TemplateDataStoreDaoImpl" /> 
  <bean id="templateJoinDaoImpl" class="com.cloud.api.query.dao.TemplateJoinDaoImpl" />
  <bean id="volumeDataStoreDaoImpl" class="org.apache.cloudstack.storage.image.db.VolumeDataStoreDaoImpl" />   
  <bean id="inlineLoadBalancerNicMapDaoImpl" class="com.cloud.network.dao.InlineLoadBalancerNicMapDaoImpl" />
  <bean id="instanceGroupDaoImpl" class="com.cloud.vm.dao.InstanceGroupDaoImpl" />
  <bean id="instanceGroupJoinDaoImpl" class="com.cloud.api.query.dao.InstanceGroupJoinDaoImpl" />
  <bean id="instanceGroupVMMapDaoImpl" class="com.cloud.vm.dao.InstanceGroupVMMapDaoImpl" />
  <bean id="itWorkDaoImpl" class="com.cloud.vm.ItWorkDaoImpl" />
  <bean id="keystoreDaoImpl" class="com.cloud.keystore.KeystoreDaoImpl" />
  <bean id="lBHealthCheckPolicyDaoImpl" class="com.cloud.network.dao.LBHealthCheckPolicyDaoImpl" />
  <bean id="lBStickinessPolicyDaoImpl" class="com.cloud.network.dao.LBStickinessPolicyDaoImpl" />
  <bean id="launchPermissionDaoImpl" class="com.cloud.storage.dao.LaunchPermissionDaoImpl" />
  <bean id="loadBalancerDaoImpl" class="com.cloud.network.dao.LoadBalancerDaoImpl" />
  <bean id="loadBalancerVMMapDaoImpl" class="com.cloud.network.dao.LoadBalancerVMMapDaoImpl" />
  <bean id="managementServerHostDaoImpl" class="com.cloud.cluster.dao.ManagementServerHostDaoImpl" />
  <bean id="managementServerHostPeerDaoImpl" class="com.cloud.cluster.dao.ManagementServerHostPeerDaoImpl" />
  <bean id="mockConfigurationDaoImpl" class="com.cloud.simulator.dao.MockConfigurationDaoImpl" />
  <bean id="mockHostDaoImpl" class="com.cloud.simulator.dao.MockHostDaoImpl" />
  <bean id="mockSecStorageDaoImpl" class="com.cloud.simulator.dao.MockSecStorageDaoImpl" />
  <bean id="mockSecurityRulesDaoImpl" class="com.cloud.simulator.dao.MockSecurityRulesDaoImpl" />
  <bean id="mockStoragePoolDaoImpl" class="com.cloud.simulator.dao.MockStoragePoolDaoImpl" />
  <bean id="mockVMDaoImpl" class="com.cloud.simulator.dao.MockVMDaoImpl" />
  <bean id="mockVolumeDaoImpl" class="com.cloud.simulator.dao.MockVolumeDaoImpl" />
  <bean id="networkAccountDaoImpl" class="com.cloud.network.dao.NetworkAccountDaoImpl" />
  <bean id="networkACLDaoImpl" class="com.cloud.network.vpc.dao.NetworkACLDaoImpl" />
  <bean id="networkACLItemDaoImpl" class="com.cloud.network.vpc.dao.NetworkACLItemDaoImpl" />
  <bean id="networkDaoImpl" class="com.cloud.network.dao.NetworkDaoImpl" />
  <bean id="networkDomainDaoImpl" class="com.cloud.network.dao.NetworkDomainDaoImpl" />
  <bean id="networkExternalFirewallDaoImpl" class="com.cloud.network.dao.NetworkExternalFirewallDaoImpl" />
  <bean id="networkExternalLoadBalancerDaoImpl" class="com.cloud.network.dao.NetworkExternalLoadBalancerDaoImpl" />
  <bean id="networkOfferingDaoImpl" class="com.cloud.offerings.dao.NetworkOfferingDaoImpl" />
  <bean id="networkOfferingServiceMapDaoImpl" class="com.cloud.offerings.dao.NetworkOfferingServiceMapDaoImpl" />
  <bean id="networkOpDaoImpl" class="com.cloud.network.dao.NetworkOpDaoImpl" />
  <bean id="networkRuleConfigDaoImpl" class="com.cloud.network.dao.NetworkRuleConfigDaoImpl" />
  <bean id="networkServiceMapDaoImpl" class="com.cloud.network.dao.NetworkServiceMapDaoImpl" />
  <bean id="nicDaoImpl" class="com.cloud.vm.dao.NicDaoImpl" />
  <bean id="nicDetailDaoImpl" class="com.cloud.vm.dao.NicDetailDaoImpl" />
  <bean id="nicSecondaryIpDaoImpl" class="com.cloud.vm.dao.NicSecondaryIpDaoImpl" />
  <bean id="nicIpAliasDaoImpl" class="com.cloud.vm.dao.NicIpAliasDaoImpl" />
  <bean id="objectInDataStoreDaoImpl" class="org.apache.cloudstack.storage.db.ObjectInDataStoreDaoImpl" />
  <bean id="ovsTunnelInterfaceDaoImpl" class="com.cloud.network.ovs.dao.OvsTunnelInterfaceDaoImpl" />
  <bean id="ovsTunnelNetworkDaoImpl" class="com.cloud.network.ovs.dao.OvsTunnelNetworkDaoImpl" />
  <bean id="physicalNetworkDaoImpl" class="com.cloud.network.dao.PhysicalNetworkDaoImpl" />
  <bean id="physicalNetworkIsolationMethodDaoImpl" class="com.cloud.network.dao.PhysicalNetworkIsolationMethodDaoImpl" />
  <bean id="physicalNetworkServiceProviderDaoImpl" class="com.cloud.network.dao.PhysicalNetworkServiceProviderDaoImpl" />
  <bean id="physicalNetworkTagDaoImpl" class="com.cloud.network.dao.PhysicalNetworkTagDaoImpl" />
  <bean id="physicalNetworkTrafficTypeDaoImpl" class="com.cloud.network.dao.PhysicalNetworkTrafficTypeDaoImpl" />
  <bean id="podVlanDaoImpl" class="com.cloud.dc.dao.PodVlanDaoImpl" />
  <bean id="podVlanMapDaoImpl" class="com.cloud.dc.dao.PodVlanMapDaoImpl" />
  <bean id="PortableIpDaoImpl" class="org.apache.cloudstack.region.PortableIpDaoImpl" />
  <bean id="PortableIpRangeDaoImpl" class="org.apache.cloudstack.region.PortableIpRangeDaoImpl" />
  <bean id="portForwardingRulesDaoImpl" class="com.cloud.network.rules.dao.PortForwardingRulesDaoImpl" />
  <bean id="portProfileDaoImpl" class="com.cloud.network.dao.PortProfileDaoImpl" />
  <bean id="primaryDataStoreDaoImpl" class="org.apache.cloudstack.storage.datastore.db.PrimaryDataStoreDaoImpl" />
  <bean id="primaryDataStoreDetailsDaoImpl" class="org.apache.cloudstack.storage.volume.db.PrimaryDataStoreDetailsDaoImpl" />
  <bean id="privateIpDaoImpl" class="com.cloud.network.vpc.dao.PrivateIpDaoImpl" />
  <bean id="projectAccountDaoImpl" class="com.cloud.projects.dao.ProjectAccountDaoImpl" />
  <bean id="projectAccountJoinDaoImpl" class="com.cloud.api.query.dao.ProjectAccountJoinDaoImpl" />
  <bean id="projectDaoImpl" class="com.cloud.projects.dao.ProjectDaoImpl" />
  <bean id="projectInvitationDaoImpl" class="com.cloud.projects.dao.ProjectInvitationDaoImpl" />
  <bean id="projectInvitationJoinDaoImpl" class="com.cloud.api.query.dao.ProjectInvitationJoinDaoImpl" />
  <bean id="projectJoinDaoImpl" class="com.cloud.api.query.dao.ProjectJoinDaoImpl" />
  <bean id="regionDaoImpl" class="org.apache.cloudstack.region.dao.RegionDaoImpl" />
  <bean id="remoteAccessVpnDaoImpl" class="com.cloud.network.dao.RemoteAccessVpnDaoImpl" />
  <bean id="resourceCountDaoImpl" class="com.cloud.configuration.dao.ResourceCountDaoImpl" />
  <bean id="resourceLimitDaoImpl" class="com.cloud.configuration.dao.ResourceLimitDaoImpl" />
  <bean id="resourceTagJoinDaoImpl" class="com.cloud.api.query.dao.ResourceTagJoinDaoImpl" />
  <bean id="resourceTagsDaoImpl" class="com.cloud.tags.dao.ResourceTagsDaoImpl" />
  <bean id="routerNetworkDaoImpl" class="com.cloud.network.dao.RouterNetworkDaoImpl" />
  <bean id="s3DaoImpl" class="com.cloud.storage.dao.S3DaoImpl" />
  <bean id="sSHKeyPairDaoImpl" class="com.cloud.user.dao.SSHKeyPairDaoImpl" />
  <bean id="secondaryStorageVmDaoImpl" class="com.cloud.vm.dao.SecondaryStorageVmDaoImpl" />
  <bean id="securityGroupDaoImpl" class="com.cloud.network.security.dao.SecurityGroupDaoImpl" />
  <bean id="securityGroupJoinDaoImpl" class="com.cloud.api.query.dao.SecurityGroupJoinDaoImpl" />
  <bean id="securityGroupRuleDaoImpl" class="com.cloud.network.security.dao.SecurityGroupRuleDaoImpl" />
  <bean id="securityGroupRulesDaoImpl" class="com.cloud.network.security.dao.SecurityGroupRulesDaoImpl" />
  <bean id="securityGroupVMMapDaoImpl" class="com.cloud.network.security.dao.SecurityGroupVMMapDaoImpl" />
  <bean id="securityGroupWorkDaoImpl" class="com.cloud.network.security.dao.SecurityGroupWorkDaoImpl" />
  <bean id="serviceOfferingJoinDaoImpl" class="com.cloud.api.query.dao.ServiceOfferingJoinDaoImpl" />
  <bean id="site2SiteCustomerGatewayDaoImpl" class="com.cloud.network.dao.Site2SiteCustomerGatewayDaoImpl" />
  <bean id="site2SiteVpnConnectionDaoImpl" class="com.cloud.network.dao.Site2SiteVpnConnectionDaoImpl" />
  <bean id="site2SiteVpnGatewayDaoImpl" class="com.cloud.network.dao.Site2SiteVpnGatewayDaoImpl" />
  <bean id="snapshotDaoImpl" class="com.cloud.storage.dao.SnapshotDaoImpl" />
  <bean id="snapshotPolicyDaoImpl" class="com.cloud.storage.dao.SnapshotPolicyDaoImpl" />
  <bean id="snapshotScheduleDaoImpl" class="com.cloud.storage.dao.SnapshotScheduleDaoImpl" />
  <bean id="staticRouteDaoImpl" class="com.cloud.network.vpc.dao.StaticRouteDaoImpl" />
  <bean id="storageNetworkIpAddressDaoImpl" class="com.cloud.dc.dao.StorageNetworkIpAddressDaoImpl" />
  <bean id="storageNetworkIpRangeDaoImpl" class="com.cloud.dc.dao.StorageNetworkIpRangeDaoImpl" />
  <bean id="storagePoolDetailsDaoImpl" class="com.cloud.storage.dao.StoragePoolDetailsDaoImpl" />
  <bean id="storagePoolHostDaoImpl" class="com.cloud.storage.dao.StoragePoolHostDaoImpl" />
  <bean id="storagePoolJoinDaoImpl" class="com.cloud.api.query.dao.StoragePoolJoinDaoImpl" />
  <bean id="storagePoolWorkDaoImpl" class="com.cloud.storage.dao.StoragePoolWorkDaoImpl" />
  <bean id="swiftDaoImpl" class="com.cloud.storage.dao.SwiftDaoImpl" />
  <bean id="templatePrimaryDataStoreDaoImpl" class="org.apache.cloudstack.storage.volume.db.TemplatePrimaryDataStoreDaoImpl" />
  <bean id="uploadDaoImpl" class="com.cloud.storage.dao.UploadDaoImpl" />
  <bean id="usageDaoImpl" class="com.cloud.usage.dao.UsageDaoImpl" />
  <bean id="usageEventDaoImpl" class="com.cloud.event.dao.UsageEventDaoImpl" />
  <bean id="usageIPAddressDaoImpl" class="com.cloud.usage.dao.UsageIPAddressDaoImpl" />
  <bean id="usageJobDaoImpl" class="com.cloud.usage.dao.UsageJobDaoImpl" />
  <bean id="usageLoadBalancerPolicyDaoImpl" class="com.cloud.usage.dao.UsageLoadBalancerPolicyDaoImpl" />
  <bean id="usageNetworkDaoImpl" class="com.cloud.usage.dao.UsageNetworkDaoImpl" />
  <bean id="usageNetworkOfferingDaoImpl" class="com.cloud.usage.dao.UsageNetworkOfferingDaoImpl" />
  <bean id="usagePortForwardingRuleDaoImpl" class="com.cloud.usage.dao.UsagePortForwardingRuleDaoImpl" />
  <bean id="usageSecurityGroupDaoImpl" class="com.cloud.usage.dao.UsageSecurityGroupDaoImpl" />
  <bean id="usageStorageDaoImpl" class="com.cloud.usage.dao.UsageStorageDaoImpl" />
  <bean id="usageVMInstanceDaoImpl" class="com.cloud.usage.dao.UsageVMInstanceDaoImpl" />
  <bean id="usageVPNUserDaoImpl" class="com.cloud.usage.dao.UsageVPNUserDaoImpl" />
  <bean id="usageVolumeDaoImpl" class="com.cloud.usage.dao.UsageVolumeDaoImpl" />
  <bean id="usageVmDiskDaoImpl" class="com.cloud.usage.dao.UsageVmDiskDaoImpl" />
  <bean id="userAccountDaoImpl" class="com.cloud.user.dao.UserAccountDaoImpl" />
  <bean id="userAccountJoinDaoImpl" class="com.cloud.api.query.dao.UserAccountJoinDaoImpl" />
  <bean id="userIpv6AddressDaoImpl" class="com.cloud.network.dao.UserIpv6AddressDaoImpl" />
  <bean id="userStatisticsDaoImpl" class="com.cloud.user.dao.UserStatisticsDaoImpl" />
  <bean id="userStatsLogDaoImpl" class="com.cloud.user.dao.UserStatsLogDaoImpl" />
  <bean id="userVmDiskStatsDaoImpl" class="com.cloud.user.dao.VmDiskStatisticsDaoImpl" />
  <bean id="userVmCloneSettingDaoImpl" class="com.cloud.vm.dao.UserVmCloneSettingDaoImpl" />
  <bean id="userVmDaoImpl" class="com.cloud.vm.dao.UserVmDaoImpl" />
  <bean id="userVmDetailsDaoImpl" class="com.cloud.vm.dao.UserVmDetailsDaoImpl" />
  <bean id="userVmJoinDaoImpl" class="com.cloud.api.query.dao.UserVmJoinDaoImpl" />
  <bean id="vMComputeTagDaoImpl" class="org.apache.cloudstack.engine.cloud.entity.dao.VMComputeTagDaoImpl" />
  <bean id="vMEntityDaoImpl" class="org.apache.cloudstack.engine.cloud.entity.dao.VMEntityDaoImpl" />
  <bean id="vMInstanceDaoImpl" class="com.cloud.vm.dao.VMInstanceDaoImpl" />
  <bean id="vMNetworkMapDaoImpl" class="org.apache.cloudstack.engine.cloud.entity.dao.VMNetworkMapDaoImpl" />
  <bean id="vMReservationDaoImpl" class="org.apache.cloudstack.engine.cloud.entity.dao.VMReservationDaoImpl" />
  <bean id="vMRootDiskTagDaoImpl" class="org.apache.cloudstack.engine.cloud.entity.dao.VMRootDiskTagDaoImpl" />
  <bean id="vMSnapshotDaoImpl" class="com.cloud.vm.snapshot.dao.VMSnapshotDaoImpl" />
  <bean id="vMTemplateDetailsDaoImpl" class="com.cloud.storage.dao.VMTemplateDetailsDaoImpl" />
  <bean id="vMTemplateHostDaoImpl" class="com.cloud.storage.dao.VMTemplateHostDaoImpl" />
  <bean id="vMTemplatePoolDaoImpl" class="com.cloud.storage.dao.VMTemplatePoolDaoImpl" />
  <bean id="vMTemplateS3DaoImpl" class="com.cloud.storage.dao.VMTemplateS3DaoImpl" />
  <bean id="vMTemplateSwiftDaoImpl" class="com.cloud.storage.dao.VMTemplateSwiftDaoImpl" />
  <bean id="vMTemplateZoneDaoImpl" class="com.cloud.storage.dao.VMTemplateZoneDaoImpl" />
  <bean id="versionDaoImpl" class="com.cloud.upgrade.dao.VersionDaoImpl" />
  <bean id="virtualRouterProviderDaoImpl" class="com.cloud.network.dao.VirtualRouterProviderDaoImpl" />
  <bean id="vmRulesetLogDaoImpl" class="com.cloud.network.security.dao.VmRulesetLogDaoImpl" />
  <bean id="volumeDaoImpl" class="com.cloud.storage.dao.VolumeDaoImpl" />
  <bean id="volumeDetailsDaoImpl" class="com.cloud.storage.dao.VolumeDetailsDaoImpl" />
  <bean id="volumeHostDaoImpl" class="com.cloud.storage.dao.VolumeHostDaoImpl" />
  <bean id="volumeJoinDaoImpl" class="com.cloud.api.query.dao.VolumeJoinDaoImpl" />
  <bean id="volumeReservationDaoImpl" class="org.apache.cloudstack.engine.cloud.entity.dao.VolumeReservationDaoImpl" />
  <bean id="vpcDaoImpl" class="com.cloud.network.vpc.dao.VpcDaoImpl" />
  <bean id="vpcGatewayDaoImpl" class="com.cloud.network.vpc.dao.VpcGatewayDaoImpl" />
  <bean id="vpcOfferingDaoImpl" class="com.cloud.network.vpc.dao.VpcOfferingDaoImpl" />
  <bean id="vpcOfferingServiceMapDaoImpl" class="com.cloud.network.vpc.dao.VpcOfferingServiceMapDaoImpl" />
  <bean id="vpcServiceMapDaoImpl" class="com.cloud.network.vpc.dao.VpcServiceMapDaoImpl" />
  <bean id="vpnUserDaoImpl" class="com.cloud.network.dao.VpnUserDaoImpl" />
  <bean id="applicationLbRuleDaoImpl" class="org.apache.cloudstack.lb.dao.ApplicationLoadBalancerRuleDaoImpl" />
  <bean id="networkOfferingDetailsDaoImpl" class="com.cloud.offerings.dao.NetworkOfferingDetailsDaoImpl" />
  <bean id="serviceOfferingDetailsDaoImpl" class="com.cloud.service.dao.ServiceOfferingDetailsDaoImpl"/>

  <!--
    Checkers
  -->
  <bean id="encryptionSecretKeyChecker" class="com.cloud.utils.crypt.EncryptionSecretKeyChecker" />
  <bean id="StaticRoleBasedAPIAccessChecker" class="org.apache.cloudstack.acl.StaticRoleBasedAPIAccessChecker"/>
  <bean id="databaseIntegrityChecker" class="com.cloud.upgrade.DatabaseIntegrityChecker" />
  <bean id="domainChecker" class="com.cloud.acl.DomainChecker" />
  
  <!--
    Authenticators
  --> 
  <bean id="basicAgentAuthManager" class="com.cloud.agent.manager.authn.impl.BasicAgentAuthManager">
    <property name="name" value="BASIC"/>
  </bean>
  <bean id="MD5UserAuthenticator" class="com.cloud.server.auth.MD5UserAuthenticator">
    <property name="name" value="MD5"/>
  </bean>
  <bean id="LDAPUserAuthenticator" class="com.cloud.server.auth.LDAPUserAuthenticator">
    <property name="name" value="LDAP"/>
  </bean>
  <bean id="SHA256SaltedUserAuthenticator" class="com.cloud.server.auth.SHA256SaltedUserAuthenticator">
    <property name="name" value="SHA256SALT"/>
  </bean>
  <bean id="PlainTextUserAuthenticator" class="com.cloud.server.auth.PlainTextUserAuthenticator">
    <property name="name" value="PLAINTEXT"/>
  </bean>

  <!--
      Network Elements
  -->
  <bean id="Ovs" class="com.cloud.network.element.OvsElement">
    <property name="name" value="Ovs"/>
  </bean>
  <bean id="SecurityGroupProvider" class="com.cloud.network.element.SecurityGroupElement">
    <property name="name" value="SecurityGroupProvider"/>
  </bean>
  <bean id="VirtualRouter" class="com.cloud.network.element.VirtualRouterElement">
    <property name="name" value="VirtualRouter"/>
  </bean>
  <bean id="VpcVirtualRouter" class="com.cloud.network.element.VpcVirtualRouterElement">
    <property name="name" value="VpcVirtualRouter"/>
  </bean>
  <bean id="elasticLoadBalancerElement" class="com.cloud.network.element.ElasticLoadBalancerElement">
    <property name="name" value="ElasticLoadBalancerElement"/>
  </bean>
  <bean id="InternalLbVm" class="org.apache.cloudstack.network.element.InternalLoadBalancerElement">
    <property name="name" value="InternalLbVm"/>
  </bean>

  <!-- 
    General allocators
  -->             
  <bean id="firstFitAllocator" class="com.cloud.agent.manager.allocator.impl.FirstFitAllocator" />
  <bean id="randomAllocator" class="com.cloud.agent.manager.allocator.impl.RandomAllocator" />

  <!--
     Host Allocators
  -->
  <bean id="FirstFitRouting" class="com.cloud.agent.manager.allocator.impl.FirstFitRoutingAllocator">
    <property name="name" value="FirstFitRouting"/>
  </bean>
  
  <!--
    Storage pool allocators
  -->
  <bean id="LocalStoragePoolAllocator" class="org.apache.cloudstack.storage.allocator.LocalStoragePoolAllocator">
    <property name="name" value="LocalStorage"/>
  </bean>
  <bean id="clusterScopeStoragePoolAllocator" class="org.apache.cloudstack.storage.allocator.ClusterScopeStoragePoolAllocator" />
  <bean id="zoneWideStoragePoolAllocator" class="org.apache.cloudstack.storage.allocator.ZoneWideStoragePoolAllocator" />
  <bean id="garbageCollectingStoragePoolAllocator" class="org.apache.cloudstack.storage.allocator.GarbageCollectingStoragePoolAllocator">
    <property name="name" value="GCStorage"/>
  </bean>

  <bean id="UserConcentratedAllocator" class="com.cloud.agent.manager.allocator.impl.UserConcentratedAllocator">
    <property name="name" value="UserFirst"/>
  </bean>
  
  
  <bean id="recreatableFencer" class="com.cloud.ha.RecreatableFencer" />
  <bean id="recreateHostAllocator" class="com.cloud.agent.manager.allocator.impl.RecreateHostAllocator" />
  <bean id="secondaryStorageVmDefaultAllocator" class="com.cloud.storage.secondary.SecondaryStorageVmDefaultAllocator" />


  <!--
    Misc allocator & Adapters
  -->
  <bean id="ConsoleProxyAllocator" class="com.cloud.consoleproxy.ConsoleProxyBalanceAllocator">
    <property name="name" value="Balance"/>
  </bean>

  <bean id="ExternalIpAddressAllocator" class="com.cloud.network.ExternalIpAddressAllocator">
    <property name="name" value="Basic"/>
  </bean>

  <bean id="hypervisorTemplateAdapter" class="com.cloud.template.HypervisorTemplateAdapter" />
  <bean id="clusterAlertAdapter" class="com.cloud.alert.ClusterAlertAdapter" />
  <bean id="consoleProxyAlertAdapter" class="com.cloud.alert.ConsoleProxyAlertAdapter" />
  <bean id="secondaryStorageVmAlertAdapter" class="com.cloud.alert.SecondaryStorageVmAlertAdapter" />
  <bean id="clusterServiceServletAdapter" class="com.cloud.cluster.ClusterServiceServletAdapter" />

  <!--
    Investigators
  -->
  <bean id="CheckOnAgentInvestigator" class="com.cloud.ha.CheckOnAgentInvestigator">
    <property name="name" value="SimpleInvestigator"/>
  </bean>

  <bean id="XenServerInvestigator" class="com.cloud.ha.XenServerInvestigator">
    <property name="name" value="XenServerInvestigator"/>
  </bean>
  
  <bean id="UserVmDomRInvestigator" class="com.cloud.ha.UserVmDomRInvestigator">
    <property name="name" value="PingInvestigator"/>
  </bean>

  <bean id="ManagementIPSystemVMInvestigator" class="com.cloud.ha.ManagementIPSystemVMInvestigator">
    <property name="name" value="ManagementIPSysVMInvestigator"/>
  </bean>

  <!--
    Fencers
  -->
  <bean id="XenServerFencer" class="com.cloud.ha.XenServerFencer">
    <property name="name" value="XenServerFenceBuilder"/>
  </bean>
  <bean id="KVMFencer" class="com.cloud.ha.KVMFencer">
    <property name="name" value="KVMFenceBuilder"/>
  </bean>
  <bean id="OvmFencer" class="com.cloud.ovm.hypervisor.OvmFencer">
    <property name="name" value="OvmFenceBuilder"/>
  </bean>

  <!--
    Discovers
  -->
  <bean id="XcpServerDiscoverer" class="com.cloud.hypervisor.xen.discoverer.XcpServerDiscoverer">
    <property name="name" value="XCP Agent"/>
  </bean>

  <bean id="SecondaryStorageDiscoverer" class="org.apache.cloudstack.storage.resource.SecondaryStorageDiscoverer">
    <property name="name" value="SecondaryStorage"/>
  </bean>

  <bean id="KvmServerDiscoverer" class="com.cloud.hypervisor.kvm.discoverer.KvmServerDiscoverer">
    <property name="name" value="KVM Agent"/>
  </bean>

  <bean id="LxcServerDiscoverer" class="com.cloud.hypervisor.kvm.discoverer.LxcServerDiscoverer">
    <property name="name" value="Lxc Discover"/>
  </bean>

  <bean id="OvmDiscoverer" class="com.cloud.ovm.hypervisor.OvmDiscoverer">
    <property name="name" value="Ovm Discover"/>
  </bean>
  
  <bean id="dummyHostDiscoverer" class="com.cloud.resource.DummyHostDiscoverer">
    <property name="name" value="dummyHostDiscoverer" />
  </bean>

  <!--
    Deployment planners
  -->
  <bean id="UserDispersingPlanner" class="com.cloud.deploy.UserDispersingPlanner">
    <property name="name" value="UserDispersingPlanner"/>
  </bean>
  
  <bean id="UserConcentratedPodPlanner" class="com.cloud.deploy.UserConcentratedPodPlanner">
    <property name="name" value="UserConcentratedPodPlanner"/>
  </bean>

  <bean id="ImplicitDedicationPlanner" class="com.cloud.deploy.ImplicitDedicationPlanner">
    <property name="name" value="ImplicitDedicationPlanner"/>
  </bean>

  <bean id="clusterBasedAgentLoadBalancerPlanner" class="com.cloud.cluster.agentlb.ClusterBasedAgentLoadBalancerPlanner">
    <property name="name" value="ClusterBasedAgentLoadBalancerPlanner"/>
  </bean>

  <!--
    Network Gurus
  -->
  <bean id="StorageNetworkGuru" class="com.cloud.network.guru.StorageNetworkGuru">
    <property name="name" value="StorageNetworkGuru"/>
  </bean>
  <bean id="ExternalGuestNetworkGuru" class="com.cloud.network.guru.ExternalGuestNetworkGuru">
    <property name="name" value="ExternalGuestNetworkGuru"/>
  </bean>
  <bean id="PublicNetworkGuru" class="com.cloud.network.guru.PublicNetworkGuru">
    <property name="name" value="PublicNetworkGuru"/>
  </bean>
  <bean id="PodBasedNetworkGuru" class="com.cloud.network.guru.PodBasedNetworkGuru">
    <property name="name" value="PodBasedNetworkGuru"/>
  </bean>
  <bean id="ControlNetworkGuru" class="com.cloud.network.guru.ControlNetworkGuru">
    <property name="name" value="ControlNetworkGuru"/>
  </bean>
  <bean id="DirectNetworkGuru" class="com.cloud.network.guru.DirectNetworkGuru">
    <property name="name" value="DirectNetworkGuru"/>
  </bean>
  <bean id="DirectPodBasedNetworkGuru" class="com.cloud.network.guru.DirectPodBasedNetworkGuru">
    <property name="name" value="DirectPodBasedNetworkGuru"/>
  </bean>
  <bean id="OvsGuestNetworkGuru" class="com.cloud.network.guru.OvsGuestNetworkGuru">
    <property name="name" value="OvsGuestNetworkGuru"/>
  </bean>
  <bean id="PrivateNetworkGuru" class="com.cloud.network.guru.PrivateNetworkGuru">
    <property name="name" value="PrivateNetworkGuru"/>
  </bean>
 
  <!--
   Hypervisor Gurus
  -->
  <bean id="XenServerGuru" class="com.cloud.hypervisor.XenServerGuru">
    <property name="name" value="XenServerGuru"/>
  </bean>
  
  <bean id="KVMGuru" class="com.cloud.hypervisor.KVMGuru">
    <property name="name" value="KVMGuru"/>
  </bean>

  <bean id="LXCGuru" class="com.cloud.hypervisor.LXCGuru">
    <property name="name" value="LXCGuru"/>
  </bean>

  <bean id="OvmGuru" class="com.cloud.ovm.hypervisor.OvmGuru">
    <property name="name" value="OvmGuru"/>
  </bean>


  <!--=====================================================================================================-->
  <!--                                                                                                     -->
  <!--                           Storage Subsystem Components and Helpers                                  -->
  <!--                                                                                                     -->
  <!--=====================================================================================================-->

  <!--Filesystem types-->
  <bean id="iSCSI" class="org.apache.cloudstack.storage.datastore.type.ISCSI" />
  <bean id="networkFileSystem" class="org.apache.cloudstack.storage.datastore.type.NetworkFileSystem" />

  <!--Image formats-->
  <bean id="ISO" class="org.apache.cloudstack.storage.image.format.ISO" />
  <bean id="OVA" class="org.apache.cloudstack.storage.image.format.OVA" />
  <bean id="QCOW2" class="org.apache.cloudstack.storage.image.format.QCOW2" />
  <bean id="VHD" class="org.apache.cloudstack.storage.image.format.VHD" />
  <bean id="unknown" class="org.apache.cloudstack.storage.image.format.Unknown" />

  <!--Data Store Services -->
  <bean id="snapshotServiceImpl" class="org.apache.cloudstack.storage.snapshot.SnapshotServiceImpl"
        depends-on="snapshotStateMachineManagerImpl, snapshotDataFactoryImpl, dataStoreManagerImpl, dataMotionServiceImpl, objectInDataStoreManagerImpl"/>
  <bean id="templateServiceImpl" class="org.apache.cloudstack.storage.image.TemplateServiceImpl"
        depends-on="dataObjectManagerImpl, dataStoreManagerImpl, dataMotionServiceImpl, objectInDataStoreManagerImpl, defaultEndPointSelector, templateDataFactoryImpl"/>
  <bean id="volumeServiceImpl" class="org.apache.cloudstack.storage.volume.VolumeServiceImpl"
        depends-on="snapshotManagerImpl, dataMotionServiceImpl"/>

  <bean id="xenserverSnapshotStrategy" class="org.apache.cloudstack.storage.snapshot.XenserverSnapshotStrategy" />

  <!--Data Store Factory-->
  <bean id="templateDataFactoryImpl" class="org.apache.cloudstack.storage.image.TemplateDataFactoryImpl" />
  <bean id="snapshotDataFactoryImpl" class="org.apache.cloudstack.storage.snapshot.SnapshotDataFactoryImpl"
        depends-on="dataStoreManagerImpl, snapshotDataStoreDaoImpl, volumeDataFactoryImpl"/>
  <bean id="volumeDataFactoryImpl" class="org.apache.cloudstack.storage.volume.VolumeDataFactoryImpl" />

  <bean id="objectInDataStoreManagerImpl" class="org.apache.cloudstack.storage.datastore.ObjectInDataStoreManagerImpl" />
  <bean id="dataObjectManagerImpl" class="org.apache.cloudstack.storage.datastore.DataObjectManagerImpl" />

  <!--Data Store Helpers-->
  <bean id="primaryDataStoreHelper" class="org.apache.cloudstack.storage.volume.datastore.PrimaryDataStoreHelper" />
  <bean id="imageStoreHelper" class="org.apache.cloudstack.storage.image.datastore.ImageStoreHelper" />
  <bean id="imageFormatHelper" class="org.apache.cloudstack.storage.image.format.ImageFormatHelper" />

  <bean id="storageCacheRandomAllocator" class="org.apache.cloudstack.storage.cache.allocator.StorageCacheRandomAllocator" />
  <bean id="storageCacheManagerImpl" class="org.apache.cloudstack.storage.cache.manager.StorageCacheManagerImpl"  />
  <bean id="StorageCacheReplacementAlgorithm" class="org.apache.cloudstack.storage.cache.manager.StorageCacheReplacementAlgorithmLRU" />

  <bean id="snapshotStateMachineManagerImpl" class="org.apache.cloudstack.storage.snapshot.SnapshotStateMachineManagerImpl" />
  <bean id="defaultEndPointSelector" class="org.apache.cloudstack.storage.endpoint.DefaultEndPointSelector" />


  <bean id="ancientDataMotionStrategy" class="org.apache.cloudstack.storage.motion.AncientDataMotionStrategy" />
  <bean id="xenserverStorageMotionStrategy" class="org.apache.cloudstack.storage.motion.XenServerStorageMotionStrategy" />

  <!--Data Motion Services-->
  <bean id="dataMotionServiceImpl" class="org.apache.cloudstack.storage.motion.DataMotionServiceImpl">
    <property name="strategies">
      <list>
        <ref local="ancientDataMotionStrategy"/>
        <ref local="xenserverStorageMotionStrategy"/>
      </list>
    </property>
  </bean>

  <!--
    Data Store Provider Manager
  -->
  <bean id="primaryDataStoreProviderMgr"
        class="org.apache.cloudstack.storage.datastore.manager.PrimaryDataStoreProviderManagerImpl"/>
  <bean id="imageStoreProviderMgr" class="org.apache.cloudstack.storage.image.manager.ImageStoreProviderManagerImpl"/>

  <bean id="dataStoreManagerImpl" class="org.apache.cloudstack.storage.datastore.DataStoreManagerImpl"
        depends-on="dataStoreProviderManager">
    <property name="primaryStoreMgr" ref="primaryDataStoreProviderMgr"/>
    <property name="imageDataStoreMgr" ref="imageStoreProviderMgr"/>
  </bean>

  <bean id="cloudStackPrimaryDataStoreProviderImpl"
        class="org.apache.cloudstack.storage.datastore.provider.CloudStackPrimaryDataStoreProviderImpl"/>

  <bean id="dataStoreProviderManager"
        class="org.apache.cloudstack.storage.datastore.provider.DataStoreProviderManagerImpl">
    <property name="providers">
      <list>
        <!--Data Store Providers-->
        <ref bean="cloudStackPrimaryDataStoreProviderImpl"/>
      </list>
    </property>
  </bean>

  <!--
    Managers
  -->
  <bean id="accountManagerImpl" class="com.cloud.user.AccountManagerImpl" >
    <property name="UserAuthenticators" value="#{userAuthenticators.Adapters}" />
    <property name="UserPasswordEncoders" value="#{userPasswordEncoders.Adapters}" />
    <property name="SecurityCheckers" value="#{securityCheckers.Adapters}" />
  </bean>

  <bean id="managementServerImpl" class ="com.cloud.server.ManagementServerImpl">
    <property name="UserAuthenticators" value="#{userAuthenticators.Adapters}" />
    <property name="UserPasswordEncoders" value="#{userPasswordEncoders.Adapters}" />
    <property name="HostAllocators" value="#{hostAllocators.Adapters}" />
    <property name="AffinityGroupProcessors" value="#{affinityProcessors.Adapters}" />
    <property name="Planners" value="#{deploymentPlanners.Adapters}" />
  </bean>

  <bean id="storageManagerImpl" class="com.cloud.storage.StorageManagerImpl">
    <property name="StoragePoolAllocators" value="#{storagePoolAllocators.Adapters}" />
  </bean>

  <bean id="FirstFitPlanner" class="com.cloud.deploy.FirstFitPlanner">
    <property name="name" value="FirstFitPlanner"/>
  </bean>

  <bean id="resourceManagerImpl" class="com.cloud.resource.ResourceManagerImpl" >
    <property name="PodAllocators" value="#{podAllocators.Adapters}" />
    <property name="Discoverers" value="#{resourceDiscoverers.Adapters}" />
  </bean>

  <bean id="highAvailabilityManagerImpl" class="com.cloud.ha.HighAvailabilityManagerImpl" >
    <property name="Investigators" value="#{haInvestigators.Adapters}" />
    <property name="FenceBuilders" value="#{haFenceBuilders.Adapters}" />
  </bean>

  <bean id="clusteredVirtualMachineManagerImpl" class="com.cloud.vm.ClusteredVirtualMachineManagerImpl" >
    <property name="HostAllocators" value="#{hostAllocators.Adapters}" />
  </bean>

  <bean id="networkManagerImpl" class="com.cloud.network.NetworkManagerImpl" >
    <property name="NetworkGurus" value="#{networkGurus.Adapters}" />
    <property name="NetworkElements" value="#{networkElements.Adapters}" />
    <property name="IpDeployers" value="#{ipDeployers.Adapters}" />
    <property name="DhcpProviders" value="#{dhcpProviders.Adapters}" />
  </bean>

  <bean id="networkModelImpl" class="com.cloud.network.NetworkModelImpl">
    <property name="NetworkElements" value="#{networkElements.Adapters}" />
  </bean>

  <bean id="configurationServerImpl" class="com.cloud.server.ConfigurationServerImpl" />

  <bean id="clusterManagerImpl" class="com.cloud.cluster.ClusterManagerImpl" />
  <bean id="clusteredAgentManagerImpl" class="com.cloud.agent.manager.ClusteredAgentManagerImpl" />

  <bean id="userVmManagerImpl" class="com.cloud.vm.UserVmManagerImpl" />
  <bean id="consoleProxyManagerImpl" class="com.cloud.consoleproxy.ConsoleProxyManagerImpl" />
  <bean id="securityGroupManagerImpl2" class="com.cloud.network.security.SecurityGroupManagerImpl2" />
  <bean id="premiumSecondaryStorageManagerImpl" class="com.cloud.secstorage.PremiumSecondaryStorageManagerImpl" />

  <bean id="ipv6AddressManagerImpl" class="com.cloud.network.Ipv6AddressManagerImpl" />

  <bean id="apiRateLimitServiceImpl" class="org.apache.cloudstack.ratelimit.ApiRateLimitServiceImpl"/>
  <bean id="alertManagerImpl" class="com.cloud.alert.AlertManagerImpl" />
  <bean id="autoScaleManagerImpl" class="com.cloud.network.as.AutoScaleManagerImpl" />
  <bean id="capacityManagerImpl" class="com.cloud.capacity.CapacityManagerImpl" />
  <bean id="clusterFenceManagerImpl" class="com.cloud.cluster.ClusterFenceManagerImpl" />
  <bean id="configurationManagerImpl" class="com.cloud.configuration.ConfigurationManagerImpl" />

  <bean id="elasticLoadBalancerManagerImpl" class="com.cloud.network.lb.ElasticLoadBalancerManagerImpl" />
  <bean id="entityManagerImpl" class="com.cloud.dao.EntityManagerImpl" />
  <bean id="externalDeviceUsageManagerImpl" class="com.cloud.network.ExternalDeviceUsageManagerImpl" />
  <bean id="externalNetworkDeviceManagerImpl" class="com.cloud.network.ExternalNetworkDeviceManagerImpl" />
  <bean id="firewallManagerImpl" class="com.cloud.network.firewall.FirewallManagerImpl" />
  <bean id="hypervisorGuruManagerImpl" class="com.cloud.hypervisor.HypervisorGuruManagerImpl" />
  <bean id="identityServiceImpl" class="com.cloud.uuididentity.IdentityServiceImpl" />
  <bean id="keystoreManagerImpl" class="com.cloud.keystore.KeystoreManagerImpl" />
  <bean id="loadBalancingRulesManagerImpl" class="com.cloud.network.lb.LoadBalancingRulesManagerImpl" />
  <bean id="networkACLManagerImpl" class="com.cloud.network.vpc.NetworkACLManagerImpl" />
  <bean id="networkACLServiceImpl" class="com.cloud.network.vpc.NetworkACLServiceImpl" />
  <bean id="networkServiceImpl" class="com.cloud.network.NetworkServiceImpl" />
  <bean id="networkUsageManagerImpl" class="com.cloud.network.NetworkUsageManagerImpl" />
  <bean id="oCFS2ManagerImpl" class="com.cloud.storage.OCFS2ManagerImpl" />
  <bean id="ovsTunnelManagerImpl" class="com.cloud.network.ovs.OvsTunnelManagerImpl" />
  <bean id="projectManagerImpl" class="com.cloud.projects.ProjectManagerImpl" />
  <bean id="queryManagerImpl" class="com.cloud.api.query.QueryManagerImpl" />
  <bean id="regionManagerImpl" class="org.apache.cloudstack.region.RegionManagerImpl" />
  <bean id="regionServiceImpl" class="org.apache.cloudstack.region.RegionServiceImpl" />
  <bean id="remoteAccessVpnManagerImpl" class="com.cloud.network.vpn.RemoteAccessVpnManagerImpl" />
  <bean id="resourceLimitManagerImpl" class="com.cloud.resourcelimit.ResourceLimitManagerImpl" />
  <bean id="rulesManagerImpl" class="com.cloud.network.rules.RulesManagerImpl" />
  <bean id="s3ManagerImpl" class="com.cloud.storage.s3.S3ManagerImpl" />
  <bean id="site2SiteVpnManagerImpl" class="com.cloud.network.vpn.Site2SiteVpnManagerImpl" />
  <bean id="snapshotManagerImpl" class="com.cloud.storage.snapshot.SnapshotManagerImpl" />
  <bean id="snapshotSchedulerImpl" class="com.cloud.storage.snapshot.SnapshotSchedulerImpl" />
  <bean id="storageNetworkManagerImpl" class="com.cloud.network.StorageNetworkManagerImpl" />
  <bean id="swiftManagerImpl" class="com.cloud.storage.swift.SwiftManagerImpl" />
  <bean id="taggedResourceManagerImpl" class="com.cloud.tags.TaggedResourceManagerImpl" />
  <bean id="resourceMetaDataManagerImpl" class="com.cloud.metadata.ResourceMetaDataManagerImpl" />
  <bean id="templateManagerImpl" class="com.cloud.template.TemplateManagerImpl" />
  <bean id="uploadMonitorImpl" class="com.cloud.storage.upload.UploadMonitorImpl" />
  <bean id="usageServiceImpl" class="com.cloud.usage.UsageServiceImpl" />
  <bean id="virtualNetworkApplianceManagerImpl" class="com.cloud.network.router.VirtualNetworkApplianceManagerImpl" />
  <bean id="vpcManagerImpl" class="com.cloud.network.vpc.VpcManagerImpl" />
  <bean id="vpcVirtualNetworkApplianceManagerImpl" class="com.cloud.network.router.VpcVirtualNetworkApplianceManagerImpl" />
  <bean id="usageServerMonitor" class="com.cloud.usage.UsageServerMonitor" />



  <!--
    Misc components
  -->
  <bean id="actionEventUtils" class="com.cloud.event.ActionEventUtils" />
  <bean id="agentMonitor" class="com.cloud.agent.manager.AgentMonitor" />
  <bean id="alertGenerator" class="com.cloud.event.AlertGenerator" />
  <bean id="apiDBUtils" class="com.cloud.api.ApiDBUtils" />
  <bean id="apiDiscoveryServiceImpl" class="org.apache.cloudstack.discovery.ApiDiscoveryServiceImpl" />
  <bean id="apiDispatcher" class="com.cloud.api.ApiDispatcher" />
  <bean id="apiResponseHelper" class="com.cloud.api.ApiResponseHelper" />
  <bean id="apiServer" class="com.cloud.api.ApiServer" />
  <bean id="apiServlet" class="com.cloud.api.ApiServlet" />
  <bean id="bAREMETAL" class="org.apache.cloudstack.storage.image.format.BAREMETAL" />
  <bean id="cloudOrchestrator" class="org.apache.cloudstack.platform.orchestration.CloudOrchestrator" />
  <bean id="clusterRestService" class="org.apache.cloudstack.engine.rest.service.api.ClusterRestService" />
  <bean id="consoleProxyServlet" class="com.cloud.servlet.ConsoleProxyServlet" />
  <bean id="dataCenterResourceManagerImpl" class="org.apache.cloudstack.engine.datacenter.entity.DataCenterResourceManagerImpl" />
  <bean id="dataDisk" class="org.apache.cloudstack.engine.subsystem.api.storage.type.DataDisk" />


  <bean id="eventUtils" class="com.cloud.event.EventUtils" />
  <bean id="podRestService" class="org.apache.cloudstack.engine.rest.service.api.PodRestService" />
  <bean id="iso" class="org.apache.cloudstack.engine.subsystem.api.storage.type.Iso" />
  <bean id="networkRestService" class="org.apache.cloudstack.engine.rest.service.api.NetworkRestService" />
  <bean id="provisioningServiceImpl" class="org.apache.cloudstack.engine.service.api.ProvisioningServiceImpl" />
  <bean id="rootDisk" class="org.apache.cloudstack.engine.subsystem.api.storage.type.RootDisk" />
  <bean id="registerCompleteServlet" class="com.cloud.servlet.RegisterCompleteServlet" />
  <bean id="statsCollector" class="com.cloud.server.StatsCollector" />
  <bean id="storagePoolAutomationImpl" class="com.cloud.storage.StoragePoolAutomationImpl" />
  <bean id="usageEventUtils" class="com.cloud.event.UsageEventUtils" />
<<<<<<< HEAD
  <bean id="VHD" class="org.apache.cloudstack.storage.image.format.VHD" />
  <bean id="vMEntityManagerImpl" class="org.apache.cloudstack.engine.vm.VMEntityManagerImpl" />
=======
  <bean id="userContextInitializer" class="com.cloud.user.UserContextInitializer" />
  <bean id="vMEntityManagerImpl" class="org.apache.cloudstack.engine.cloud.entity.api.VMEntityManagerImpl" />
  <bean id="virtualMachineEntityFactory" class="org.apache.cloudstack.engine.cloud.entity.api.VirtualMachineEntityFactory" />
>>>>>>> 16b7509a
  <bean id="virtualMachineEntityImpl" class="org.apache.cloudstack.engine.cloud.entity.api.VirtualMachineEntityImpl" />
  <bean id="virtualMachineRestService" class="org.apache.cloudstack.engine.rest.service.api.VirtualMachineRestService" />
  <bean id="volumeRestService" class="org.apache.cloudstack.engine.rest.service.api.VolumeRestService" />
  <bean id="volumeTypeHelper" class="org.apache.cloudstack.engine.subsystem.api.storage.type.VolumeTypeHelper" />
  <bean id="zoneRestService" class="org.apache.cloudstack.engine.rest.service.api.ZoneRestService" />
  <bean id="cloudZonesStartupProcessor" class="com.cloud.hypervisor.CloudZonesStartupProcessor" />
  <bean id="managementServerNode" class="com.cloud.cluster.ManagementServerNode" />
  <bean id="testingAllocator" class="com.cloud.agent.manager.allocator.impl.TestingAllocator" />
  <bean id="domainManagerImpl" class="com.cloud.user.DomainManagerImpl" />
  <bean id="downloadMonitorImpl" class="com.cloud.storage.download.DownloadMonitorImpl" />
  <bean id="lBHealthCheckManagerImpl" class="com.cloud.network.lb.LBHealthCheckManagerImpl" />
  <bean id="mockAgentManagerImpl" class="com.cloud.agent.manager.MockAgentManagerImpl" />

  <bean id="volumeManagerImpl" class="com.cloud.storage.VolumeManagerImpl" />
  <bean id="ApplicationLoadBalancerService" class="org.apache.cloudstack.network.lb.ApplicationLoadBalancerManagerImpl" />
  <bean id="InternalLoadBalancerVMManager" class="org.apache.cloudstack.network.lb.InternalLoadBalancerVMManagerImpl" />

  <!--Simulator Components-->
  <!--<bean id="simulatorImageStoreProvider" class="org.apache.cloudstack.storage.datastore.provider.SimulatorImageStoreProviderImpl" />-->
  <bean id="mockStorageManagerImpl" class="com.cloud.agent.manager.MockStorageManagerImpl" />
  <bean id="mockVmManagerImpl" class="com.cloud.agent.manager.MockVmManagerImpl" />
  <bean id="mockNetworkManagerImpl" class="com.cloud.agent.manager.MockNetworkManagerImpl" />
  <bean id="simulatorManagerImpl" class="com.cloud.agent.manager.SimulatorManagerImpl" />
  <bean id="vMSnapshotManagerImpl" class="com.cloud.vm.snapshot.VMSnapshotManagerImpl" />

  <bean id="VirtualMachinePowerStateSyncImpl" class="com.cloud.vm.VirtualMachinePowerStateSyncImpl" />


<!--=======================================================================================================-->
<!--                                                                                                       -->
<!--                           Module-basis OSS/non-OSS Common components                                  -->
<!--                                                                                                       -->
<!--=======================================================================================================-->


  <!-- Async management -->
  <bean id="asyncJobDaoImpl" class="org.apache.cloudstack.framework.jobs.dao.AsyncJobDaoImpl" />
  <bean id="asyncJobJoinDaoImpl" class="com.cloud.api.query.dao.AsyncJobJoinDaoImpl" />
  <bean id="asyncJobJournalDaoImpl" class="org.apache.cloudstack.framework.jobs.dao.AsyncJobJournalDaoImpl" />
  <bean id="asyncJobJoinMapDaoImpl" class="org.apache.cloudstack.framework.jobs.dao.AsyncJobJoinMapDaoImpl" />
  <bean id="asyncJobManagerImpl" class="org.apache.cloudstack.framework.jobs.impl.AsyncJobManagerImpl"/>
  <bean id="asyncJobMonitor" class="org.apache.cloudstack.framework.jobs.impl.AsyncJobMonitor"/>
  <bean id="syncQueueDaoImpl" class="org.apache.cloudstack.framework.jobs.dao.SyncQueueDaoImpl" />
  <bean id="syncQueueItemDaoImpl" class="org.apache.cloudstack.framework.jobs.dao.SyncQueueItemDaoImpl" />
  <bean id="syncQueueManagerImpl" class="org.apache.cloudstack.framework.jobs.impl.SyncQueueManagerImpl" />

  <bean id="ApiAsyncJobDispatcher" class="com.cloud.api.ApiAsyncJobDispatcher">
    <property name="name" value="ApiAsyncJobDispatcher" />
  </bean>
  <bean id="VmWorkJobDispatcher" class="com.cloud.vm.VmWorkJobDispatcher">
    <property name="name" value="VmWorkJobDispatcher" />
  </bean>
  <bean id="VmWorkJobWakeupDispatcher" class="com.cloud.vm.VmWorkJobWakeupDispatcher">
    <property name="name" value="VmWorkJobWakeupDispatcher" />
  </bean>

  <bean id="vmWorkJobDaoImpl" class="org.apache.cloudstack.vm.jobs.VmWorkJobDaoImpl" />  

  <!--
    Baremetal components
  -->
  
  <bean id="BareMetalDhcp" class="com.cloud.baremetal.networkservice.BaremetalDhcpElement">
    <property name="name" value="BareMetalDhcp"/>
  </bean>
  <bean id="BareMetalPxe" class="com.cloud.baremetal.networkservice.BaremetalPxeElement">
    <property name="name" value="BareMetalPxe"/>
  </bean>
  <bean id="BareMetalUserdata" class="com.cloud.baremetal.networkservice.BaremetalUserdataElement">
      <property name="name" value="BareMetalUserdata"/>
  </bean>

  <bean id="BareMetalTemplateAdapter" class="com.cloud.baremetal.manager.BareMetalTemplateAdapter" />

  <bean id="BareMetalDiscoverer" class="com.cloud.baremetal.manager.BareMetalDiscoverer">
    <property name="name" value="Bare Metal Agent"/>
  </bean>

  <bean id="BareMetalPlanner" class="com.cloud.baremetal.manager.BareMetalPlanner">
    <property name="name" value="BareMetalPlanner"/>
  </bean>
  
  <bean id="BaremetalGuru" class="com.cloud.baremetal.manager.BareMetalGuru">
    <property name="name" value="BaremetalGuru"/>
  </bean>

  <bean id="BaremetalManager" class="com.cloud.baremetal.manager.BaremetalManagerImpl"/>
  <bean id="BaremetalDhcpManager" class="com.cloud.baremetal.networkservice.BaremetalDhcpManagerImpl"/>
  <bean id="BaremetalKickStartPxeService" class="com.cloud.baremetal.networkservice.BaremetalKickStartServiceImpl"/>
  <bean id="BaremetalPingPxeService" class="com.cloud.baremetal.networkservice.BareMetalPingServiceImpl" />
  <bean id="BaremetalPxeManager" class="com.cloud.baremetal.networkservice.BaremetalPxeManagerImpl" /> 
    
  <bean id="BAREMETAL" class="org.apache.cloudstack.storage.image.format.BAREMETAL" />
  <bean id="baremetalDhcpDaoImpl" class="com.cloud.baremetal.database.BaremetalDhcpDaoImpl" />
  <bean id="baremetalPxeDaoImpl" class="com.cloud.baremetal.database.BaremetalPxeDaoImpl" />
<<<<<<< HEAD
  
=======

  <bean id="UcsManager" class="com.cloud.ucs.manager.UcsManagerImpl" />

>>>>>>> 16b7509a
  <bean id="AffinityGroupServiceImpl" class="org.apache.cloudstack.affinity.AffinityGroupServiceImpl"/>
  <bean id="DeploymentPlanningManager" class="com.cloud.deploy.DeploymentPlanningManagerImpl">
    <property name="Planners" value="#{deploymentPlanners.Adapters}" />
	<property name="AffinityGroupProcessors" value="#{affinityProcessors.Adapters}" />
    <property name="StoragePoolAllocators" value="#{storagePoolAllocators.Adapters}" />
    <property name="HostAllocators" value="#{hostAllocators.Adapters}" />
  </bean>
  
  <bean id="AffinityGroupJoinDaoImpl" class="com.cloud.api.query.dao.AffinityGroupJoinDaoImpl">
  </bean>
  <bean id="AffinityGroupDaoImpl" class="org.apache.cloudstack.affinity.dao.AffinityGroupDaoImpl">
  </bean>
  <bean id="AffinityGroupVMMapDaoImpl" class="org.apache.cloudstack.affinity.dao.AffinityGroupVMMapDaoImpl">
  </bean>
  
  <bean id="PlannerHostReservationDaoImpl" class="com.cloud.deploy.dao.PlannerHostReservationDaoImpl">
  </bean>
  
</beans><|MERGE_RESOLUTION|>--- conflicted
+++ resolved
@@ -17,9 +17,9 @@
   under the License.
 -->
 <beans xmlns="http://www.springframework.org/schema/beans"
-       xmlns:xsi="http://www.w3.org/2001/XMLSchema-instance"
-       xmlns:context="http://www.springframework.org/schema/context"
-       xsi:schemaLocation="http://www.springframework.org/schema/beans
+  xmlns:xsi="http://www.w3.org/2001/XMLSchema-instance" 
+  xmlns:context="http://www.springframework.org/schema/context"
+  xsi:schemaLocation="http://www.springframework.org/schema/beans
                       http://www.springframework.org/schema/beans/spring-beans-3.0.xsd
 
 
@@ -607,7 +607,7 @@
   <bean id="OvmGuru" class="com.cloud.ovm.hypervisor.OvmGuru">
     <property name="name" value="OvmGuru"/>
   </bean>
-
+  
 
   <!--=====================================================================================================-->
   <!--                                                                                                     -->
@@ -705,13 +705,13 @@
     <property name="UserPasswordEncoders" value="#{userPasswordEncoders.Adapters}" />
     <property name="SecurityCheckers" value="#{securityCheckers.Adapters}" />
   </bean>
-
+  
   <bean id="managementServerImpl" class ="com.cloud.server.ManagementServerImpl">
     <property name="UserAuthenticators" value="#{userAuthenticators.Adapters}" />
     <property name="UserPasswordEncoders" value="#{userPasswordEncoders.Adapters}" />
     <property name="HostAllocators" value="#{hostAllocators.Adapters}" />
-    <property name="AffinityGroupProcessors" value="#{affinityProcessors.Adapters}" />
-    <property name="Planners" value="#{deploymentPlanners.Adapters}" />
+	<property name="AffinityGroupProcessors" value="#{affinityProcessors.Adapters}" />
+	<property name="Planners" value="#{deploymentPlanners.Adapters}" />
   </bean>
 
   <bean id="storageManagerImpl" class="com.cloud.storage.StorageManagerImpl">
@@ -721,7 +721,7 @@
   <bean id="FirstFitPlanner" class="com.cloud.deploy.FirstFitPlanner">
     <property name="name" value="FirstFitPlanner"/>
   </bean>
-
+  
   <bean id="resourceManagerImpl" class="com.cloud.resource.ResourceManagerImpl" >
     <property name="PodAllocators" value="#{podAllocators.Adapters}" />
     <property name="Discoverers" value="#{resourceDiscoverers.Adapters}" />
@@ -735,7 +735,7 @@
   <bean id="clusteredVirtualMachineManagerImpl" class="com.cloud.vm.ClusteredVirtualMachineManagerImpl" >
     <property name="HostAllocators" value="#{hostAllocators.Adapters}" />
   </bean>
-
+  
   <bean id="networkManagerImpl" class="com.cloud.network.NetworkManagerImpl" >
     <property name="NetworkGurus" value="#{networkGurus.Adapters}" />
     <property name="NetworkElements" value="#{networkElements.Adapters}" />
@@ -746,9 +746,9 @@
   <bean id="networkModelImpl" class="com.cloud.network.NetworkModelImpl">
     <property name="NetworkElements" value="#{networkElements.Adapters}" />
   </bean>
-
+   
   <bean id="configurationServerImpl" class="com.cloud.server.ConfigurationServerImpl" />
-
+   
   <bean id="clusterManagerImpl" class="com.cloud.cluster.ClusterManagerImpl" />
   <bean id="clusteredAgentManagerImpl" class="com.cloud.agent.manager.ClusteredAgentManagerImpl" />
 
@@ -836,14 +836,7 @@
   <bean id="statsCollector" class="com.cloud.server.StatsCollector" />
   <bean id="storagePoolAutomationImpl" class="com.cloud.storage.StoragePoolAutomationImpl" />
   <bean id="usageEventUtils" class="com.cloud.event.UsageEventUtils" />
-<<<<<<< HEAD
-  <bean id="VHD" class="org.apache.cloudstack.storage.image.format.VHD" />
   <bean id="vMEntityManagerImpl" class="org.apache.cloudstack.engine.vm.VMEntityManagerImpl" />
-=======
-  <bean id="userContextInitializer" class="com.cloud.user.UserContextInitializer" />
-  <bean id="vMEntityManagerImpl" class="org.apache.cloudstack.engine.cloud.entity.api.VMEntityManagerImpl" />
-  <bean id="virtualMachineEntityFactory" class="org.apache.cloudstack.engine.cloud.entity.api.VirtualMachineEntityFactory" />
->>>>>>> 16b7509a
   <bean id="virtualMachineEntityImpl" class="org.apache.cloudstack.engine.cloud.entity.api.VirtualMachineEntityImpl" />
   <bean id="virtualMachineRestService" class="org.apache.cloudstack.engine.rest.service.api.VirtualMachineRestService" />
   <bean id="volumeRestService" class="org.apache.cloudstack.engine.rest.service.api.VolumeRestService" />
@@ -939,13 +932,9 @@
   <bean id="BAREMETAL" class="org.apache.cloudstack.storage.image.format.BAREMETAL" />
   <bean id="baremetalDhcpDaoImpl" class="com.cloud.baremetal.database.BaremetalDhcpDaoImpl" />
   <bean id="baremetalPxeDaoImpl" class="com.cloud.baremetal.database.BaremetalPxeDaoImpl" />
-<<<<<<< HEAD
-  
-=======
-
+  
   <bean id="UcsManager" class="com.cloud.ucs.manager.UcsManagerImpl" />
 
->>>>>>> 16b7509a
   <bean id="AffinityGroupServiceImpl" class="org.apache.cloudstack.affinity.AffinityGroupServiceImpl"/>
   <bean id="DeploymentPlanningManager" class="com.cloud.deploy.DeploymentPlanningManagerImpl">
     <property name="Planners" value="#{deploymentPlanners.Adapters}" />
