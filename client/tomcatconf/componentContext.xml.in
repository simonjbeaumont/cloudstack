--- conflicted
+++ resolved
@@ -18,9 +18,9 @@
   under the License.
 -->
 <beans xmlns="http://www.springframework.org/schema/beans"
-  xmlns:xsi="http://www.w3.org/2001/XMLSchema-instance"
+  xmlns:xsi="http://www.w3.org/2001/XMLSchema-instance" 
   xmlns:context="http://www.springframework.org/schema/context"
-  xmlns:tx="http://www.springframework.org/schema/tx"
+  xmlns:tx="http://www.springframework.org/schema/tx" 
   xmlns:aop="http://www.springframework.org/schema/aop"
   xsi:schemaLocation="http://www.springframework.org/schema/beans
                       http://www.springframework.org/schema/beans/spring-beans-3.0.xsd
@@ -75,24 +75,15 @@
   <!--
     Stratosphere SSP support components
   -->
-<<<<<<< HEAD
-  <!--
-  <bean id="sspCredentialDaoImpl" class="com.cloud.network.dao.SspCredentialDaoImpl"/>
-  <bean id="sspTenantDaoImpl" class="com.cloud.network.dao.SspTenantDaoImpl"/>
-  <bean id="sspUuidDaoImpl" class="com.cloud.network.dao.SspUuidDaoImpl"/>
-  <bean id="SspGuestNetworkGuru" class="com.cloud.network.guru.SspGuestNetworkGuru">
-=======
   <bean id="sspCredentialDaoImpl" class="org.apache.cloudstack.network.dao.SspCredentialDaoImpl"/>
   <bean id="sspTenantDaoImpl" class="org.apache.cloudstack.network.dao.SspTenantDaoImpl"/>
   <bean id="sspUuidDaoImpl" class="org.apache.cloudstack.network.dao.SspUuidDaoImpl"/>
   <bean id="SspGuestNetworkGuru" class="org.apache.cloudstack.network.guru.SspGuestNetworkGuru">
->>>>>>> 16b7509a
     <property name="name" value="SspGuestNetworkGuru"/>
   </bean>
   <bean id="StratosphereSsp" class="org.apache.cloudstack.network.element.SspElement">
     <property name="name" value="StratosphereSsp"/>
   </bean>
-  -->
 
   <!--
     UCS support components
@@ -106,7 +97,7 @@
 
   It determines whether or not a adapter is activated or how it is loaded in order in its managing provider,
 
--->
+--> 
   <bean id="cloudStackImageStoreProviderImpl"
         class="org.apache.cloudstack.storage.datastore.provider.CloudStackImageStoreProviderImpl"/>
   <bean id="s3ImageStoreProviderImpl"
