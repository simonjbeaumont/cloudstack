/**
 *  Copyright (C) 2010 Cloud.com, Inc.  All rights reserved.
 * 
 * This software is licensed under the GNU General Public License v3 or later.
 * 
 * It is free software: you can redistribute it and/or modify
 * it under the terms of the GNU General Public License as published by
 * the Free Software Foundation, either version 3 of the License, or any later version.
 * This program is distributed in the hope that it will be useful,
 * but WITHOUT ANY WARRANTY; without even the implied warranty of
 * MERCHANTABILITY or FITNESS FOR A PARTICULAR PURPOSE.  See the
 * GNU General Public License for more details.
 * 
 * You should have received a copy of the GNU General Public License
 * along with this program.  If not, see <http://www.gnu.org/licenses/>.
 * 
 */
package com.cloud.utils.nio;

import java.io.ByteArrayOutputStream;
import java.io.File;
import java.io.FileInputStream;
import java.io.IOException;
import java.io.InputStream;
import java.net.InetSocketAddress;
import java.nio.ByteBuffer;
import java.nio.channels.Channels;
import java.nio.channels.ClosedChannelException;
import java.nio.channels.SelectionKey;
import java.nio.channels.SocketChannel;
import java.nio.channels.WritableByteChannel;
import java.security.KeyStore;
import java.util.concurrent.ConcurrentLinkedQueue;

import javax.net.ssl.KeyManagerFactory;
import javax.net.ssl.SSLContext;
import javax.net.ssl.SSLEngine;
import javax.net.ssl.SSLEngineResult;
import javax.net.ssl.SSLSession;
import javax.net.ssl.TrustManager;
import javax.net.ssl.TrustManagerFactory;
import javax.net.ssl.SSLEngineResult.HandshakeStatus;

import org.apache.log4j.Logger;

import com.cloud.utils.PropertiesUtil;

/**
 * Link is the link between the socket listener and the handler threads.
 */
public class Link {
    private static final Logger s_logger = Logger.getLogger(Link.class);
   
    private final InetSocketAddress _addr;
    private final NioConnection _connection;
    private SelectionKey _key;
    private final ConcurrentLinkedQueue<ByteBuffer[]> _writeQueue;
    private ByteBuffer _readBuffer;
    private ByteBuffer _plaintextBuffer;
    private Object _attach;
    private boolean _readHeader;
    private boolean _gotFollowingPacket;
    
    private SSLEngine _sslEngine;

    public Link(InetSocketAddress addr, NioConnection connection) {
        _addr = addr;
        _connection = connection;
        _readBuffer = ByteBuffer.allocate(2048);
        _attach = null;
        _key = null;
        _writeQueue = new ConcurrentLinkedQueue<ByteBuffer[]>();
        _readHeader = true;
        _gotFollowingPacket = false;
    }
    
    public Link (Link link) {
        this(link._addr, link._connection);
    }
    
    public Object attachment() {
        return _attach;
    }
    
    public void attach(Object attach) {
        _attach = attach;
    }
    
    public void setKey(SelectionKey key) {
        _key = key;
    }
    
    public void setSSLEngine(SSLEngine sslEngine) {
        _sslEngine = sslEngine;
    }

    /**
     * No user, so comment it out.
     * 
     * Static methods for reading from a channel in case
     * you need to add a client that doesn't require nio.
     * @param ch channel to read from.
     * @param bytebuffer to use.
     * @return bytes read
     * @throws IOException if not read to completion.
    public static byte[] read(SocketChannel ch, ByteBuffer buff) throws IOException {
    	synchronized(buff) {
	    	buff.clear();
	    	buff.limit(4);
	    	
	    	while (buff.hasRemaining()) {
		    	if (ch.read(buff) == -1) {
		    		throw new IOException("Connection closed with -1 on reading size.");
		    	}
	    	}
	    	
	    	buff.flip();
	    	
	    	int length = buff.getInt();
	    	ByteArrayOutputStream output = new ByteArrayOutputStream(length);
	    	WritableByteChannel outCh = Channels.newChannel(output);
	    	
	    	int count = 0;
	    	while (count < length) {
	        	buff.clear();
	    		int read = ch.read(buff);
	    		if (read < 0) {
	    			throw new IOException("Connection closed with -1 on reading data.");
	    		}
	    		count += read;
	    		buff.flip();
	    		outCh.write(buff);
	    	}
	    	
	        return output.toByteArray();
    	}
    }
    */
    
    private static void doWrite(SocketChannel ch, ByteBuffer[] buffers, SSLEngine sslEngine) throws IOException {
        SSLSession sslSession = sslEngine.getSession();
        ByteBuffer pkgBuf = ByteBuffer.allocate(sslSession.getPacketBufferSize() + 40);
        SSLEngineResult engResult;

        ByteBuffer headBuf = ByteBuffer.allocate(4);
        
        int totalLen = 0;
        for (ByteBuffer buffer : buffers) {
            totalLen += buffer.limit();
        }

        int processedLen = 0;
        while (processedLen < totalLen) {
            headBuf.clear();
            pkgBuf.clear();
            engResult = sslEngine.wrap(buffers, pkgBuf);
            if (engResult.getHandshakeStatus() != HandshakeStatus.FINISHED &&
                    engResult.getHandshakeStatus() != HandshakeStatus.NOT_HANDSHAKING &&
                    engResult.getStatus() != SSLEngineResult.Status.OK) {
                throw new IOException("SSL: SSLEngine return bad result! " + engResult);
            }
            
            processedLen = 0;
            for (ByteBuffer buffer : buffers) {
                processedLen += buffer.position();
            }

            int dataRemaining = pkgBuf.position();
            int header = dataRemaining;
            int headRemaining = 4;
            pkgBuf.flip();
            if (processedLen < totalLen) {
                header = header | HEADER_FLAG_FOLLOWING;
            }
            headBuf.putInt(header);
            headBuf.flip();

            while (headRemaining > 0) {
                if (s_logger.isTraceEnabled()) {
                    s_logger.trace("Writing Header " + headRemaining);
                }
                long count = ch.write(headBuf);
                headRemaining -= count;
            }
            while (dataRemaining > 0) {
                if (s_logger.isTraceEnabled()) {
                    s_logger.trace("Writing Data " + dataRemaining);
                }
                long count = ch.write(pkgBuf);
                dataRemaining -= count;
            }
        }
    }
    
    /**
     * write method to write to a socket.  This method writes to completion so
     * it doesn't follow the nio standard.  We use this to make sure we write
     * our own protocol.
     * 
     * @param ch channel to write to.
     * @param buffers buffers to write.
     * @throws IOException if unable to write to completion.
     */
    public static void write(SocketChannel ch, ByteBuffer[] buffers, SSLEngine sslEngine) throws IOException {
        synchronized(ch) {
            doWrite(ch, buffers, sslEngine);
        } 
    }
    
    /* SSL has limitation of 16k, we may need to split packets. 18000 is 16k + some extra SSL informations */
    protected static final int      MAX_SIZE_PER_PACKET = 18000;
    protected static final int      HEADER_FLAG_FOLLOWING = 0x10000;
    
    public byte[] read(SocketChannel ch) throws IOException {
        if (_readHeader) {   // Start of a packet
            if (_readBuffer.position() == 0) {
                _readBuffer.limit(4);
            }
            
            if (ch.read(_readBuffer) == -1) {
                throw new IOException("Connection closed with -1 on reading size.");
            }
            
            if (_readBuffer.hasRemaining()) {
                s_logger.trace("Need to read the rest of the packet length");
                return null;
            }
            _readBuffer.flip();
            int header = _readBuffer.getInt();
            int readSize = (short)header;
            if (s_logger.isTraceEnabled()) {
                s_logger.trace("Packet length is " + readSize);
            }
            
            if (readSize > MAX_SIZE_PER_PACKET) {
            	throw new IOException("Wrong packet size: " + readSize);
            }
            
            if (!_gotFollowingPacket) {
                _plaintextBuffer = ByteBuffer.allocate(2000);
            }
            
            if ((header & HEADER_FLAG_FOLLOWING) != 0) {
                _gotFollowingPacket = true;
            } else {
                _gotFollowingPacket = false;
            }
            
            _readBuffer.clear();
            _readHeader = false;
            
            if (_readBuffer.capacity() < readSize) {
                if (s_logger.isTraceEnabled()) {
                    s_logger.trace("Resizing the byte buffer from " + _readBuffer.capacity());
                }
                _readBuffer = ByteBuffer.allocate(readSize);
            }
            _readBuffer.limit(readSize);
        }
        
        if (ch.read(_readBuffer) == -1) {
            throw new IOException("Connection closed with -1 on read.");
        }
        
        if (_readBuffer.hasRemaining()) {   // We're not done yet.
            if (s_logger.isTraceEnabled()) {
                s_logger.trace("Still has " + _readBuffer.remaining());
            }
            return null;
        }
        
        _readBuffer.flip();

        ByteBuffer appBuf;

        SSLSession sslSession = _sslEngine.getSession();
        SSLEngineResult engResult;

        appBuf = ByteBuffer.allocate(sslSession.getApplicationBufferSize() + 40);
        engResult = _sslEngine.unwrap(_readBuffer, appBuf);
        if (engResult.getHandshakeStatus() != HandshakeStatus.FINISHED &&
                engResult.getHandshakeStatus() != HandshakeStatus.NOT_HANDSHAKING &&
                engResult.getStatus() != SSLEngineResult.Status.OK) {
            throw new IOException("SSL: SSLEngine return bad result! " + engResult);
        }

        appBuf.flip();
        if (_plaintextBuffer.remaining() < appBuf.limit()) {
            // We need to expand _plaintextBuffer for more data
            ByteBuffer newBuffer = ByteBuffer.allocate(_plaintextBuffer.capacity() + appBuf.limit() * 5);
            _plaintextBuffer.flip();
            newBuffer.put(_plaintextBuffer);
            _plaintextBuffer = newBuffer;
        }
        _plaintextBuffer.put(appBuf);
        _readBuffer.clear();
        _readHeader = true;
        
        if (s_logger.isTraceEnabled()) {
            s_logger.trace("Done with packet: " + appBuf.limit());
        }
        
        if (!_gotFollowingPacket) {
            _plaintextBuffer.flip();
            byte[] result = new byte[_plaintextBuffer.limit()];
            _plaintextBuffer.get(result);
            return result;
        } else {
            if (s_logger.isTraceEnabled()) {
                s_logger.trace("Waiting for more packets");
            }
            return null;
        }
    }
    
    public void send(byte[] data) throws ClosedChannelException {
        send(data, false);
    }
    
    public void send(byte[] data, boolean close) throws ClosedChannelException {
        send(new ByteBuffer[] { ByteBuffer.wrap(data) }, close);
    }
    
    public void send(ByteBuffer[] data, boolean close) throws ClosedChannelException {
        ByteBuffer[] item = new ByteBuffer[data.length + 1];
        int remaining = 0;
        for (int i = 0; i < data.length; i++) {
            remaining += data[i].remaining();
            item[i + 1] = data[i];
        }
        
        item[0] = ByteBuffer.allocate(4);
        item[0].putInt(remaining);
        item[0].flip();
        
        if (s_logger.isTraceEnabled()) {
            s_logger.trace("Sending packet of length " + remaining);
        }
        
        _writeQueue.add(item);
        if  (close) {
            _writeQueue.add(new ByteBuffer[0]);
        }
        synchronized (this) {
            if (_key == null) {
                throw new ClosedChannelException();
            }
            _connection.change(SelectionKey.OP_WRITE, _key, null);
        }
    }
    
    public void send(ByteBuffer[] data) throws ClosedChannelException {
        send(data, false);
    }
    
    public synchronized void close() {
        if (_key != null) {
            _connection.close(_key);
        }
    }
    
    public boolean write(SocketChannel ch) throws IOException {
        ByteBuffer[] data = null;
        while ((data = _writeQueue.poll()) != null) {
            if (data.length == 0) {
                if (s_logger.isTraceEnabled()) {
                    s_logger.trace("Closing connection requested");
                }
                return true;
            }

            ByteBuffer[] raw_data = new ByteBuffer[data.length - 1];
            System.arraycopy(data, 1, raw_data, 0, data.length - 1);

            doWrite(ch, raw_data, _sslEngine);
        }
        return false;
    }
    
    public InetSocketAddress getSocketAddress() {
        return _addr;
    }
    
    public String getIpAddress() {
        return _addr.getAddress().toString();
    }
    
    public synchronized void terminated() {
        _key = null;
    }
    
    public synchronized void schedule(Task task) throws ClosedChannelException {
        if (_key == null) {
            throw new ClosedChannelException();
        }
        _connection.scheduleTask(task);
    }
    
    public static SSLContext initSSLContext(boolean isClient) throws Exception {
<<<<<<< HEAD
        InputStream stream;
=======
>>>>>>> b93c7bc6
        SSLContext sslContext = null;
        KeyManagerFactory kmf = KeyManagerFactory.getInstance("SunX509");
        TrustManagerFactory tmf = TrustManagerFactory.getInstance("SunX509");
        KeyStore ks = KeyStore.getInstance("JKS");
        TrustManager[] tms;
<<<<<<< HEAD
=======
        InputStream stream;
>>>>>>> b93c7bc6
        
        if (!isClient) {
        	char[] passphrase = "vmops.com".toCharArray();
        	File confFile= PropertiesUtil.findConfigFile("db.properties");
        	/* This line may throw a NPE, but that's due to fail to find db.properities, meant some bugs in the other places */
        	String confPath = confFile.getParent();
        	String keystorePath = confPath + "/cloud.keystore";
        	if (new File(keystorePath).exists()) {
        	    stream = new FileInputStream(keystorePath);
        	} else {
        		s_logger.warn("SSL: Fail to find the generated keystore. Loading fail-safe one to continue.");
<<<<<<< HEAD
                        stream = NioConnection.class.getResourceAsStream("/cloud.keystore");
=======
        		stream = NioConnection.class.getResourceAsStream("/cloud.keystore");
>>>>>>> b93c7bc6
        	}
        	ks.load(stream, passphrase);
        	stream.close();
        	kmf.init(ks, passphrase);
        	tmf.init(ks);
        	tms = tmf.getTrustManagers();
        } else {
        	ks.load(null, null);
        	kmf.init(ks, null);
        	tms = new TrustManager[1];
        	tms[0] = new TrustAllManager();
        }
        
        sslContext = SSLContext.getInstance("TLS");
        sslContext.init(kmf.getKeyManagers(), tms, null);
        if (s_logger.isTraceEnabled()) {
        	s_logger.trace("SSL: SSLcontext has been initialized");
        }

        return sslContext;
    }

    public static void doHandshake(SocketChannel ch, SSLEngine sslEngine,
                               boolean isClient) throws IOException {
        if (s_logger.isTraceEnabled()) {
            s_logger.trace("SSL: begin Handshake, isClient: " + isClient);
        }

        SSLEngineResult engResult;
        SSLSession sslSession = sslEngine.getSession();
        HandshakeStatus hsStatus;
        ByteBuffer in_pkgBuf =
            ByteBuffer.allocate(sslSession.getPacketBufferSize() + 40);
        ByteBuffer in_appBuf =
            ByteBuffer.allocate(sslSession.getApplicationBufferSize() + 40);
        ByteBuffer out_pkgBuf =
            ByteBuffer.allocate(sslSession.getPacketBufferSize() + 40);
        ByteBuffer out_appBuf =
            ByteBuffer.allocate(sslSession.getApplicationBufferSize() + 40);
        int count;

        if (isClient) {
            hsStatus = SSLEngineResult.HandshakeStatus.NEED_WRAP;
        } else {
            hsStatus = SSLEngineResult.HandshakeStatus.NEED_UNWRAP;
        }

        while (hsStatus != SSLEngineResult.HandshakeStatus.FINISHED) {
            if (s_logger.isTraceEnabled()) {
                s_logger.trace("SSL: Handshake status " + hsStatus);
            }
            engResult = null;
            if (hsStatus == SSLEngineResult.HandshakeStatus.NEED_WRAP) {
                out_pkgBuf.clear();
                out_appBuf.clear();
                out_appBuf.put("Hello".getBytes());
                engResult = sslEngine.wrap(out_appBuf, out_pkgBuf);
                out_pkgBuf.flip();
                int remain = out_pkgBuf.limit();
                while (remain != 0) {
                    remain -= ch.write(out_pkgBuf);
                    if (remain < 0) {
                        throw new IOException("Too much bytes sent?");
                    }
                }
            } else if (hsStatus == SSLEngineResult.HandshakeStatus.NEED_UNWRAP) {
                in_appBuf.clear();
                // One packet may contained multiply operation
                if (in_pkgBuf.position() == 0 || !in_pkgBuf.hasRemaining()) {
                    in_pkgBuf.clear();
                    count = ch.read(in_pkgBuf);
                    if (count == -1) {
                        throw new IOException("Connection closed with -1 on reading size.");
                    }
                    in_pkgBuf.flip();
                }
                engResult = sslEngine.unwrap(in_pkgBuf, in_appBuf);
                ByteBuffer tmp_pkgBuf =
                    ByteBuffer.allocate(sslSession.getPacketBufferSize() + 40);
                int loop_count = 0;
                while (engResult.getStatus() == SSLEngineResult.Status.BUFFER_UNDERFLOW) {
                    // The client is too slow? Cut it and let it reconnect
                    if (loop_count > 10) {
                        throw new IOException("Too many times in SSL BUFFER_UNDERFLOW, disconnect guest.");
                    }
                    // We need more packets to complete this operation
                    if (s_logger.isTraceEnabled()) {
                        s_logger.trace("SSL: Buffer underflowed, getting more packets");
                    }
                    tmp_pkgBuf.clear();
                    count = ch.read(tmp_pkgBuf);
                    if (count == -1) {
                        throw new IOException("Connection closed with -1 on reading size.");
                    }
                    tmp_pkgBuf.flip();
                    
                    in_pkgBuf.mark();
                    in_pkgBuf.position(in_pkgBuf.limit());
                    in_pkgBuf.limit(in_pkgBuf.limit() + tmp_pkgBuf.limit());
                    in_pkgBuf.put(tmp_pkgBuf);
                    in_pkgBuf.reset();
                    
                    in_appBuf.clear();
                    engResult = sslEngine.unwrap(in_pkgBuf, in_appBuf);
                    loop_count ++;
                }
            } else if (hsStatus == SSLEngineResult.HandshakeStatus.NEED_TASK) {
                Runnable run;
                while ((run = sslEngine.getDelegatedTask()) != null) {
                    if (s_logger.isTraceEnabled()) {
                        s_logger.trace("SSL: Running delegated task!");
                    }
                    run.run();
                }
            } else if (hsStatus == SSLEngineResult.HandshakeStatus.NOT_HANDSHAKING) {
                throw new IOException("NOT a handshaking!");
            }
            if (engResult != null && engResult.getStatus() != SSLEngineResult.Status.OK) {
                throw new IOException("Fail to handshake! " + engResult.getStatus());
            }
            if (engResult != null)
                hsStatus = engResult.getHandshakeStatus();
            else
                hsStatus = sslEngine.getHandshakeStatus();
        }
    }

}<|MERGE_RESOLUTION|>--- conflicted
+++ resolved
@@ -397,19 +397,12 @@
     }
     
     public static SSLContext initSSLContext(boolean isClient) throws Exception {
-<<<<<<< HEAD
         InputStream stream;
-=======
->>>>>>> b93c7bc6
         SSLContext sslContext = null;
         KeyManagerFactory kmf = KeyManagerFactory.getInstance("SunX509");
         TrustManagerFactory tmf = TrustManagerFactory.getInstance("SunX509");
         KeyStore ks = KeyStore.getInstance("JKS");
         TrustManager[] tms;
-<<<<<<< HEAD
-=======
-        InputStream stream;
->>>>>>> b93c7bc6
         
         if (!isClient) {
         	char[] passphrase = "vmops.com".toCharArray();
@@ -421,11 +414,7 @@
         	    stream = new FileInputStream(keystorePath);
         	} else {
         		s_logger.warn("SSL: Fail to find the generated keystore. Loading fail-safe one to continue.");
-<<<<<<< HEAD
-                        stream = NioConnection.class.getResourceAsStream("/cloud.keystore");
-=======
         		stream = NioConnection.class.getResourceAsStream("/cloud.keystore");
->>>>>>> b93c7bc6
         	}
         	ks.load(stream, passphrase);
         	stream.close();
