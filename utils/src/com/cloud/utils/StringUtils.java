// Licensed to the Apache Software Foundation (ASF) under one
// or more contributor license agreements.  See the NOTICE file
// distributed with this work for additional information
// regarding copyright ownership.  The ASF licenses this file
// to you under the Apache License, Version 2.0 (the
// "License"); you may not use this file except in compliance
// the License.  You may obtain a copy of the License at
//
// http://www.apache.org/licenses/LICENSE-2.0
//
// Unless required by applicable law or agreed to in writing,
// software distributed under the License is distributed on an
// "AS IS" BASIS, WITHOUT WARRANTIES OR CONDITIONS OF ANY
// KIND, either express or implied.  See the License for the
// specific language governing permissions and limitations
// under the License.
package com.cloud.utils;

import static java.util.Arrays.*;

import java.util.ArrayList;
import java.util.Iterator;
import java.util.List;
import java.util.regex.Pattern;

// StringUtils exists in Apache Commons Lang, but rather than import the entire JAR to our system, for now
// just implement the method needed
public class StringUtils {
    private static final char[] hexChar = {
        '0','1','2','3','4','5','6','7','8','9','A','B','C','D','E','F'
    };

    public static String join(Iterable<? extends Object> iterable, String delim) {
        StringBuilder sb = new StringBuilder();
        if (iterable != null) {
            Iterator<? extends Object> iter = iterable.iterator();
            if (iter.hasNext()) {
                Object next = iter.next();
                sb.append(next.toString());
            }
            while (iter.hasNext()) {
                Object next = iter.next();
                sb.append(delim + next.toString());
            }
        }
        return sb.toString();
    }

<<<<<<< HEAD

    /**
     * @param tags
     * @return List of tags
     */

=======
    public static String join(final String delimiter,
            final Object... components) {
        return join(asList(components), delimiter);
    }

	/**
	 * @param tags
	 * @return List of tags
	 */
    
>>>>>>> 0a258842
    public static List<String> csvTagsToList(String tags) {
        List<String> tagsList = new ArrayList<String>();

        if (tags != null) {
            String[] tokens = tags.split(",");
            for (int i = 0; i < tokens.length; i++) {
                tagsList.add(tokens[i].trim());
            }
        }

        return tagsList;
    }


    /**
     * Converts a List of tags to a comma separated list
     * @param tags
     * @return String containing a comma separated list of tags
     */

    public static String listToCsvTags(List<String> tagsList) {
        String tags = "";
        if (tagsList.size() > 0) {
            for (int i = 0; i < tagsList.size(); i++) {
                tags += tagsList.get(i);
                if (i != tagsList.size() - 1) {
                    tags += ",";
                }
            }
        } 

        return tags;
    }        

    public static String getExceptionStackInfo(Throwable e) {
        StringBuffer sb = new StringBuffer();

        sb.append(e.toString()).append("\n");
        StackTraceElement[] elemnents = e.getStackTrace();
        for(StackTraceElement element : elemnents) {
            sb.append(element.getClassName()).append(".");
            sb.append(element.getMethodName()).append("(");
            sb.append(element.getFileName()).append(":");
            sb.append(element.getLineNumber()).append(")");
            sb.append("\n");
        }

        return sb.toString();
    }

    public static String unicodeEscape(String s) {
        StringBuilder sb = new StringBuilder();
        for (int i = 0; i < s.length(); i++) {
            char c = s.charAt(i);
            if ((c >> 7) > 0) {
                sb.append("\\u");
                sb.append(hexChar[(c >> 12) & 0xF]); // append the hex character for the left-most 4-bits
                sb.append(hexChar[(c >> 8) & 0xF]);  // hex for the second group of 4-bits from the left
                sb.append(hexChar[(c >> 4) & 0xF]);  // hex for the third group
                sb.append(hexChar[c & 0xF]);         // hex for the last group, e.g., the right most 4-bits
            }
            else {
                sb.append(c);
            }
        }
        return sb.toString();
    }

    public static String getMaskedPasswordForDisplay(String password) {
        if(password == null || password.isEmpty())
            return "*";

        StringBuffer sb = new StringBuffer();
        sb.append(password.charAt(0));
        for(int i = 1; i < password.length(); i++)
            sb.append("*");

        return sb.toString();
    }

    public static int formatForOutput(String text, int start, int columns, char separator) {
        if (start >= text.length()) {
            return -1;
        }

        int end = start + columns;
        if (end > text.length()) {
            end = text.length();
        }
        String searchable = text.substring(start, end);
        int found = searchable.lastIndexOf(separator);
        return found > 0 ? found :  end - start;
    }
    
    // removes a password request param and it's value
    private static final Pattern REGEX_PASSWORD_QUERYSTRING = Pattern.compile("&?password=.*?(?=[&'\"])");

    // removes a password property from a response json object
    private static final Pattern REGEX_PASSWORD_JSON = Pattern.compile("\"password\":\".*?\",?");

    // Responsible for stripping sensitive content from request and response strings
    public static String cleanString(String stringToClean){
        String cleanResult = "";
        cleanResult = REGEX_PASSWORD_QUERYSTRING.matcher(stringToClean).replaceAll("");
        cleanResult = REGEX_PASSWORD_JSON.matcher(cleanResult).replaceAll("");
        return cleanResult;
    }


}<|MERGE_RESOLUTION|>--- conflicted
+++ resolved
@@ -46,25 +46,16 @@
         return sb.toString();
     }
 
-<<<<<<< HEAD
+    public static String join(final String delimiter,
+            final Object... components) {
+        return join(asList(components), delimiter);
+    }
 
     /**
      * @param tags
      * @return List of tags
      */
 
-=======
-    public static String join(final String delimiter,
-            final Object... components) {
-        return join(asList(components), delimiter);
-    }
-
-	/**
-	 * @param tags
-	 * @return List of tags
-	 */
-    
->>>>>>> 0a258842
     public static List<String> csvTagsToList(String tags) {
         List<String> tagsList = new ArrayList<String>();
 
@@ -145,20 +136,6 @@
         return sb.toString();
     }
 
-    public static int formatForOutput(String text, int start, int columns, char separator) {
-        if (start >= text.length()) {
-            return -1;
-        }
-
-        int end = start + columns;
-        if (end > text.length()) {
-            end = text.length();
-        }
-        String searchable = text.substring(start, end);
-        int found = searchable.lastIndexOf(separator);
-        return found > 0 ? found :  end - start;
-    }
-    
     // removes a password request param and it's value
     private static final Pattern REGEX_PASSWORD_QUERYSTRING = Pattern.compile("&?password=.*?(?=[&'\"])");
 
