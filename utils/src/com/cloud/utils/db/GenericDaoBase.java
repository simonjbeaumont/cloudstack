--- conflicted
+++ resolved
@@ -1794,13 +1794,11 @@
         factory.setCallback(0, sc);
         return sc;
     }
-<<<<<<< HEAD
     
     @Override
     public int getRegionId(){
     	return Transaction.s_region_id;
     }
-=======
 
     public Integer getCount(SearchCriteria<T> sc) {
         String clause = sc != null ? sc.getWhereClause() : null;
@@ -1871,5 +1869,4 @@
         return sql;
     }
     
->>>>>>> 3bac7b8c
 }