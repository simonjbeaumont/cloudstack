// Licensed to the Apache Software Foundation (ASF) under one
// or more contributor license agreements.  See the NOTICE file
// distributed with this work for additional information
// regarding copyright ownership.  The ASF licenses this file
// to you under the Apache License, Version 2.0 (the
// "License"); you may not use this file except in compliance
// with the License.  You may obtain a copy of the License at
//
//   http://www.apache.org/licenses/LICENSE-2.0
//
// Unless required by applicable law or agreed to in writing,
// software distributed under the License is distributed on an
// "AS IS" BASIS, WITHOUT WARRANTIES OR CONDITIONS OF ANY
// KIND, either express or implied.  See the License for the
// specific language governing permissions and limitations
// under the License.
package com.cloud.deploy;

import java.util.ArrayList;
import java.util.HashSet;
import java.util.List;
import java.util.Map;
import java.util.Set;

import javax.ejb.Local;
import javax.inject.Inject;
import javax.naming.ConfigurationException;

import org.apache.log4j.Logger;

import com.cloud.configuration.Config;
<<<<<<< HEAD
import com.cloud.deploy.DeploymentClusterPlanner;
import com.cloud.deploy.DeploymentPlan;
import com.cloud.deploy.DeploymentPlanner;
import com.cloud.deploy.DeploymentPlanner.ExcludeList;
import com.cloud.deploy.DeploymentPlanner.PlannerResourceUsage;
import com.cloud.deploy.FirstFitPlanner;
=======
import com.cloud.deploy.DeploymentPlanner.PlannerResourceUsage;
import com.cloud.deploy.dao.PlannerHostReservationDao;
>>>>>>> 91edeb49
import com.cloud.exception.InsufficientServerCapacityException;
import com.cloud.host.HostVO;
import com.cloud.resource.ResourceManager;
import com.cloud.service.ServiceOfferingVO;
import com.cloud.service.dao.ServiceOfferingDao;
import com.cloud.service.dao.ServiceOfferingDetailsDao;
import com.cloud.user.Account;
import com.cloud.utils.DateUtil;
import com.cloud.utils.NumbersUtil;
import com.cloud.vm.UserVmVO;
<<<<<<< HEAD
=======
import com.cloud.vm.VMInstanceVO;
import com.cloud.vm.VirtualMachine;
>>>>>>> 91edeb49
import com.cloud.vm.VirtualMachineProfile;

@Local(value=DeploymentPlanner.class)
public class ImplicitDedicationPlanner extends FirstFitPlanner implements DeploymentClusterPlanner {

    private static final Logger s_logger = Logger.getLogger(ImplicitDedicationPlanner.class);

    @Inject
    private ServiceOfferingDao serviceOfferingDao;
    @Inject
    private ServiceOfferingDetailsDao serviceOfferingDetailsDao;
    @Inject
    private ResourceManager resourceMgr;

    private int capacityReleaseInterval;

    @Override
    public boolean configure(final String name, final Map<String, Object> params) throws ConfigurationException {
        super.configure(name, params);
        capacityReleaseInterval = NumbersUtil.parseInt(_configDao.getValue(Config.CapacitySkipcountingHours.key()), 3600);
        return true;
    }

    @Override
    public List<Long> orderClusters(VirtualMachineProfile vmProfile,
            DeploymentPlan plan, ExcludeList avoid) throws InsufficientServerCapacityException {
        List<Long> clusterList = super.orderClusters(vmProfile, plan, avoid);
        Set<Long> hostsToAvoid = avoid.getHostsToAvoid();
        Account account = vmProfile.getOwner();

        if (clusterList == null || clusterList.isEmpty()) {
            return clusterList;
        }

        // Check if strict or preferred mode should be used.
        boolean preferred = isServiceOfferingUsingPlannerInPreferredMode(vmProfile.getServiceOfferingId());

        // Get the list of all the hosts in the given clusters
        List<Long> allHosts = new ArrayList<Long>();
        for (Long cluster : clusterList) {
            List<HostVO> hostsInCluster = resourceMgr.listAllHostsInCluster(cluster);
            for (HostVO hostVO : hostsInCluster) {
                allHosts.add(hostVO.getId());
            }
        }

        // Go over all the hosts in the cluster and get a list of
        // 1. All empty hosts, not running any vms.
        // 2. Hosts running vms for this account and created by a service offering which uses an
        //    implicit dedication planner.
        // 3. Hosts running vms created by implicit planner and in strict mode of other accounts.
        // 4. Hosts running vms from other account or from this account but created by a service offering which uses
        //    any planner besides implicit.
        Set<Long> emptyHosts = new HashSet<Long>();
        Set<Long> hostRunningVmsOfAccount = new HashSet<Long>();
        Set<Long> hostRunningStrictImplicitVmsOfOtherAccounts = new HashSet<Long>();
        Set<Long> allOtherHosts = new HashSet<Long>();
        for (Long host : allHosts) {
            List<VMInstanceVO> vms = getVmsOnHost(host);
            if (vms == null || vms.isEmpty()) {
                emptyHosts.add(host);
            } else if (checkHostSuitabilityForImplicitDedication(account.getAccountId(), vms)) {
                hostRunningVmsOfAccount.add(host);
            } else if (checkIfAllVmsCreatedInStrictMode(account.getAccountId(), vms)) {
                hostRunningStrictImplicitVmsOfOtherAccounts.add(host);
            } else {
                allOtherHosts.add(host);
            }
        }

        // Hosts running vms of other accounts created by ab implicit planner in strict mode should always be avoided.
        avoid.addHostList(hostRunningStrictImplicitVmsOfOtherAccounts);

        if (!hostRunningVmsOfAccount.isEmpty() && (hostsToAvoid == null ||
                !hostsToAvoid.containsAll(hostRunningVmsOfAccount))) {
            // Check if any of hosts that are running implicit dedicated vms are available (not in avoid list).
            // If so, we'll try and use these hosts.
            avoid.addHostList(emptyHosts);
            avoid.addHostList(allOtherHosts);
            clusterList = getUpdatedClusterList(clusterList, avoid.getHostsToAvoid());
        } else if (!emptyHosts.isEmpty() && (hostsToAvoid == null || !hostsToAvoid.containsAll(emptyHosts))) {
            // If there aren't implicit resources try on empty hosts
            avoid.addHostList(allOtherHosts);
            clusterList = getUpdatedClusterList(clusterList, avoid.getHostsToAvoid());
        } else if (!preferred) {
            // If in strict mode, there is nothing else to try.
            clusterList = null;
        } else {
            // If in preferred mode, check if hosts are available to try, otherwise return an empty cluster list.
            if (!allOtherHosts.isEmpty() && (hostsToAvoid == null || !hostsToAvoid.containsAll(allOtherHosts))) {
                clusterList = getUpdatedClusterList(clusterList, avoid.getHostsToAvoid());
            } else {
                clusterList = null;
            }
        }

        return clusterList;
    }

    private List<VMInstanceVO> getVmsOnHost(long hostId) {
        List<VMInstanceVO> vms =  _vmInstanceDao.listUpByHostId(hostId);
        List<VMInstanceVO> vmsByLastHostId = _vmInstanceDao.listByLastHostId(hostId);
        if (vmsByLastHostId.size() > 0) {
            // check if any VMs are within skip.counting.hours, if yes we have to consider the host.
            for (VMInstanceVO stoppedVM : vmsByLastHostId) {
                long secondsSinceLastUpdate = (DateUtil.currentGMTTime().getTime() - stoppedVM.getUpdateTime()
                        .getTime()) / 1000;
                if (secondsSinceLastUpdate < capacityReleaseInterval) {
                    vms.add(stoppedVM);
                }
            }
        }

        return vms;
    }

    private boolean checkHostSuitabilityForImplicitDedication(Long accountId, List<VMInstanceVO> allVmsOnHost) {
        boolean suitable = true;
        if (allVmsOnHost.isEmpty())
            return false;

        for (VMInstanceVO vm : allVmsOnHost) {
            if (vm.getAccountId() != accountId) {
                s_logger.info("Host " + vm.getHostId() + " found to be unsuitable for implicit dedication as it is " +
                        "running instances of another account");
                suitable = false;
                break;
            } else {
                if (!isImplicitPlannerUsedByOffering(vm.getServiceOfferingId())) {
                    s_logger.info("Host " + vm.getHostId() + " found to be unsuitable for implicit dedication as it " +
                            "is running instances of this account which haven't been created using implicit dedication.");
                    suitable = false;
                    break;
            }
            }
        }
        return suitable;
    }

    private boolean checkIfAllVmsCreatedInStrictMode(Long accountId, List<VMInstanceVO> allVmsOnHost) {
        boolean createdByImplicitStrict = true;
        if (allVmsOnHost.isEmpty())
            return false;
        for (VMInstanceVO vm : allVmsOnHost) {
            if (!isImplicitPlannerUsedByOffering(vm.getServiceOfferingId())) {
                s_logger.info("Host " + vm.getHostId() + " found to be running a vm created by a planner other" +
                        " than implicit.");
                createdByImplicitStrict = false;
                break;
            } else if (isServiceOfferingUsingPlannerInPreferredMode(vm.getServiceOfferingId())) {
                s_logger.info("Host " + vm.getHostId() + " found to be running a vm created by an implicit planner" +
                        " in preferred mode.");
                createdByImplicitStrict = false;
                break;
            }
        }
        return createdByImplicitStrict;
    }

    private boolean isImplicitPlannerUsedByOffering(long offeringId) {
        boolean implicitPlannerUsed = false;
        ServiceOfferingVO offering = serviceOfferingDao.findByIdIncludingRemoved(offeringId);
        if (offering == null) {
            s_logger.error("Couldn't retrieve the offering by the given id : " + offeringId);
        } else {
            String plannerName = offering.getDeploymentPlanner();
            if (plannerName == null) {
                plannerName = _globalDeploymentPlanner;
            }

            if (plannerName != null && this.getName().equals(plannerName)) {
                implicitPlannerUsed = true;
            }
        }

        return implicitPlannerUsed;
    }

    private boolean isServiceOfferingUsingPlannerInPreferredMode(long serviceOfferingId) {
        boolean preferred = false;
        Map<String, String> details = serviceOfferingDetailsDao.findDetails(serviceOfferingId);
        if (details != null && !details.isEmpty()) {
            String preferredAttribute = details.get("ImplicitDedicationMode");
            if (preferredAttribute != null && preferredAttribute.equals("Preferred")) {
                preferred = true;
            }
        }
        return preferred;
    }

    private List<Long> getUpdatedClusterList(List<Long> clusterList, Set<Long> hostsSet) {
        List<Long> updatedClusterList = new ArrayList<Long>();
        for (Long cluster : clusterList) {
            List<HostVO> hosts = resourceMgr.listAllHostsInCluster(cluster);
            Set<Long> hostsInClusterSet = new HashSet<Long>();
            for (HostVO host : hosts) {
                hostsInClusterSet.add(host.getId());
            }

            if (!hostsSet.containsAll(hostsInClusterSet)) {
                updatedClusterList.add(cluster);
            }
        }

        return updatedClusterList;
    }

    @Override
    public PlannerResourceUsage getResourceUsage(VirtualMachineProfile<? extends VirtualMachine> vmProfile,
            DeploymentPlan plan, ExcludeList avoid) throws InsufficientServerCapacityException {
        // Check if strict or preferred mode should be used.
        boolean preferred = isServiceOfferingUsingPlannerInPreferredMode(vmProfile.getServiceOfferingId());

        // If service offering in strict mode return resource usage as Dedicated
        if (!preferred) {
            return PlannerResourceUsage.Dedicated;
        }
        else {
            // service offering is in implicit mode.
            // find is it possible to deploy in dedicated mode,
            // if its possible return dedicated else return shared.
            List<Long> clusterList = super.orderClusters(vmProfile, plan, avoid);
            Set<Long> hostsToAvoid = avoid.getHostsToAvoid();
            Account account = vmProfile.getOwner();

            // Get the list of all the hosts in the given clusters
            List<Long> allHosts = new ArrayList<Long>();
            for (Long cluster : clusterList) {
                List<HostVO> hostsInCluster = resourceMgr.listAllHostsInCluster(cluster);
                for (HostVO hostVO : hostsInCluster) {

                    allHosts.add(hostVO.getId());
                }
            }

            // Go over all the hosts in the cluster and get a list of
            // 1. All empty hosts, not running any vms.
            // 2. Hosts running vms for this account and created by a service
            // offering which uses an
            // implicit dedication planner.
            // 3. Hosts running vms created by implicit planner and in strict
            // mode of other accounts.
            // 4. Hosts running vms from other account or from this account but
            // created by a service offering which uses
            // any planner besides implicit.
            Set<Long> emptyHosts = new HashSet<Long>();
            Set<Long> hostRunningVmsOfAccount = new HashSet<Long>();
            Set<Long> hostRunningStrictImplicitVmsOfOtherAccounts = new HashSet<Long>();
            Set<Long> allOtherHosts = new HashSet<Long>();
            for (Long host : allHosts) {
                List<VMInstanceVO> vms = getVmsOnHost(host);
                // emptyHost should contain only Hosts which are not having any VM's (user/system) on it.
                if (vms == null || vms.isEmpty()) {
                    emptyHosts.add(host);
                } else if (checkHostSuitabilityForImplicitDedication(account.getAccountId(), vms)) {
                    hostRunningVmsOfAccount.add(host);
                } else if (checkIfAllVmsCreatedInStrictMode(account.getAccountId(), vms)) {
                    hostRunningStrictImplicitVmsOfOtherAccounts.add(host);
                } else {
                    allOtherHosts.add(host);
                }
            }

            // Hosts running vms of other accounts created by ab implicit
            // planner in strict mode should always be avoided.
            avoid.addHostList(hostRunningStrictImplicitVmsOfOtherAccounts);

            if (!hostRunningVmsOfAccount.isEmpty()
                    && (hostsToAvoid == null || !hostsToAvoid.containsAll(hostRunningVmsOfAccount))) {
                // Check if any of hosts that are running implicit dedicated vms are available (not in avoid list).
                // If so, we'll try and use these hosts. We can deploy in Dedicated mode
                return PlannerResourceUsage.Dedicated;
            } else if (!emptyHosts.isEmpty() && (hostsToAvoid == null || !hostsToAvoid.containsAll(emptyHosts))) {
                // If there aren't implicit resources try on empty hosts, As empty hosts are available we can deploy in Dedicated mode.
                // Empty hosts can contain hosts which are not having user vms but system vms are running.
                // But the host where system vms are running is marked as shared and still be part of empty Hosts.
                // The scenario will fail where actual Empty hosts and uservms not running host.
                return PlannerResourceUsage.Dedicated;
            } else if (!preferred) {
                return PlannerResourceUsage.Dedicated;
            } else {
                if (!allOtherHosts.isEmpty() && (hostsToAvoid == null || !hostsToAvoid.containsAll(allOtherHosts))) {
                    return PlannerResourceUsage.Shared;
                }
            }
            return PlannerResourceUsage.Shared;
        }
    }
}<|MERGE_RESOLUTION|>--- conflicted
+++ resolved
@@ -29,17 +29,6 @@
 import org.apache.log4j.Logger;
 
 import com.cloud.configuration.Config;
-<<<<<<< HEAD
-import com.cloud.deploy.DeploymentClusterPlanner;
-import com.cloud.deploy.DeploymentPlan;
-import com.cloud.deploy.DeploymentPlanner;
-import com.cloud.deploy.DeploymentPlanner.ExcludeList;
-import com.cloud.deploy.DeploymentPlanner.PlannerResourceUsage;
-import com.cloud.deploy.FirstFitPlanner;
-=======
-import com.cloud.deploy.DeploymentPlanner.PlannerResourceUsage;
-import com.cloud.deploy.dao.PlannerHostReservationDao;
->>>>>>> 91edeb49
 import com.cloud.exception.InsufficientServerCapacityException;
 import com.cloud.host.HostVO;
 import com.cloud.resource.ResourceManager;
@@ -49,12 +38,7 @@
 import com.cloud.user.Account;
 import com.cloud.utils.DateUtil;
 import com.cloud.utils.NumbersUtil;
-import com.cloud.vm.UserVmVO;
-<<<<<<< HEAD
-=======
 import com.cloud.vm.VMInstanceVO;
-import com.cloud.vm.VirtualMachine;
->>>>>>> 91edeb49
 import com.cloud.vm.VirtualMachineProfile;
 
 @Local(value=DeploymentPlanner.class)
@@ -188,7 +172,7 @@
                             "is running instances of this account which haven't been created using implicit dedication.");
                     suitable = false;
                     break;
-            }
+                }
             }
         }
         return suitable;
@@ -225,7 +209,7 @@
                 plannerName = _globalDeploymentPlanner;
             }
 
-            if (plannerName != null && this.getName().equals(plannerName)) {
+            if (plannerName != null && getName().equals(plannerName)) {
                 implicitPlannerUsed = true;
             }
         }
@@ -263,7 +247,7 @@
     }
 
     @Override
-    public PlannerResourceUsage getResourceUsage(VirtualMachineProfile<? extends VirtualMachine> vmProfile,
+    public PlannerResourceUsage getResourceUsage(VirtualMachineProfile vmProfile,
             DeploymentPlan plan, ExcludeList avoid) throws InsufficientServerCapacityException {
         // Check if strict or preferred mode should be used.
         boolean preferred = isServiceOfferingUsingPlannerInPreferredMode(vmProfile.getServiceOfferingId());
@@ -334,7 +318,7 @@
                 // The scenario will fail where actual Empty hosts and uservms not running host.
                 return PlannerResourceUsage.Dedicated;
             } else if (!preferred) {
-                return PlannerResourceUsage.Dedicated;
+        return PlannerResourceUsage.Dedicated;
             } else {
                 if (!allOtherHosts.isEmpty() && (hostsToAvoid == null || !hostsToAvoid.containsAll(allOtherHosts))) {
                     return PlannerResourceUsage.Shared;
