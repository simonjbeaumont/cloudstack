--- conflicted
+++ resolved
@@ -11,7 +11,7 @@
 // Unless required by applicable law or agreed to in writing,
 // software distributed under the License is distributed on an
 // "AS IS" BASIS, WITHOUT WARRANTIES OR CONDITIONS OF ANY
-// KIND, either express or implied.  See the License for the
+// KIND, either express or implied.  See the License for the 
 // specific language governing permissions and limitations
 // under the License.
 package com.cloud.deploy;
@@ -25,16 +25,15 @@
 import org.apache.log4j.Logger;
 
 import com.cloud.utils.Pair;
-import com.cloud.vm.VirtualMachine;
 import com.cloud.vm.VirtualMachineProfile;
 
 @Local(value=DeploymentPlanner.class)
 public class UserConcentratedPodPlanner extends FirstFitPlanner implements DeploymentClusterPlanner {
 
     private static final Logger s_logger = Logger.getLogger(UserConcentratedPodPlanner.class);
-
+    
     /**
-     * This method should reorder the given list of Cluster Ids by applying any necessary heuristic
+     * This method should reorder the given list of Cluster Ids by applying any necessary heuristic 
      * for this planner
      * For UserConcentratedPodPlanner we need to order the clusters in a zone across pods, by considering those pods first which have more number of VMs for this account
      * This reordering is not done incase the clusters within single pod are passed when the allocation is applied at pod-level.
@@ -48,7 +47,7 @@
         }
         return applyUserConcentrationPodHeuristicToClusters(id, clusterIdsByCapacity, vmProfile.getOwner().getAccountId());
     }
-
+    
     private List<Long> applyUserConcentrationPodHeuristicToClusters(long zoneId, List<Long> prioritizedClusterIds, long accountId){
         //user has VMs in certain pods. - prioritize those pods first
         //UserConcentratedPod strategy
@@ -60,8 +59,8 @@
             clusterList = prioritizedClusterIds;
         }
         return clusterList;
-    }
-
+    }    
+    
     private List<Long> reorderClustersByPods(List<Long> clusterIds, List<Long> podIds) {
 
         if (s_logger.isDebugEnabled()) {
@@ -110,11 +109,11 @@
 
         return prioritizedPods;
     }
-
+    
     /**
-     * This method should reorder the given list of Pod Ids by applying any necessary heuristic
+     * This method should reorder the given list of Pod Ids by applying any necessary heuristic 
      * for this planner
-     * For UserConcentratedPodPlanner we need to order the pods by considering those pods first which have more number of VMs for this account
+     * For UserConcentratedPodPlanner we need to order the pods by considering those pods first which have more number of VMs for this account 
      * @return List<Long> ordered list of Pod Ids
      */
     @Override
@@ -123,7 +122,7 @@
         if(vmProfile.getOwner() == null){
             return podIdsByCapacity;
         }
-        long accountId = vmProfile.getOwner().getAccountId();
+        long accountId = vmProfile.getOwner().getAccountId(); 
 
         //user has VMs in certain pods. - prioritize those pods first
         //UserConcentratedPod strategy
@@ -137,19 +136,6 @@
         }else{
             return podIdsByCapacity;
         }
-
-<<<<<<< HEAD
-    @Override
-    public boolean canHandle(VirtualMachineProfile vm, DeploymentPlan plan, ExcludeList avoid) {
-        if(vm.getHypervisorType() != HypervisorType.BareMetal){
-            //check the allocation strategy
-            if (_allocationAlgorithm != null && (_allocationAlgorithm.equals(AllocationAlgorithm.userconcentratedpod_random.toString()) || _allocationAlgorithm.equals(AllocationAlgorithm.userconcentratedpod_firstfit.toString()))){
-                return true;
-            }
-        }
-        return false;
-=======
->>>>>>> 85d54cd1
+        
     }
-
 }