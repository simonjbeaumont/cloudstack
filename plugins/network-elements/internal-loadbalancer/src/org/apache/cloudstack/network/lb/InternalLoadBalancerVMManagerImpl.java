// Licensed to the Apache Software Foundation (ASF) under one
// or more contributor license agreements.  See the NOTICE file
// distributed with this work for additional information
// regarding copyright ownership.  The ASF licenses this file
// to you under the Apache License, Version 2.0 (the
// "License"); you may not use this file except in compliance
// with the License.  You may obtain a copy of the License at
//
//   http://www.apache.org/licenses/LICENSE-2.0
//
// Unless required by applicable law or agreed to in writing,
// software distributed under the License is distributed on an
// "AS IS" BASIS, WITHOUT WARRANTIES OR CONDITIONS OF ANY
// KIND, either express or implied.  See the License for the
// specific language governing permissions and limitations
// under the License.
package org.apache.cloudstack.network.lb;

import java.util.ArrayList;
import java.util.Iterator;
import java.util.List;
import java.util.Map;

import javax.ejb.Local;
import javax.inject.Inject;
import javax.naming.ConfigurationException;

import org.apache.log4j.Logger;
import org.springframework.stereotype.Component;

import org.apache.cloudstack.lb.ApplicationLoadBalancerRuleVO;
import org.apache.cloudstack.lb.dao.ApplicationLoadBalancerRuleDao;

import com.cloud.agent.AgentManager;
import com.cloud.agent.AgentManager.OnError;
import com.cloud.agent.api.Answer;
import com.cloud.agent.api.GetDomRVersionAnswer;
import com.cloud.agent.api.GetDomRVersionCmd;
import com.cloud.agent.api.StopAnswer;
import com.cloud.agent.api.check.CheckSshAnswer;
import com.cloud.agent.api.check.CheckSshCommand;
import com.cloud.agent.api.routing.LoadBalancerConfigCommand;
import com.cloud.agent.api.routing.NetworkElementCommand;
import com.cloud.agent.api.to.LoadBalancerTO;
import com.cloud.agent.manager.Commands;
import com.cloud.configuration.Config;
import com.cloud.configuration.dao.ConfigurationDao;
import com.cloud.dc.DataCenter;
import com.cloud.dc.DataCenterVO;
import com.cloud.dc.dao.DataCenterDao;
import com.cloud.deploy.DataCenterDeployment;
import com.cloud.deploy.DeployDestination;
import com.cloud.deploy.DeploymentPlan;
import com.cloud.exception.AgentUnavailableException;
import com.cloud.exception.ConcurrentOperationException;
import com.cloud.exception.InsufficientAddressCapacityException;
import com.cloud.exception.InsufficientCapacityException;
import com.cloud.exception.InsufficientServerCapacityException;
import com.cloud.exception.InvalidParameterValueException;
import com.cloud.exception.OperationTimedoutException;
import com.cloud.exception.ResourceUnavailableException;
import com.cloud.exception.StorageUnavailableException;
import com.cloud.hypervisor.Hypervisor.HypervisorType;
import com.cloud.network.Network;
import com.cloud.network.Network.Provider;
import com.cloud.network.Network.Service;
import com.cloud.network.NetworkManager;
import com.cloud.network.NetworkModel;
import com.cloud.network.Networks.TrafficType;
import com.cloud.network.PhysicalNetworkServiceProvider;
import com.cloud.network.VirtualRouterProvider;
import com.cloud.network.VirtualRouterProvider.VirtualRouterProviderType;
import com.cloud.network.dao.NetworkDao;
import com.cloud.network.dao.NetworkVO;
import com.cloud.network.dao.PhysicalNetworkServiceProviderDao;
import com.cloud.network.dao.VirtualRouterProviderDao;
import com.cloud.network.lb.LoadBalancingRule;
import com.cloud.network.lb.LoadBalancingRule.LbDestination;
import com.cloud.network.lb.LoadBalancingRule.LbHealthCheckPolicy;
import com.cloud.network.lb.LoadBalancingRule.LbStickinessPolicy;
import com.cloud.network.lb.LoadBalancingRulesManager;
import com.cloud.network.router.VirtualRouter;
import com.cloud.network.router.VirtualRouter.RedundantState;
import com.cloud.network.router.VirtualRouter.Role;
import com.cloud.network.rules.FirewallRule;
import com.cloud.offering.NetworkOffering;
import com.cloud.offering.ServiceOffering;
import com.cloud.offerings.dao.NetworkOfferingDao;
import com.cloud.resource.ResourceManager;
import com.cloud.server.ConfigurationServer;
import com.cloud.service.ServiceOfferingVO;
import com.cloud.service.dao.ServiceOfferingDao;
import com.cloud.storage.VMTemplateVO;
import com.cloud.storage.dao.VMTemplateDao;
import com.cloud.user.Account;
import com.cloud.user.AccountManager;
import com.cloud.user.User;
import com.cloud.utils.Pair;
import com.cloud.utils.component.ManagerBase;
import com.cloud.utils.db.DB;
import com.cloud.utils.exception.CloudRuntimeException;
import com.cloud.utils.net.Ip;
import com.cloud.utils.net.NetUtils;
import com.cloud.vm.DomainRouterVO;
import com.cloud.vm.Nic;
import com.cloud.vm.NicProfile;
import com.cloud.vm.NicVO;
import com.cloud.vm.ReservationContext;
import com.cloud.vm.VirtualMachine;
import com.cloud.vm.VirtualMachine.State;
import com.cloud.vm.VirtualMachineGuru;
import com.cloud.vm.VirtualMachineManager;
import com.cloud.vm.VirtualMachineName;
import com.cloud.vm.VirtualMachineProfile;
import com.cloud.vm.VirtualMachineProfile.Param;
import com.cloud.vm.dao.DomainRouterDao;
import com.cloud.vm.dao.NicDao;


@Component
@Local(value = { InternalLoadBalancerVMManager.class, InternalLoadBalancerVMService.class})
public class InternalLoadBalancerVMManagerImpl extends ManagerBase implements
        InternalLoadBalancerVMManager, VirtualMachineGuru {
    private static final Logger s_logger = Logger
            .getLogger(InternalLoadBalancerVMManagerImpl.class);
    static final private String _internalLbVmNamePrefix = "b";
    
    private String _instance;
    private String _mgmtHost;
    private String _mgmtCidr;
    private long _internalLbVmOfferingId = 0L;
    
    @Inject VirtualMachineManager _itMgr;
    @Inject DomainRouterDao _internalLbVmDao;
    @Inject ConfigurationDao _configDao;
    @Inject AgentManager _agentMgr;
    @Inject DataCenterDao _dcDao;
    @Inject VirtualRouterProviderDao _vrProviderDao;
    @Inject ApplicationLoadBalancerRuleDao _lbDao;
    @Inject NetworkModel _ntwkModel;
    @Inject LoadBalancingRulesManager _lbMgr;
    @Inject NicDao _nicDao;
    @Inject AccountManager _accountMgr;
    @Inject NetworkDao _networkDao;
    @Inject NetworkManager _ntwkMgr;
    @Inject ServiceOfferingDao _serviceOfferingDao;
    @Inject PhysicalNetworkServiceProviderDao _physicalProviderDao;
    @Inject NetworkOfferingDao _networkOfferingDao;
    @Inject VMTemplateDao _templateDao;
    @Inject ResourceManager _resourceMgr;
    @Inject ConfigurationServer _configServer;

//    @Override
//    public DomainRouterVO findByName(String name) {
//        if (!VirtualMachineName.isValidSystemVmName(name, _instance, _internalLbVmNamePrefix)) {
//            return null;
//        }
//
//        return _internalLbVmDao.findById(VirtualMachineName.getRouterId(name));
//    }
//
//    @Override
//    public DomainRouterVO findById(long id) {
//        return _internalLbVmDao.findById(id);
//    }
//
//    @Override
//    public DomainRouterVO persist(DomainRouterVO vm) {
//        DomainRouterVO virtualRouter =  _internalLbVmDao.persist(vm);
//        return virtualRouter;
//    }

    @Override
    public boolean finalizeVirtualMachineProfile(VirtualMachineProfile profile,
            DeployDestination dest, ReservationContext context) {

        //Internal LB vm starts up with 2 Nics
        //Nic #1 - Guest Nic with IP address that would act as the LB entry point
        //Nic #2 - Control/Management Nic
        
        StringBuilder buf = profile.getBootArgsBuilder();
        buf.append(" template=domP");
        buf.append(" name=").append(profile.getHostName());

        if (Boolean.valueOf(_configDao.getValue("system.vm.random.password"))) {
            buf.append(" vmpassword=").append(_configDao.getValue("system.vm.password"));
        }
        
        NicProfile controlNic = null;
        Network guestNetwork = null;
      
        for (NicProfile nic : profile.getNics()) {
            int deviceId = nic.getDeviceId();
            buf.append(" eth").append(deviceId).append("ip=").append(nic.getIp4Address());
            buf.append(" eth").append(deviceId).append("mask=").append(nic.getNetmask());
            
            if (nic.isDefaultNic()) {
                buf.append(" gateway=").append(nic.getGateway());
                buf.append(" dns1=").append(nic.getGateway());
            }

            if (nic.getTrafficType() == TrafficType.Guest) {
                guestNetwork = _ntwkModel.getNetwork(nic.getNetworkId());
            } else if (nic.getTrafficType() == TrafficType.Management) {
                buf.append(" localgw=").append(dest.getPod().getGateway());
            } else if (nic.getTrafficType() == TrafficType.Control) {
                controlNic = nic;
                // Internal LB control command is sent over management server in VMware
                if (dest.getHost().getHypervisorType() == HypervisorType.VMware) {
                    if (s_logger.isInfoEnabled()) {
                        s_logger.info("Check if we need to add management server explicit route to Internal LB. pod cidr: "
                                + dest.getPod().getCidrAddress() + "/" + dest.getPod().getCidrSize()
                                + ", pod gateway: " + dest.getPod().getGateway() + ", management host: " + _mgmtHost);
                    }

                    if (s_logger.isInfoEnabled()) {
                        s_logger.info("Add management server explicit route to Internal LB.");
                    }
                    
               
                    buf.append(" mgmtcidr=").append(_mgmtCidr);
                    buf.append(" localgw=").append(dest.getPod().getGateway());
                }
            }
        }

        if (controlNic == null) {
            throw new CloudRuntimeException("Didn't start a control port");
        }
                
        if (guestNetwork != null) {
            String domain = guestNetwork.getNetworkDomain();
            if (domain != null) {
                buf.append(" domain=" + domain);
            }
        }

        String type = "ilbvm";
        buf.append(" type=" + type);

        if (s_logger.isDebugEnabled()) {
            s_logger.debug("Boot Args for " + profile + ": " + buf.toString());
        }

        return true;
    }

    @Override
    public boolean finalizeDeployment(Commands cmds, VirtualMachineProfile profile, DeployDestination dest, ReservationContext context) throws ResourceUnavailableException {
        DomainRouterVO internalLbVm = _internalLbVmDao.findById(profile.getId());

        List<NicProfile> nics = profile.getNics();
        for (NicProfile nic : nics) {
            if (nic.getTrafficType() == TrafficType.Control) {
                internalLbVm.setPrivateIpAddress(nic.getIp4Address());
                internalLbVm.setPrivateMacAddress(nic.getMacAddress());
            }
        }
        _internalLbVmDao.update(internalLbVm.getId(), internalLbVm);

        finalizeCommandsOnStart(cmds, profile);
        return true;
    }

    @Override
    public boolean finalizeStart(VirtualMachineProfile profile, long hostId, Commands cmds, ReservationContext context) {
        
        boolean result = true;

        Answer answer = cmds.getAnswer("checkSsh");
        if (answer != null && answer instanceof CheckSshAnswer) {
            CheckSshAnswer sshAnswer = (CheckSshAnswer) answer;
            if (sshAnswer == null || !sshAnswer.getResult()) {
                s_logger.warn("Unable to ssh to the internal LB VM: " + sshAnswer.getDetails());
                result = false;
            }
        } else {
            result = false;
        }
        if (result == false) {
            return result;
        }
        
        //Get guest network info
        List<Network> guestNetworks = new ArrayList<Network>();
        List<? extends Nic> internalLbVmNics = _nicDao.listByVmId(profile.getId());
        for (Nic internalLbVmNic : internalLbVmNics) {
            Network network = _ntwkModel.getNetwork(internalLbVmNic.getNetworkId());
            if (network.getTrafficType() == TrafficType.Guest) {
                guestNetworks.add(network);
            }
        }
        
        DomainRouterVO internalLbVm = _internalLbVmDao.findById(profile.getId());

        answer = cmds.getAnswer("getDomRVersion");
        if (answer != null && answer instanceof GetDomRVersionAnswer) {
            GetDomRVersionAnswer versionAnswer = (GetDomRVersionAnswer)answer;
            if (answer == null || !answer.getResult()) {
                s_logger.warn("Unable to get the template/scripts version of internal LB VM " + internalLbVm.getInstanceName() +
                        " due to: " + versionAnswer.getDetails());
                result = false;
            } else {
                internalLbVm.setTemplateVersion(versionAnswer.getTemplateVersion());
                internalLbVm.setScriptsVersion(versionAnswer.getScriptsVersion());
                internalLbVm = _internalLbVmDao.persist(internalLbVm, guestNetworks);
            }
        } else {
            result = false;
        }

        return result;
    }


    public boolean finalizeCommandsOnStart(Commands cmds, VirtualMachineProfile profile) {
        DomainRouterVO internalLbVm = _internalLbVmDao.findById(profile.getId());
        NicProfile controlNic = getNicProfileByTrafficType(profile, TrafficType.Control);

        if (controlNic == null) {
            s_logger.error("Control network doesn't exist for the internal LB vm " + internalLbVm);
            return false;
        }

        finalizeSshAndVersionOnStart(cmds, profile, internalLbVm, controlNic);

        // restart network if restartNetwork = false is not specified in profile parameters
        boolean reprogramGuestNtwk = true;
        if (profile.getParameter(Param.ReProgramGuestNetworks) != null
                && (Boolean) profile.getParameter(Param.ReProgramGuestNetworks) == false) {
            reprogramGuestNtwk = false;
        }

        VirtualRouterProvider lbProvider = _vrProviderDao.findById(internalLbVm.getElementId());
        if (lbProvider == null) {
            throw new CloudRuntimeException("Cannot find related element " + VirtualRouterProviderType.InternalLbVm + " of vm: " + internalLbVm.getHostName());
        }
        
        Provider provider = Network.Provider.getProvider(lbProvider.getType().toString());
        if (provider == null) {
            throw new CloudRuntimeException("Cannot find related provider of provider: " + lbProvider.getType().toString());
        }

        if (reprogramGuestNtwk) {
            NicProfile guestNic = getNicProfileByTrafficType(profile, TrafficType.Guest);
            finalizeLbRulesForIp(cmds, internalLbVm, provider, new Ip(guestNic.getIp4Address()), guestNic.getNetworkId());
        }

        return true;
    }

    @Override
    public void finalizeStop(VirtualMachineProfile profile, StopAnswer answer) {
    }

    @Override
    public void finalizeExpunge(VirtualMachine vm) {
    }

//    @Override
//    public Long convertToId(String vmName) {
//        if (!VirtualMachineName.isValidSystemVmName(vmName, _instance, _internalLbVmNamePrefix)) {
//            return null;
//        }
//
//        return VirtualMachineName.getRouterId(vmName);
//    }

    @Override
    public void prepareStop(VirtualMachineProfile profile) {
    }
    
    @Override
    public boolean configure(String name, Map<String, Object> params) throws ConfigurationException {
        final Map<String, String> configs = _configDao.getConfiguration("AgentManager", params);
        _instance = configs.get("instance.name");
        if (_instance == null) {
            _instance = "DEFAULT";
        }
        
        _mgmtHost = configs.get("host");
        _mgmtCidr = _configDao.getValue(Config.ManagementNetwork.key());
        
        String offUUID = configs.get(Config.InternalLbVmServiceOfferingId.key());
        if (offUUID != null && !offUUID.isEmpty()) {
            //get the id by offering UUID
            ServiceOfferingVO off = _serviceOfferingDao.findByUuid(offUUID);
            if (off != null) {
                _internalLbVmOfferingId = off.getId();
            } else {
                s_logger.warn("Invalid offering UUID is passed in " + Config.InternalLbVmServiceOfferingId.key() + "; the default offering will be used instead");
            }
        }
        
        //if offering wasn't set, try to get the default one
        if (_internalLbVmOfferingId == 0L) {
            boolean useLocalStorage = Boolean.parseBoolean(configs.get(Config.SystemVMUseLocalStorage.key()));
            ServiceOfferingVO newOff = new ServiceOfferingVO("System Offering For Internal LB VM", 1, InternalLoadBalancerVMManager.DEFAULT_INTERNALLB_VM_RAMSIZE, InternalLoadBalancerVMManager.DEFAULT_INTERNALLB_VM_CPU_MHZ, null,
                    null, true, null, useLocalStorage, true, null, true, VirtualMachine.Type.InternalLoadBalancerVm, true);
            newOff.setUniqueName(ServiceOffering.internalLbVmDefaultOffUniqueName);
            newOff = _serviceOfferingDao.persistSystemServiceOffering(newOff);
            _internalLbVmOfferingId = newOff.getId();
        }
        
        _itMgr.registerGuru(VirtualMachine.Type.InternalLoadBalancerVm, this);

        if (s_logger.isInfoEnabled()) {
            s_logger.info(getName()  +  " has been configured");
        }
        
        return true;
    }
    
    @Override
    public String getName() {
        return _name;
    }
    
    protected NicProfile getNicProfileByTrafficType(VirtualMachineProfile profile, TrafficType trafficType) {
        for (NicProfile nic : profile.getNics()) {
            if (nic.getTrafficType() == trafficType && nic.getIp4Address() != null) {
                return nic;
            }
        }
        return null;
     }
    
    protected void finalizeSshAndVersionOnStart(Commands cmds, VirtualMachineProfile profile, DomainRouterVO router, NicProfile controlNic) {
        cmds.addCommand("checkSsh", new CheckSshCommand(profile.getInstanceName(), controlNic.getIp4Address(), 3922));

        // Update internal lb vm template/scripts version
        final GetDomRVersionCmd command = new GetDomRVersionCmd();
        command.setAccessDetail(NetworkElementCommand.ROUTER_IP, controlNic.getIp4Address());
        command.setAccessDetail(NetworkElementCommand.ROUTER_NAME, router.getInstanceName());
        cmds.addCommand("getDomRVersion", command);
    }
    
    
    protected void finalizeLbRulesForIp(Commands cmds, DomainRouterVO internalLbVm, Provider provider, Ip sourceIp, long guestNtwkId) {
        s_logger.debug("Resending load balancing rules as a part of start for " + internalLbVm);
        List<ApplicationLoadBalancerRuleVO> lbs = _lbDao.listBySrcIpSrcNtwkId(sourceIp, guestNtwkId);
        List<LoadBalancingRule> lbRules = new ArrayList<LoadBalancingRule>();
        if (_ntwkModel.isProviderSupportServiceInNetwork(guestNtwkId, Service.Lb, provider)) {
            // Re-apply load balancing rules
            for (ApplicationLoadBalancerRuleVO lb : lbs) {
                List<LbDestination> dstList = _lbMgr.getExistingDestinations(lb.getId());
                List<LbStickinessPolicy> policyList = _lbMgr.getStickinessPolicies(lb.getId());
                List<LbHealthCheckPolicy> hcPolicyList = _lbMgr.getHealthCheckPolicies(lb.getId());
                LoadBalancingRule loadBalancing = new LoadBalancingRule(lb, dstList, policyList, hcPolicyList, sourceIp);
                lbRules.add(loadBalancing);
            }
        }

        s_logger.debug("Found " + lbRules.size() + " load balancing rule(s) to apply as a part of Intenrnal LB vm" + internalLbVm + " start.");
        if (!lbRules.isEmpty()) {
            createApplyLoadBalancingRulesCommands(lbRules, internalLbVm, cmds, guestNtwkId);
        }
    }
    
    private void createApplyLoadBalancingRulesCommands(List<LoadBalancingRule> rules, VirtualRouter internalLbVm, Commands cmds, long guestNetworkId) {

        LoadBalancerTO[] lbs = new LoadBalancerTO[rules.size()];
        int i = 0;
        boolean inline = false;
        for (LoadBalancingRule rule : rules) {
            boolean revoked = (rule.getState().equals(FirewallRule.State.Revoke));
            String protocol = rule.getProtocol();
            String algorithm = rule.getAlgorithm();
            String uuid = rule.getUuid();

            String srcIp = rule.getSourceIp().addr();
            int srcPort = rule.getSourcePortStart();
            List<LbDestination> destinations = rule.getDestinations();
            List<LbStickinessPolicy> stickinessPolicies = rule.getStickinessPolicies();
            LoadBalancerTO lb = new LoadBalancerTO(uuid, srcIp, srcPort, protocol, algorithm, revoked, false, inline, destinations, stickinessPolicies);
            lbs[i++] = lb;
        }
        
        Network guestNetwork = _ntwkModel.getNetwork(guestNetworkId);
        Nic guestNic = _nicDao.findByNtwkIdAndInstanceId(guestNetwork.getId(), internalLbVm.getId());
        NicProfile guestNicProfile = new NicProfile(guestNic, guestNetwork, guestNic.getBroadcastUri(), guestNic.getIsolationUri(),
                _ntwkModel.getNetworkRate(guestNetwork.getId(), internalLbVm.getId()),
                _ntwkModel.isSecurityGroupSupportedInNetwork(guestNetwork),
                _ntwkModel.getNetworkTag(internalLbVm.getHypervisorType(), guestNetwork));

        LoadBalancerConfigCommand cmd = new LoadBalancerConfigCommand(lbs, guestNic.getIp4Address(),
                guestNic.getIp4Address(), internalLbVm.getPrivateIpAddress(),
                _itMgr.toNicTO(guestNicProfile, internalLbVm.getHypervisorType()), internalLbVm.getVpcId());

        cmd.lbStatsVisibility = _configDao.getValue(Config.NetworkLBHaproxyStatsVisbility.key());
        cmd.lbStatsUri = _configDao.getValue(Config.NetworkLBHaproxyStatsUri.key());
        cmd.lbStatsAuth = _configDao.getValue(Config.NetworkLBHaproxyStatsAuth.key());
        cmd.lbStatsPort = _configDao.getValue(Config.NetworkLBHaproxyStatsPort.key());

        cmd.setAccessDetail(NetworkElementCommand.ROUTER_IP, getInternalLbControlIp(internalLbVm.getId()));
        cmd.setAccessDetail(NetworkElementCommand.ROUTER_GUEST_IP, guestNic.getIp4Address());
        cmd.setAccessDetail(NetworkElementCommand.ROUTER_NAME, internalLbVm.getInstanceName());
        DataCenterVO dcVo = _dcDao.findById(internalLbVm.getDataCenterId());
        cmd.setAccessDetail(NetworkElementCommand.ZONE_NETWORK_TYPE, dcVo.getNetworkType().toString());
        cmds.addCommand(cmd);
    }
    
    
    protected String getInternalLbControlIp(long internalLbVmId) {
        String controlIpAddress = null;
        List<NicVO> nics = _nicDao.listByVmId(internalLbVmId);
        for (NicVO nic : nics) {
            Network ntwk = _ntwkModel.getNetwork(nic.getNetworkId());
            if (ntwk.getTrafficType() == TrafficType.Control) {
                controlIpAddress = nic.getIp4Address();
            }
        }
        
        if(controlIpAddress == null) {
            s_logger.warn("Unable to find Internal LB control ip in its attached NICs!. Internal LB vm: " + internalLbVmId);
            DomainRouterVO internalLbVm = _internalLbVmDao.findById(internalLbVmId);
            return internalLbVm.getPrivateIpAddress();
        }
            
        return controlIpAddress;
    }

    @Override
    public boolean destroyInternalLbVm(long vmId, Account caller, Long callerUserId)
            throws ResourceUnavailableException, ConcurrentOperationException {
        if (s_logger.isDebugEnabled()) {
            s_logger.debug("Attempting to destroy Internal LB vm " + vmId);
        }

        DomainRouterVO internalLbVm = _internalLbVmDao.findById(vmId);
        if (internalLbVm == null) {
            return true;
        }

        _accountMgr.checkAccess(caller, null, true, internalLbVm);

        try {
            _itMgr.expunge(internalLbVm.getUuid());
            return true;
        } catch (CloudRuntimeException e) {
            s_logger.warn("Unable to expunge internal load balancer", e);
            return false;
        }
    }

    
    @Override
    public VirtualRouter stopInternalLbVm(long vmId, boolean forced, Account caller, long callerUserId) throws ConcurrentOperationException,
    ResourceUnavailableException {
        DomainRouterVO internalLbVm = _internalLbVmDao.findById(vmId);
        if (internalLbVm == null || internalLbVm.getRole() != Role.INTERNAL_LB_VM) {
            throw new InvalidParameterValueException("Can't find internal lb vm by id specified");
        }
        
        //check permissions
        _accountMgr.checkAccess(caller, null, true, internalLbVm);
        
        return stopInternalLbVm(internalLbVm, forced, caller, callerUserId);
    }

    protected VirtualRouter stopInternalLbVm(DomainRouterVO internalLbVm, boolean forced, Account caller, long callerUserId) throws ResourceUnavailableException, ConcurrentOperationException {
        s_logger.debug("Stopping internal lb vm " + internalLbVm);
        try {
            _itMgr.stop(internalLbVm.getUuid(), forced);
            return _internalLbVmDao.findById(internalLbVm.getId());
        } catch (OperationTimedoutException e) {
            throw new CloudRuntimeException("Unable to stop " + internalLbVm, e);
        }
    }
    
    
    @Override
    public List<DomainRouterVO> deployInternalLbVm(Network guestNetwork, Ip requestedGuestIp, DeployDestination dest,
            Account owner, Map<Param, Object> params) throws InsufficientCapacityException,
            ConcurrentOperationException, ResourceUnavailableException {

        List<DomainRouterVO> internalLbVms = findOrDeployInternalLbVm(guestNetwork, requestedGuestIp, dest, owner, params);
        
        return startInternalLbVms(params, internalLbVms);
    }
    
    protected List<DomainRouterVO> startInternalLbVms(Map<Param, Object> params, List<DomainRouterVO> internalLbVms)
            throws StorageUnavailableException, InsufficientCapacityException, ConcurrentOperationException, ResourceUnavailableException {
        List<DomainRouterVO> runningInternalLbVms = null;

        if (internalLbVms != null) {
            runningInternalLbVms = new ArrayList<DomainRouterVO>();
        } else {
            s_logger.debug("Have no internal lb vms to start");
            return null;
        }

        for (DomainRouterVO internalLbVm : internalLbVms) {
            if (internalLbVm.getState() != VirtualMachine.State.Running) {
                internalLbVm = startInternalLbVm(internalLbVm, _accountMgr.getSystemAccount(), User.UID_SYSTEM, params);
            }
            
            if (internalLbVm != null) {
                runningInternalLbVms.add(internalLbVm);
            }
        }
        return runningInternalLbVms;
    }
    
    
    
    @DB
    protected List<DomainRouterVO> findOrDeployInternalLbVm(Network guestNetwork, Ip requestedGuestIp, DeployDestination dest,
            Account owner, Map<Param, Object> params) throws ConcurrentOperationException,
            InsufficientCapacityException, ResourceUnavailableException {

        List<DomainRouterVO> internalLbVms = new ArrayList<DomainRouterVO>();
        Network lock = _networkDao.acquireInLockTable(guestNetwork.getId(), _ntwkMgr.getNetworkLockTimeout());
        if (lock == null) {
            throw new ConcurrentOperationException("Unable to lock network " + guestNetwork.getId());
        }
        
        if (s_logger.isDebugEnabled()) {
            s_logger.debug("Lock is acquired for network id " + lock.getId() + " as a part of internal lb startup in " + dest);
        }
        
        long internalLbProviderId = getInternalLbProviderId(guestNetwork);
        
        try {
            assert guestNetwork.getState() == Network.State.Implemented || guestNetwork.getState() == Network.State.Setup ||
                    guestNetwork.getState() == Network.State.Implementing : "Network is not yet fully implemented: "
                    + guestNetwork;
            assert guestNetwork.getTrafficType() == TrafficType.Guest;

            //deploy internal lb vm
            Pair<DeploymentPlan, List<DomainRouterVO>> planAndInternalLbVms = getDeploymentPlanAndInternalLbVms(dest, guestNetwork.getId(), requestedGuestIp);
            internalLbVms = planAndInternalLbVms.second();
            DeploymentPlan plan = planAndInternalLbVms.first();
            
            if (internalLbVms.size() > 0) {
                s_logger.debug("Found " + internalLbVms.size() + " internal lb vms for the requested IP " + requestedGuestIp.addr());
                return internalLbVms;
            }

            List<Pair<NetworkVO, NicProfile>> networks = createInternalLbVmNetworks(guestNetwork, plan, requestedGuestIp);
            //Pass startVm=false as we are holding the network lock that needs to be released at the end of vm allocation
            DomainRouterVO internalLbVm = deployInternalLbVm(owner, dest, plan, params, internalLbProviderId, _internalLbVmOfferingId, guestNetwork.getVpcId(),
                networks, false);
            if (internalLbVm != null) {
                _internalLbVmDao.addRouterToGuestNetwork(internalLbVm, guestNetwork);
                internalLbVms.add(internalLbVm);
            }
        } finally {
            if (lock != null) {
                _networkDao.releaseFromLockTable(lock.getId());
                if (s_logger.isDebugEnabled()) {
                    s_logger.debug("Lock is released for network id " + lock.getId() + " as a part of internal lb vm startup in " + dest);
                }
            }
        }
        return internalLbVms;
    }

    protected long getInternalLbProviderId(Network guestNetwork) {
        VirtualRouterProviderType type = VirtualRouterProviderType.InternalLbVm;
        long physicalNetworkId = _ntwkModel.getPhysicalNetworkId(guestNetwork);
        
        PhysicalNetworkServiceProvider provider = _physicalProviderDao.findByServiceProvider(physicalNetworkId, type.toString());
        if (provider == null) {
            throw new CloudRuntimeException("Cannot find service provider " + type.toString() + " in physical network " + physicalNetworkId);
        }
        
        VirtualRouterProvider internalLbProvider = _vrProviderDao.findByNspIdAndType(provider.getId(), type);
        if (internalLbProvider == null) {
            throw new CloudRuntimeException("Cannot find provider " + type.toString() + " as service provider " + provider.getId());
        }
        
        return internalLbProvider.getId();
    }
    
    protected List<Pair<NetworkVO, NicProfile>> createInternalLbVmNetworks(Network guestNetwork, DeploymentPlan plan, Ip guestIp) throws ConcurrentOperationException,
            InsufficientAddressCapacityException {

        //Form networks
        List<Pair<NetworkVO, NicProfile>> networks = new ArrayList<Pair<NetworkVO, NicProfile>>(3);
        
        //1) Guest network - default
        if (guestNetwork != null) {
            s_logger.debug("Adding nic for Internal LB in Guest network " + guestNetwork);
            NicProfile guestNic = new NicProfile();
            if (guestIp != null) {
                guestNic.setIp4Address(guestIp.addr());
            } else {
                guestNic.setIp4Address(_ntwkMgr.acquireGuestIpAddress(guestNetwork, null));
            }
            guestNic.setGateway(guestNetwork.getGateway());
            guestNic.setBroadcastUri(guestNetwork.getBroadcastUri());
            guestNic.setBroadcastType(guestNetwork.getBroadcastDomainType());
            guestNic.setIsolationUri(guestNetwork.getBroadcastUri());
            guestNic.setMode(guestNetwork.getMode());
            String gatewayCidr = guestNetwork.getCidr();
            guestNic.setNetmask(NetUtils.getCidrNetmask(gatewayCidr));
            guestNic.setDefaultNic(true);
            networks.add(new Pair<NetworkVO, NicProfile>((NetworkVO) guestNetwork, guestNic));
        }

        //2) Control network
        s_logger.debug("Adding nic for Internal LB vm in Control network ");
        List<? extends NetworkOffering> offerings = _ntwkModel.getSystemAccountNetworkOfferings(NetworkOffering.SystemControlNetwork);
        NetworkOffering controlOffering = offerings.get(0);
        NetworkVO controlConfig = _ntwkMgr.setupNetwork(_accountMgr.getSystemAccount(), controlOffering, plan, null, null, false).get(0);
        networks.add(new Pair<NetworkVO, NicProfile>(controlConfig, null));

        return networks;
    }
    
    
    protected Pair<DeploymentPlan, List<DomainRouterVO>> getDeploymentPlanAndInternalLbVms(DeployDestination dest, long guestNetworkId, Ip requestedGuestIp) {
        long dcId = dest.getDataCenter().getId();
        DeploymentPlan plan = new DataCenterDeployment(dcId);
        List<DomainRouterVO> internalLbVms = findInternalLbVms(guestNetworkId, requestedGuestIp);

        return new Pair<DeploymentPlan, List<DomainRouterVO>>(plan, internalLbVms);
    
    }

    @Override
    public List<DomainRouterVO> findInternalLbVms(long guestNetworkId, Ip requestedGuestIp) {
        List<DomainRouterVO> internalLbVms = _internalLbVmDao.listByNetworkAndRole(guestNetworkId, Role.INTERNAL_LB_VM);
        if (requestedGuestIp != null && !internalLbVms.isEmpty()) {
            Iterator<DomainRouterVO> it = internalLbVms.iterator();
            while (it.hasNext()) {
                DomainRouterVO vm = it.next();
                Nic nic = _nicDao.findByNtwkIdAndInstanceId(guestNetworkId, vm.getId());
                if (!nic.getIp4Address().equalsIgnoreCase(requestedGuestIp.addr())) {
                    it.remove();
                }
            }
        }
        return internalLbVms;
    }
    
    
    protected DomainRouterVO deployInternalLbVm(Account owner, DeployDestination dest, DeploymentPlan plan, Map<Param, Object> params,
            long internalLbProviderId, long svcOffId, Long vpcId,
            List<Pair<NetworkVO, NicProfile>> networks, boolean startVm) throws ConcurrentOperationException,
            InsufficientAddressCapacityException, InsufficientServerCapacityException, InsufficientCapacityException,
            StorageUnavailableException, ResourceUnavailableException {
        
       

        ServiceOfferingVO routerOffering = _serviceOfferingDao.findById(svcOffId);

        // Internal lb is the network element, we don't know the hypervisor type yet.
        // Try to allocate the internal lb twice using diff hypervisors, and when failed both times, throw the exception up
        List<HypervisorType> hypervisors = getHypervisors(dest, plan, null);

        int allocateRetry = 0;
        int startRetry = 0;
        DomainRouterVO internalLbVm = null;
        for (Iterator<HypervisorType> iter = hypervisors.iterator(); iter.hasNext();) {
            HypervisorType hType = iter.next();
<<<<<<< HEAD
            s_logger.debug("Allocating the Internal lb with the hypervisor type " + hType);
            String templateName = null;
            switch (hType) {
            case XenServer:
                templateName = _configServer.getConfigValue(Config.RouterTemplateXen.key(), Config.ConfigurationParameterScope.zone.toString(), dest.getDataCenter().getId());
                break;
            case KVM:
                templateName = _configServer.getConfigValue(Config.RouterTemplateKVM.key(), Config.ConfigurationParameterScope.zone.toString(), dest.getDataCenter().getId());
                break;
            case VMware:
                templateName = _configServer.getConfigValue(Config.RouterTemplateVmware.key(), Config.ConfigurationParameterScope.zone.toString(), dest.getDataCenter().getId());
                break;
            case Hyperv:
                templateName = _configServer.getConfigValue(Config.RouterTemplateHyperv.key(), Config.ConfigurationParameterScope.zone.toString(), dest.getDataCenter().getId());
                break;
            case LXC:
                templateName = _configServer.getConfigValue(Config.RouterTemplateLXC.key(), Config.ConfigurationParameterScope.zone.toString(), dest.getDataCenter().getId());
                break;
            default:
                break;
            }
            VMTemplateVO template = _templateDao.findRoutingTemplate(hType, templateName);
=======
            try {
                long id = _internalLbVmDao.getNextInSequence(Long.class, "id");
                if (s_logger.isDebugEnabled()) {
                    s_logger.debug("Creating the internal lb vm " + id + " in datacenter "  + dest.getDataCenter() + " with hypervisor type " + hType);
                }                String templateName = null;
                switch (hType) {
                    case XenServer:
                        templateName = _configServer.getConfigValue(Config.RouterTemplateXen.key(), Config.ConfigurationParameterScope.zone.toString(), dest.getDataCenter().getId());
                        break;
                    case KVM:
                        templateName = _configServer.getConfigValue(Config.RouterTemplateKVM.key(), Config.ConfigurationParameterScope.zone.toString(), dest.getDataCenter().getId());
                        break;
                    case VMware:
                        templateName = _configServer.getConfigValue(Config.RouterTemplateVmware.key(), Config.ConfigurationParameterScope.zone.toString(), dest.getDataCenter().getId());
                        break;
                    case Hyperv:
                        templateName = _configServer.getConfigValue(Config.RouterTemplateHyperv.key(), Config.ConfigurationParameterScope.zone.toString(), dest.getDataCenter().getId());
                        break;
                    case LXC:
                        templateName = _configServer.getConfigValue(Config.RouterTemplateLXC.key(), Config.ConfigurationParameterScope.zone.toString(), dest.getDataCenter().getId());
                        break;
                    default: break;
                }
                VMTemplateVO template = _templateDao.findRoutingTemplate(hType, templateName);
>>>>>>> f7b1d3d8

            if (template == null) {
                s_logger.debug(hType + " won't support system vm, skip it");
                continue;
            }

            internalLbVm = new DomainRouterVO(id, routerOffering.getId(), internalLbProviderId,
                    VirtualMachineName.getSystemVmName(id, _instance, _internalLbVmNamePrefix), template.getId(), template.getHypervisorType(),
                    template.getGuestOSId(), owner.getDomainId(), owner.getId(), false, 0, false,
                    RedundantState.UNKNOWN, false, false, VirtualMachine.Type.InternalLoadBalancerVm, vpcId);
            internalLbVm.setRole(Role.INTERNAL_LB_VM);
            internalLbVm = _internalLbVmDao.persist(internalLbVm);
            try {
                _itMgr.allocate(internalLbVm.getInstanceName(), template, routerOffering, networks, plan, null, owner);
            } catch (CloudRuntimeException e) {
                if (allocateRetry < 2 && iter.hasNext()) {
                    allocateRetry++;
                    _internalLbVmDao.remove(internalLbVm.getId());
                    s_logger.debug("Failed to allocate the Internal lb vm with hypervisor type " + hType + ", retrying one more time");
                    continue;
                } else {
                    return null;
                }
            }

            internalLbVm = _internalLbVmDao.findById(internalLbVm.getId());

            if (startVm) {
                try {
                    internalLbVm = startInternalLbVm(internalLbVm, _accountMgr.getSystemAccount(), User.UID_SYSTEM, params);
                    break;
                } catch (InsufficientCapacityException ex) {
                    if (startRetry < 2 && iter.hasNext()) {
                        s_logger.debug("Failed to start the Internal lb vm  " + internalLbVm + " with hypervisor type " + hType + ", " +
                                "destroying it and recreating one more time");
                        // destroy the internal lb vm
                        destroyInternalLbVm(internalLbVm.getId(), _accountMgr.getSystemAccount(), User.UID_SYSTEM);
                        continue;
                    } else {
                        throw ex;
                    }
                } finally {
                    startRetry++;
                }
            } else {
                //return stopped internal lb vm
                return internalLbVm;
            }
        }
        return internalLbVm;
    }
    
    

    protected DomainRouterVO startInternalLbVm(DomainRouterVO internalLbVm, Account caller, long callerUserId, Map<Param, Object> params)
            throws StorageUnavailableException, InsufficientCapacityException,
            ConcurrentOperationException, ResourceUnavailableException {
        s_logger.debug("Starting Internal LB VM " + internalLbVm);
        try {
            _itMgr.easyStart(internalLbVm.getUuid(), params, null);
            internalLbVm = _internalLbVmDao.findById(internalLbVm.getId());
            if (internalLbVm.isStopPending()) {
                s_logger.info("Clear the stop pending flag of Internal LB VM " + internalLbVm.getHostName() + " after start router successfully!");
                internalLbVm.setStopPending(false);
                internalLbVm = _internalLbVmDao.persist(internalLbVm);
            }
            return _internalLbVmDao.findById(internalLbVm.getId());
        } catch (CloudRuntimeException e) {
            s_logger.warn("Unable to start " + internalLbVm, e);
            return null;
        }
    }
    
    
    protected List<HypervisorType> getHypervisors(DeployDestination dest, DeploymentPlan plan,
            List<HypervisorType> supportedHypervisors) throws InsufficientServerCapacityException {
        List<HypervisorType> hypervisors = new ArrayList<HypervisorType>();

        HypervisorType defaults = _resourceMgr.getDefaultHypervisor(dest.getDataCenter().getId());
        if (defaults != HypervisorType.None) {
            hypervisors.add(defaults);
        } else {
            //if there is no default hypervisor, get it from the cluster
            hypervisors = _resourceMgr.getSupportedHypervisorTypes(dest.getDataCenter().getId(), true,
                plan.getPodId());
        }

        //keep only elements defined in supported hypervisors
        StringBuilder hTypesStr = new StringBuilder();
        if (supportedHypervisors != null && !supportedHypervisors.isEmpty()) {
            hypervisors.retainAll(supportedHypervisors);
            for (HypervisorType hType : supportedHypervisors) {
                hTypesStr.append(hType).append(" ");
            }
        }

        if (hypervisors.isEmpty()) {
            throw new InsufficientServerCapacityException("Unable to create internal lb vm, " +
                    "there are no clusters in the zone ", DataCenter.class, dest.getDataCenter().getId());
        }
        return hypervisors;
    }
    
    @Override
    public boolean applyLoadBalancingRules(Network network, final List<LoadBalancingRule> rules, List<? extends VirtualRouter> internalLbVms)
            throws ResourceUnavailableException {
        if (rules == null || rules.isEmpty()) {
            s_logger.debug("No lb rules to be applied for network " + network);
            return true;
        }
        
        //only one internal lb vm is supported per ip address at this time
        if (internalLbVms == null || internalLbVms.isEmpty()) {
            throw new CloudRuntimeException("Can't apply the lb rules on network " + network + " as the list of internal lb vms is empty");
        }
        
        VirtualRouter lbVm = internalLbVms.get(0);
        if (lbVm.getState() == State.Running) {
            return sendLBRules(lbVm, rules, network.getId());
        } else if (lbVm.getState() == State.Stopped || lbVm.getState() == State.Stopping) {
            s_logger.debug("Internal LB VM " + lbVm.getInstanceName() + " is in " + lbVm.getState() +
                    ", so not sending apply lb rules commands to the backend");
            return true;
        } else {
            s_logger.warn("Unable to apply lb rules, Internal LB VM is not in the right state " + lbVm.getState());
            throw new ResourceUnavailableException("Unable to apply lb rules; Internal LB VM is not in the right state", DataCenter.class, lbVm.getDataCenterId());
        }
    }
    
    protected boolean sendLBRules(VirtualRouter internalLbVm, List<LoadBalancingRule> rules, long guestNetworkId) throws ResourceUnavailableException {
        Commands cmds = new Commands(OnError.Continue);
        createApplyLoadBalancingRulesCommands(rules, internalLbVm, cmds, guestNetworkId);
        return sendCommandsToInternalLbVm(internalLbVm, cmds);
    }
    
    
    protected boolean sendCommandsToInternalLbVm(final VirtualRouter internalLbVm, Commands cmds) throws AgentUnavailableException {
        Answer[] answers = null;
        try {
            answers = _agentMgr.send(internalLbVm.getHostId(), cmds);
        } catch (OperationTimedoutException e) {
            s_logger.warn("Timed Out", e);
            throw new AgentUnavailableException("Unable to send commands to virtual router ", internalLbVm.getHostId(), e);
        }

        if (answers == null) {
            return false;
        }

        if (answers.length != cmds.size()) {
            return false;
        }

        boolean result = true;
        if (answers.length > 0) {
            for (Answer answer : answers) {
                if (!answer.getResult()) {
                    result = false;
                    break;
                }
            }
        }
        return result;
    }
    
    
    @Override
    public VirtualRouter startInternalLbVm(long internalLbVmId, Account caller, long callerUserId)
            throws StorageUnavailableException, InsufficientCapacityException,
            ConcurrentOperationException, ResourceUnavailableException {
        
        DomainRouterVO internalLbVm = _internalLbVmDao.findById(internalLbVmId);
        if (internalLbVm == null || internalLbVm.getRole() != Role.INTERNAL_LB_VM) {
            throw new InvalidParameterValueException("Can't find internal lb vm by id specified");
        }
        
        //check permissions
        _accountMgr.checkAccess(caller, null, true, internalLbVm);
        
        return startInternalLbVm(internalLbVm, caller, callerUserId, null);
    }

//    @Override
//    public void vmWorkStart(VmWork work) {
//        // TODO Auto-generated method stub
//
//    }
//
//    @Override
//    public void vmWorkStop(VmWork work) {
//        // TODO Auto-generated method stub
//
//    }
}<|MERGE_RESOLUTION|>--- conflicted
+++ resolved
@@ -387,7 +387,7 @@
             ServiceOfferingVO off = _serviceOfferingDao.findByUuid(offUUID);
             if (off != null) {
                 _internalLbVmOfferingId = off.getId();
-            } else {
+        } else {
                 s_logger.warn("Invalid offering UUID is passed in " + Config.InternalLbVmServiceOfferingId.key() + "; the default offering will be used instead");
             }
         }
@@ -755,8 +755,10 @@
         DomainRouterVO internalLbVm = null;
         for (Iterator<HypervisorType> iter = hypervisors.iterator(); iter.hasNext();) {
             HypervisorType hType = iter.next();
-<<<<<<< HEAD
-            s_logger.debug("Allocating the Internal lb with the hypervisor type " + hType);
+            long id = _internalLbVmDao.getNextInSequence(Long.class, "id");
+            if (s_logger.isDebugEnabled()) {
+                s_logger.debug("Creating the internal lb vm " + id + " in datacenter " + dest.getDataCenter() + " with hypervisor type " + hType);
+            }
             String templateName = null;
             switch (hType) {
             case XenServer:
@@ -778,32 +780,6 @@
                 break;
             }
             VMTemplateVO template = _templateDao.findRoutingTemplate(hType, templateName);
-=======
-            try {
-                long id = _internalLbVmDao.getNextInSequence(Long.class, "id");
-                if (s_logger.isDebugEnabled()) {
-                    s_logger.debug("Creating the internal lb vm " + id + " in datacenter "  + dest.getDataCenter() + " with hypervisor type " + hType);
-                }                String templateName = null;
-                switch (hType) {
-                    case XenServer:
-                        templateName = _configServer.getConfigValue(Config.RouterTemplateXen.key(), Config.ConfigurationParameterScope.zone.toString(), dest.getDataCenter().getId());
-                        break;
-                    case KVM:
-                        templateName = _configServer.getConfigValue(Config.RouterTemplateKVM.key(), Config.ConfigurationParameterScope.zone.toString(), dest.getDataCenter().getId());
-                        break;
-                    case VMware:
-                        templateName = _configServer.getConfigValue(Config.RouterTemplateVmware.key(), Config.ConfigurationParameterScope.zone.toString(), dest.getDataCenter().getId());
-                        break;
-                    case Hyperv:
-                        templateName = _configServer.getConfigValue(Config.RouterTemplateHyperv.key(), Config.ConfigurationParameterScope.zone.toString(), dest.getDataCenter().getId());
-                        break;
-                    case LXC:
-                        templateName = _configServer.getConfigValue(Config.RouterTemplateLXC.key(), Config.ConfigurationParameterScope.zone.toString(), dest.getDataCenter().getId());
-                        break;
-                    default: break;
-                }
-                VMTemplateVO template = _templateDao.findRoutingTemplate(hType, templateName);
->>>>>>> f7b1d3d8
 
             if (template == null) {
                 s_logger.debug(hType + " won't support system vm, skip it");
