<!--
  Licensed to the Apache Software Foundation (ASF) under one
  or more contributor license agreements. See the NOTICE file
  distributed with this work for additional information
  regarding copyright ownership. The ASF licenses this file
  to you under the Apache License, Version 2.0 (the
  "License"); you may not use this file except in compliance
  with the License. You may obtain a copy of the License at

  http://www.apache.org/licenses/LICENSE-2.0

  Unless required by applicable law or agreed to in writing,
  software distributed under the License is distributed on an
  "AS IS" BASIS, WITHOUT WARRANTIES OR CONDITIONS OF ANY
  KIND, either express or implied. See the License for the
  specific language governing permissions and limitations
  under the License.
-->
<project xmlns="http://maven.apache.org/POM/4.0.0" xmlns:xsi="http://www.w3.org/2001/XMLSchema-instance"
  xsi:schemaLocation="http://maven.apache.org/POM/4.0.0 http://maven.apache.org/xsd/maven-4.0.0.xsd">
  <modelVersion>4.0.0</modelVersion>
  <parent>
    <groupId>org.apache.cloudstack</groupId>
    <artifactId>cloudstack-plugins</artifactId>
    <version>4.1.0-SNAPSHOT</version>
    <relativePath>../../pom.xml</relativePath>
  </parent>
  <groupId>org.apache.cloudstack</groupId>
  <artifactId>cloud-plugin-example-dns-notifier</artifactId>
<<<<<<< HEAD
  <version>4.1.0-SNAPSHOT</version>
  <name>Apache CloudStack Plugin - Dns Notifier Example</name>
=======
  <name>CloudStack Dns Notifier Example</name>
>>>>>>> 4f98d879
  <description>This is sample source code on how to write a plugin for CloudStack</description>
  <build>
    <defaultGoal>install</defaultGoal>
    <sourceDirectory>src</sourceDirectory>
    <testSourceDirectory>test</testSourceDirectory>
  </build>
  <dependencies>
    <dependency>
      <groupId>org.apache.cloudstack</groupId>
      <artifactId>cloud-api</artifactId>
      <version>${project.version}</version>
    </dependency>
    <dependency>
      <groupId>org.apache.cloudstack</groupId>
      <artifactId>cloud-utils</artifactId>
      <version>${project.version}</version>
    </dependency>
  </dependencies>
</project>
<|MERGE_RESOLUTION|>--- conflicted
+++ resolved
@@ -1,54 +1,49 @@
-<!--
-  Licensed to the Apache Software Foundation (ASF) under one
-  or more contributor license agreements. See the NOTICE file
-  distributed with this work for additional information
-  regarding copyright ownership. The ASF licenses this file
-  to you under the Apache License, Version 2.0 (the
-  "License"); you may not use this file except in compliance
-  with the License. You may obtain a copy of the License at
-
-  http://www.apache.org/licenses/LICENSE-2.0
-
-  Unless required by applicable law or agreed to in writing,
-  software distributed under the License is distributed on an
-  "AS IS" BASIS, WITHOUT WARRANTIES OR CONDITIONS OF ANY
-  KIND, either express or implied. See the License for the
-  specific language governing permissions and limitations
-  under the License.
--->
-<project xmlns="http://maven.apache.org/POM/4.0.0" xmlns:xsi="http://www.w3.org/2001/XMLSchema-instance"
-  xsi:schemaLocation="http://maven.apache.org/POM/4.0.0 http://maven.apache.org/xsd/maven-4.0.0.xsd">
-  <modelVersion>4.0.0</modelVersion>
-  <parent>
-    <groupId>org.apache.cloudstack</groupId>
-    <artifactId>cloudstack-plugins</artifactId>
-    <version>4.1.0-SNAPSHOT</version>
-    <relativePath>../../pom.xml</relativePath>
-  </parent>
-  <groupId>org.apache.cloudstack</groupId>
-  <artifactId>cloud-plugin-example-dns-notifier</artifactId>
-<<<<<<< HEAD
-  <version>4.1.0-SNAPSHOT</version>
-  <name>Apache CloudStack Plugin - Dns Notifier Example</name>
-=======
-  <name>CloudStack Dns Notifier Example</name>
->>>>>>> 4f98d879
-  <description>This is sample source code on how to write a plugin for CloudStack</description>
-  <build>
-    <defaultGoal>install</defaultGoal>
-    <sourceDirectory>src</sourceDirectory>
-    <testSourceDirectory>test</testSourceDirectory>
-  </build>
-  <dependencies>
-    <dependency>
-      <groupId>org.apache.cloudstack</groupId>
-      <artifactId>cloud-api</artifactId>
-      <version>${project.version}</version>
-    </dependency>
-    <dependency>
-      <groupId>org.apache.cloudstack</groupId>
-      <artifactId>cloud-utils</artifactId>
-      <version>${project.version}</version>
-    </dependency>
-  </dependencies>
-</project>
+<!--
+  Licensed to the Apache Software Foundation (ASF) under one
+  or more contributor license agreements. See the NOTICE file
+  distributed with this work for additional information
+  regarding copyright ownership. The ASF licenses this file
+  to you under the Apache License, Version 2.0 (the
+  "License"); you may not use this file except in compliance
+  with the License. You may obtain a copy of the License at
+
+  http://www.apache.org/licenses/LICENSE-2.0
+
+  Unless required by applicable law or agreed to in writing,
+  software distributed under the License is distributed on an
+  "AS IS" BASIS, WITHOUT WARRANTIES OR CONDITIONS OF ANY
+  KIND, either express or implied. See the License for the
+  specific language governing permissions and limitations
+  under the License.
+-->
+<project xmlns="http://maven.apache.org/POM/4.0.0" xmlns:xsi="http://www.w3.org/2001/XMLSchema-instance"
+  xsi:schemaLocation="http://maven.apache.org/POM/4.0.0 http://maven.apache.org/xsd/maven-4.0.0.xsd">
+  <modelVersion>4.0.0</modelVersion>
+  <parent>
+    <groupId>org.apache.cloudstack</groupId>
+    <artifactId>cloudstack-plugins</artifactId>
+    <version>4.1.0-SNAPSHOT</version>
+    <relativePath>../../pom.xml</relativePath>
+  </parent>
+  <groupId>org.apache.cloudstack</groupId>
+  <artifactId>cloud-plugin-example-dns-notifier</artifactId>
+  <name>Apache CloudStack Plugin - Dns Notifier Example</name>
+  <description>This is sample source code on how to write a plugin for CloudStack</description>
+  <build>
+    <defaultGoal>install</defaultGoal>
+    <sourceDirectory>src</sourceDirectory>
+    <testSourceDirectory>test</testSourceDirectory>
+  </build>
+  <dependencies>
+    <dependency>
+      <groupId>org.apache.cloudstack</groupId>
+      <artifactId>cloud-api</artifactId>
+      <version>${project.version}</version>
+    </dependency>
+    <dependency>
+      <groupId>org.apache.cloudstack</groupId>
+      <artifactId>cloud-utils</artifactId>
+      <version>${project.version}</version>
+    </dependency>
+  </dependencies>
+</project>