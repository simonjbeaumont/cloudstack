// Licensed to the Apache Software Foundation (ASF) under one
// or more contributor license agreements.  See the NOTICE file
// distributed with this work for additional information
// regarding copyright ownership.  The ASF licenses this file
// to you under the Apache License, Version 2.0 (the
// "License"); you may not use this file except in compliance
// with the License.  You may obtain a copy of the License at
//
//   http://www.apache.org/licenses/LICENSE-2.0
//
// Unless required by applicable law or agreed to in writing,
// software distributed under the License is distributed on an
// "AS IS" BASIS, WITHOUT WARRANTIES OR CONDITIONS OF ANY
// KIND, either express or implied.  See the License for the
// specific language governing permissions and limitations
// under the License.
package org.apache.cloudstack.discovery;

import java.lang.reflect.Field;
import java.util.ArrayList;
import java.util.HashMap;
import java.util.HashSet;
import java.util.List;
import java.util.Map;
import java.util.Set;

import javax.ejb.Local;
import javax.inject.Inject;

import org.apache.cloudstack.acl.APIChecker;
import org.apache.cloudstack.api.APICommand;
import org.apache.cloudstack.api.BaseAsyncCmd;
import org.apache.cloudstack.api.BaseAsyncCreateCmd;
import org.apache.cloudstack.api.BaseCmd;
import org.apache.cloudstack.api.BaseResponse;
import org.apache.cloudstack.api.Parameter;
import org.apache.cloudstack.api.command.user.discovery.ListApisCmd;
import org.apache.cloudstack.api.response.ApiDiscoveryResponse;
import org.apache.cloudstack.api.response.ApiParameterResponse;
import org.apache.cloudstack.api.response.ApiResponseResponse;
import org.apache.cloudstack.api.response.ListResponse;
import org.apache.log4j.Logger;
import org.springframework.stereotype.Component;

import com.cloud.serializer.Param;
import com.cloud.user.User;
import com.cloud.utils.ReflectUtil;
import com.cloud.utils.StringUtils;
import com.cloud.utils.component.PluggableService;
import com.google.gson.annotations.SerializedName;

@Component
@Local(value = ApiDiscoveryService.class)
public class ApiDiscoveryServiceImpl implements ApiDiscoveryService {
    private static final Logger s_logger = Logger.getLogger(ApiDiscoveryServiceImpl.class);

    @Inject List<APIChecker> _apiAccessCheckers = null;
    private Map<String, ApiDiscoveryResponse> _apiNameDiscoveryResponseMap = null;

    @Inject List<PluggableService> _services;

    protected ApiDiscoveryServiceImpl() {
        super();
        if (_apiNameDiscoveryResponseMap == null) {
            long startTime = System.nanoTime();
<<<<<<< HEAD
            _apiNameDiscoveryResponseMap = new HashMap<String, ApiDiscoveryResponse>();
            cacheResponseMap();
=======
            s_apiNameDiscoveryResponseMap = new HashMap<String, ApiDiscoveryResponse>();
            //TODO: Fix and use PluggableService to get the classes
            Set<Class<?>> cmdClasses = ReflectUtil.getClassesWithAnnotation(APICommand.class,
                    new String[]{"org.apache.cloudstack.api", "com.cloud.api"});
            cacheResponseMap(cmdClasses);
>>>>>>> a2b2d45e
            long endTime = System.nanoTime();
            s_logger.info("Api Discovery Service: Annotation, docstrings, api relation graph processed in " + (endTime - startTime) / 1000000.0 + " ms");
        }
    }

    protected void cacheResponseMap(Set<Class<?>> cmdClasses) {
        Map<String, List<String>> responseApiNameListMap = new HashMap<String, List<String>>();

        for(Class<?> cmdClass: cmdClasses) {
            APICommand apiCmdAnnotation = cmdClass.getAnnotation(APICommand.class);
            if (apiCmdAnnotation == null)
                apiCmdAnnotation = cmdClass.getSuperclass().getAnnotation(APICommand.class);
            if (apiCmdAnnotation == null
                    || !apiCmdAnnotation.includeInApiDoc()
                    || apiCmdAnnotation.name().isEmpty())
                continue;

            String apiName = apiCmdAnnotation.name();
            String responseName = apiCmdAnnotation.responseObject().getName();
            if (!responseName.contains("SuccessResponse")) {
                if (!responseApiNameListMap.containsKey(responseName))
                    responseApiNameListMap.put(responseName, new ArrayList<String>());
                responseApiNameListMap.get(responseName).add(apiName);
            }
            ApiDiscoveryResponse response = new ApiDiscoveryResponse();
            response.setName(apiName);
            response.setDescription(apiCmdAnnotation.description());
            if (!apiCmdAnnotation.since().isEmpty())
                response.setSince(apiCmdAnnotation.since());
            response.setRelated(responseName);

            Field[] responseFields = apiCmdAnnotation.responseObject().getDeclaredFields();
            for(Field responseField: responseFields) {
                SerializedName serializedName = responseField.getAnnotation(SerializedName.class);
                if(serializedName != null) {
                    ApiResponseResponse responseResponse = new ApiResponseResponse();
                    responseResponse.setName(serializedName.value());
                    Param param = responseField.getAnnotation(Param.class);
                    if (param != null)
                        responseResponse.setDescription(param.description());
                    responseResponse.setType(responseField.getType().getSimpleName().toLowerCase());
                    response.addApiResponse(responseResponse);
                }
            }

<<<<<<< HEAD
            Field[] fields = ReflectUtil.getAllFieldsForClass(cmdClass,
                    new Class<?>[] {BaseCmd.class, BaseAsyncCmd.class, BaseAsyncCreateCmd.class});
=======
            Set<Field> fields = ReflectUtil.getAllFieldsForClass(cmdClass,
                    new Class<?>[]{BaseCmd.class, BaseAsyncCmd.class, BaseAsyncCreateCmd.class});
>>>>>>> a2b2d45e

            boolean isAsync = ReflectUtil.isCmdClassAsync(cmdClass,
                    new Class<?>[] {BaseAsyncCmd.class, BaseAsyncCreateCmd.class});

            response.setAsync(isAsync);

            for(Field field: fields) {
                Parameter parameterAnnotation = field.getAnnotation(Parameter.class);
                if (parameterAnnotation != null
                        && parameterAnnotation.expose()
                        && parameterAnnotation.includeInApiDoc()) {

                    ApiParameterResponse paramResponse = new ApiParameterResponse();
                    paramResponse.setName(parameterAnnotation.name());
                    paramResponse.setDescription(parameterAnnotation.description());
                    paramResponse.setType(parameterAnnotation.type().toString().toLowerCase());
                    paramResponse.setLength(parameterAnnotation.length());
                    paramResponse.setRequired(parameterAnnotation.required());
                    if (!parameterAnnotation.since().isEmpty())
                        paramResponse.setSince(parameterAnnotation.since());
                    paramResponse.setRelated(parameterAnnotation.entityType()[0].getName());
                    response.addParam(paramResponse);
                }
            }
            response.setObjectName("api");
            _apiNameDiscoveryResponseMap.put(apiName, response);
        }

        for (String apiName : _apiNameDiscoveryResponseMap.keySet()) {
            ApiDiscoveryResponse response = _apiNameDiscoveryResponseMap.get(apiName);
            Set<ApiParameterResponse> processedParams = new HashSet<ApiParameterResponse>();
            for (ApiParameterResponse param: response.getParams()) {
                if (responseApiNameListMap.containsKey(param.getRelated())) {
                    List<String> relatedApis = responseApiNameListMap.get(param.getRelated());
                    param.setRelated(StringUtils.join(relatedApis, ","));
                } else {
                    param.setRelated(null);
                }
                processedParams.add(param);
            }
            response.setParams(processedParams);

            if (responseApiNameListMap.containsKey(response.getRelated())) {
                List<String> relatedApis = responseApiNameListMap.get(response.getRelated());
                relatedApis.remove(apiName);
                response.setRelated(StringUtils.join(relatedApis, ","));
            } else {
                response.setRelated(null);
            }
            _apiNameDiscoveryResponseMap.put(apiName, response);
        }
    }

    @Override
    public ListResponse<? extends BaseResponse> listApis(User user, String name) {
        ListResponse<ApiDiscoveryResponse> response = new ListResponse<ApiDiscoveryResponse>();
        List<ApiDiscoveryResponse> responseList = new ArrayList<ApiDiscoveryResponse>();

        if (user == null)
            return null;

        if (name != null) {
            if (!_apiNameDiscoveryResponseMap.containsKey(name))
                return null;

            for (APIChecker apiChecker : _apiAccessCheckers) {
                try {
                    apiChecker.checkAccess(user, name);
                } catch (Exception ex) {
                    return null;
                }
            }
            responseList.add(_apiNameDiscoveryResponseMap.get(name));

        } else {
            for (String apiName : _apiNameDiscoveryResponseMap.keySet()) {
                boolean isAllowed = true;
                for (APIChecker apiChecker : _apiAccessCheckers) {
                    try {
                        apiChecker.checkAccess(user, apiName);
                    } catch (Exception ex) {
                        isAllowed = false;
                    }
                }
                if (isAllowed)
                    responseList.add(_apiNameDiscoveryResponseMap.get(apiName));
            }
        }
        response.setResponses(responseList);
        return response;
    }

    @Override
    public List<Class<?>> getCommands() {
        List<Class<?>> cmdList = new ArrayList<Class<?>>();
        cmdList.add(ListApisCmd.class);
        return cmdList;
    }
}<|MERGE_RESOLUTION|>--- conflicted
+++ resolved
@@ -54,25 +54,20 @@
 public class ApiDiscoveryServiceImpl implements ApiDiscoveryService {
     private static final Logger s_logger = Logger.getLogger(ApiDiscoveryServiceImpl.class);
 
-    @Inject List<APIChecker> _apiAccessCheckers = null;
-    private Map<String, ApiDiscoveryResponse> _apiNameDiscoveryResponseMap = null;
+    @Inject protected List<APIChecker> s_apiAccessCheckers = null;
+    private static Map<String, ApiDiscoveryResponse> s_apiNameDiscoveryResponseMap = null;
 
     @Inject List<PluggableService> _services;
 
     protected ApiDiscoveryServiceImpl() {
         super();
-        if (_apiNameDiscoveryResponseMap == null) {
+        if (s_apiNameDiscoveryResponseMap == null) {
             long startTime = System.nanoTime();
-<<<<<<< HEAD
-            _apiNameDiscoveryResponseMap = new HashMap<String, ApiDiscoveryResponse>();
-            cacheResponseMap();
-=======
             s_apiNameDiscoveryResponseMap = new HashMap<String, ApiDiscoveryResponse>();
             //TODO: Fix and use PluggableService to get the classes
             Set<Class<?>> cmdClasses = ReflectUtil.getClassesWithAnnotation(APICommand.class,
                     new String[]{"org.apache.cloudstack.api", "com.cloud.api"});
             cacheResponseMap(cmdClasses);
->>>>>>> a2b2d45e
             long endTime = System.nanoTime();
             s_logger.info("Api Discovery Service: Annotation, docstrings, api relation graph processed in " + (endTime - startTime) / 1000000.0 + " ms");
         }
@@ -118,13 +113,8 @@
                 }
             }
 
-<<<<<<< HEAD
-            Field[] fields = ReflectUtil.getAllFieldsForClass(cmdClass,
-                    new Class<?>[] {BaseCmd.class, BaseAsyncCmd.class, BaseAsyncCreateCmd.class});
-=======
             Set<Field> fields = ReflectUtil.getAllFieldsForClass(cmdClass,
                     new Class<?>[]{BaseCmd.class, BaseAsyncCmd.class, BaseAsyncCreateCmd.class});
->>>>>>> a2b2d45e
 
             boolean isAsync = ReflectUtil.isCmdClassAsync(cmdClass,
                     new Class<?>[] {BaseAsyncCmd.class, BaseAsyncCreateCmd.class});
@@ -150,11 +140,11 @@
                 }
             }
             response.setObjectName("api");
-            _apiNameDiscoveryResponseMap.put(apiName, response);
-        }
-
-        for (String apiName : _apiNameDiscoveryResponseMap.keySet()) {
-            ApiDiscoveryResponse response = _apiNameDiscoveryResponseMap.get(apiName);
+            s_apiNameDiscoveryResponseMap.put(apiName, response);
+        }
+
+        for (String apiName : s_apiNameDiscoveryResponseMap.keySet()) {
+            ApiDiscoveryResponse response = s_apiNameDiscoveryResponseMap.get(apiName);
             Set<ApiParameterResponse> processedParams = new HashSet<ApiParameterResponse>();
             for (ApiParameterResponse param: response.getParams()) {
                 if (responseApiNameListMap.containsKey(param.getRelated())) {
@@ -174,7 +164,7 @@
             } else {
                 response.setRelated(null);
             }
-            _apiNameDiscoveryResponseMap.put(apiName, response);
+            s_apiNameDiscoveryResponseMap.put(apiName, response);
         }
     }
 
@@ -187,22 +177,22 @@
             return null;
 
         if (name != null) {
-            if (!_apiNameDiscoveryResponseMap.containsKey(name))
+            if (!s_apiNameDiscoveryResponseMap.containsKey(name))
                 return null;
 
-            for (APIChecker apiChecker : _apiAccessCheckers) {
+            for (APIChecker apiChecker : s_apiAccessCheckers) {
                 try {
                     apiChecker.checkAccess(user, name);
                 } catch (Exception ex) {
                     return null;
                 }
             }
-            responseList.add(_apiNameDiscoveryResponseMap.get(name));
+            responseList.add(s_apiNameDiscoveryResponseMap.get(name));
 
         } else {
-            for (String apiName : _apiNameDiscoveryResponseMap.keySet()) {
+            for (String apiName : s_apiNameDiscoveryResponseMap.keySet()) {
                 boolean isAllowed = true;
-                for (APIChecker apiChecker : _apiAccessCheckers) {
+                for (APIChecker apiChecker : s_apiAccessCheckers) {
                     try {
                         apiChecker.checkAccess(user, apiName);
                     } catch (Exception ex) {
@@ -210,7 +200,7 @@
                     }
                 }
                 if (isAllowed)
-                    responseList.add(_apiNameDiscoveryResponseMap.get(apiName));
+                    responseList.add(s_apiNameDiscoveryResponseMap.get(apiName));
             }
         }
         response.setResponses(responseList);
