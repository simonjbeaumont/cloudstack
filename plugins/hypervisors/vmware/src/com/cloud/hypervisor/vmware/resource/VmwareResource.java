// Licensed to the Apache Software Foundation (ASF) under one
// or more contributor license agreements.  See the NOTICE file
// distributed with this work for additional information
// regarding copyright ownership.  The ASF licenses this file
// to you under the Apache License, Version 2.0 (the
// "License"); you may not use this file except in compliance
// with the License.  You may obtain a copy of the License at
//
//   http://www.apache.org/licenses/LICENSE-2.0
//
// Unless required by applicable law or agreed to in writing,
// software distributed under the License is distributed on an
// "AS IS" BASIS, WITHOUT WARRANTIES OR CONDITIONS OF ANY
// KIND, either express or implied.  See the License for the
// specific language governing permissions and limitations
// under the License.
package com.cloud.hypervisor.vmware.resource;

import java.io.File;
import java.io.IOException;
import java.net.ConnectException;
import java.net.InetSocketAddress;
import java.net.URI;
import java.nio.channels.SocketChannel;
import java.rmi.RemoteException;
import java.util.ArrayList;
import java.util.Arrays;
import java.util.Collection;
import java.util.Collections;
import java.util.Comparator;
import java.util.Date;
import java.util.GregorianCalendar;
import java.util.HashMap;
import java.util.HashSet;
import java.util.List;
import java.util.Map;
import java.util.Map.Entry;
import java.util.Random;
import java.util.Set;
import java.util.TimeZone;
import java.util.UUID;

import javax.inject.Inject;
import javax.naming.ConfigurationException;

import org.apache.log4j.Logger;
import org.apache.log4j.NDC;

import com.google.gson.Gson;
import com.vmware.vim25.AboutInfo;
import com.vmware.vim25.ClusterDasConfigInfo;
import com.vmware.vim25.ComputeResourceSummary;
import com.vmware.vim25.DatastoreSummary;
import com.vmware.vim25.DynamicProperty;
import com.vmware.vim25.GuestInfo;
import com.vmware.vim25.HostCapability;
import com.vmware.vim25.HostFirewallInfo;
import com.vmware.vim25.HostFirewallRuleset;
import com.vmware.vim25.HostNetworkTrafficShapingPolicy;
import com.vmware.vim25.HostPortGroupSpec;
import com.vmware.vim25.ManagedObjectReference;
import com.vmware.vim25.ObjectContent;
import com.vmware.vim25.OptionValue;
import com.vmware.vim25.PerfCounterInfo;
import com.vmware.vim25.PerfEntityMetric;
import com.vmware.vim25.PerfEntityMetricBase;
import com.vmware.vim25.PerfMetricId;
import com.vmware.vim25.PerfMetricIntSeries;
import com.vmware.vim25.PerfMetricSeries;
import com.vmware.vim25.PerfQuerySpec;
import com.vmware.vim25.PerfSampleInfo;
import com.vmware.vim25.RuntimeFaultFaultMsg;
import com.vmware.vim25.ToolsUnavailableFaultMsg;
import com.vmware.vim25.VimPortType;
import com.vmware.vim25.VirtualDevice;
import com.vmware.vim25.VirtualDeviceConfigSpec;
import com.vmware.vim25.VirtualDeviceConfigSpecOperation;
import com.vmware.vim25.VirtualDisk;
import com.vmware.vim25.VirtualEthernetCard;
import com.vmware.vim25.VirtualEthernetCardNetworkBackingInfo;
import com.vmware.vim25.VirtualLsiLogicController;
import com.vmware.vim25.VirtualMachineConfigSpec;
import com.vmware.vim25.VirtualMachineFileInfo;
import com.vmware.vim25.VirtualMachineGuestOsIdentifier;
import com.vmware.vim25.VirtualMachinePowerState;
import com.vmware.vim25.VirtualMachineRelocateSpec;
import com.vmware.vim25.VirtualMachineRelocateSpecDiskLocator;
import com.vmware.vim25.VirtualMachineRuntimeInfo;
import com.vmware.vim25.VirtualSCSISharing;

import org.apache.cloudstack.storage.command.DeleteCommand;
import org.apache.cloudstack.storage.command.StorageSubSystemCommand;
import org.apache.cloudstack.storage.to.PrimaryDataStoreTO;
import org.apache.cloudstack.storage.to.TemplateObjectTO;
import org.apache.cloudstack.storage.to.VolumeObjectTO;

import com.cloud.agent.IAgentControl;
import com.cloud.agent.api.Answer;
import com.cloud.agent.api.AttachIsoCommand;
import com.cloud.agent.api.AttachVolumeAnswer;
import com.cloud.agent.api.AttachVolumeCommand;
import com.cloud.agent.api.BackupSnapshotAnswer;
import com.cloud.agent.api.BackupSnapshotCommand;
import com.cloud.agent.api.BumpUpPriorityCommand;
import com.cloud.agent.api.CheckHealthAnswer;
import com.cloud.agent.api.CheckHealthCommand;
import com.cloud.agent.api.CheckNetworkAnswer;
import com.cloud.agent.api.CheckNetworkCommand;
import com.cloud.agent.api.CheckOnHostAnswer;
import com.cloud.agent.api.CheckOnHostCommand;
import com.cloud.agent.api.CheckRouterAnswer;
import com.cloud.agent.api.CheckRouterCommand;
import com.cloud.agent.api.CheckS2SVpnConnectionsAnswer;
import com.cloud.agent.api.CheckS2SVpnConnectionsCommand;
import com.cloud.agent.api.CheckVirtualMachineAnswer;
import com.cloud.agent.api.CheckVirtualMachineCommand;
import com.cloud.agent.api.Command;
import com.cloud.agent.api.CreatePrivateTemplateFromSnapshotCommand;
import com.cloud.agent.api.CreatePrivateTemplateFromVolumeCommand;
import com.cloud.agent.api.CreateStoragePoolCommand;
import com.cloud.agent.api.CreateVMSnapshotAnswer;
import com.cloud.agent.api.CreateVMSnapshotCommand;
import com.cloud.agent.api.CreateVolumeFromSnapshotAnswer;
import com.cloud.agent.api.CreateVolumeFromSnapshotCommand;
import com.cloud.agent.api.DeleteStoragePoolCommand;
import com.cloud.agent.api.DeleteVMSnapshotAnswer;
import com.cloud.agent.api.DeleteVMSnapshotCommand;
import com.cloud.agent.api.GetDomRVersionAnswer;
import com.cloud.agent.api.GetDomRVersionCmd;
import com.cloud.agent.api.GetHostStatsAnswer;
import com.cloud.agent.api.GetHostStatsCommand;
import com.cloud.agent.api.GetStorageStatsAnswer;
import com.cloud.agent.api.GetStorageStatsCommand;
import com.cloud.agent.api.GetVmStatsAnswer;
import com.cloud.agent.api.GetVmStatsCommand;
import com.cloud.agent.api.GetVncPortAnswer;
import com.cloud.agent.api.GetVncPortCommand;
import com.cloud.agent.api.HostStatsEntry;
import com.cloud.agent.api.MaintainAnswer;
import com.cloud.agent.api.MaintainCommand;
import com.cloud.agent.api.ManageSnapshotAnswer;
import com.cloud.agent.api.ManageSnapshotCommand;
import com.cloud.agent.api.MigrateAnswer;
import com.cloud.agent.api.MigrateCommand;
import com.cloud.agent.api.MigrateWithStorageAnswer;
import com.cloud.agent.api.MigrateWithStorageCommand;
import com.cloud.agent.api.ModifySshKeysCommand;
import com.cloud.agent.api.ModifyStoragePoolAnswer;
import com.cloud.agent.api.ModifyStoragePoolCommand;
import com.cloud.agent.api.NetworkUsageAnswer;
import com.cloud.agent.api.NetworkUsageCommand;
import com.cloud.agent.api.PingCommand;
import com.cloud.agent.api.PingRoutingCommand;
import com.cloud.agent.api.PingTestCommand;
import com.cloud.agent.api.PlugNicAnswer;
import com.cloud.agent.api.PlugNicCommand;
import com.cloud.agent.api.PoolEjectCommand;
import com.cloud.agent.api.PrepareForMigrationAnswer;
import com.cloud.agent.api.PrepareForMigrationCommand;
import com.cloud.agent.api.PvlanSetupCommand;
import com.cloud.agent.api.ReadyAnswer;
import com.cloud.agent.api.ReadyCommand;
import com.cloud.agent.api.RebootAnswer;
import com.cloud.agent.api.RebootCommand;
import com.cloud.agent.api.RebootRouterCommand;
import com.cloud.agent.api.RevertToVMSnapshotAnswer;
import com.cloud.agent.api.RevertToVMSnapshotCommand;
import com.cloud.agent.api.ScaleVmAnswer;
import com.cloud.agent.api.ScaleVmCommand;
import com.cloud.agent.api.SetupAnswer;
import com.cloud.agent.api.SetupCommand;
import com.cloud.agent.api.SetupGuestNetworkAnswer;
import com.cloud.agent.api.SetupGuestNetworkCommand;
import com.cloud.agent.api.StartAnswer;
import com.cloud.agent.api.StartCommand;
import com.cloud.agent.api.StartupCommand;
import com.cloud.agent.api.StartupRoutingCommand;
import com.cloud.agent.api.StartupStorageCommand;
import com.cloud.agent.api.StopAnswer;
import com.cloud.agent.api.StopCommand;
import com.cloud.agent.api.StoragePoolInfo;
import com.cloud.agent.api.UnPlugNicAnswer;
import com.cloud.agent.api.UnPlugNicCommand;
import com.cloud.agent.api.UnregisterVMCommand;
import com.cloud.agent.api.UpgradeSnapshotCommand;
import com.cloud.agent.api.ValidateSnapshotAnswer;
import com.cloud.agent.api.ValidateSnapshotCommand;
import com.cloud.agent.api.VmStatsEntry;
import com.cloud.agent.api.check.CheckSshAnswer;
import com.cloud.agent.api.check.CheckSshCommand;
import com.cloud.agent.api.routing.CreateIpAliasCommand;
import com.cloud.agent.api.routing.DeleteIpAliasCommand;
import com.cloud.agent.api.routing.DhcpEntryCommand;
import com.cloud.agent.api.routing.DnsMasqConfigCommand;
import com.cloud.agent.api.routing.IpAliasTO;
import com.cloud.agent.api.routing.IpAssocAnswer;
import com.cloud.agent.api.routing.IpAssocCommand;
import com.cloud.agent.api.routing.IpAssocVpcCommand;
import com.cloud.agent.api.routing.LoadBalancerConfigCommand;
import com.cloud.agent.api.routing.NetworkElementCommand;
import com.cloud.agent.api.routing.RemoteAccessVpnCfgCommand;
import com.cloud.agent.api.routing.SavePasswordCommand;
import com.cloud.agent.api.routing.SetFirewallRulesAnswer;
import com.cloud.agent.api.routing.SetFirewallRulesCommand;
import com.cloud.agent.api.routing.SetNetworkACLAnswer;
import com.cloud.agent.api.routing.SetNetworkACLCommand;
import com.cloud.agent.api.routing.SetPortForwardingRulesAnswer;
import com.cloud.agent.api.routing.SetPortForwardingRulesCommand;
import com.cloud.agent.api.routing.SetPortForwardingRulesVpcCommand;
import com.cloud.agent.api.routing.SetSourceNatAnswer;
import com.cloud.agent.api.routing.SetSourceNatCommand;
import com.cloud.agent.api.routing.SetStaticNatRulesAnswer;
import com.cloud.agent.api.routing.SetStaticNatRulesCommand;
import com.cloud.agent.api.routing.SetStaticRouteAnswer;
import com.cloud.agent.api.routing.SetStaticRouteCommand;
import com.cloud.agent.api.routing.Site2SiteVpnCfgCommand;
import com.cloud.agent.api.routing.VmDataCommand;
import com.cloud.agent.api.routing.VpnUsersCfgCommand;
import com.cloud.agent.api.storage.CopyVolumeAnswer;
import com.cloud.agent.api.storage.CopyVolumeCommand;
import com.cloud.agent.api.storage.CreateAnswer;
import com.cloud.agent.api.storage.CreateCommand;
import com.cloud.agent.api.storage.CreatePrivateTemplateAnswer;
import com.cloud.agent.api.storage.CreateVolumeOVAAnswer;
import com.cloud.agent.api.storage.CreateVolumeOVACommand;
import com.cloud.agent.api.storage.DestroyCommand;
import com.cloud.agent.api.storage.MigrateVolumeAnswer;
import com.cloud.agent.api.storage.MigrateVolumeCommand;
import com.cloud.agent.api.storage.PrepareOVAPackingAnswer;
import com.cloud.agent.api.storage.PrepareOVAPackingCommand;
import com.cloud.agent.api.storage.PrimaryStorageDownloadAnswer;
import com.cloud.agent.api.storage.PrimaryStorageDownloadCommand;
import com.cloud.agent.api.storage.ResizeVolumeAnswer;
import com.cloud.agent.api.storage.ResizeVolumeCommand;
import com.cloud.agent.api.to.DataStoreTO;
import com.cloud.agent.api.to.DiskTO;
import com.cloud.agent.api.to.FirewallRuleTO;
import com.cloud.agent.api.to.IpAddressTO;
import com.cloud.agent.api.to.NfsTO;
import com.cloud.agent.api.to.NicTO;
import com.cloud.agent.api.to.PortForwardingRuleTO;
import com.cloud.agent.api.to.StaticNatRuleTO;
import com.cloud.agent.api.to.StorageFilerTO;
import com.cloud.agent.api.to.VirtualMachineTO;
import com.cloud.agent.api.to.VolumeTO;
import com.cloud.dc.DataCenter.NetworkType;
import com.cloud.dc.Vlan;
import com.cloud.exception.InternalErrorException;
import com.cloud.host.Host.Type;
import com.cloud.hypervisor.Hypervisor.HypervisorType;
import com.cloud.hypervisor.vmware.manager.VmwareHostService;
import com.cloud.hypervisor.vmware.manager.VmwareManager;
import com.cloud.hypervisor.vmware.manager.VmwareStorageMount;
import com.cloud.hypervisor.vmware.mo.ClusterMO;
import com.cloud.hypervisor.vmware.mo.CustomFieldConstants;
import com.cloud.hypervisor.vmware.mo.CustomFieldsManagerMO;
import com.cloud.hypervisor.vmware.mo.DatacenterMO;
import com.cloud.hypervisor.vmware.mo.DatastoreMO;
import com.cloud.hypervisor.vmware.mo.DiskControllerType;
import com.cloud.hypervisor.vmware.mo.HostFirewallSystemMO;
import com.cloud.hypervisor.vmware.mo.HostMO;
import com.cloud.hypervisor.vmware.mo.HypervisorHostHelper;
import com.cloud.hypervisor.vmware.mo.NetworkDetails;
import com.cloud.hypervisor.vmware.mo.VirtualEthernetCardType;
import com.cloud.hypervisor.vmware.mo.VirtualMachineMO;
import com.cloud.hypervisor.vmware.mo.VirtualSwitchType;
import com.cloud.hypervisor.vmware.mo.VmwareHypervisorHost;
import com.cloud.hypervisor.vmware.mo.VmwareHypervisorHostNetworkSummary;
import com.cloud.hypervisor.vmware.mo.VmwareHypervisorHostResourceSummary;
import com.cloud.hypervisor.vmware.util.VmwareContext;
import com.cloud.hypervisor.vmware.util.VmwareGuestOsMapper;
import com.cloud.hypervisor.vmware.util.VmwareHelper;
import com.cloud.network.DnsMasqConfigurator;
import com.cloud.network.HAProxyConfigurator;
import com.cloud.network.LoadBalancerConfigurator;
import com.cloud.network.Networks;
import com.cloud.network.Networks.BroadcastDomainType;
import com.cloud.network.Networks.IsolationType;
import com.cloud.network.Networks.TrafficType;
import com.cloud.network.VmwareTrafficLabel;
import com.cloud.network.rules.FirewallRule;
import com.cloud.resource.ServerResource;
import com.cloud.serializer.GsonHelper;
import com.cloud.storage.Storage;
import com.cloud.storage.Storage.StoragePoolType;
import com.cloud.storage.Volume;
import com.cloud.storage.VolumeManager;
import com.cloud.storage.VolumeManagerImpl;
import com.cloud.storage.resource.StoragePoolResource;
import com.cloud.storage.resource.StorageSubsystemCommandHandler;
import com.cloud.storage.resource.StorageSubsystemCommandHandlerBase;
import com.cloud.storage.resource.VmwareStorageProcessor;
import com.cloud.storage.template.TemplateProp;
import com.cloud.utils.DateUtil;
import com.cloud.utils.NumbersUtil;
import com.cloud.utils.Pair;
import com.cloud.utils.StringUtils;
import com.cloud.utils.component.ComponentContext;
import com.cloud.utils.db.DB;
import com.cloud.utils.exception.CloudRuntimeException;
import com.cloud.utils.exception.ExceptionUtil;
import com.cloud.utils.mgmt.JmxUtil;
import com.cloud.utils.mgmt.PropertyMapDynamicBean;
import com.cloud.utils.net.NetUtils;
import com.cloud.utils.ssh.SshHelper;
import com.cloud.vm.DiskProfile;
import com.cloud.vm.VirtualMachine;
import com.cloud.vm.VirtualMachine.PowerState;
import com.cloud.vm.VirtualMachine.State;
import com.cloud.vm.VirtualMachineName;
import com.cloud.vm.VmDetailConstants;

public class VmwareResource implements StoragePoolResource, ServerResource, VmwareHostService {
    private static final Logger s_logger = Logger.getLogger(VmwareResource.class);

    protected String _name;

    protected final long _ops_timeout = 900000; 		// 15 minutes time out to time

    protected final int _shutdown_waitMs = 300000;		// wait up to 5 minutes for shutdown

    @Inject
    protected VolumeManager volMgr;

    // out an operation
    protected final int _retry = 24;
    protected final int _sleep = 10000;
    protected final int DEFAULT_DOMR_SSHPORT = 3922;
    protected final int MAX_CMD_MBEAN = 100;

    protected String _url;
    protected String _dcId;
    protected String _pod;
    protected String _cluster;
    protected String _username;
    protected String _password;
    protected String _guid;
    protected String _vCenterAddress;

    protected String _privateNetworkVSwitchName;
    protected VmwareTrafficLabel _guestTrafficInfo = new VmwareTrafficLabel(TrafficType.Guest);
    protected VmwareTrafficLabel _publicTrafficInfo = new VmwareTrafficLabel(TrafficType.Public);
    protected int _portsPerDvPortGroup;
    protected boolean _fullCloneFlag = false;

    protected boolean _reserveCpu = false;

    protected boolean _reserveMem = false;
    protected boolean _recycleHungWorker = false;
    protected DiskControllerType _rootDiskController = DiskControllerType.ide;

    protected ManagedObjectReference _morHyperHost;
    protected VmwareContext _serviceContext;
    protected String _hostName;

    protected HashMap<String, State> _vms = new HashMap<String, State>(71);
    protected List<PropertyMapDynamicBean> _cmdMBeans = new ArrayList<PropertyMapDynamicBean>();

    protected Gson _gson;

    protected volatile long _cmdSequence = 1;

    protected StorageSubsystemCommandHandler storageHandler;

    protected static HashMap<VirtualMachinePowerState, PowerState> s_statesTable;
    static {
        s_statesTable = new HashMap<VirtualMachinePowerState, PowerState>();
        s_statesTable.put(VirtualMachinePowerState.POWERED_ON, PowerState.PowerOn);
        s_statesTable.put(VirtualMachinePowerState.POWERED_OFF, PowerState.PowerOff);
        s_statesTable.put(VirtualMachinePowerState.SUSPENDED, PowerState.PowerOn);
    }

    public Gson getGson() {
    	return _gson;
    }

    public VmwareResource() {
        _gson = GsonHelper.getGsonLogger();
    }

    @Override
    public Answer executeRequest(Command cmd) {

        if(s_logger.isTraceEnabled())
            s_logger.trace("Begin executeRequest(), cmd: " + cmd.getClass().getSimpleName());

        Answer answer = null;
        NDC.push(_hostName != null ? _hostName : _guid + "(" + this.getClass().getPackage().getImplementationVersion() + ")");
        try {
            long cmdSequence = _cmdSequence++;
            Date startTime = DateUtil.currentGMTTime();
            PropertyMapDynamicBean mbean = new PropertyMapDynamicBean();
            mbean.addProp("StartTime", DateUtil.getDateDisplayString(TimeZone.getDefault(), startTime));
            mbean.addProp("Command", _gson.toJson(cmd));
            mbean.addProp("Sequence", String.valueOf(cmdSequence));
            mbean.addProp("Name", cmd.getClass().getSimpleName());

            Class<? extends Command> clz = cmd.getClass();
            if (clz == CreateCommand.class) {
                answer = execute((CreateCommand) cmd);
            } else if (clz == SetPortForwardingRulesCommand.class) {
                answer = execute((SetPortForwardingRulesCommand) cmd);
            } else if (clz == SetStaticNatRulesCommand.class) {
                answer = execute((SetStaticNatRulesCommand) cmd);
            } else if (clz == LoadBalancerConfigCommand.class) {
                answer = execute((LoadBalancerConfigCommand) cmd);
            } else if (clz == IpAssocCommand.class) {
                answer = execute((IpAssocCommand) cmd);
            } else if (clz == SavePasswordCommand.class) {
                answer = execute((SavePasswordCommand) cmd);
            } else if (clz == DhcpEntryCommand.class) {
                answer = execute((DhcpEntryCommand) cmd);
            } else if (clz == CreateIpAliasCommand.class) {
                return execute((CreateIpAliasCommand) cmd);
            } else if (clz == DnsMasqConfigCommand.class) {
                return execute((DnsMasqConfigCommand) cmd);
            } else if (clz == DeleteIpAliasCommand.class) {
                return execute((DeleteIpAliasCommand) cmd);
            } else if (clz == VmDataCommand.class) {
                answer = execute((VmDataCommand) cmd);
            } else if (clz == ReadyCommand.class) {
                answer = execute((ReadyCommand) cmd);
            } else if (clz == GetHostStatsCommand.class) {
                answer = execute((GetHostStatsCommand) cmd);
            } else if (clz == GetVmStatsCommand.class) {
                answer = execute((GetVmStatsCommand) cmd);
            } else if (clz == CheckHealthCommand.class) {
                answer = execute((CheckHealthCommand) cmd);
            } else if (clz == StopCommand.class) {
                answer = execute((StopCommand) cmd);
            } else if (clz == RebootRouterCommand.class) {
                answer = execute((RebootRouterCommand) cmd);
            } else if (clz == RebootCommand.class) {
                answer = execute((RebootCommand) cmd);
            } else if (clz == CheckVirtualMachineCommand.class) {
                answer = execute((CheckVirtualMachineCommand) cmd);
            } else if (clz == PrepareForMigrationCommand.class) {
                answer = execute((PrepareForMigrationCommand) cmd);
            } else if (clz == MigrateCommand.class) {
                answer = execute((MigrateCommand) cmd);
            } else if (clz == MigrateWithStorageCommand.class) {
                answer = execute((MigrateWithStorageCommand) cmd);
            } else if (clz == MigrateVolumeCommand.class) {
                answer = execute((MigrateVolumeCommand) cmd);
            } else if (clz == DestroyCommand.class) {
                answer = execute((DestroyCommand) cmd);
            } else if (clz == CreateStoragePoolCommand.class) {
                return execute((CreateStoragePoolCommand) cmd);
            } else if (clz == ModifyStoragePoolCommand.class) {
                answer = execute((ModifyStoragePoolCommand) cmd);
            } else if (clz == DeleteStoragePoolCommand.class) {
                answer = execute((DeleteStoragePoolCommand) cmd);
            } else if (clz == CopyVolumeCommand.class) {
                answer = execute((CopyVolumeCommand) cmd);
            } else if (clz == CreateVolumeOVACommand.class) {
                answer = execute((CreateVolumeOVACommand) cmd);
            } else if (clz == PrepareOVAPackingCommand.class)  {
                answer = execute((PrepareOVAPackingCommand) cmd);
            } else if (clz == AttachVolumeCommand.class) {
                answer = execute((AttachVolumeCommand) cmd);
            } else if (clz == AttachIsoCommand.class) {
                answer = execute((AttachIsoCommand) cmd);
            } else if (clz == ValidateSnapshotCommand.class) {
                answer = execute((ValidateSnapshotCommand) cmd);
            } else if (clz == ManageSnapshotCommand.class) {
                answer = execute((ManageSnapshotCommand) cmd);
            } else if (clz == BackupSnapshotCommand.class) {
                answer = execute((BackupSnapshotCommand) cmd);
            } else if (clz == CreateVolumeFromSnapshotCommand.class) {
                answer = execute((CreateVolumeFromSnapshotCommand) cmd);
            } else if (clz == CreatePrivateTemplateFromVolumeCommand.class) {
                answer = execute((CreatePrivateTemplateFromVolumeCommand) cmd);
            } else if (clz == CreatePrivateTemplateFromSnapshotCommand.class) {
                answer = execute((CreatePrivateTemplateFromSnapshotCommand) cmd);
            } else if (clz == UpgradeSnapshotCommand.class) {
                answer = execute((UpgradeSnapshotCommand) cmd);
            } else if (clz == GetStorageStatsCommand.class) {
                answer = execute((GetStorageStatsCommand) cmd);
            } else if (clz == PrimaryStorageDownloadCommand.class) {
                answer = execute((PrimaryStorageDownloadCommand) cmd);
            } else if (clz == GetVncPortCommand.class) {
                answer = execute((GetVncPortCommand) cmd);
            } else if (clz == SetupCommand.class) {
                answer = execute((SetupCommand) cmd);
            } else if (clz == MaintainCommand.class) {
                answer = execute((MaintainCommand) cmd);
            } else if (clz == PingTestCommand.class) {
                answer = execute((PingTestCommand) cmd);
            } else if (clz == CheckOnHostCommand.class) {
                answer = execute((CheckOnHostCommand) cmd);
            } else if (clz == ModifySshKeysCommand.class) {
                answer = execute((ModifySshKeysCommand) cmd);
            } else if (clz == PoolEjectCommand.class) {
                answer = execute((PoolEjectCommand) cmd);
            } else if (clz == NetworkUsageCommand.class) {
                answer = execute((NetworkUsageCommand) cmd);
            } else if (clz == StartCommand.class) {
                answer = execute((StartCommand) cmd);
            } else if (clz == RemoteAccessVpnCfgCommand.class) {
                answer = execute((RemoteAccessVpnCfgCommand) cmd);
            } else if (clz == VpnUsersCfgCommand.class) {
                answer = execute((VpnUsersCfgCommand) cmd);
            } else if (clz == CheckSshCommand.class) {
                answer = execute((CheckSshCommand) cmd);
            } else if (clz == CheckRouterCommand.class) {
                answer = execute((CheckRouterCommand) cmd);
            } else  if (clz == SetFirewallRulesCommand.class) {
                answer = execute((SetFirewallRulesCommand)cmd);
            } else if (clz == BumpUpPriorityCommand.class) {
                answer = execute((BumpUpPriorityCommand)cmd);
            } else if (clz == GetDomRVersionCmd.class) {
                answer = execute((GetDomRVersionCmd)cmd);
            } else if (clz == CheckNetworkCommand.class) {
                answer = execute((CheckNetworkCommand) cmd);
            } else if (clz == SetupGuestNetworkCommand.class) {
                answer = execute((SetupGuestNetworkCommand) cmd);
            } else if (clz == IpAssocVpcCommand.class) {
                answer = execute((IpAssocVpcCommand) cmd);
            } else if (clz == PlugNicCommand.class) {
                answer = execute((PlugNicCommand) cmd);
            } else if (clz == UnPlugNicCommand.class) {
                answer = execute((UnPlugNicCommand) cmd);
            } else if (clz == SetSourceNatCommand.class) {
                answer = execute((SetSourceNatCommand) cmd);
            } else if (clz == SetNetworkACLCommand.class) {
                answer = execute((SetNetworkACLCommand) cmd);
            } else if (cmd instanceof CreateVMSnapshotCommand) {
            	return execute((CreateVMSnapshotCommand)cmd);
            } else if(cmd instanceof DeleteVMSnapshotCommand){
            	return execute((DeleteVMSnapshotCommand)cmd);
            } else if(cmd instanceof RevertToVMSnapshotCommand){
            	return execute((RevertToVMSnapshotCommand)cmd);
        	}else if (clz == SetPortForwardingRulesVpcCommand.class) {
                answer = execute((SetPortForwardingRulesVpcCommand) cmd);
            } else if (clz == Site2SiteVpnCfgCommand.class) {
                answer = execute((Site2SiteVpnCfgCommand) cmd);
            } else if (clz == CheckS2SVpnConnectionsCommand.class) {
                answer = execute((CheckS2SVpnConnectionsCommand) cmd);
            } else if (clz == ResizeVolumeCommand.class) {
                return execute((ResizeVolumeCommand) cmd);
            } else if (clz == UnregisterVMCommand.class) {
                return execute((UnregisterVMCommand) cmd);
            } else if (cmd instanceof StorageSubSystemCommand) {
            	return storageHandler.handleStorageCommands((StorageSubSystemCommand)cmd);
            } else if (clz == ScaleVmCommand.class) {
                return execute((ScaleVmCommand) cmd);
            } else if (clz == PvlanSetupCommand.class) {
                return execute((PvlanSetupCommand) cmd);
            } else if (clz == SetStaticRouteCommand.class) {
                answer = execute((SetStaticRouteCommand) cmd);
            } else {
                answer = Answer.createUnsupportedCommandAnswer(cmd);
            }

            if(cmd.getContextParam("checkpoint") != null) {
                answer.setContextParam("checkpoint", cmd.getContextParam("checkpoint"));
            }

            Date doneTime = DateUtil.currentGMTTime();
            mbean.addProp("DoneTime", DateUtil.getDateDisplayString(TimeZone.getDefault(), doneTime));
            mbean.addProp("Answer", _gson.toJson(answer));

            synchronized (this) {
                try {
                    JmxUtil.registerMBean("VMware " + _morHyperHost.getValue(), "Command " + cmdSequence + "-" + cmd.getClass().getSimpleName(), mbean);
                    _cmdMBeans.add(mbean);

                    if (_cmdMBeans.size() >= MAX_CMD_MBEAN) {
                        PropertyMapDynamicBean mbeanToRemove = _cmdMBeans.get(0);
                        _cmdMBeans.remove(0);

                        JmxUtil.unregisterMBean("VMware " + _morHyperHost.getValue(), "Command " + mbeanToRemove.getProp("Sequence") + "-" + mbeanToRemove.getProp("Name"));
                    }
                } catch (Exception e) {
                    if(s_logger.isTraceEnabled())
                        s_logger.trace("Unable to register JMX monitoring due to exception " + ExceptionUtil.toString(e));
                }
            }

        } finally {
            NDC.pop();
        }


        if(s_logger.isTraceEnabled())
            s_logger.trace("End executeRequest(), cmd: " + cmd.getClass().getSimpleName());

        return answer;
    }

    private Answer execute(ResizeVolumeCommand cmd) {
        String path = cmd.getPath();
        String vmName = cmd.getInstanceName();
        long newSize = cmd.getNewSize()/1024;

        try {
            VmwareHypervisorHost hyperHost = getHyperHost(getServiceContext());
            ManagedObjectReference morDc = hyperHost.getHyperHostDatacenter();
            // find VM through datacenter (VM is not at the target host yet)
            VirtualMachineMO vmMo = hyperHost.findVmOnPeerHyperHost(vmName);
            if (vmMo == null) {
                String msg = "VM " + vmName + " does not exist in VMware datacenter";
                s_logger.error(msg);
                throw new Exception(msg);
            }

            Pair<VirtualDisk, String> vdisk = vmMo.getDiskDevice(path, false);
            if(vdisk == null) {
                if(s_logger.isTraceEnabled())
                    s_logger.trace("resize volume done (failed)");
                throw new Exception("No such disk device: " + path);
            }
            VirtualDisk disk = vdisk.first();
            long oldSize = disk.getCapacityInKB();
            if (newSize < oldSize){
                throw new Exception("VMware doesn't support shrinking volume from larger size: " + oldSize+ " MB to a smaller size: " + newSize + " MB");
            } else if(newSize == oldSize){
                return new ResizeVolumeAnswer(cmd, true, "success", newSize*1024);
            }
            disk.setCapacityInKB(newSize);

            VirtualMachineConfigSpec vmConfigSpec = new VirtualMachineConfigSpec();
            VirtualDeviceConfigSpec deviceConfigSpec = new VirtualDeviceConfigSpec();
            deviceConfigSpec.setDevice(disk);
            deviceConfigSpec.setOperation(VirtualDeviceConfigSpecOperation.EDIT);
            vmConfigSpec.getDeviceChange().add(deviceConfigSpec);
            if (!vmMo.configureVm(vmConfigSpec)) {
                throw new Exception("Failed to configure VM to resize disk. vmName: " + vmName);
            }

            return new ResizeVolumeAnswer(cmd, true, "success", newSize*1024);
        } catch (Exception e) {
            s_logger.error("Unable to resize volume",e);
            String error = "failed to resize volume:"  +e;
            return new ResizeVolumeAnswer(cmd, false, error );
        }
    }

    protected Answer execute(CheckNetworkCommand cmd) {
        if (s_logger.isInfoEnabled()) {
            s_logger.info("Executing resource CheckNetworkCommand " + _gson.toJson(cmd));
        }

        // TODO setup portgroup for private network needs to be done here now
        return new CheckNetworkAnswer(cmd, true , "Network Setup check by names is done");
    }

    protected Answer execute(NetworkUsageCommand cmd) {
        if ( cmd.isForVpc() ) {
            return VPCNetworkUsage(cmd);
        }
        if (s_logger.isInfoEnabled()) {
            s_logger.info("Executing resource NetworkUsageCommand " + _gson.toJson(cmd));
        }
        if(cmd.getOption()!=null && cmd.getOption().equals("create") ){
            String result = networkUsage(cmd.getPrivateIP(), "create", null);
            NetworkUsageAnswer answer = new NetworkUsageAnswer(cmd, result, 0L, 0L);
            return answer;
        }
        long[] stats = getNetworkStats(cmd.getPrivateIP());

        NetworkUsageAnswer answer = new NetworkUsageAnswer(cmd, "", stats[0], stats[1]);
        return answer;
    }

    private SetStaticRouteAnswer execute(SetStaticRouteCommand cmd) {
        if (s_logger.isInfoEnabled()) {
            s_logger.info("Executing resource SetStaticRouteCommand: " + _gson.toJson(cmd));
        }

        boolean endResult = true;

        String controlIp = getRouterSshControlIp(cmd);
        String args = "";
        String[] results = new String[cmd.getStaticRoutes().length];
        int i = 0;

        // Extract and build the arguments for the command to be sent to the VR.
        String [][] rules = cmd.generateSRouteRules();
        StringBuilder sb = new StringBuilder();
        String[] srRules = rules[0];
        for (int j = 0; j < srRules.length; j++) {
            sb.append(srRules[j]).append(',');
        }
        args += " -a " + sb.toString();

        // Send over the command for execution, via ssh, to the VR.
        try {
            VmwareManager mgr = getServiceContext().getStockObject(VmwareManager.CONTEXT_STOCK_NAME);
            Pair<Boolean, String> result = SshHelper.sshExecute(controlIp, DEFAULT_DOMR_SSHPORT, "root", mgr.getSystemVMKeyFile(), null,
                    "/opt/cloud/bin/vpc_staticroute.sh " + args);

            if (s_logger.isDebugEnabled())
                s_logger.debug("Executing script on domain router " + controlIp + ": /opt/cloud/bin/vpc_staticroute.sh " + args);

            if (!result.first()) {
                s_logger.error("SetStaticRouteCommand failure on setting one rule. args: " + args);
                results[i++] = "Failed";
                endResult = false;
            } else {
                results[i++] = null;
            }
        } catch (Throwable e) {
            s_logger.error("SetStaticRouteCommand(args: " + args + ") failed on setting one rule due to " + VmwareHelper.getExceptionMessage(e), e);
            results[i++] = "Failed";
            endResult = false;
        }
        return new SetStaticRouteAnswer(cmd, endResult, results);

    }

    protected NetworkUsageAnswer VPCNetworkUsage(NetworkUsageCommand cmd) {
        String privateIp = cmd.getPrivateIP();
        String option = cmd.getOption();
        String publicIp = cmd.getGatewayIP();


        String args = "-l " + publicIp+ " ";
        if (option.equals("get")) {
            args += "-g";
        } else if (option.equals("create")) {
            args += "-c";
            String vpcCIDR = cmd.getVpcCIDR();
            args += " -v " + vpcCIDR;
        } else if (option.equals("reset")) {
            args += "-r";
        } else if (option.equals("vpn")) {
            args += "-n";
        } else if (option.equals("remove")) {
            args += "-d";
        } else {
            return new NetworkUsageAnswer(cmd, "success", 0L, 0L);
        }
        try {
            if (s_logger.isTraceEnabled()) {
                s_logger.trace("Executing /opt/cloud/bin/vpc_netusage.sh " + args + " on DomR " + privateIp);
            }
            VmwareManager mgr = getServiceContext().getStockObject(VmwareManager.CONTEXT_STOCK_NAME);

            Pair<Boolean, String> resultPair = SshHelper.sshExecute(privateIp, DEFAULT_DOMR_SSHPORT, "root", mgr.getSystemVMKeyFile(), null, "/opt/cloud/bin/vpc_netusage.sh " + args);

            if (!resultPair.first()) {
                throw new Exception(" vpc network usage plugin call failed ");

            }

            if (option.equals("get") || option.equals("vpn")) {
                String result =  resultPair.second();
                if (result == null || result.isEmpty()) {
                    throw new Exception(" vpc network usage get returns empty ");
                }
                long[] stats = new long[2];
                if (result != null) {
                    String[] splitResult = result.split(":");
                    int i = 0;
                    while (i < splitResult.length - 1) {
                        stats[0] += (new Long(splitResult[i++])).longValue();
                        stats[1] += (new Long(splitResult[i++])).longValue();
                    }
                    return new NetworkUsageAnswer(cmd, "success", stats[0], stats[1]);
                }
            }
            return new NetworkUsageAnswer(cmd, "success", 0L, 0L);
        } catch (Throwable e) {

            s_logger.error("Unable to execute NetworkUsage command on DomR (" + privateIp + "), domR may not be ready yet. failure due to "
                    + VmwareHelper.getExceptionMessage(e), e);
        }
        return new NetworkUsageAnswer(cmd, "success", 0L, 0L);
    }

    protected Answer execute(SetPortForwardingRulesCommand cmd) {
        if (s_logger.isInfoEnabled()) {
            s_logger.info("Executing resource SetPortForwardingRulesCommand: " + _gson.toJson(cmd));
        }

        String controlIp = getRouterSshControlIp(cmd);
        String args = "";
        String[] results = new String[cmd.getRules().length];
        int i = 0;

        boolean endResult = true;
        for (PortForwardingRuleTO rule : cmd.getRules()) {
            args += rule.revoked() ? " -D " : " -A ";
            args += " -P " + rule.getProtocol().toLowerCase();
            args += " -l " + rule.getSrcIp();
            args += " -p " + rule.getStringSrcPortRange();
            args += " -r " + rule.getDstIp();
            args += " -d " + rule.getStringDstPortRange();

            try {
                VmwareManager mgr = getServiceContext().getStockObject(VmwareManager.CONTEXT_STOCK_NAME);
                Pair<Boolean, String> result = SshHelper.sshExecute(controlIp, DEFAULT_DOMR_SSHPORT, "root", mgr.getSystemVMKeyFile(), null, "/root/firewall.sh " + args);

                if (s_logger.isDebugEnabled())
                    s_logger.debug("Executing script on domain router " + controlIp + ": /root/firewall.sh " + args);

                if (!result.first()) {
                    s_logger.error("SetPortForwardingRulesCommand failure on setting one rule. args: " + args);
                    results[i++] = "Failed";
                    endResult = false;
                } else {
                    results[i++] = null;
                }
            } catch (Throwable e) {
                s_logger.error("SetPortForwardingRulesCommand(args: " + args + ") failed on setting one rule due to " + VmwareHelper.getExceptionMessage(e), e);
                results[i++] = "Failed";
                endResult = false;
            }
        }

        return new SetPortForwardingRulesAnswer(cmd, results, endResult);
    }

    protected SetFirewallRulesAnswer execute(SetFirewallRulesCommand cmd) {
        String controlIp = getRouterSshControlIp(cmd);
        String[] results = new String[cmd.getRules().length];
        FirewallRuleTO[] allrules = cmd.getRules();
        FirewallRule.TrafficType trafficType = allrules[0].getTrafficType();
        String egressDefault = cmd.getAccessDetail(NetworkElementCommand.FIREWALL_EGRESS_DEFAULT);

        String[][] rules = cmd.generateFwRules();
        String args = "";
        args += " -F ";
        if (trafficType == FirewallRule.TrafficType.Egress){
            args+= " -E ";
            if (egressDefault.equals("true")) {
                args+= " -P 1 ";
            } else if (egressDefault.equals("System")) {
                args+= " -P 2 ";
            } else {
                args+= " -P 0 ";
            }
        }

        StringBuilder sb = new StringBuilder();
        String[] fwRules = rules[0];
        if (fwRules.length > 0) {
            for (int i = 0; i < fwRules.length; i++) {
                sb.append(fwRules[i]).append(',');
            }
            args += " -a " + sb.toString();
        }

        try {
            VmwareManager mgr = getServiceContext().getStockObject(
                    VmwareManager.CONTEXT_STOCK_NAME);

            Pair<Boolean, String> result = null;

            if (trafficType == FirewallRule.TrafficType.Egress){
                result = SshHelper.sshExecute(controlIp,
                        DEFAULT_DOMR_SSHPORT, "root", mgr.getSystemVMKeyFile(),
                        null, "/root/firewallRule_egress.sh " + args);
            } else {
                result = SshHelper.sshExecute(controlIp,
                    DEFAULT_DOMR_SSHPORT, "root", mgr.getSystemVMKeyFile(),
                    null, "/root/firewall_rule.sh " + args);
            }

            if (s_logger.isDebugEnabled()) {
                if (trafficType == FirewallRule.TrafficType.Egress){
                    s_logger.debug("Executing script on domain router " + controlIp
                            + ": /root/firewallRule_egress.sh " + args);
                } else {
                s_logger.debug("Executing script on domain router " + controlIp
                        + ": /root/firewall_rule.sh " + args);
                 }
             }


            if (!result.first()) {
                s_logger.error("SetFirewallRulesCommand failure on setting one rule. args: "
                        + args);
                //FIXME - in the future we have to process each rule separately; now we temporarily set every rule to be false if single rule fails
                for (int i=0; i < results.length; i++) {
                    results[i] = "Failed";
                }

                return new SetFirewallRulesAnswer(cmd, false, results);
            }
        } catch (Throwable e) {
            s_logger.error("SetFirewallRulesCommand(args: " + args
                    + ") failed on setting one rule due to "
                    + VmwareHelper.getExceptionMessage(e), e);
            //FIXME - in the future we have to process each rule separately; now we temporarily set every rule to be false if single rule fails
            for (int i=0; i < results.length; i++) {
                results[i] = "Failed";
            }
            return new SetFirewallRulesAnswer(cmd, false, results);
        }

        return new SetFirewallRulesAnswer(cmd, true, results);
    }

    protected SetStaticNatRulesAnswer SetVPCStaticNatRules(SetStaticNatRulesCommand cmd) {
        if (s_logger.isInfoEnabled()) {
            s_logger.info("Executing resource SetVPCStaticNatRulesCommand: " + _gson.toJson(cmd));
        }

        String[] results = new String[cmd.getRules().length];
        VmwareManager mgr = getServiceContext().getStockObject(VmwareManager.CONTEXT_STOCK_NAME);
        String controlIp = getRouterSshControlIp(cmd);

        int i = 0;
        boolean endResult = true;
        for (StaticNatRuleTO rule : cmd.getRules()) {
            // Prepare command to be send to VPC VR
            String args = "";
            args += rule.revoked() ? " -D" : " -A";
            args += " -l " + rule.getSrcIp();
            args += " -r " + rule.getDstIp();

            // Invoke command on VPC VR.
            try {
                Pair<Boolean, String> result = SshHelper.sshExecute(controlIp, DEFAULT_DOMR_SSHPORT, "root", mgr.getSystemVMKeyFile(), null, "/opt/cloud/bin/vpc_staticnat.sh " + args);

                if (s_logger.isDebugEnabled())
                    s_logger.debug("Executing script on domain router " + controlIp + ": /opt/cloud/bin/vpc_staticnat.sh " + args);

                if (!result.first()) {
                    s_logger.error("SetVPCStaticNatRulesCommand failure on setting one rule. args: " + args);
                    results[i++] = "Failed";
                    endResult = false;
                } else {
                    results[i++] = null;
                }
            } catch (Throwable e) {
                s_logger.error("SetVPCStaticNatRulesCommand (args: " + args + ") failed on setting one rule due to " + VmwareHelper.getExceptionMessage(e), e);
                results[i++] = "Failed";
                endResult = false;
            }
        }
        return new SetStaticNatRulesAnswer(cmd, results, endResult);
    }

    protected Answer execute(SetStaticNatRulesCommand cmd) {

        if (cmd.getVpcId() != null) {
            return SetVPCStaticNatRules(cmd);
        }

        if (s_logger.isInfoEnabled()) {
            s_logger.info("Executing resource SetFirewallRuleCommand: " + _gson.toJson(cmd));
        }

        String args = null;
        String[] results = new String[cmd.getRules().length];
        int i = 0;
        boolean endResult = true;
        for (StaticNatRuleTO rule : cmd.getRules()) {
            // 1:1 NAT needs instanceip;publicip;domrip;op
            args = rule.revoked() ? " -D " : " -A ";

            args += " -l " + rule.getSrcIp();
            args += " -r " + rule.getDstIp();

            if (rule.getProtocol() != null) {
                args += " -P " + rule.getProtocol().toLowerCase();
            }

            args += " -d " + rule.getStringSrcPortRange();
            args += " -G ";

            try {
                VmwareManager mgr = getServiceContext().getStockObject(VmwareManager.CONTEXT_STOCK_NAME);
                String controlIp = getRouterSshControlIp(cmd);
                Pair<Boolean, String> result = SshHelper.sshExecute(controlIp, DEFAULT_DOMR_SSHPORT, "root", mgr.getSystemVMKeyFile(), null, "/root/firewall.sh " + args);

                if (s_logger.isDebugEnabled())
                    s_logger.debug("Executing script on domain router " + controlIp + ": /root/firewall.sh " + args);

                if (!result.first()) {
                    s_logger.error("SetStaticNatRulesCommand failure on setting one rule. args: " + args);
                    results[i++] = "Failed";
                    endResult = false;
                } else {
                    results[i++] = null;
                }
            } catch (Throwable e) {
                s_logger.error("SetStaticNatRulesCommand (args: " + args + ") failed on setting one rule due to " + VmwareHelper.getExceptionMessage(e), e);
                results[i++] = "Failed";
                endResult = false;
            }
        }
        return new SetStaticNatRulesAnswer(cmd, results, endResult);
    }

    protected Answer execute(final LoadBalancerConfigCommand cmd) {
        VmwareManager mgr = getServiceContext().getStockObject(VmwareManager.CONTEXT_STOCK_NAME);
        File keyFile = mgr.getSystemVMKeyFile();

        String routerIp = cmd.getAccessDetail(NetworkElementCommand.ROUTER_IP);
        String controlIp = getRouterSshControlIp(cmd);

        assert(controlIp != null);

        LoadBalancerConfigurator cfgtr = new HAProxyConfigurator();
        String[] config = cfgtr.generateConfiguration(cmd);

        String[][] rules = cfgtr.generateFwRules(cmd);
        String tmpCfgFilePath = "/tmp/" + routerIp.replace('.', '_') + ".cfg";
        String tmpCfgFileContents = "";
        for (int i = 0; i < config.length; i++) {
            tmpCfgFileContents += config[i];
            tmpCfgFileContents += "\n";
        }

        try {
            SshHelper.scpTo(controlIp, DEFAULT_DOMR_SSHPORT, "root", keyFile, null, "/tmp/", tmpCfgFileContents.getBytes(), routerIp.replace('.', '_') + ".cfg", null);

            try {
                String[] addRules = rules[LoadBalancerConfigurator.ADD];
                String[] removeRules = rules[LoadBalancerConfigurator.REMOVE];
                String[] statRules = rules[LoadBalancerConfigurator.STATS];

                String args = "";
                args += "-i " + routerIp;
                args += " -f " + tmpCfgFilePath;

                StringBuilder sb = new StringBuilder();
                if (addRules.length > 0) {
                    for (int i = 0; i < addRules.length; i++) {
                        sb.append(addRules[i]).append(',');
                    }

                    args += " -a " + sb.toString();
                }

                sb = new StringBuilder();
                if (removeRules.length > 0) {
                    for (int i = 0; i < removeRules.length; i++) {
                        sb.append(removeRules[i]).append(',');
                    }

                    args += " -d " + sb.toString();
                }

                sb = new StringBuilder();
                if (statRules.length > 0) {
                    for (int i = 0; i < statRules.length; i++) {
                        sb.append(statRules[i]).append(',');
                    }

                    args += " -s " + sb.toString();
                }

                Pair<Boolean, String> result = SshHelper.sshExecute(controlIp, DEFAULT_DOMR_SSHPORT, "root", mgr.getSystemVMKeyFile(), null, "scp " + tmpCfgFilePath + " /etc/haproxy/haproxy.cfg.new");

                if (!result.first()) {
                    s_logger.error("Unable to copy haproxy configuration file");
                    return new Answer(cmd, false, "LoadBalancerConfigCommand failed due to uanble to copy haproxy configuration file");
                }

                if (s_logger.isDebugEnabled()) {
                    s_logger.debug("Run command on domain router " + routerIp + ",  /root/loadbalancer.sh " + args);
                }

                result = SshHelper.sshExecute(controlIp, DEFAULT_DOMR_SSHPORT, "root", mgr.getSystemVMKeyFile(), null, "/root/loadbalancer.sh " + args);

                if (!result.first()) {
                    String msg = "LoadBalancerConfigCommand on domain router " + routerIp + " failed. message: " + result.second();
                    s_logger.error(msg);

                    return new Answer(cmd, false, msg);
                }

                if (s_logger.isInfoEnabled()) {
                    s_logger.info("LoadBalancerConfigCommand on domain router " + routerIp + " completed");
                }
            } finally {
                SshHelper.sshExecute(controlIp, DEFAULT_DOMR_SSHPORT, "root", mgr.getSystemVMKeyFile(), null, "rm " + tmpCfgFilePath);
            }

            return new Answer(cmd);
        } catch (Throwable e) {
            s_logger.error("Unexpected exception: " + e.toString(), e);
            return new Answer(cmd, false, "LoadBalancerConfigCommand failed due to " + VmwareHelper.getExceptionMessage(e));
        }
    }

    //
    // list available ethx devices
    // ls /proc/sys/net/ipv4/conf
    //
    private int allocRouterEthDeviceIndex(String domrName, String routerIp) throws Exception {
        VmwareManager mgr = getServiceContext().getStockObject(VmwareManager.CONTEXT_STOCK_NAME);

        Pair<Boolean, String> result = SshHelper.sshExecute(routerIp, DEFAULT_DOMR_SSHPORT, "root", mgr.getSystemVMKeyFile(), null,
                "ls /proc/sys/net/ipv4/conf");

        if(result.first()) {
            String[] tokens = result.second().split("\\s+");
            HashMap<String, String> deviceNames = new HashMap<String, String>();
            for(String token: tokens) {
                if(!("all".equalsIgnoreCase(token) || "default".equalsIgnoreCase(token) || "lo".equalsIgnoreCase(token))) {
                    deviceNames.put(token, token);
                }
            }

            for(int i = 1; ; i++) {
                if(!deviceNames.containsKey("eth" + i))
                    return i;
            }
        }

        return -1;
    }

//
// find mac address of a specified ethx device
//    ip address show ethx | grep link/ether | sed -e 's/^[ \t]*//' | cut -d' ' -f2
// returns
//      eth0:xx.xx.xx.xx

//
// list IP with eth devices
//  ifconfig ethx |grep -B1 "inet addr" | awk '{ if ( $1 == "inet" ) { print $2 } else if ( $2 == "Link" ) { printf "%s:" ,$1 } }'
//     | awk -F: '{ print $1 ": " $3 }'
//
// returns
//      eth0:xx.xx.xx.xx
//
//
    private int findRouterEthDeviceIndex(String domrName, String routerIp, String mac) throws Exception {
        VmwareManager mgr = getServiceContext().getStockObject(VmwareManager.CONTEXT_STOCK_NAME);

        s_logger.info("findRouterEthDeviceIndex. mac: " + mac);

        // TODO : this is a temporary very inefficient solution, will refactor it later
        Pair<Boolean, String> result = SshHelper.sshExecute(routerIp, DEFAULT_DOMR_SSHPORT, "root", mgr.getSystemVMKeyFile(), null,
                "ls /proc/sys/net/ipv4/conf");

        // when we dynamically plug in a new NIC into virtual router, it may take time to show up in guest OS
        // we use a waiting loop here as a workaround to synchronize activities in systems
        long startTick = System.currentTimeMillis();
        while(System.currentTimeMillis() - startTick < 15000) {
            if(result.first()) {
                String[] tokens = result.second().split("\\s+");
                for(String token : tokens) {
                    if(!("all".equalsIgnoreCase(token) || "default".equalsIgnoreCase(token) || "lo".equalsIgnoreCase(token))) {
                        String cmd = String.format("ip address show %s | grep link/ether | sed -e 's/^[ \t]*//' | cut -d' ' -f2", token);

                        if(s_logger.isDebugEnabled())
                            s_logger.debug("Run domr script " + cmd);
                        Pair<Boolean, String> result2 = SshHelper.sshExecute(routerIp, DEFAULT_DOMR_SSHPORT, "root", mgr.getSystemVMKeyFile(), null,
                                // TODO need to find the dev index inside router based on IP address
                                cmd);
                        if(s_logger.isDebugEnabled())
                            s_logger.debug("result: " + result2.first() + ", output: " + result2.second());

                        if(result2.first() && result2.second().trim().equalsIgnoreCase(mac.trim()))
                            return Integer.parseInt(token.substring(3));
                    }
                }
            }

            s_logger.warn("can not find intereface associated with mac: " + mac + ", guest OS may still at loading state, retry...");

            try {
                Thread.currentThread().sleep(1000);
            } catch (InterruptedException e) {
            }
        }

        return -1;
    }

    private VirtualDevice findVirtualNicDevice(VirtualMachineMO vmMo, String mac) throws Exception {

        VirtualDevice[] nics = vmMo.getNicDevices();
        for(VirtualDevice nic : nics) {
            if(nic instanceof VirtualEthernetCard) {
                if(((VirtualEthernetCard)nic).getMacAddress().equals(mac))
                    return nic;
            }
        }
        return null;
    }

    private SetupGuestNetworkAnswer execute(SetupGuestNetworkCommand cmd) {

        s_logger.info("Executing resource SetupGuestNetworkCommand " + _gson.toJson(cmd));

        VmwareManager mgr = getServiceContext().getStockObject(VmwareManager.CONTEXT_STOCK_NAME);

        NicTO nic = cmd.getNic();

        String routerIp = getRouterSshControlIp(cmd);
        String domrGIP = cmd.getAccessDetail(NetworkElementCommand.ROUTER_GUEST_IP);
        String domrName = cmd.getAccessDetail(NetworkElementCommand.ROUTER_NAME);
        String gw = cmd.getAccessDetail(NetworkElementCommand.GUEST_NETWORK_GATEWAY);
        String cidr = Long.toString(NetUtils.getCidrSize(nic.getNetmask()));
        String domainName = cmd.getNetworkDomain();
        String dns = cmd.getDefaultDns1();
        if (dns == null || dns.isEmpty()) {
            dns = cmd.getDefaultDns2();
        } else {
            String dns2= cmd.getDefaultDns2();
            if ( dns2 != null && !dns2.isEmpty()) {
                dns += "," + dns2;
            }
        }

        try {
            int ethDeviceNum = findRouterEthDeviceIndex(domrName, routerIp, nic.getMac());
            s_logger.info("find interface index. routerIp: " + routerIp + ", mac: " + nic.getMac() + ", index: " + ethDeviceNum);

            String args =(cmd.isAdd()?"-C":"-D");
            String dev = "eth" + ethDeviceNum;
            args += " -d " + dev;
            args += " -i " + domrGIP;
            args += " -g " + gw;
            args += " -m " + cidr;
            args += " -n " + NetUtils.getSubNet(domrGIP, nic.getNetmask());
            if ( dns != null && !dns.isEmpty() ) {
                args += " -s " + dns;
            }
            if ( domainName != null && !domainName.isEmpty() ) {
                args += " -e " + domainName;
            }

            Pair<Boolean, String> result = SshHelper.sshExecute(routerIp, DEFAULT_DOMR_SSHPORT, "root", mgr.getSystemVMKeyFile(), null,
                    "/opt/cloud/bin/vpc_guestnw.sh " + args);

            if (!result.first()) {
                String msg = "SetupGuestNetworkCommand on domain router " + routerIp + " failed. message: " + result.second();
                s_logger.error(msg);

                return new SetupGuestNetworkAnswer(cmd, false, msg);
            }

            if (s_logger.isInfoEnabled()) {
                s_logger.info("SetupGuestNetworkCommand on domain router " + routerIp + " completed");
            }

            return new SetupGuestNetworkAnswer(cmd, true, "success");
        } catch (Exception e) {
            String msg = "SetupGuestNetwork failed due to " + e.toString();
            s_logger.warn(msg, e);
            return new SetupGuestNetworkAnswer(cmd, false, msg);
        }
    }

    protected IpAssocAnswer execute(IpAssocVpcCommand cmd) {
        if (s_logger.isInfoEnabled()) {
            s_logger.info("Executing resource IpAssocVpcCommand " + _gson.toJson(cmd));
        }

        String[] results = new String[cmd.getIpAddresses().length];
        int i = 0;
        String routerName = cmd.getAccessDetail(NetworkElementCommand.ROUTER_NAME);
        String routerIp = getRouterSshControlIp(cmd);

        try {
            IpAddressTO[] ips = cmd.getIpAddresses();
            for (IpAddressTO ip : ips) {

                assignVPCPublicIpAddress(routerName, routerIp, ip);
                results[i++] = ip.getPublicIp() + " - success";
            }
        } catch (Exception e) {
            s_logger.error("Ip Assoc failure on applying one ip due to exception:  ", e);
            results[i++] = IpAssocAnswer.errorResult;
        }

        return new IpAssocAnswer(cmd, results);
    }

    protected SetSourceNatAnswer execute(SetSourceNatCommand cmd) {
        if (s_logger.isInfoEnabled()) {
            s_logger.info("Executing resource SetSourceNatCommand " + _gson.toJson(cmd));
        }

        VmwareManager mgr = getServiceContext().getStockObject(VmwareManager.CONTEXT_STOCK_NAME);

        String routerName = cmd.getAccessDetail(NetworkElementCommand.ROUTER_NAME);
        String routerIp = getRouterSshControlIp(cmd);
        IpAddressTO pubIp = cmd.getIpAddress();
        try {
            int ethDeviceNum = findRouterEthDeviceIndex(routerName, routerIp, pubIp.getVifMacAddress());
            String args = "";
            args += " -A ";
            args += " -l ";
            args += pubIp.getPublicIp();

            args += " -c ";
            args += "eth" + ethDeviceNum;

            Pair<Boolean, String> result = SshHelper.sshExecute(routerIp, DEFAULT_DOMR_SSHPORT, "root", mgr.getSystemVMKeyFile(), null,
                    "/opt/cloud/bin/vpc_snat.sh " + args);

            if (!result.first()) {
                String msg = "SetupGuestNetworkCommand on domain router " + routerIp + " failed. message: " + result.second();
                s_logger.error(msg);

                return new SetSourceNatAnswer(cmd, false, msg);
            }

            return new SetSourceNatAnswer(cmd, true, "success");
        } catch (Exception e) {
            String msg = "Ip SNAT failure due to " + e.toString();
            s_logger.error(msg, e);
            return new SetSourceNatAnswer(cmd, false, msg);
        }
    }

    private SetNetworkACLAnswer execute(SetNetworkACLCommand cmd) {
        if (s_logger.isInfoEnabled()) {
            s_logger.info("Executing resource SetNetworkACLCommand " + _gson.toJson(cmd));
        }

        VmwareManager mgr = getServiceContext().getStockObject(VmwareManager.CONTEXT_STOCK_NAME);
        String routerName = cmd.getAccessDetail(NetworkElementCommand.ROUTER_NAME);
        String privateGw = cmd.getAccessDetail(NetworkElementCommand.VPC_PRIVATE_GATEWAY);
        String routerIp = getRouterSshControlIp(cmd);

        String[] results = new String[cmd.getRules().length];
        try {
            String [][] rules = cmd.generateFwRules();
            StringBuilder sb = new StringBuilder();
            String[] aclRules = rules[0];
            if (aclRules.length == 0) {
                return new SetNetworkACLAnswer(cmd, true, results);
            }

            for (int i = 0; i < aclRules.length; i++) {
                sb.append(aclRules[i]).append(',');
            }

            NicTO nic = cmd.getNic();
            int ethDeviceNum = findRouterEthDeviceIndex(routerName, routerIp, nic.getMac());
            String args = "";
            Pair<Boolean, String> result;

            if (privateGw != null) {
                s_logger.debug("Private gateway configuration is set");
                args += " -d " + "eth" + ethDeviceNum;
                args += " -a " + sb.toString();
                result = SshHelper.sshExecute(routerIp, DEFAULT_DOMR_SSHPORT, "root", mgr.getSystemVMKeyFile(), null,
                        "/opt/cloud/bin/vpc_privategw_acl.sh " + args);

                if (!result.first()) {
                    String msg = "SetNetworkACLAnswer on domain router " + routerIp + " failed. message: " + result.second();
                    s_logger.error(msg);
                return new SetNetworkACLAnswer(cmd, false, results);
                }
            } else {
                args="";
            args += " -d " + "eth" + ethDeviceNum;
            args += " -i " + nic.getIp();
            args += " -m " + Long.toString(NetUtils.getCidrSize(nic.getNetmask()));
            args += " -a " + sb.toString();

                result = SshHelper.sshExecute(routerIp, DEFAULT_DOMR_SSHPORT, "root", mgr.getSystemVMKeyFile(), null,
                    "/opt/cloud/bin/vpc_acl.sh " + args);

            if (!result.first()) {
                String msg = "SetNetworkACLAnswer on domain router " + routerIp + " failed. message: " + result.second();
                s_logger.error(msg);

                return new SetNetworkACLAnswer(cmd, false, results);
            }
            }

            return new SetNetworkACLAnswer(cmd, true, results);
        } catch (Exception e) {
            String msg = "SetNetworkACL failed due to " + e.toString();
            s_logger.error(msg, e);
            return new SetNetworkACLAnswer(cmd, false, results);
        }
    }

    protected SetPortForwardingRulesAnswer execute(SetPortForwardingRulesVpcCommand cmd) {
        if (s_logger.isInfoEnabled()) {
            s_logger.info("Executing resource SetPortForwardingRulesVpcCommand " + _gson.toJson(cmd));
        }

        VmwareManager mgr = getServiceContext().getStockObject(VmwareManager.CONTEXT_STOCK_NAME);

        String routerIp = getRouterSshControlIp(cmd);

        String[] results = new String[cmd.getRules().length];
        int i = 0;

        boolean endResult = true;
        for (PortForwardingRuleTO rule : cmd.getRules()) {
            String args ="";
            args += rule.revoked() ? " -D" : " -A";
            args += " -P " + rule.getProtocol().toLowerCase();
            args += " -l " + rule.getSrcIp();
            args += " -p " + rule.getStringSrcPortRange();
            args += " -r " + rule.getDstIp();
            args += " -d " + rule.getStringDstPortRange().replace(":", "-");

            try {
                Pair<Boolean, String> sshResult = SshHelper.sshExecute(routerIp, DEFAULT_DOMR_SSHPORT, "root", mgr.getSystemVMKeyFile(), null,
                        "/opt/cloud/bin/vpc_portforwarding.sh " + args);

                if (!sshResult.first()) {
                    results[i++] = "Failed";
                    endResult = false;
                } else {
                    results[i++] = null;
                }
            } catch(Exception e) {
                results[i++] = "Failed";
                endResult = false;
            }
        }
        return new SetPortForwardingRulesAnswer(cmd, results, endResult);
    }

    protected Answer execute(Site2SiteVpnCfgCommand cmd) {
        if (s_logger.isInfoEnabled()) {
            s_logger.info("Executing resource Site2SiteVpnCfgCommand " + _gson.toJson(cmd));
        }

        VmwareManager mgr = getServiceContext().getStockObject(VmwareManager.CONTEXT_STOCK_NAME);

        String routerIp = getRouterSshControlIp(cmd);

        String args ="";
        if (cmd.isCreate()) {
            args += " -A";
            args += " -l ";
            args += cmd.getLocalPublicIp();
            args += " -n ";
            args += cmd.getLocalGuestCidr();
            args += " -g ";
            args += cmd.getLocalPublicGateway();
            args += " -r ";
            args += cmd.getPeerGatewayIp();
            args += " -N ";
            args += cmd.getPeerGuestCidrList();
            args += " -e ";
            args += "\"" + cmd.getEspPolicy() + "\"";
            args += " -i ";
            args += "\"" + cmd.getIkePolicy() + "\"";
            args += " -t ";
            args += Long.toString(cmd.getIkeLifetime());
            args += " -T ";
            args += Long.toString(cmd.getEspLifetime());
            args += " -s ";
            args += "\"" + cmd.getIpsecPsk() + "\"";
            args += " -d ";
            if (cmd.getDpd()) {
                args += "1";
            } else {
                args += "0";
            }
        } else {
            args += " -D";
            args += " -r ";
            args += cmd.getPeerGatewayIp();
            args += " -n ";
            args += cmd.getLocalGuestCidr();
            args += " -N ";
            args += cmd.getPeerGuestCidrList();
        }

        Pair<Boolean, String> result;
        try {
            result = SshHelper.sshExecute(routerIp, DEFAULT_DOMR_SSHPORT, "root", mgr.getSystemVMKeyFile(), null,
                    "/opt/cloud/bin/ipsectunnel.sh " + args);

            if (!result.first()) {
                s_logger.error("Setup site2site VPN " + cmd.getAccessDetail(NetworkElementCommand.ROUTER_IP) + " failed, message: " + result.second());

                return new Answer(cmd, false, "Setup site2site VPN falied due to " + result.second());
            }

            if (s_logger.isDebugEnabled()) {
                s_logger.debug("setup site 2 site vpn on router " + cmd.getAccessDetail(NetworkElementCommand.ROUTER_IP) + " completed");
            }
        } catch (Throwable e) {
            String msg = "Setup site2site VPN falied due to " + VmwareHelper.getExceptionMessage(e);
            s_logger.error(msg, e);
            return new Answer(cmd, false, "Setup site2site VPN failed due to " + VmwareHelper.getExceptionMessage(e));
        }
        return new Answer(cmd, true, result.second());
    }

    private PlugNicAnswer execute(PlugNicCommand cmd) {
        if (s_logger.isInfoEnabled()) {
            s_logger.info("Executing resource PlugNicCommand " + _gson.toJson(cmd));
        }

        VmwareManager mgr = getServiceContext().getStockObject(VmwareManager.CONTEXT_STOCK_NAME);
        VmwareContext context = getServiceContext();
        try {
            VmwareHypervisorHost hyperHost = getHyperHost(context);

            String vmName = cmd.getVmName();
            VirtualMachineMO vmMo = hyperHost.findVmOnHyperHost(vmName);

            if(vmMo == null) {
                if(hyperHost instanceof HostMO) {
                    ClusterMO clusterMo = new ClusterMO(hyperHost.getContext(),
                            ((HostMO)hyperHost).getParentMor());
                    vmMo = clusterMo.findVmOnHyperHost(vmName);
                }
            }

            if (vmMo == null) {
                String msg = "Router " + vmName + " no longer exists to execute PlugNic command";
                s_logger.error(msg);
                throw new Exception(msg);
            }

            if(!isVMWareToolsInstalled(vmMo)){
                String errMsg = "vmware tools is not installed or not running, cannot add nic to vm " + vmName;
                s_logger.debug(errMsg);
                return new PlugNicAnswer(cmd, false, "Unable to execute PlugNicCommand due to " + errMsg);
            }

            // TODO need a way to specify the control of NIC device type
            VirtualEthernetCardType nicDeviceType = VirtualEthernetCardType.E1000;

            // find a usable device number in VMware environment
            VirtualDevice[] nicDevices = vmMo.getNicDevices();
            int deviceNumber = -1;
            for(VirtualDevice device : nicDevices) {
                if(device.getUnitNumber() > deviceNumber)
                    deviceNumber = device.getUnitNumber();
            }
            deviceNumber++;

            NicTO nicTo = cmd.getNic();
            VirtualDevice nic;
            Pair<ManagedObjectReference, String> networkInfo = prepareNetworkFromNicInfo(vmMo.getRunningHost(), nicTo, false, cmd.getVMType());;
            if (VmwareHelper.isDvPortGroup(networkInfo.first())) {
                String dvSwitchUuid;
                ManagedObjectReference dcMor = hyperHost.getHyperHostDatacenter();
                DatacenterMO dataCenterMo = new DatacenterMO(context, dcMor);
                ManagedObjectReference dvsMor = dataCenterMo.getDvSwitchMor(networkInfo.first());
                dvSwitchUuid = dataCenterMo.getDvSwitchUuid(dvsMor);
                s_logger.info("Preparing NIC device on dvSwitch : " + dvSwitchUuid);
                nic = VmwareHelper.prepareDvNicDevice(vmMo, networkInfo.first(), nicDeviceType, networkInfo.second(),
                        dvSwitchUuid, nicTo.getMac(), deviceNumber, deviceNumber + 1, true, true);
            } else {
                s_logger.info("Preparing NIC device on network " + networkInfo.second());
                nic = VmwareHelper.prepareNicDevice(vmMo, networkInfo.first(), nicDeviceType, networkInfo.second(), nicTo.getMac(),
                        deviceNumber, deviceNumber + 1, true, true);
            }

            VirtualMachineConfigSpec vmConfigSpec = new VirtualMachineConfigSpec();
            //VirtualDeviceConfigSpec[] deviceConfigSpecArray = new VirtualDeviceConfigSpec[1];
            VirtualDeviceConfigSpec deviceConfigSpec = new VirtualDeviceConfigSpec();
            deviceConfigSpec.setDevice(nic);
            deviceConfigSpec.setOperation(VirtualDeviceConfigSpecOperation.ADD);

            vmConfigSpec.getDeviceChange().add(deviceConfigSpec);
            if(!vmMo.configureVm(vmConfigSpec)) {
                throw new Exception("Failed to configure devices when running PlugNicCommand");
            }

            return new PlugNicAnswer(cmd, true, "success");
        } catch(Exception e) {
            s_logger.error("Unexpected exception: ", e);
            return new PlugNicAnswer(cmd, false, "Unable to execute PlugNicCommand due to " + e.toString());
        }
    }

    private UnPlugNicAnswer execute(UnPlugNicCommand cmd) {
        if (s_logger.isInfoEnabled()) {
            s_logger.info("Executing resource UnPlugNicCommand " + _gson.toJson(cmd));
        }

        VmwareContext context = getServiceContext();
        try {
            VmwareHypervisorHost hyperHost = getHyperHost(context);

            String vmName = cmd.getVmName();
            VirtualMachineMO vmMo = hyperHost.findVmOnHyperHost(vmName);

            if(vmMo == null) {
                if(hyperHost instanceof HostMO) {
                    ClusterMO clusterMo = new ClusterMO(hyperHost.getContext(),
                            ((HostMO)hyperHost).getParentMor());
                    vmMo = clusterMo.findVmOnHyperHost(vmName);
                }
            }

            if (vmMo == null) {
                String msg = "VM " + vmName + " no longer exists to execute UnPlugNic command";
                s_logger.error(msg);
                throw new Exception(msg);
            }

            if(!isVMWareToolsInstalled(vmMo)){
                String errMsg = "vmware tools not installed or not running, cannot remove nic from vm " + vmName;
                s_logger.debug(errMsg);
                return new UnPlugNicAnswer(cmd, false, "Unable to execute unPlugNicCommand due to " + errMsg);
            }

            VirtualDevice nic = findVirtualNicDevice(vmMo, cmd.getNic().getMac());
            if ( nic == null ) {
                return new UnPlugNicAnswer(cmd, true, "success");
            }
            VirtualMachineConfigSpec vmConfigSpec = new VirtualMachineConfigSpec();
            //VirtualDeviceConfigSpec[] deviceConfigSpecArray = new VirtualDeviceConfigSpec[1];
            VirtualDeviceConfigSpec deviceConfigSpec = new VirtualDeviceConfigSpec();
            deviceConfigSpec.setDevice(nic);
            deviceConfigSpec.setOperation(VirtualDeviceConfigSpecOperation.REMOVE);

            vmConfigSpec.getDeviceChange().add(deviceConfigSpec);
            if(!vmMo.configureVm(vmConfigSpec)) {
                throw new Exception("Failed to configure devices when running unplugNicCommand");
            }

            return new UnPlugNicAnswer(cmd, true, "success");
        } catch(Exception e) {
            s_logger.error("Unexpected exception: ", e);
            return new UnPlugNicAnswer(cmd, false, "Unable to execute unPlugNicCommand due to " + e.toString());
        }
    }

    protected void assignVPCPublicIpAddress(String domrName, String routerIp, IpAddressTO ip) throws Exception {
        if (s_logger.isInfoEnabled()) {
            s_logger.info("Executing resource assignVPCPublicIpAddress. domrName: " + domrName + ", routerIp: " + routerIp
                    + ", ip: " + _gson.toJson(ip));
        }

        VmwareManager mgr = getServiceContext().getStockObject(VmwareManager.CONTEXT_STOCK_NAME);

        int ethDeviceNum = findRouterEthDeviceIndex(domrName, routerIp, ip.getVifMacAddress());
        if (ethDeviceNum < 0) {
            if (ip.isAdd()) {
                throw new InternalErrorException("Failed to find DomR VIF to associate/disassociate IP with.");
            } else {
                s_logger.debug("VIF to deassociate IP with does not exist, return success");
                return;
            }
        }

        String args = "";
        String snatArgs = "";

        if (ip.isAdd()) {
            args += " -A ";
            snatArgs += " -A ";
        } else {
            args += " -D ";
            snatArgs += " -D ";
        }

        args += " -l ";
        args += ip.getPublicIp();

        args += " -c ";
        args += "eth" + ethDeviceNum;

        args += " -g ";
        args += ip.getVlanGateway();

        args += " -m ";
        args += Long.toString(NetUtils.getCidrSize(ip.getVlanNetmask()));

        args += " -n ";
        args += NetUtils.getSubNet(ip.getPublicIp(), ip.getVlanNetmask());

        Pair<Boolean, String> result = SshHelper.sshExecute(routerIp, DEFAULT_DOMR_SSHPORT, "root", mgr.getSystemVMKeyFile(), null,
                "/opt/cloud/bin/vpc_ipassoc.sh " + args);

        if (!result.first()) {
            throw new InternalErrorException("Unable to assign public IP address");
        }

        if (ip.isSourceNat()) {
            snatArgs += " -l ";
            snatArgs += ip.getPublicIp();
            snatArgs += " -c ";
            snatArgs += "eth" + ethDeviceNum;

            Pair<Boolean, String> result_gateway = SshHelper.sshExecute(routerIp, DEFAULT_DOMR_SSHPORT, "root", mgr.getSystemVMKeyFile(), null,
                    "/opt/cloud/bin/vpc_privateGateway.sh " + snatArgs);

            if (!result_gateway.first()) {
                throw new InternalErrorException("Unable to configure source NAT for public IP address.");
            }

        }
    }

    protected void assignPublicIpAddress(VirtualMachineMO vmMo, final String vmName, final String privateIpAddress, final String publicIpAddress, final boolean add, final boolean firstIP,
            final boolean sourceNat, final String vlanId, final String vlanGateway, final String vlanNetmask, final String vifMacAddress) throws Exception {

        String publicNeworkName = HypervisorHostHelper.getPublicNetworkNamePrefix(vlanId);
        Pair<Integer, VirtualDevice> publicNicInfo = vmMo.getNicDeviceIndex(publicNeworkName);

        if (s_logger.isDebugEnabled()) {
            s_logger.debug("Find public NIC index, public network name: " + publicNeworkName + ", index: " + publicNicInfo.first());
        }

        boolean addVif = false;
        boolean removeVif = false;
        if (add && publicNicInfo.first().intValue() == -1) {
            if (s_logger.isDebugEnabled()) {
                s_logger.debug("Plug new NIC to associate" + privateIpAddress + " to " + publicIpAddress);
            }

            addVif = true;
        } else if (!add && firstIP) {
            removeVif = true;

            if (s_logger.isDebugEnabled()) {
                s_logger.debug("Unplug NIC " + publicNicInfo.first());
            }
        }

        if (addVif) {
            plugPublicNic(vmMo, vlanId, vifMacAddress);
            publicNicInfo = vmMo.getNicDeviceIndex(publicNeworkName);
            if (publicNicInfo.first().intValue() >= 0) {
                networkUsage(privateIpAddress, "addVif", "eth" + publicNicInfo.first());
            }
        }

        if (publicNicInfo.first().intValue() < 0) {
            String msg = "Failed to find DomR VIF to associate/disassociate IP with.";
            s_logger.error(msg);
            throw new InternalErrorException(msg);
        }

        String args = null;

        if (add) {
            args = " -A ";
        } else {
            args = " -D ";
        }

        if (sourceNat) {
            args += " -s ";
        }
        if (firstIP) {
            args += " -f ";
        }
        String cidrSize = Long.toString(NetUtils.getCidrSize(vlanNetmask));
        args += " -l ";
        args += publicIpAddress + "/" + cidrSize;

        args += " -c ";
        args += "eth" + publicNicInfo.first();

        args += " -g ";
        args += vlanGateway;

        if (s_logger.isDebugEnabled()) {
            s_logger.debug("Run command on domain router " + privateIpAddress + ", /opt/cloud/bin/ipassoc.sh " + args);
        }

        VmwareManager mgr = getServiceContext().getStockObject(VmwareManager.CONTEXT_STOCK_NAME);
        Pair<Boolean, String> result = SshHelper.sshExecute(privateIpAddress, DEFAULT_DOMR_SSHPORT, "root", mgr.getSystemVMKeyFile(), null, "/opt/cloud/bin/ipassoc.sh " + args);

        if (!result.first()) {
            s_logger.error("ipassoc command on domain router " + privateIpAddress + " failed. message: " + result.second());
            throw new Exception("ipassoc failed due to " + result.second());
        }

        if (removeVif) {


            String nicMasksStr = vmMo.getCustomFieldValue(CustomFieldConstants.CLOUD_NIC_MASK);
            int nicMasks = Integer.parseInt(nicMasksStr);
            nicMasks &= ~(1 << publicNicInfo.first().intValue());
            vmMo.setCustomFieldValue(CustomFieldConstants.CLOUD_NIC_MASK, String.valueOf(nicMasks));

            HostMO hostMo = vmMo.getRunningHost();
            List<NetworkDetails> networks = vmMo.getNetworksWithDetails();
            for (NetworkDetails netDetails : networks) {
                if (netDetails.getGCTag() != null && netDetails.getGCTag().equalsIgnoreCase("true")) {
                    if (netDetails.getVMMorsOnNetwork() == null || netDetails.getVMMorsOnNetwork().length == 1) {
                        cleanupNetwork(hostMo, netDetails);
                    }
                }
            }
        }

        if (s_logger.isInfoEnabled()) {
            s_logger.info("ipassoc command on domain router " + privateIpAddress + " completed");
        }
    }

    private void plugPublicNic(VirtualMachineMO vmMo, final String vlanId, final String vifMacAddress) throws Exception {
        // TODO : probably need to set traffic shaping
        Pair<ManagedObjectReference, String> networkInfo = null;
        VirtualSwitchType vSwitchType = VirtualSwitchType.StandardVirtualSwitch;
        if (_publicTrafficInfo != null) {
            vSwitchType = _publicTrafficInfo.getVirtualSwitchType();
        }
        /** FIXME We have no clue which network this nic is on and that means that we can't figure out the BroadcastDomainType
         *  so we assume that it's VLAN for now
         */
        if (VirtualSwitchType.StandardVirtualSwitch == vSwitchType) {
            networkInfo = HypervisorHostHelper.prepareNetwork(_publicTrafficInfo.getVirtualSwitchName(), "cloud.public",
                    vmMo.getRunningHost(), vlanId, null, null, _ops_timeout, true, BroadcastDomainType.Vlan);
        } else {
            networkInfo = HypervisorHostHelper.prepareNetwork(_publicTrafficInfo.getVirtualSwitchName(), "cloud.public",
<<<<<<< HEAD
                    vmMo.getRunningHost(), vlanId, null, null, null, _ops_timeout, vSwitchType, _portsPerDvPortGroup, null, false);
=======
                    vmMo.getRunningHost(), vlanId, null, null, null, _ops_timeout, vSwitchType, _portsPerDvPortGroup, null, false, BroadcastDomainType.Vlan);
>>>>>>> 6ea38bff
        }

        int nicIndex = allocPublicNicIndex(vmMo);

        try {
            VirtualDevice[] nicDevices = vmMo.getNicDevices();

            VirtualEthernetCard device = (VirtualEthernetCard) nicDevices[nicIndex];

            if (VirtualSwitchType.StandardVirtualSwitch == vSwitchType) {
                VirtualEthernetCardNetworkBackingInfo nicBacking = new VirtualEthernetCardNetworkBackingInfo();
                nicBacking.setDeviceName(networkInfo.second());
                nicBacking.setNetwork(networkInfo.first());
                device.setBacking(nicBacking);
            } else {
                HostMO hostMo = vmMo.getRunningHost();
                DatacenterMO dataCenterMo = new DatacenterMO(hostMo.getContext(), hostMo.getHyperHostDatacenter());
                device.setBacking(dataCenterMo.getDvPortBackingInfo(networkInfo));
            }

            VirtualMachineConfigSpec vmConfigSpec = new VirtualMachineConfigSpec();

            //VirtualDeviceConfigSpec[] deviceConfigSpecArray = new VirtualDeviceConfigSpec[1];
            VirtualDeviceConfigSpec deviceConfigSpec = new VirtualDeviceConfigSpec();
            deviceConfigSpec.setDevice(device);
            deviceConfigSpec.setOperation(VirtualDeviceConfigSpecOperation.EDIT);

            vmConfigSpec.getDeviceChange().add(deviceConfigSpec);
            if(!vmMo.configureVm(vmConfigSpec)) {
                throw new Exception("Failed to configure devices when plugPublicNic");
            }
        } catch(Exception e) {

            // restore allocation mask in case of exceptions
            String nicMasksStr = vmMo.getCustomFieldValue(CustomFieldConstants.CLOUD_NIC_MASK);
            int nicMasks = Integer.parseInt(nicMasksStr);
            nicMasks &= ~(1 << nicIndex);
            vmMo.setCustomFieldValue(CustomFieldConstants.CLOUD_NIC_MASK, String.valueOf(nicMasks));

            throw e;
        }
    }

    private int allocPublicNicIndex(VirtualMachineMO vmMo) throws Exception {
        String nicMasksStr = vmMo.getCustomFieldValue(CustomFieldConstants.CLOUD_NIC_MASK);
        if(nicMasksStr == null || nicMasksStr.isEmpty()) {
            throw new Exception("Could not find NIC allocation info");
        }

        int nicMasks = Integer.parseInt(nicMasksStr);
        VirtualDevice[] nicDevices = vmMo.getNicDevices();
        for(int i = 3; i < nicDevices.length; i++) {
            if((nicMasks & (1 << i)) == 0) {
                nicMasks |= (1 << i);
                vmMo.setCustomFieldValue(CustomFieldConstants.CLOUD_NIC_MASK, String.valueOf(nicMasks));
                return i;
            }
        }

        throw new Exception("Could not allocate a free public NIC");
    }

    protected Answer execute(IpAssocCommand cmd) {
        if (s_logger.isInfoEnabled()) {
            s_logger.info("Executing resource IPAssocCommand: " + _gson.toJson(cmd));
        }

        int i = 0;
        String[] results = new String[cmd.getIpAddresses().length];

        VmwareContext context = getServiceContext();
        try {
            VmwareHypervisorHost hyperHost = getHyperHost(context);

            IpAddressTO[] ips = cmd.getIpAddresses();
            String routerName = cmd.getAccessDetail(NetworkElementCommand.ROUTER_NAME);
            String controlIp = VmwareResource.getRouterSshControlIp(cmd);

            VirtualMachineMO vmMo = hyperHost.findVmOnHyperHost(routerName);

            // command may sometimes be redirect to a wrong host, we relax
            // the check and will try to find it within cluster
            if(vmMo == null) {
                if(hyperHost instanceof HostMO) {
                    ClusterMO clusterMo = new ClusterMO(hyperHost.getContext(),
                            ((HostMO)hyperHost).getParentMor());
                    vmMo = clusterMo.findVmOnHyperHost(routerName);
                }
            }

            if (vmMo == null) {
                String msg = "Router " + routerName + " no longer exists to execute IPAssoc command";
                s_logger.error(msg);
                throw new Exception(msg);
            }

            for (IpAddressTO ip : ips) {
                assignPublicIpAddress(vmMo, routerName, controlIp, ip.getPublicIp(), ip.isAdd(), ip.isFirstIP(), ip.isSourceNat(), ip.getVlanId(), ip.getVlanGateway(), ip.getVlanNetmask(),
                        ip.getVifMacAddress());
                results[i++] = ip.getPublicIp() + " - success";
            }
        } catch (Throwable e) {
            s_logger.error("Unexpected exception: " + e.toString() + " will shortcut rest of IPAssoc commands", e);

            for (; i < cmd.getIpAddresses().length; i++) {
                results[i++] = IpAssocAnswer.errorResult;
            }
        }

        return new IpAssocAnswer(cmd, results);
    }

    protected Answer execute(SavePasswordCommand cmd) {
        if (s_logger.isInfoEnabled()) {

            s_logger.info("Executing resource SavePasswordCommand. vmName: " + cmd.getVmName() + ", vmIp: " + cmd.getVmIpAddress() + ", password: "
                    + StringUtils.getMaskedPasswordForDisplay(cmd.getPassword()));
        }

        String controlIp = getRouterSshControlIp(cmd);
        final String password = cmd.getPassword();
        final String vmIpAddress = cmd.getVmIpAddress();

        // Run save_password_to_domr.sh
        String args = " -v " + vmIpAddress;

        if (s_logger.isDebugEnabled()) {
            s_logger.debug("Run command on domain router " + controlIp + ", /root/savepassword.sh " + args + " -p " + StringUtils.getMaskedPasswordForDisplay(cmd.getPassword()));
        }

        args += " -p " + password;


        try {
            VmwareManager mgr = getServiceContext().getStockObject(VmwareManager.CONTEXT_STOCK_NAME);
            Pair<Boolean, String> result = SshHelper.sshExecute(controlIp, DEFAULT_DOMR_SSHPORT, "root", mgr.getSystemVMKeyFile(), null, "/root/savepassword.sh " + args);

            if (!result.first()) {
                s_logger.error("savepassword command on domain router " + controlIp + " failed, message: " + result.second());

                return new Answer(cmd, false, "SavePassword failed due to " + result.second());
            }

            if (s_logger.isInfoEnabled()) {
                s_logger.info("savepassword command on domain router " + controlIp + " completed");
            }

        } catch (Throwable e) {
            String msg = "SavePasswordCommand failed due to " + VmwareHelper.getExceptionMessage(e);
            s_logger.error(msg, e);
            return new Answer(cmd, false, msg);
        }
        return new Answer(cmd);
    }

    protected Answer execute(DhcpEntryCommand cmd) {
        if (s_logger.isInfoEnabled()) {
            s_logger.info("Executing resource DhcpEntryCommand: " + _gson.toJson(cmd));
        }

        // ssh -p 3922 -o StrictHostKeyChecking=no -i $cert root@$domr "/root/edithosts.sh $mac $ip $vm $dfltrt $ns $staticrt" >/dev/null

        String args = " -m " + cmd.getVmMac();
        if (cmd.getVmIpAddress() != null) {
        	args += " -4 " + cmd.getVmIpAddress();
        }
        args += " -h " + cmd.getVmName();

        if (cmd.getDefaultRouter() != null) {
            args += " -d " + cmd.getDefaultRouter();
        }

        if (cmd.getDefaultDns() != null) {
            args += " -n " + cmd.getDefaultDns();
        }

        if (cmd.getStaticRoutes() != null) {
            args += " -s " + cmd.getStaticRoutes();
        }

        if (cmd.getVmIp6Address() != null) {
        	args += " -6 " + cmd.getVmIp6Address();
        	args += " -u " + cmd.getDuid();
        }
        
        if (!cmd.isDefault()) {
        	args += " -N";
        }
        
        if (s_logger.isDebugEnabled()) {
            s_logger.debug("Run command on domR " + cmd.getAccessDetail(NetworkElementCommand.ROUTER_IP) + ", /root/edithosts.sh " + args);
        }

        try {
            VmwareManager mgr = getServiceContext().getStockObject(VmwareManager.CONTEXT_STOCK_NAME);
            String controlIp = getRouterSshControlIp(cmd);
            Pair<Boolean, String> result = SshHelper.sshExecute(controlIp, DEFAULT_DOMR_SSHPORT, "root", mgr.getSystemVMKeyFile(), null,
                    "/root/edithosts.sh " + args);

            if (!result.first()) {
                s_logger.error("dhcp_entry command on domR " + controlIp + " failed, message: " + result.second());

                return new Answer(cmd, false, "DhcpEntry failed due to " + result.second());
            }

            if (s_logger.isInfoEnabled()) {
                s_logger.info("dhcp_entry command on domain router " + controlIp + " completed");
            }

        } catch (Throwable e) {
            String msg = "DhcpEntryCommand failed due to " + VmwareHelper.getExceptionMessage(e);
            s_logger.error(msg, e);
            return new Answer(cmd, false, msg);
        }

        return new Answer(cmd);
    }

    protected Answer execute(final CreateIpAliasCommand cmd) {
        if (s_logger.isInfoEnabled()) {
            s_logger.info("Executing createipAlias command: " + _gson.toJson(cmd));
        }
        String routerIp = cmd.getAccessDetail(NetworkElementCommand.ROUTER_IP);
        List<IpAliasTO> ipAliasTOs = cmd.getIpAliasList();
        String args=routerIp+" ";
        for (IpAliasTO ipaliasto : ipAliasTOs) {
            args = args + ipaliasto.getAlias_count()+":"+ipaliasto.getRouterip()+":"+ipaliasto.getNetmask()+"-";
        }
        if (s_logger.isDebugEnabled()) {
            s_logger.debug("Run command on domR " + cmd.getAccessDetail(NetworkElementCommand.ROUTER_IP) + ", /root/createipAlias " + args);
        }

        try {
            VmwareManager mgr = getServiceContext().getStockObject(VmwareManager.CONTEXT_STOCK_NAME);
            String controlIp = getRouterSshControlIp(cmd);
            Pair<Boolean, String> result = SshHelper.sshExecute(controlIp, DEFAULT_DOMR_SSHPORT, "root", mgr.getSystemVMKeyFile(), null,
                    "/root/createipAlias.sh " + args);

            if (!result.first()) {
                s_logger.error("ipAlias command on domr " + controlIp + " failed, message: " + result.second());

                return new Answer(cmd, false, "createipAlias failed due to " + result.second());
            }

            if (s_logger.isInfoEnabled()) {
                s_logger.info("createipAlias command on domain router " + controlIp + " completed");
            }

        } catch (Throwable e) {
            String msg = "createipAlias failed due to " + VmwareHelper.getExceptionMessage(e);
            s_logger.error(msg, e);
            return new Answer(cmd, false, msg);
        }

        return new Answer(cmd);
    }

    protected Answer execute(final DeleteIpAliasCommand cmd) {
        String routerIp = cmd.getAccessDetail(NetworkElementCommand.ROUTER_IP);
        List<IpAliasTO> revokedIpAliasTOs = cmd.getDeleteIpAliasTos();
        List<IpAliasTO> activeIpAliasTOs = cmd.getCreateIpAliasTos();
        if (s_logger.isInfoEnabled()) {
            s_logger.info("Executing deleteipAlias command: " + _gson.toJson(cmd));
        }
        String args=routerIp+" ";
        for (IpAliasTO ipAliasTO : revokedIpAliasTOs) {
            args = args + ipAliasTO.getAlias_count()+":"+ipAliasTO.getRouterip()+":"+ipAliasTO.getNetmask()+"-";
        }
        args = args + "- " ;
        for (IpAliasTO ipAliasTO : activeIpAliasTOs) {
            args = args + ipAliasTO.getAlias_count()+":"+ipAliasTO.getRouterip()+":"+ipAliasTO.getNetmask()+"-";
        }
        if (s_logger.isDebugEnabled()) {
            s_logger.debug("Run command on domR " + cmd.getAccessDetail(NetworkElementCommand.ROUTER_IP) + ", /root/deleteipAlias " + args);
        }

        try {
            VmwareManager mgr = getServiceContext().getStockObject(VmwareManager.CONTEXT_STOCK_NAME);
            String controlIp = getRouterSshControlIp(cmd);
            Pair<Boolean, String> result = SshHelper.sshExecute(controlIp, DEFAULT_DOMR_SSHPORT, "root", mgr.getSystemVMKeyFile(), null,
                    "/root/deleteipAlias.sh " + args);

            if (!result.first()) {
                s_logger.error("ipAlias command on domr " + controlIp + " failed, message: " + result.second());

                return new Answer(cmd, false, "deleteipAlias failed due to " + result.second());
            }

            if (s_logger.isInfoEnabled()) {
                s_logger.info("deleteipAlias command on domain router " + controlIp + " completed");
            }

        } catch (Throwable e) {
            String msg = "deleteipAlias failed due to " + VmwareHelper.getExceptionMessage(e);
            s_logger.error(msg, e);
            return new Answer(cmd, false, msg);
        }

        return new Answer(cmd);
    }

    protected Answer execute(final DnsMasqConfigCommand cmd) {
        if (s_logger.isInfoEnabled()) {
            s_logger.info("Executing deleteipAlias command: " + _gson.toJson(cmd));
        }
        String routerIp = cmd.getAccessDetail(NetworkElementCommand.ROUTER_IP);
        String controlIp = getRouterSshControlIp(cmd);

        assert(controlIp != null);

        DnsMasqConfigurator configurator = new DnsMasqConfigurator();
        String [] config = configurator.generateConfiguration(cmd);
        String tmpConfigFilePath = "/tmp/"+ routerIp.replace(".","-")+".cfg";
        String tmpConfigFileContents = "";
        for (int i = 0; i < config.length; i++) {
            tmpConfigFileContents += config[i];
            tmpConfigFileContents += "\n";
        }
        if (s_logger.isDebugEnabled()) {
            s_logger.debug("Run command on domR " + cmd.getAccessDetail(NetworkElementCommand.ROUTER_IP) + ", /root/dnsmasq.sh " +"config file at" + tmpConfigFilePath);
        }
        VmwareManager mgr = getServiceContext().getStockObject(VmwareManager.CONTEXT_STOCK_NAME);
        File keyFile = mgr.getSystemVMKeyFile();

        try {
            SshHelper.scpTo(controlIp, DEFAULT_DOMR_SSHPORT, "root", keyFile, null, "/tmp/", tmpConfigFileContents.getBytes(), routerIp.replace('.', '_') + ".cfg", null);

            try {

                Pair<Boolean, String> result = SshHelper.sshExecute(controlIp, DEFAULT_DOMR_SSHPORT, "root", mgr.getSystemVMKeyFile(), null, "scp" + tmpConfigFilePath + "/root/dnsmasq.sh");
                if (s_logger.isDebugEnabled()) {
                    s_logger.debug("Run command on domain router " + routerIp + ",  /root/dnsmasq.sh");
                }

                if (!result.first()) {
                    s_logger.error("Unable to copy dnsmasq configuration file");
                    return new Answer(cmd, false, "dnsmasq config failed due to uanble to copy dnsmasq configuration file");
                }

                if (s_logger.isInfoEnabled()) {
                    s_logger.info("dnsmasq config command on domain router " + routerIp + " completed");
                }
            } finally {
                SshHelper.sshExecute(controlIp, DEFAULT_DOMR_SSHPORT, "root", mgr.getSystemVMKeyFile(), null, "rm " + tmpConfigFilePath);
            }

            return new Answer(cmd);
        } catch (Throwable e) {
            s_logger.error("Unexpected exception: " + e.toString(), e);
            return new Answer(cmd, false, "LoadBalancerConfigCommand failed due to " + VmwareHelper.getExceptionMessage(e));
        }
    }

    protected CheckS2SVpnConnectionsAnswer execute(CheckS2SVpnConnectionsCommand cmd) {
        if (s_logger.isDebugEnabled()) {
            s_logger.debug("Executing resource CheckS2SVpnConnectionsCommand: " + _gson.toJson(cmd));
            s_logger.debug("Run command on domR " + cmd.getAccessDetail(NetworkElementCommand.ROUTER_IP) + ", /opt/cloud/bin/checkbatchs2svpn.sh ");
        }

        Pair<Boolean, String> result;
        try {
            VmwareManager mgr = getServiceContext().getStockObject(VmwareManager.CONTEXT_STOCK_NAME);
            String controlIp = getRouterSshControlIp(cmd);
            String cmdline = "/opt/cloud/bin/checkbatchs2svpn.sh ";
            for (String ip : cmd.getVpnIps()) {
                cmdline += " " + ip;
            }

            result = SshHelper.sshExecute(controlIp, DEFAULT_DOMR_SSHPORT, "root", mgr.getSystemVMKeyFile(), null, cmdline);

            if (!result.first()) {
                s_logger.error("check site-to-site vpn connections command on domR " + cmd.getAccessDetail(NetworkElementCommand.ROUTER_IP) + " failed, message: " + result.second());

                return new CheckS2SVpnConnectionsAnswer(cmd, false, result.second());
            }

            if (s_logger.isDebugEnabled()) {
                s_logger.debug("check site-to-site vpn connections command on domain router " + cmd.getAccessDetail(NetworkElementCommand.ROUTER_IP) + " completed");
            }
        } catch (Throwable e) {
            String msg = "CheckS2SVpnConnectionsCommand failed due to " + VmwareHelper.getExceptionMessage(e);
            s_logger.error(msg, e);
            return new CheckS2SVpnConnectionsAnswer(cmd, false, "CheckS2SVpnConneciontsCommand failed");
        }
        return new CheckS2SVpnConnectionsAnswer(cmd, true, result.second());
    }
    protected Answer execute(CheckRouterCommand cmd) {
        if (s_logger.isDebugEnabled()) {
            s_logger.debug("Executing resource CheckRouterCommand: " + _gson.toJson(cmd));
            s_logger.debug("Run command on domR " + cmd.getAccessDetail(NetworkElementCommand.ROUTER_IP) + ", /opt/cloud/bin/checkrouter.sh ");
        }

        Pair<Boolean, String> result;
        try {
            VmwareManager mgr = getServiceContext().getStockObject(VmwareManager.CONTEXT_STOCK_NAME);
            String controlIp = getRouterSshControlIp(cmd);
            result = SshHelper.sshExecute(controlIp, DEFAULT_DOMR_SSHPORT, "root", mgr.getSystemVMKeyFile(), null,
                    "/opt/cloud/bin/checkrouter.sh ");

            if (!result.first()) {
                s_logger.error("check router command on domR " + cmd.getAccessDetail(NetworkElementCommand.ROUTER_IP) + " failed, message: " + result.second());

                return new CheckRouterAnswer(cmd, "CheckRouter failed due to " + result.second());
            }

            if (s_logger.isDebugEnabled()) {
                s_logger.debug("check router command on domain router " + cmd.getAccessDetail(NetworkElementCommand.ROUTER_IP) + " completed");
            }
        } catch (Throwable e) {
            String msg = "CheckRouterCommand failed due to " + VmwareHelper.getExceptionMessage(e);
            s_logger.error(msg, e);
            return new CheckRouterAnswer(cmd, msg);
        }
        return new CheckRouterAnswer(cmd, result.second(), true);
    }

    protected Answer execute(GetDomRVersionCmd cmd) {
        if (s_logger.isDebugEnabled()) {
            s_logger.debug("Executing resource GetDomRVersionCmd: " + _gson.toJson(cmd));
            s_logger.debug("Run command on domR " + cmd.getAccessDetail(NetworkElementCommand.ROUTER_IP) + ", /opt/cloud/bin/get_template_version.sh ");
        }

        Pair<Boolean, String> result;
        try {
            VmwareManager mgr = getServiceContext().getStockObject(VmwareManager.CONTEXT_STOCK_NAME);
            String controlIp = getRouterSshControlIp(cmd);
            result = SshHelper.sshExecute(controlIp, DEFAULT_DOMR_SSHPORT, "root", mgr.getSystemVMKeyFile(), null,
                    "/opt/cloud/bin/get_template_version.sh ");

            if (!result.first()) {
                s_logger.error("GetDomRVersionCmd on domR " + cmd.getAccessDetail(NetworkElementCommand.ROUTER_IP) + " failed, message: " + result.second());

                return new GetDomRVersionAnswer(cmd, "GetDomRVersionCmd failed due to " + result.second());
            }

            if (s_logger.isDebugEnabled()) {
                s_logger.debug("GetDomRVersionCmd on domain router " + cmd.getAccessDetail(NetworkElementCommand.ROUTER_IP) + " completed");
            }
        } catch (Throwable e) {
            String msg = "GetDomRVersionCmd failed due to " + VmwareHelper.getExceptionMessage(e);
            s_logger.error(msg, e);
            return new GetDomRVersionAnswer(cmd, msg);
        }
        String[] lines = result.second().split("&");
        if (lines.length != 2) {
            return new GetDomRVersionAnswer(cmd, result.second());
        }
        return new GetDomRVersionAnswer(cmd, result.second(), lines[0], lines[1]);
    }

    protected Answer execute(BumpUpPriorityCommand cmd) {
        if (s_logger.isDebugEnabled()) {
            s_logger.debug("Executing resource BumpUpPriorityCommand: " + _gson.toJson(cmd));
            s_logger.debug("Run command on domR " + cmd.getAccessDetail(NetworkElementCommand.ROUTER_IP) + ", /root/bumpup_priority.sh ");
        }

        Pair<Boolean, String> result;
        try {
            VmwareManager mgr = getServiceContext().getStockObject(VmwareManager.CONTEXT_STOCK_NAME);
            String controlIp = getRouterSshControlIp(cmd);
            result = SshHelper.sshExecute(controlIp, DEFAULT_DOMR_SSHPORT, "root", mgr.getSystemVMKeyFile(), null,
                    "/root/bumpup_priority.sh ");

            if (!result.first()) {
                s_logger.error("BumpUpPriority command on domR " + cmd.getAccessDetail(NetworkElementCommand.ROUTER_IP) + " failed, message: " + result.second());

                return new Answer(cmd, false, "BumpUpPriorityCommand failed due to " + result.second());
            }

            if (s_logger.isDebugEnabled()) {
                s_logger.debug("BumpUpPriorityCommand on domain router " + cmd.getAccessDetail(NetworkElementCommand.ROUTER_IP) + " completed");
            }
        } catch (Throwable e) {
            String msg = "BumpUpPriorityCommand failed due to " + VmwareHelper.getExceptionMessage(e);
            s_logger.error(msg, e);
            return new Answer(cmd, false, msg);
        }
        if (result.second() == null || result.second().isEmpty()) {
            return new Answer(cmd, true, result.second());
        }
        return new Answer(cmd, false, result.second());
    }

    protected Answer execute(VmDataCommand cmd) {
        if (s_logger.isInfoEnabled()) {
            s_logger.info("Executing resource VmDataCommand: " + _gson.toJson(cmd));
        }

        String routerPrivateIpAddress = cmd.getAccessDetail(NetworkElementCommand.ROUTER_IP);
        String controlIp = getRouterSshControlIp(cmd);

        String vmIpAddress = cmd.getVmIpAddress();
        List<String[]> vmData = cmd.getVmData();
        String[] vmDataArgs = new String[vmData.size() * 2 + 4];
        vmDataArgs[0] = "routerIP";
        vmDataArgs[1] = routerPrivateIpAddress;
        vmDataArgs[2] = "vmIP";
        vmDataArgs[3] = vmIpAddress;
        int i = 4;
        for (String[] vmDataEntry : vmData) {
            String folder = vmDataEntry[0];
            String file = vmDataEntry[1];
            String contents = (vmDataEntry[2] != null) ? vmDataEntry[2] : "none";

            vmDataArgs[i] = folder + "," + file;
            vmDataArgs[i + 1] = contents;
            i += 2;
        }

        String content = encodeDataArgs(vmDataArgs);
        String tmpFileName = UUID.randomUUID().toString();

        if (s_logger.isDebugEnabled()) {
            s_logger.debug("Run vm_data command on domain router " + cmd.getAccessDetail(NetworkElementCommand.ROUTER_IP) + ", data: " + content);
        }

        try {
            VmwareManager mgr = getServiceContext().getStockObject(VmwareManager.CONTEXT_STOCK_NAME);
            SshHelper.scpTo(controlIp, DEFAULT_DOMR_SSHPORT, "root", mgr.getSystemVMKeyFile(), null, "/tmp", content.getBytes(), tmpFileName, null);

            try {
                Pair<Boolean, String> result = SshHelper.sshExecute(controlIp, DEFAULT_DOMR_SSHPORT, "root", mgr.getSystemVMKeyFile(), null,
                        "/root/userdata.py " + tmpFileName);

                if (!result.first()) {
                    s_logger.error("vm_data command on domain router " + controlIp + " failed. messge: " + result.second());
                    return new Answer(cmd, false, "VmDataCommand failed due to " + result.second());
                }
            } finally {

                SshHelper.sshExecute(controlIp, DEFAULT_DOMR_SSHPORT, "root", mgr.getSystemVMKeyFile(), null, "rm /tmp/" + tmpFileName);
            }

            if (s_logger.isInfoEnabled()) {
                s_logger.info("vm_data command on domain router " + controlIp + " completed");
            }

        } catch (Throwable e) {
            String msg = "VmDataCommand failed due to " + VmwareHelper.getExceptionMessage(e);
            s_logger.error(msg, e);
            return new Answer(cmd, false, msg);
        }
        return new Answer(cmd);
    }

    private String encodeDataArgs(String[] dataArgs) {
        StringBuilder sb = new StringBuilder();

        for (String arg : dataArgs) {
            sb.append(arg);
            sb.append("\n");
        }

        return sb.toString();
    }

    protected CheckSshAnswer execute(CheckSshCommand cmd) {
        String vmName = cmd.getName();
        String privateIp = cmd.getIp();
        int cmdPort = cmd.getPort();

        if (s_logger.isDebugEnabled()) {
            s_logger.debug("Ping command port, " + privateIp + ":" + cmdPort);
        }

        try {
            String result = connect(cmd.getName(), privateIp, cmdPort);
            if (result != null) {
                s_logger.error("Can not ping System vm " + vmName + "due to:" + result);
                return new CheckSshAnswer(cmd, "Can not ping System vm " + vmName + "due to:" + result);
            }
        } catch (Exception e) {
            s_logger.error("Can not ping System vm " + vmName + "due to exception");
            return new CheckSshAnswer(cmd, e);
        }

        if (s_logger.isDebugEnabled()) {
            s_logger.debug("Ping command port succeeded for vm " + vmName);
        }

        if (VirtualMachineName.isValidRouterName(vmName)) {
            if (s_logger.isDebugEnabled()) {
                s_logger.debug("Execute network usage setup command on " + vmName);
            }
            networkUsage(privateIp, "create", null);
        }

        return new CheckSshAnswer(cmd);
    }

    private DiskTO[] validateDisks(DiskTO[] disks) {
        List<DiskTO> validatedDisks = new ArrayList<DiskTO>();

        for (DiskTO vol : disks) {
            if (vol.getType() != Volume.Type.ISO) {
            	VolumeObjectTO volumeTO = (VolumeObjectTO)vol.getData();
            	PrimaryDataStoreTO primaryStore = (PrimaryDataStoreTO)volumeTO.getDataStore();
            	if (primaryStore.getUuid() != null && !primaryStore.getUuid().isEmpty()) {
                validatedDisks.add(vol);
            	}
            } else if (vol.getType() == Volume.Type.ISO) {
            	TemplateObjectTO templateTO = (TemplateObjectTO)vol.getData();
            	if (templateTO.getPath() != null && !templateTO.getPath().isEmpty()) {
                validatedDisks.add(vol);
            	}
            } else {
                if (s_logger.isDebugEnabled()) {
                    s_logger.debug("Drop invalid disk option, volumeTO: " + _gson.toJson(vol));
                }
            }
        }

        return validatedDisks.toArray(new DiskTO[0]);
    }

    protected ScaleVmAnswer execute(ScaleVmCommand cmd) {

        VmwareContext context = getServiceContext();
        VirtualMachineTO vmSpec = cmd.getVirtualMachine();
        try{
            VmwareHypervisorHost hyperHost = getHyperHost(context);
            VirtualMachineMO vmMo = hyperHost.findVmOnHyperHost(cmd.getVmName());
            VirtualMachineConfigSpec vmConfigSpec = new VirtualMachineConfigSpec();
            int ramMb = (int) (vmSpec.getMinRam()/(1024 * 1024));

            VmwareHelper.setVmScaleUpConfig(vmConfigSpec, vmSpec.getCpus(), vmSpec.getMaxSpeed(), vmSpec.getMinSpeed(),(int) (vmSpec.getMaxRam()/(1024 * 1024)), ramMb, vmSpec.getLimitCpuUse());

            if(!vmMo.configureVm(vmConfigSpec)) {
                throw new Exception("Unable to execute ScaleVmCommand");
            }
        }catch(Exception e) {
            s_logger.error("Unexpected exception: ", e);
            return new ScaleVmAnswer(cmd, false, "Unable to execute ScaleVmCommand due to " + e.toString());
        }
        return new ScaleVmAnswer(cmd, true, null);
    }

    protected StartAnswer execute(StartCommand cmd) {

        if (s_logger.isInfoEnabled()) {
            s_logger.info("Executing resource StartCommand: " + _gson.toJson(cmd));
        }

        VirtualMachineTO vmSpec = cmd.getVirtualMachine();
        String vmName = vmSpec.getName();

        State state = State.Stopped;
        VmwareContext context = getServiceContext();
        try {
            VmwareManager mgr = context.getStockObject(VmwareManager.CONTEXT_STOCK_NAME);

            // mark VM as starting state so that sync() can know not to report stopped too early
            synchronized (_vms) {
                _vms.put(vmName, State.Starting);
            }

            VirtualEthernetCardType nicDeviceType = VirtualEthernetCardType.valueOf(vmSpec.getDetails().get(VmDetailConstants.NIC_ADAPTER));
            if(s_logger.isDebugEnabled())
                s_logger.debug("VM " + vmName + " will be started with NIC device type: " + nicDeviceType);

            VmwareHypervisorHost hyperHost = getHyperHost(context);
            DiskTO[] disks = validateDisks(vmSpec.getDisks());
            assert (disks.length > 0);
            NicTO[] nics = vmSpec.getNics();

            HashMap<String, Pair<ManagedObjectReference, DatastoreMO>> dataStoresDetails = inferDatastoreDetailsFromDiskInfo(hyperHost, context, disks);
            if ((dataStoresDetails == null) || (dataStoresDetails.isEmpty()) ){
                String msg = "Unable to locate datastore details of the volumes to be attached";
                s_logger.error(msg);
                throw new Exception(msg);
            }

            VirtualMachineMO vmMo = hyperHost.findVmOnHyperHost(vmName);
            if (vmMo != null) {
                s_logger.info("VM " + vmName + " already exists, tear down devices for reconfiguration");
                if (getVmState(vmMo) != PowerState.PowerOff)
                    vmMo.safePowerOff(_shutdown_waitMs);
                vmMo.tearDownDevices(new Class<?>[] { VirtualDisk.class, VirtualEthernetCard.class });
                vmMo.ensureScsiDeviceController();
            } else {
                ManagedObjectReference morDc = hyperHost.getHyperHostDatacenter();
                assert (morDc != null);

                vmMo = hyperHost.findVmOnPeerHyperHost(vmName);
                if (vmMo != null) {
                    if (s_logger.isInfoEnabled()) {
                        s_logger.info("Found vm " + vmName + " at other host, relocate to " + hyperHost.getHyperHostName());
                    }

                    takeVmFromOtherHyperHost(hyperHost, vmName);

                    if (getVmState(vmMo) != PowerState.PowerOff)
                        vmMo.safePowerOff(_shutdown_waitMs);
                    vmMo.tearDownDevices(new Class<?>[] { VirtualDisk.class, VirtualEthernetCard.class });
                    vmMo.ensureScsiDeviceController();
                } else {
                    int ramMb = (int) (vmSpec.getMinRam() / (1024 * 1024));
                    Pair<ManagedObjectReference, DatastoreMO> rootDiskDataStoreDetails = null;
                    for (DiskTO vol : disks) {
                        if (vol.getType() == Volume.Type.ROOT) {
                        	PrimaryDataStoreTO primaryStore = (PrimaryDataStoreTO)vol.getData().getDataStore();
                            rootDiskDataStoreDetails = dataStoresDetails.get(primaryStore.getUuid());
                        }
                    }

                    assert (vmSpec.getMinSpeed() != null) && (rootDiskDataStoreDetails != null);
                    if (!hyperHost.createBlankVm(vmName, vmSpec.getCpus(), vmSpec.getMaxSpeed().intValue(),
                    vmSpec.getMinSpeed(), vmSpec.getLimitCpuUse(),(int)(vmSpec.getMaxRam()/(1024*1024)), ramMb,
                    translateGuestOsIdentifier(vmSpec.getArch(), vmSpec.getOs()).value(), rootDiskDataStoreDetails.first(), false)) {
                        throw new Exception("Failed to create VM. vmName: " + vmName);
                    }
                }

                vmMo = hyperHost.findVmOnHyperHost(vmName);
                if (vmMo == null) {
                    throw new Exception("Failed to find the newly create or relocated VM. vmName: " + vmName);
                }
            }

            int totalChangeDevices = disks.length + nics.length;
            DiskTO volIso = null;
            if (vmSpec.getType() != VirtualMachine.Type.User) {
                // system VM needs a patch ISO
                totalChangeDevices++;
            } else {
                for (DiskTO vol : disks) {
                    if (vol.getType() == Volume.Type.ISO) {
                        volIso = vol;
                        break;
                    }
                }

                if (volIso == null)
                    totalChangeDevices++;
            }

            VirtualMachineConfigSpec vmConfigSpec = new VirtualMachineConfigSpec();
            int ramMb = (int) (vmSpec.getMinRam() / (1024 * 1024));
            VmwareHelper.setBasicVmConfig(vmConfigSpec, vmSpec.getCpus(), vmSpec.getMaxSpeed(),
            vmSpec.getMinSpeed(),(int) (vmSpec.getMaxRam()/(1024*1024)), ramMb,
            translateGuestOsIdentifier(vmSpec.getArch(), vmSpec.getOs()).value(), vmSpec.getLimitCpuUse());

            vmConfigSpec.setMemoryHotAddEnabled(true);
            vmConfigSpec.setCpuHotAddEnabled(true);

            if ("true".equals(vmSpec.getDetails().get(VmDetailConstants.NESTED_VIRTUALIZATION_FLAG))) {
                s_logger.debug("Nested Virtualization enabled in configuration, checking hypervisor capability");
                ManagedObjectReference hostMor = vmMo.getRunningHost().getMor();
                ManagedObjectReference computeMor = context.getVimClient().getMoRefProp(hostMor, "parent");
                ManagedObjectReference environmentBrowser =
                        context.getVimClient().getMoRefProp(computeMor, "environmentBrowser");
                HostCapability hostCapability = context.getService().queryTargetCapabilities(environmentBrowser, hostMor);
                if (hostCapability.isNestedHVSupported()) {
                    s_logger.debug("Hypervisor supports nested virtualization, enabling for VM " + vmSpec.getName());
                    vmConfigSpec.setNestedHVEnabled(true);
                }
                else {
                	s_logger.warn("Hypervisor doesn't support nested virtualization, unable to set config for VM " +vmSpec.getName());
                	vmConfigSpec.setNestedHVEnabled(false);
                }
            }

            VirtualDeviceConfigSpec[] deviceConfigSpecArray = new VirtualDeviceConfigSpec[totalChangeDevices];
            int i = 0;
            int ideUnitNumber = 0;
            int scsiUnitNumber =0;
            int nicUnitNumber = 0;
            int ideControllerKey = vmMo.getIDEDeviceControllerKey();
            int scsiControllerKey = vmMo.getScsiDeviceControllerKey();
            int controllerKey;
            String datastoreDiskPath;

            // prepare systemvm patch ISO
            if (vmSpec.getType() != VirtualMachine.Type.User) {
                // attach ISO (for patching of system VM)
                String secStoreUrl = mgr.getSecondaryStorageStoreUrl(Long.parseLong(_dcId));
                if(secStoreUrl == null) {
                    String msg = "secondary storage for dc " + _dcId + " is not ready yet?";
                    throw new Exception(msg);
                }
                mgr.prepareSecondaryStorageStore(secStoreUrl);

                ManagedObjectReference morSecDs = prepareSecondaryDatastoreOnHost(secStoreUrl);
                if (morSecDs == null) {
                    String msg = "Failed to prepare secondary storage on host, secondary store url: " + secStoreUrl;
                    throw new Exception(msg);
                }
                DatastoreMO secDsMo = new DatastoreMO(hyperHost.getContext(), morSecDs);

                deviceConfigSpecArray[i] = new VirtualDeviceConfigSpec();
                Pair<VirtualDevice, Boolean> isoInfo = VmwareHelper.prepareIsoDevice(vmMo, String.format("[%s] systemvm/%s", secDsMo.getName(), mgr.getSystemVMIsoFileNameOnDatastore()),
                        secDsMo.getMor(), true, true, ideUnitNumber++, i + 1);
                deviceConfigSpecArray[i].setDevice(isoInfo.first());
                if (isoInfo.second()) {
                    if(s_logger.isDebugEnabled())
                        s_logger.debug("Prepare ISO volume at new device " + _gson.toJson(isoInfo.first()));
                    deviceConfigSpecArray[i].setOperation(VirtualDeviceConfigSpecOperation.ADD);
                } else {
                    if(s_logger.isDebugEnabled())
                        s_logger.debug("Prepare ISO volume at existing device " + _gson.toJson(isoInfo.first()));
                    deviceConfigSpecArray[i].setOperation(VirtualDeviceConfigSpecOperation.EDIT);
                }
            } else {
                // we will always plugin a CDROM device

                if (volIso != null) {
                	TemplateObjectTO iso = (TemplateObjectTO)volIso.getData();

                	if (iso.getPath() != null && !iso.getPath().isEmpty()) {
                		DataStoreTO imageStore = iso.getDataStore();
                		if (!(imageStore instanceof NfsTO)) {
                			s_logger.debug("unsupported protocol");
                			throw new Exception("unsupported protocol");
                		}
                		NfsTO nfsImageStore = (NfsTO)imageStore;
                		String isoPath = nfsImageStore.getUrl() + File.separator + iso.getPath();
                		Pair<String, ManagedObjectReference> isoDatastoreInfo = getIsoDatastoreInfo(hyperHost, isoPath);
                    assert (isoDatastoreInfo != null);
                    assert (isoDatastoreInfo.second() != null);

                    deviceConfigSpecArray[i] = new VirtualDeviceConfigSpec();
                    Pair<VirtualDevice, Boolean> isoInfo = VmwareHelper.prepareIsoDevice(vmMo, isoDatastoreInfo.first(), isoDatastoreInfo.second(), true, true, ideUnitNumber++, i + 1);
                    deviceConfigSpecArray[i].setDevice(isoInfo.first());
                    if (isoInfo.second()) {
                        if(s_logger.isDebugEnabled())
                            s_logger.debug("Prepare ISO volume at new device " + _gson.toJson(isoInfo.first()));
                        deviceConfigSpecArray[i].setOperation(VirtualDeviceConfigSpecOperation.ADD);
                    } else {
                        if(s_logger.isDebugEnabled())
                            s_logger.debug("Prepare ISO volume at existing device " + _gson.toJson(isoInfo.first()));
                        deviceConfigSpecArray[i].setOperation(VirtualDeviceConfigSpecOperation.EDIT);
                    }
                	}
                } else {
                    deviceConfigSpecArray[i] = new VirtualDeviceConfigSpec();
                    Pair<VirtualDevice, Boolean> isoInfo = VmwareHelper.prepareIsoDevice(vmMo, null, null, true, true, ideUnitNumber++, i + 1);
                    deviceConfigSpecArray[i].setDevice(isoInfo.first());
                    if (isoInfo.second()) {
                        if(s_logger.isDebugEnabled())
                            s_logger.debug("Prepare ISO volume at existing device " + _gson.toJson(isoInfo.first()));

                        deviceConfigSpecArray[i].setOperation(VirtualDeviceConfigSpecOperation.ADD);
                    } else {
                        if(s_logger.isDebugEnabled())
                            s_logger.debug("Prepare ISO volume at existing device " + _gson.toJson(isoInfo.first()));

                        deviceConfigSpecArray[i].setOperation(VirtualDeviceConfigSpecOperation.EDIT);
                    }
                }
            }
            i++;
            for (DiskTO vol : sortVolumesByDeviceId(disks)) {
                deviceConfigSpecArray[i] = new VirtualDeviceConfigSpec();

                if (vol.getType() == Volume.Type.ISO) {
                    controllerKey = ideControllerKey;
                } else {
                    if(vol.getType() == Volume.Type.ROOT) {
                        if(vmSpec.getDetails() != null && vmSpec.getDetails().get(VmDetailConstants.ROOK_DISK_CONTROLLER) != null)
                        {
                            if(vmSpec.getDetails().get(VmDetailConstants.ROOK_DISK_CONTROLLER).equalsIgnoreCase("scsi"))
                                controllerKey = scsiControllerKey;
                            else
                                controllerKey = ideControllerKey;
                        } else {
                            controllerKey = scsiControllerKey;
                        }
                    } else {
                        // DATA volume always use SCSI device
                        controllerKey = scsiControllerKey;
                    }
                }

                if (vol.getType() != Volume.Type.ISO) {
                	VolumeObjectTO volumeTO = (VolumeObjectTO)vol.getData();
                	PrimaryDataStoreTO primaryStore = (PrimaryDataStoreTO)volumeTO.getDataStore();
                    Pair<ManagedObjectReference, DatastoreMO> volumeDsDetails = dataStoresDetails.get(primaryStore.getUuid());
                    assert (volumeDsDetails != null);
                    VirtualDevice device;
                    datastoreDiskPath = String.format("[%s] %s.vmdk", volumeDsDetails.second().getName(), volumeTO.getPath());
                    String chainInfo = volumeTO.getChainInfo();

                    if (chainInfo != null && !chainInfo.isEmpty()) {
                        String[] diskChain = _gson.fromJson(chainInfo, String[].class);
                        if (diskChain == null || diskChain.length < 1) {
                            s_logger.warn("Empty previously-saved chain info, fall back to the original");
                            device = VmwareHelper.prepareDiskDevice(vmMo, controllerKey, new String[] { datastoreDiskPath }, volumeDsDetails.first(),
                            		(controllerKey==ideControllerKey)?ideUnitNumber++:scsiUnitNumber++, i + 1);
                        } else {
                            s_logger.info("Attach the disk with stored chain info: " + chainInfo);
                            for (int j = 0; j < diskChain.length; j++) {
                                diskChain[j] = String.format("[%s] %s", volumeDsDetails.second().getName(), diskChain[j]);
                            }

                            device = VmwareHelper.prepareDiskDevice(vmMo, controllerKey, diskChain, volumeDsDetails.first(),
                            		(controllerKey==ideControllerKey)?ideUnitNumber++:scsiUnitNumber++, i + 1);
                        }
                    } else {
                        device = VmwareHelper.prepareDiskDevice(vmMo, controllerKey, new String[] { datastoreDiskPath }, volumeDsDetails.first(),
                        		(controllerKey==ideControllerKey)?ideUnitNumber++:scsiUnitNumber++, i + 1);
                    }
                    deviceConfigSpecArray[i].setDevice(device);
                    deviceConfigSpecArray[i].setOperation(VirtualDeviceConfigSpecOperation.ADD);


                    if(s_logger.isDebugEnabled())
                        s_logger.debug("Prepare volume at new device " + _gson.toJson(device));

                    i++;
                }
            }

            VirtualDevice nic;
            int nicMask = 0;
            int nicCount = 0;
            for (NicTO nicTo : sortNicsByDeviceId(nics)) {
                s_logger.info("Prepare NIC device based on NicTO: " + _gson.toJson(nicTo));

                boolean configureVServiceInNexus = (nicTo.getType() == TrafficType.Guest) && (vmSpec.getDetails().containsKey("ConfigureVServiceInNexus"));
                VirtualMachine.Type vmType = cmd.getVirtualMachine().getType();
                Pair<ManagedObjectReference, String> networkInfo = prepareNetworkFromNicInfo(vmMo.getRunningHost(), nicTo, configureVServiceInNexus, vmType);
                if (VmwareHelper.isDvPortGroup(networkInfo.first())) {
                    String dvSwitchUuid;
                    ManagedObjectReference dcMor = hyperHost.getHyperHostDatacenter();
                    DatacenterMO dataCenterMo = new DatacenterMO(context, dcMor);
                    ManagedObjectReference dvsMor = dataCenterMo.getDvSwitchMor(networkInfo.first());
                    dvSwitchUuid = dataCenterMo.getDvSwitchUuid(dvsMor);
                    s_logger.info("Preparing NIC device on dvSwitch : " + dvSwitchUuid);
                    nic = VmwareHelper.prepareDvNicDevice(vmMo, networkInfo.first(), nicDeviceType, networkInfo.second(), dvSwitchUuid, nicTo.getMac(), nicUnitNumber++, i + 1, true, true);
                } else {
                    s_logger.info("Preparing NIC device on network " + networkInfo.second());
                    nic = VmwareHelper.prepareNicDevice(vmMo, networkInfo.first(), nicDeviceType, networkInfo.second(), nicTo.getMac(), nicUnitNumber++, i + 1, true, true);
                }

                deviceConfigSpecArray[i] = new VirtualDeviceConfigSpec();
                deviceConfigSpecArray[i].setDevice(nic);
                deviceConfigSpecArray[i].setOperation(VirtualDeviceConfigSpecOperation.ADD);

                if(s_logger.isDebugEnabled())
                    s_logger.debug("Prepare NIC at new device " + _gson.toJson(deviceConfigSpecArray[i]));

                // this is really a hacking for DomR, upon DomR startup, we will reset all the NIC allocation after eth3
                if(nicCount < 3)
                    nicMask |= (1 << nicCount);

                i++;
                nicCount++;
            }

            vmConfigSpec.getDeviceChange().addAll(Arrays.asList(deviceConfigSpecArray));

            // pass boot arguments through machine.id & perform customized options to VMX

            ArrayList<OptionValue> extraOptions = new ArrayList<OptionValue>();
            OptionValue newVal = new OptionValue();
            newVal.setKey("machine.id");
            newVal.setValue(vmSpec.getBootArgs());
            extraOptions.add(newVal);

            newVal = new OptionValue();
            newVal.setKey("devices.hotplug");
            newVal.setValue("true");
            extraOptions.add(newVal);
            
            /**
             * Extra Config : nvp.vm-uuid = uuid
             *  - Required for Nicira NVP integration
             */
            newVal = new OptionValue();
            newVal.setKey("nvp.vm-uuid");
            newVal.setValue(vmSpec.getUuid());
            extraOptions.add(newVal);
            
            /**
             * Extra Config : nvp.iface-id<num> = uuid
             *  - Required for Nicira NVP integration
             */
            int nicNum = 0;
            for (NicTO nicTo : sortNicsByDeviceId(nics)) {
                newVal = new OptionValue();
                newVal.setKey("nvp.iface-id" + nicNum);
                newVal.setValue(nicTo.getUuid());
                extraOptions.add(newVal);
                nicNum++;
            }
            
            for(Map.Entry<String, String> entry : validateVmDetails(vmSpec.getDetails()).entrySet()) {
                newVal = new OptionValue();
                newVal.setKey(entry.getKey());
                newVal.setValue(entry.getValue());
                extraOptions.add(newVal);
            }

            String keyboardLayout = null;
            if(vmSpec.getDetails() != null)
                keyboardLayout = vmSpec.getDetails().get(VmDetailConstants.KEYBOARD);
            vmConfigSpec.getExtraConfig().addAll(Arrays.asList(configureVnc(extraOptions.toArray(new OptionValue[0]), hyperHost, vmName, vmSpec.getVncPassword(), keyboardLayout)));

            if (!vmMo.configureVm(vmConfigSpec)) {
                throw new Exception("Failed to configure VM before start. vmName: " + vmName);
            }

            vmMo.setCustomFieldValue(CustomFieldConstants.CLOUD_NIC_MASK, String.valueOf(nicMask));

            if (!vmMo.powerOn()) {
                throw new Exception("Failed to start VM. vmName: " + vmName);
            }

            state = State.Running;
            return new StartAnswer(cmd);
        } catch (Throwable e) {
            if (e instanceof RemoteException) {
                s_logger.warn("Encounter remote exception to vCenter, invalidate VMware session context");
                invalidateServiceContext();
            }

            String msg = "StartCommand failed due to " + VmwareHelper.getExceptionMessage(e);
            s_logger.warn(msg, e);
            return new StartAnswer(cmd, msg);
        } finally {
            synchronized (_vms) {
                if (state != State.Stopped) {
                    _vms.put(vmName, state);
                } else {
                    _vms.remove(vmName);
                }
            }
        }
    }

    private Map<String, String> validateVmDetails(Map<String, String> vmDetails) {

        Map<String, String> validatedDetails = new HashMap<String, String>();

        if(vmDetails != null && vmDetails.size() > 0) {
            for(Map.Entry<String, String> entry : vmDetails.entrySet()) {
                if("machine.id".equalsIgnoreCase(entry.getKey()))
                    continue;
                else if("devices.hotplug".equalsIgnoreCase(entry.getKey()))
                    continue;
                else if("RemoteDisplay.vnc.enabled".equalsIgnoreCase(entry.getKey()))
                    continue;
                else if("RemoteDisplay.vnc.password".equalsIgnoreCase(entry.getKey()))
                    continue;
                else if("RemoteDisplay.vnc.port".equalsIgnoreCase(entry.getKey()))
                    continue;
                else if("RemoteDisplay.vnc.keymap".equalsIgnoreCase(entry.getKey()))
                    continue;
                else
                    validatedDetails.put(entry.getKey(), entry.getValue());
            }
        }
        return validatedDetails;
    }



    private NicTO[] sortNicsByDeviceId(NicTO[] nics) {

        List<NicTO> listForSort = new ArrayList<NicTO>();
        for (NicTO nic : nics) {
            listForSort.add(nic);
        }
        Collections.sort(listForSort, new Comparator<NicTO>() {

            @Override
            public int compare(NicTO arg0, NicTO arg1) {
                if (arg0.getDeviceId() < arg1.getDeviceId()) {
                    return -1;
                } else if (arg0.getDeviceId() == arg1.getDeviceId()) {
                    return 0;
                }

                return 1;
            }
        });

        return listForSort.toArray(new NicTO[0]);
    }

    private DiskTO[] sortVolumesByDeviceId(DiskTO[] volumes) {

        List<DiskTO> listForSort = new ArrayList<DiskTO>();
        for (DiskTO vol : volumes) {
            listForSort.add(vol);
        }
        Collections.sort(listForSort, new Comparator<DiskTO>() {

            @Override
            public int compare(DiskTO arg0, DiskTO arg1) {
                if (arg0.getDiskSeq() < arg1.getDiskSeq()) {
                    return -1;
                } else if (arg0.getDiskSeq() == arg1.getDiskSeq()) {
                    return 0;
                }

                return 1;
            }
        });

        return listForSort.toArray(new DiskTO[0]);
    }

    private HashMap<String, Pair<ManagedObjectReference, DatastoreMO>> inferDatastoreDetailsFromDiskInfo(VmwareHypervisorHost hyperHost, VmwareContext context, DiskTO[] disks) throws Exception {
        HashMap<String ,Pair<ManagedObjectReference, DatastoreMO>> poolMors = new HashMap<String, Pair<ManagedObjectReference, DatastoreMO>>();

        assert (hyperHost != null) && (context != null);
        for (DiskTO vol : disks) {
            if (vol.getType() != Volume.Type.ISO) {
            	VolumeObjectTO volumeTO = (VolumeObjectTO)vol.getData();
            	PrimaryDataStoreTO primaryStore = (PrimaryDataStoreTO)volumeTO.getDataStore();
                String poolUuid = primaryStore.getUuid();
                if(poolMors.get(poolUuid) == null) {
                    ManagedObjectReference morDataStore = HypervisorHostHelper.findDatastoreWithBackwardsCompatibility(hyperHost, poolUuid);
                    if (morDataStore == null) {
                        String msg = "Failed to get the mounted datastore for the volume's pool " + poolUuid;
                        s_logger.error(msg);
                        throw new Exception(msg);
                    }
                    poolMors.put(poolUuid, new Pair<ManagedObjectReference, DatastoreMO> (morDataStore, new DatastoreMO(context, morDataStore)));
                }
            }
        }
        return poolMors;
    }


    private String getPvlanInfo(NicTO nicTo) {
        if (nicTo.getBroadcastType() == BroadcastDomainType.Pvlan) {
            return NetUtils.getIsolatedPvlanFromUri(nicTo.getBroadcastUri());
        }
        return null;
    }

    private String getVlanInfo(NicTO nicTo, String defaultVlan) {
        if (nicTo.getBroadcastType() == BroadcastDomainType.Native) {
            return defaultVlan;
        }
        if (nicTo.getBroadcastType() == BroadcastDomainType.Vlan || nicTo.getBroadcastType() == BroadcastDomainType.Pvlan) {
            if (nicTo.getBroadcastUri() != null) {
                if (nicTo.getBroadcastType() == BroadcastDomainType.Vlan)
                    // For vlan, the broadcast uri is of the form vlan://<vlanid>
                return nicTo.getBroadcastUri().getHost();
                else
                    // for pvlan, the broacast uri will be of the form pvlan://<vlanid>-i<pvlanid>
                    return NetUtils.getPrimaryPvlanFromUri(nicTo.getBroadcastUri());
            } else {
                s_logger.warn("BroadcastType is not claimed as VLAN or PVLAN, but without vlan info in broadcast URI. Use vlan info from labeling: " + defaultVlan);
                return defaultVlan;
            }
        }

        s_logger.warn("Unrecognized broadcast type in VmwareResource, type: " + nicTo.getBroadcastType().toString() + ". Use vlan info from labeling: " + defaultVlan);
        return defaultVlan;
    }

    private Pair<ManagedObjectReference, String> prepareNetworkFromNicInfo(HostMO hostMo, NicTO nicTo, boolean configureVServiceInNexus, VirtualMachine.Type vmType) throws Exception {
        Pair<String, String> switchName;
        TrafficType trafficType;
        VirtualSwitchType switchType;

        switchName = getTargetSwitch(nicTo);
        trafficType = nicTo.getType();
        // Get switch type from resource property which is dictated by cluster property
        // If a virtual switch type is specified while adding cluster that will be used.
        // Else If virtual switch type is specified in physical traffic label that will be used
        // Else use standard vSwitch
        switchType = VirtualSwitchType.StandardVirtualSwitch;
        if (trafficType == TrafficType.Guest && _guestTrafficInfo != null) {
            switchType = _guestTrafficInfo.getVirtualSwitchType();
        } else if (trafficType == TrafficType.Public && _publicTrafficInfo != null) {
            switchType = _publicTrafficInfo.getVirtualSwitchType();
        }

        String namePrefix = getNetworkNamePrefix(nicTo);
        Pair<ManagedObjectReference, String> networkInfo = null;

        s_logger.info("Prepare network on " + switchType + " " + switchName + " with name prefix: " + namePrefix);

        if (VirtualSwitchType.StandardVirtualSwitch == switchType) {
            networkInfo = HypervisorHostHelper.prepareNetwork(switchName.first(), namePrefix,
                    hostMo, getVlanInfo(nicTo, switchName.second()), nicTo.getNetworkRateMbps(), nicTo.getNetworkRateMulticastMbps(), _ops_timeout,
                    !namePrefix.startsWith("cloud.private"), nicTo.getBroadcastType());
        }
        else {
            String vlanId = getVlanInfo(nicTo, switchName.second());
            String svlanId = null;
            boolean pvlannetwork = (getPvlanInfo(nicTo) == null)?false:true;
            if (vmType != null && vmType.equals(VirtualMachine.Type.DomainRouter) && pvlannetwork) {
                // plumb this network to the promiscuous vlan.
                svlanId = vlanId;
            } else {
                // plumb this network to the isolated vlan.
                svlanId = getPvlanInfo(nicTo);
            }
            networkInfo = HypervisorHostHelper.prepareNetwork(switchName.first(), namePrefix, hostMo, vlanId, svlanId,
                    nicTo.getNetworkRateMbps(), nicTo.getNetworkRateMulticastMbps(), _ops_timeout, switchType, 
                    _portsPerDvPortGroup, nicTo.getGateway(), configureVServiceInNexus, nicTo.getBroadcastType());
        }

        return networkInfo;
    }

    // return Pair<switch name, vlan tagging>
    private Pair<String, String> getTargetSwitch(NicTO nicTo) throws Exception {
        if(nicTo.getName() != null && !nicTo.getName().isEmpty()) {
            String[] tokens = nicTo.getName().split(",");
            // Format of network traffic label is <VSWITCH>,<VLANID>,<VSWITCHTYPE>
            // If all 3 fields are mentioned then number of tokens would be 3.
            // If only <VSWITCH>,<VLANID> are mentioned then number of tokens would be 2.
            if(tokens.length == 2 || tokens.length == 3) {
                String vlanToken = tokens[1];
                if (vlanToken.isEmpty()) {
                    vlanToken = Vlan.UNTAGGED;
                }
                return new Pair<String, String>(tokens[0], vlanToken);
            } else {
                return new Pair<String, String>(nicTo.getName(), Vlan.UNTAGGED);
            }
        }

        if (nicTo.getType() == Networks.TrafficType.Guest) {
            return new Pair<String, String>(_guestTrafficInfo.getVirtualSwitchName(), Vlan.UNTAGGED);
        } else if (nicTo.getType() == Networks.TrafficType.Control || nicTo.getType() == Networks.TrafficType.Management) {
            return new Pair<String, String>(_privateNetworkVSwitchName, Vlan.UNTAGGED);
        } else if (nicTo.getType() == Networks.TrafficType.Public) {
            return new Pair<String, String>(_publicTrafficInfo.getVirtualSwitchName(), Vlan.UNTAGGED);
        } else if (nicTo.getType() == Networks.TrafficType.Storage) {
            return new Pair<String, String>(_privateNetworkVSwitchName, Vlan.UNTAGGED);
        } else if (nicTo.getType() == Networks.TrafficType.Vpn) {
            throw new Exception("Unsupported traffic type: " + nicTo.getType().toString());
        } else {
            throw new Exception("Unsupported traffic type: " + nicTo.getType().toString());
        }
    }

    private String getNetworkNamePrefix(NicTO nicTo) throws Exception {
        if (nicTo.getType() == Networks.TrafficType.Guest) {
            return "cloud.guest";
        } else if (nicTo.getType() == Networks.TrafficType.Control || nicTo.getType() == Networks.TrafficType.Management) {
            return "cloud.private";
        } else if (nicTo.getType() == Networks.TrafficType.Public) {
            return "cloud.public";
        } else if (nicTo.getType() == Networks.TrafficType.Storage) {
            return "cloud.storage";
        } else if (nicTo.getType() == Networks.TrafficType.Vpn) {
            throw new Exception("Unsupported traffic type: " + nicTo.getType().toString());
        } else {
            throw new Exception("Unsupported traffic type: " + nicTo.getType().toString());
        }
    }

    protected synchronized Answer execute(final RemoteAccessVpnCfgCommand cmd) {
        String controlIp = getRouterSshControlIp(cmd);
        StringBuffer argsBuf = new StringBuffer();
        if (cmd.isCreate()) {
            argsBuf.append(" -r ").append(cmd.getIpRange()).append(" -p ").append(cmd.getPresharedKey()).append(" -s ").append(cmd.getVpnServerIp()).append(" -l ").append(cmd.getLocalIp())
            .append(" -c ");

        } else {
            argsBuf.append(" -d ").append(" -s ").append(cmd.getVpnServerIp());
        }

        try {
            VmwareManager mgr = getServiceContext().getStockObject(VmwareManager.CONTEXT_STOCK_NAME);

            if (s_logger.isDebugEnabled()) {
                s_logger.debug("Executing /opt/cloud/bin/vpn_lt2p.sh ");
            }

            Pair<Boolean, String> result = SshHelper.sshExecute(controlIp, DEFAULT_DOMR_SSHPORT, "root", mgr.getSystemVMKeyFile(), null, "/opt/cloud/bin/vpn_l2tp.sh " + argsBuf.toString());

            if (!result.first()) {
                s_logger.error("RemoteAccessVpnCfg command on domR failed, message: " + result.second());

                return new Answer(cmd, false, "RemoteAccessVpnCfg command failed due to " + result.second());
            }

            if (s_logger.isInfoEnabled()) {
                s_logger.info("RemoteAccessVpnCfg command on domain router " + argsBuf.toString() + " completed");
            }

        } catch (Throwable e) {
            if (e instanceof RemoteException) {
                s_logger.warn("Encounter remote exception to vCenter, invalidate VMware session context");
                invalidateServiceContext();
            }

            String msg = "RemoteAccessVpnCfg command failed due to " + VmwareHelper.getExceptionMessage(e);
            s_logger.error(msg, e);
            return new Answer(cmd, false, msg);
        }

        return new Answer(cmd);
    }

    protected synchronized Answer execute(final VpnUsersCfgCommand cmd) {
        VmwareManager mgr = getServiceContext().getStockObject(VmwareManager.CONTEXT_STOCK_NAME);

        String controlIp = getRouterSshControlIp(cmd);
        for (VpnUsersCfgCommand.UsernamePassword userpwd : cmd.getUserpwds()) {
            StringBuffer argsBuf = new StringBuffer();
            if (!userpwd.isAdd()) {
                argsBuf.append(" -U ").append(userpwd.getUsername());
            } else {
                argsBuf.append(" -u ").append(userpwd.getUsernamePassword());
            }

            try {

                if (s_logger.isDebugEnabled()) {
                    s_logger.debug("Executing /opt/cloud/bin/vpn_lt2p.sh ");
                }

                Pair<Boolean, String> result = SshHelper.sshExecute(controlIp, DEFAULT_DOMR_SSHPORT, "root", mgr.getSystemVMKeyFile(), null, "/opt/cloud/bin/vpn_l2tp.sh " + argsBuf.toString());

                if (!result.first()) {
                    s_logger.error("VpnUserCfg command on domR failed, message: " + result.second());

                    return new Answer(cmd, false, "VpnUserCfg command failed due to " + result.second());
                }
            } catch (Throwable e) {
                if (e instanceof RemoteException) {
                    s_logger.warn("Encounter remote exception to vCenter, invalidate VMware session context");
                    invalidateServiceContext();
                }

                String msg = "VpnUserCfg command failed due to " + VmwareHelper.getExceptionMessage(e);
                s_logger.error(msg, e);
                return new Answer(cmd, false, msg);
            }
        }

        return new Answer(cmd);
    }

    private VirtualMachineMO takeVmFromOtherHyperHost(VmwareHypervisorHost hyperHost, String vmName) throws Exception {

        VirtualMachineMO vmMo = hyperHost.findVmOnPeerHyperHost(vmName);
        if (vmMo != null) {
            ManagedObjectReference morTargetPhysicalHost = hyperHost.findMigrationTarget(vmMo);
            if (morTargetPhysicalHost == null) {
                String msg = "VM " + vmName + " is on other host and we have no resource available to migrate and start it here";
                s_logger.error(msg);
                throw new Exception(msg);
            }

            if (!vmMo.relocate(morTargetPhysicalHost)) {
                String msg = "VM " + vmName + " is on other host and we failed to relocate it here";
                s_logger.error(msg);
                throw new Exception(msg);
            }

            return vmMo;
        }
        return null;
    }

    // isoUrl sample content :
    // nfs://192.168.10.231/export/home/kelven/vmware-test/secondary/template/tmpl/2/200//200-2-80f7ee58-6eff-3a2d-bcb0-59663edf6d26.iso
    private Pair<String, ManagedObjectReference> getIsoDatastoreInfo(VmwareHypervisorHost hyperHost, String isoUrl) throws Exception {

        assert (isoUrl != null);
        int isoFileNameStartPos = isoUrl.lastIndexOf("/");
        if (isoFileNameStartPos < 0) {
            throw new Exception("Invalid ISO path info");
        }

        String isoFileName = isoUrl.substring(isoFileNameStartPos);

        int templateRootPos = isoUrl.indexOf("template/tmpl");
        if (templateRootPos < 0) {
            throw new Exception("Invalid ISO path info");
        }

        String storeUrl = isoUrl.substring(0, templateRootPos - 1);
        String isoPath = isoUrl.substring(templateRootPos, isoFileNameStartPos);

        ManagedObjectReference morDs = prepareSecondaryDatastoreOnHost(storeUrl);
        DatastoreMO dsMo = new DatastoreMO(getServiceContext(), morDs);

        return new Pair<String, ManagedObjectReference>(String.format("[%s] %s%s", dsMo.getName(), isoPath, isoFileName), morDs);
    }

    protected Answer execute(ReadyCommand cmd) {
        if (s_logger.isInfoEnabled()) {
            s_logger.info("Executing resource ReadyCommand: " + _gson.toJson(cmd));
        }

        try {
            VmwareContext context = getServiceContext();
            VmwareHypervisorHost hyperHost = getHyperHost(context);
            if(hyperHost.isHyperHostConnected()) {
                return new ReadyAnswer(cmd);
            } else {
                return new ReadyAnswer(cmd, "Host is not in connect state");
            }
        } catch(Exception e) {
            s_logger.error("Unexpected exception: ", e);
            return new ReadyAnswer(cmd, VmwareHelper.getExceptionMessage(e));
        }
    }

    protected Answer execute(GetHostStatsCommand cmd) {
        if (s_logger.isTraceEnabled()) {
            s_logger.trace("Executing resource GetHostStatsCommand: " + _gson.toJson(cmd));
        }

        VmwareContext context = getServiceContext();
        VmwareHypervisorHost hyperHost = getHyperHost(context);

        HostStatsEntry hostStats = new HostStatsEntry(cmd.getHostId(), 0, 0, 0, "host", 0, 0, 0, 0);
        Answer answer = new GetHostStatsAnswer(cmd, hostStats);
        try {
            HostStatsEntry entry = getHyperHostStats(hyperHost);
            if(entry != null) {
                entry.setHostId(cmd.getHostId());
                answer = new GetHostStatsAnswer(cmd, entry);
            }
        } catch (Exception e) {
            if (e instanceof RemoteException) {
                s_logger.warn("Encounter remote exception to vCenter, invalidate VMware session context");
                invalidateServiceContext();
            }

            String msg = "Unable to execute GetHostStatsCommand due to " + VmwareHelper.getExceptionMessage(e);
            s_logger.error(msg, e);
        }

        if (s_logger.isTraceEnabled()) {
            s_logger.trace("GetHostStats Answer: " + _gson.toJson(answer));
        }

        return answer;
    }

    protected Answer execute(GetVmStatsCommand cmd) {
        if (s_logger.isTraceEnabled()) {
            s_logger.trace("Executing resource GetVmStatsCommand: " + _gson.toJson(cmd));
        }

        HashMap<String, VmStatsEntry> vmStatsMap = null;

        try {
            HashMap<String, PowerState> newStates = getVmStates();

            List<String> requestedVmNames = cmd.getVmNames();
            List<String> vmNames = new ArrayList();

            if (requestedVmNames != null) {
                for (String vmName : requestedVmNames) {
                    if (newStates.get(vmName) != null) {
                        vmNames.add(vmName);
                    }
                }
            }

            if (vmNames != null) {
                vmStatsMap = getVmStats(vmNames);
            }
        } catch (Throwable e) {
            if (e instanceof RemoteException) {
                s_logger.warn("Encounter remote exception to vCenter, invalidate VMware session context");
                invalidateServiceContext();
            }

            s_logger.error("Unable to execute GetVmStatsCommand due to : " + VmwareHelper.getExceptionMessage(e), e);
        }

        Answer answer = new GetVmStatsAnswer(cmd, vmStatsMap);

        if (s_logger.isTraceEnabled()) {
            s_logger.trace("Report GetVmStatsAnswer: " + _gson.toJson(answer));
        }
        return answer;
    }

    protected Answer execute(CheckHealthCommand cmd) {
        if (s_logger.isInfoEnabled()) {
            s_logger.info("Executing resource CheckHealthCommand: " + _gson.toJson(cmd));
        }

        try {
            VmwareHypervisorHost hyperHost = getHyperHost(getServiceContext());
            if (hyperHost.isHyperHostConnected()) {
                return new CheckHealthAnswer(cmd, true);
            }
        } catch (Throwable e) {
            if (e instanceof RemoteException) {
                s_logger.warn("Encounter remote exception to vCenter, invalidate VMware session context");
                invalidateServiceContext();
            }

            s_logger.error("Unable to execute CheckHealthCommand due to " + VmwareHelper.getExceptionMessage(e), e);
        }
        return new CheckHealthAnswer(cmd, false);
    }

    protected Answer execute(StopCommand cmd) {
        if (s_logger.isInfoEnabled()) {
            s_logger.info("Executing resource StopCommand: " + _gson.toJson(cmd));
        }

        VmwareContext context = getServiceContext();
        VmwareHypervisorHost hyperHost = getHyperHost(context);
        try {
            VirtualMachineMO vmMo = hyperHost.findVmOnHyperHost(cmd.getVmName());
            if (vmMo != null) {

                State state = null;
                synchronized (_vms) {
                    state = _vms.get(cmd.getVmName());
                    _vms.put(cmd.getVmName(), State.Stopping);
                }

                try {
                    vmMo.setCustomFieldValue(CustomFieldConstants.CLOUD_NIC_MASK, "0");

                    if (getVmState(vmMo) != PowerState.PowerOff) {
                        if (vmMo.safePowerOff(_shutdown_waitMs)) {
                            state = State.Stopped;
                            return new StopAnswer(cmd, "Stop VM " + cmd.getVmName() + " Succeed", 0, true);
                        } else {
                            String msg = "Have problem in powering off VM " + cmd.getVmName() + ", let the process continue";
                            s_logger.warn(msg);
                            return new StopAnswer(cmd, msg, 0, true);
                        }
                    } else {
                        state = State.Stopped;
                    }

                    String msg = "VM " + cmd.getVmName() + " is already in stopped state";
                    s_logger.info(msg);
                    return new StopAnswer(cmd, msg, 0, true);
                } finally {
                    synchronized (_vms) {
                        _vms.put(cmd.getVmName(), state);
                    }
                }
            } else {
                synchronized (_vms) {
                    _vms.remove(cmd.getVmName());
                }

                String msg = "VM " + cmd.getVmName() + " is no longer in vSphere";
                s_logger.info(msg);
                return new StopAnswer(cmd, msg, 0, true);
            }
        } catch (Exception e) {
            if (e instanceof RemoteException) {
                s_logger.warn("Encounter remote exception to vCenter, invalidate VMware session context");
                invalidateServiceContext();
            }

            String msg = "StopCommand failed due to " + VmwareHelper.getExceptionMessage(e);
            s_logger.error(msg);
            return new StopAnswer(cmd, msg, false);
        }
    }

    protected Answer execute(RebootRouterCommand cmd) {
        if (s_logger.isInfoEnabled()) {
            s_logger.info("Executing resource RebootRouterCommand: " + _gson.toJson(cmd));
        }

        RebootAnswer answer = (RebootAnswer) execute((RebootCommand) cmd);

        if (answer.getResult()) {
            String connectResult = connect(cmd.getVmName(), cmd.getPrivateIpAddress());
            networkUsage(cmd.getPrivateIpAddress(), "create", null);
            if (connectResult == null) {
                return answer;
            } else {
                return new Answer(cmd, false, connectResult);
            }
        }
        return answer;
    }

    protected Answer execute(RebootCommand cmd) {
        if (s_logger.isInfoEnabled()) {
            s_logger.info("Executing resource RebootCommand: " + _gson.toJson(cmd));
        }

        VmwareContext context = getServiceContext();
        VmwareHypervisorHost hyperHost = getHyperHost(context);
        try {
            VirtualMachineMO vmMo = hyperHost.findVmOnHyperHost(cmd.getVmName());
            if (vmMo != null) {
                try {
                    vmMo.rebootGuest();
                    return new RebootAnswer(cmd, "reboot succeeded", true);
                } catch(ToolsUnavailableFaultMsg e) {
                    s_logger.warn("VMware tools is not installed at guest OS, we will perform hard reset for reboot");
                } catch(Exception e) {
                    s_logger.warn("We are not able to perform gracefull guest reboot due to " + VmwareHelper.getExceptionMessage(e));
                }

                // continue to try with hard-reset
                if (vmMo.reset()) {
                    return new RebootAnswer(cmd, "reboot succeeded", true);
                }

                String msg = "Reboot failed in vSphere. vm: " + cmd.getVmName();
                s_logger.warn(msg);
                return new RebootAnswer(cmd, msg, false);
            } else {
                String msg = "Unable to find the VM in vSphere to reboot. vm: " + cmd.getVmName();
                s_logger.warn(msg);
                return new RebootAnswer(cmd, msg, false);
            }
        } catch (Exception e) {
            if (e instanceof RemoteException) {
                s_logger.warn("Encounter remote exception to vCenter, invalidate VMware session context");
                invalidateServiceContext();
            }

            String msg = "RebootCommand failed due to " + VmwareHelper.getExceptionMessage(e);
            s_logger.error(msg);
            return new RebootAnswer(cmd, msg, false);
        }
    }

    protected Answer execute(CheckVirtualMachineCommand cmd) {
        if (s_logger.isInfoEnabled()) {
            s_logger.info("Executing resource CheckVirtualMachineCommand: " + _gson.toJson(cmd));
        }

        final String vmName = cmd.getVmName();
        PowerState state = PowerState.PowerOff;
        Integer vncPort = null;

        VmwareContext context = getServiceContext();
        VmwareHypervisorHost hyperHost = getHyperHost(context);

        try {
            VirtualMachineMO vmMo = hyperHost.findVmOnHyperHost(vmName);
            if (vmMo != null) {
                state = getVmState(vmMo);
                if (state == PowerState.PowerOn) {
                    synchronized (_vms) {
                        _vms.put(vmName, State.Running);
                    }
                }
                return new CheckVirtualMachineAnswer(cmd, state, vncPort);
            } else {
                s_logger.warn("Can not find vm " + vmName + " to execute CheckVirtualMachineCommand");
                return new CheckVirtualMachineAnswer(cmd, state, vncPort);
            }

        } catch (Throwable e) {
            if (e instanceof RemoteException) {
                s_logger.warn("Encounter remote exception to vCenter, invalidate VMware session context");
                invalidateServiceContext();
            }
            s_logger.error("Unexpected exception: " + VmwareHelper.getExceptionMessage(e), e);

            return new CheckVirtualMachineAnswer(cmd, state, vncPort);
        }
    }

    protected Answer execute(PrepareForMigrationCommand cmd) {
        if (s_logger.isInfoEnabled()) {
            s_logger.info("Executing resource PrepareForMigrationCommand: " + _gson.toJson(cmd));
        }

        VirtualMachineTO vm = cmd.getVirtualMachine();
        if (s_logger.isDebugEnabled()) {
            s_logger.debug("Preparing host for migrating " + vm);
        }

        final String vmName = vm.getName();
        try {
            VmwareHypervisorHost hyperHost = getHyperHost(getServiceContext());
            VmwareManager mgr = hyperHost.getContext().getStockObject(VmwareManager.CONTEXT_STOCK_NAME);

            // find VM through datacenter (VM is not at the target host yet)
            VirtualMachineMO vmMo = hyperHost.findVmOnPeerHyperHost(vmName);
            if (vmMo == null) {
                String msg = "VM " + vmName + " does not exist in VMware datacenter";
                s_logger.error(msg);
                throw new Exception(msg);
            }

            NicTO[] nics = vm.getNics();
            for (NicTO nic : nics) {
                // prepare network on the host
                prepareNetworkFromNicInfo(new HostMO(getServiceContext(), _morHyperHost), nic, false, cmd.getVirtualMachine().getType());
            }

            String secStoreUrl = mgr.getSecondaryStorageStoreUrl(Long.parseLong(_dcId));
            if(secStoreUrl == null) {
                String msg = "secondary storage for dc " + _dcId + " is not ready yet?";
                throw new Exception(msg);
            }
            mgr.prepareSecondaryStorageStore(secStoreUrl);

            ManagedObjectReference morSecDs = prepareSecondaryDatastoreOnHost(secStoreUrl);
            if (morSecDs == null) {
                String msg = "Failed to prepare secondary storage on host, secondary store url: " + secStoreUrl;
                throw new Exception(msg);
            }

            synchronized (_vms) {
                _vms.put(vm.getName(), State.Migrating);
            }
            return new PrepareForMigrationAnswer(cmd);
        } catch (Throwable e) {
            if (e instanceof RemoteException) {
                s_logger.warn("Encounter remote exception to vCenter, invalidate VMware session context");
                invalidateServiceContext();
            }

            String msg = "Unexcpeted exception " + VmwareHelper.getExceptionMessage(e);
            s_logger.error(msg, e);
            return new PrepareForMigrationAnswer(cmd, msg);
        }
    }

    protected Answer execute(MigrateCommand cmd) {
        if (s_logger.isInfoEnabled()) {
            s_logger.info("Executing resource MigrateCommand: " + _gson.toJson(cmd));
        }

        final String vmName = cmd.getVmName();

        State state = null;
        synchronized (_vms) {
            state = _vms.get(vmName);
            _vms.put(vmName, State.Stopping);
        }

        try {
            VmwareHypervisorHost hyperHost = getHyperHost(getServiceContext());
            ManagedObjectReference morDc = hyperHost.getHyperHostDatacenter();

            // find VM through datacenter (VM is not at the target host yet)
            VirtualMachineMO vmMo = hyperHost.findVmOnPeerHyperHost(vmName);
            if (vmMo == null) {
                String msg = "VM " + vmName + " does not exist in VMware datacenter";
                s_logger.error(msg);
                throw new Exception(msg);
            }

            VmwareHypervisorHost destHyperHost = getTargetHyperHost(new DatacenterMO(hyperHost.getContext(), morDc), cmd.getDestinationIp());

            ManagedObjectReference morTargetPhysicalHost = destHyperHost.findMigrationTarget(vmMo);
            if (morTargetPhysicalHost == null) {
                throw new Exception("Unable to find a target capable physical host");
            }

            if (!vmMo.migrate(destHyperHost.getHyperHostOwnerResourcePool(), morTargetPhysicalHost)) {
                throw new Exception("Migration failed");
            }

            state = State.Stopping;
            return new MigrateAnswer(cmd, true, "migration succeeded", null);
        } catch (Throwable e) {
            if (e instanceof RemoteException) {
                s_logger.warn("Encounter remote exception to vCenter, invalidate VMware session context");
                invalidateServiceContext();
            }

            String msg = "MigrationCommand failed due to " + VmwareHelper.getExceptionMessage(e);
            s_logger.warn(msg, e);
            return new MigrateAnswer(cmd, false, msg, null);
        } finally {
            synchronized (_vms) {
                _vms.put(vmName, state);
            }
        }
    }

    protected Answer execute(MigrateWithStorageCommand cmd) {

        if (s_logger.isInfoEnabled()) {
            s_logger.info("Executing resource MigrateWithStorageCommand: " + _gson.toJson(cmd));
        }

        VirtualMachineTO vmTo = cmd.getVirtualMachine();
        final String vmName = vmTo.getName();

        State state = null;
        synchronized (_vms) {
            state = _vms.get(vmName);
            _vms.put(vmName, State.Stopping);
        }

        VmwareHypervisorHost srcHyperHost = null;
        VmwareHypervisorHost tgtHyperHost = null;
        VirtualMachineMO vmMo = null;

        ManagedObjectReference morDsAtTarget = null;
        ManagedObjectReference morDsAtSource = null;
        ManagedObjectReference morDc = null;
        ManagedObjectReference morDcOfTargetHost = null;
        ManagedObjectReference morTgtHost = new ManagedObjectReference();
        VirtualMachineRelocateSpec relocateSpec = new VirtualMachineRelocateSpec();
        List<VirtualMachineRelocateSpecDiskLocator> diskLocators = new ArrayList<VirtualMachineRelocateSpecDiskLocator>();
        VirtualMachineRelocateSpecDiskLocator diskLocator = null;

        boolean isFirstDs = true;
        String srcDiskName = "";
        String srcDsName = "";
        String tgtDsName = "";
        String tgtDsNfsHost;
        String tgtDsNfsPath;
        int tgtDsNfsPort;
        VolumeTO volume;
        StorageFilerTO filerTo;
        Set<String> mountedDatastoresAtSource = new HashSet<String>();

        Map<VolumeTO, StorageFilerTO> volToFiler = cmd.getVolumeToFiler();
        String tgtHost = cmd.getTargetHost();
        String tgtHostMorInfo = tgtHost.split("@")[0];
        morTgtHost.setType(tgtHostMorInfo.split(":")[0]);
        morTgtHost.setValue(tgtHostMorInfo.split(":")[1]);

        try {
            srcHyperHost = getHyperHost(getServiceContext());
            tgtHyperHost = new HostMO(getServiceContext(), morTgtHost);
            morDc = srcHyperHost.getHyperHostDatacenter();
            morDcOfTargetHost = tgtHyperHost.getHyperHostDatacenter();
            if (!morDc.getValue().equalsIgnoreCase(morDcOfTargetHost.getValue())) {
                String msg = "Source host & target host are in different datacentesr";
                throw new CloudRuntimeException(msg);
            }
            VmwareManager mgr = tgtHyperHost.getContext().getStockObject(VmwareManager.CONTEXT_STOCK_NAME);

            // find VM through datacenter (VM is not at the target host yet)
            vmMo = srcHyperHost.findVmOnPeerHyperHost(vmName);
            if (vmMo == null) {
                String msg = "VM " + vmName + " does not exist in VMware datacenter " + morDc.getValue();
                s_logger.error(msg);
                throw new Exception(msg);
            }

            // Get details of each target datastore & attach to source host.
            for (Entry<VolumeTO, StorageFilerTO> entry : volToFiler.entrySet()) {
                volume = entry.getKey();
                filerTo = entry.getValue();

                srcDsName = volume.getPoolUuid().replace("-", "");
                tgtDsName = filerTo.getUuid().replace("-", "");
                tgtDsNfsHost = filerTo.getHost();
                tgtDsNfsPath = filerTo.getPath();
                tgtDsNfsPort = filerTo.getPort();

                s_logger.debug("Preparing spec for volume : " + volume.getName());
                morDsAtTarget = HypervisorHostHelper.findDatastoreWithBackwardsCompatibility(tgtHyperHost, filerTo.getUuid());
                if (morDsAtTarget == null) {
                    String msg = "Unable to find the mounted datastore with uuid " + morDsAtTarget + " to execute MigrateWithStorageCommand";
                    s_logger.error(msg);
                    throw new Exception(msg);
                }
                morDsAtSource = HypervisorHostHelper.findDatastoreWithBackwardsCompatibility(srcHyperHost, filerTo.getUuid());
                if (morDsAtSource == null) {
                    morDsAtSource = srcHyperHost.mountDatastore(false, tgtDsNfsHost, tgtDsNfsPort, tgtDsNfsPath, tgtDsName);
                    if (morDsAtSource == null) {
                        throw new Exception("Unable to mount datastore " + tgtDsNfsHost + ":/" + tgtDsNfsPath + " on " + _hostName);
                    }
                    mountedDatastoresAtSource.add(tgtDsName);
                    s_logger.debug("Mounted datastore " + tgtDsNfsHost + ":/" + tgtDsNfsPath + " on " + _hostName);
                }

                if (isFirstDs) {
                    relocateSpec.setDatastore(morDsAtSource);
                    isFirstDs = false;
                }
                srcDiskName = String.format("[%s] %s.vmdk", srcDsName, volume.getPath());
                diskLocator = new VirtualMachineRelocateSpecDiskLocator();
                diskLocator.setDatastore(morDsAtSource);
                diskLocator.setDiskId(getVirtualDiskInfo(vmMo, srcDiskName));

                diskLocators.add(diskLocator);

            }
            relocateSpec.getDisk().addAll(diskLocators);

            // Prepare network at target before migration
            NicTO[] nics = vmTo.getNics();
            for (NicTO nic : nics) {
                // prepare network on the host
                prepareNetworkFromNicInfo(new HostMO(getServiceContext(), morTgtHost), nic, false, vmTo.getType());
            }

            // Ensure secondary storage mounted on target host
            String secStoreUrl = mgr.getSecondaryStorageStoreUrl(Long.parseLong(_dcId));
            if(secStoreUrl == null) {
                String msg = "secondary storage for dc " + _dcId + " is not ready yet?";
                throw new Exception(msg);
            }
            mgr.prepareSecondaryStorageStore(secStoreUrl);
            ManagedObjectReference morSecDs = prepareSecondaryDatastoreOnHost(secStoreUrl);
            if (morSecDs == null) {
                String msg = "Failed to prepare secondary storage on host, secondary store url: " + secStoreUrl;
                throw new Exception(msg);
            }

            // Change datastore
            if (!vmMo.changeDatastore(relocateSpec)) {
                throw new Exception("Change datastore operation failed during storage migration");
            } else {
                s_logger.debug("Successfully migrated storage of VM " + vmName + " to target datastore(s)");
            }

            // Change host
            ManagedObjectReference morPool = tgtHyperHost.getHyperHostOwnerResourcePool();
            if (!vmMo.migrate(morPool, tgtHyperHost.getMor())) {
                throw new Exception("Change datastore operation failed during storage migration");
            } else {
                s_logger.debug("Successfully relocated VM " + vmName + " from " + _hostName + " to " + tgtHyperHost.getHyperHostName());
            }

            state = State.Stopping;
            List<VolumeObjectTO> volumeToList = null;
            return new MigrateWithStorageAnswer(cmd, volumeToList);
        } catch (Throwable e) {
            if (e instanceof RemoteException) {
                s_logger.warn("Encountered remote exception at vCenter, invalidating VMware session context");
                invalidateServiceContext();
            }

            String msg = "MigrationCommand failed due to " + VmwareHelper.getExceptionMessage(e);
            s_logger.warn(msg, e);
            return new MigrateWithStorageAnswer(cmd, (Exception) e);
        } finally {
            // Cleanup datastores mounted on source host
            for(String mountedDatastore : mountedDatastoresAtSource) {
                s_logger.debug("Attempting to unmount datastore " + mountedDatastore + " at " + _hostName);
                try {
                    srcHyperHost.unmountDatastore(mountedDatastore);
                } catch (Exception unmountEx) {
                    s_logger.debug("Failed to unmount datastore " + mountedDatastore + " at " + _hostName +
                            ". Seems the datastore is still being used by " + _hostName +
                            ". Please unmount manually to cleanup.");
                }
                s_logger.debug("Successfully unmounted datastore " + mountedDatastore + " at " + _hostName);
            }
            synchronized (_vms) {
                _vms.put(vmName, state);
            }
        }
    }

    private Answer execute(MigrateVolumeCommand cmd) {
        String volumePath = cmd.getVolumePath();
        StorageFilerTO poolTo = cmd.getPool();

        if (s_logger.isInfoEnabled()) {
            s_logger.info("Executing resource MigrateVolumeCommand: " + _gson.toJson(cmd));
        }

        VmwareContext context = getServiceContext();
        VmwareManager mgr = context.getStockObject(VmwareManager.CONTEXT_STOCK_NAME);
        final String vmName = volMgr.getVmNameFromVolumeId(cmd.getVolumeId());

        VirtualMachineMO vmMo = null;
        VmwareHypervisorHost srcHyperHost = null;

        ManagedObjectReference morDs = null;
        ManagedObjectReference morDc = null;
        VirtualMachineRelocateSpec relocateSpec = new VirtualMachineRelocateSpec();
        List<VirtualMachineRelocateSpecDiskLocator> diskLocators = new ArrayList<VirtualMachineRelocateSpecDiskLocator>();
        VirtualMachineRelocateSpecDiskLocator diskLocator = null;

        String srcDiskName = "";
        String srcDsName = "";
        String tgtDsName = "";

        try {
            srcHyperHost = getHyperHost(getServiceContext());
            morDc = srcHyperHost.getHyperHostDatacenter();
            srcDsName = volMgr.getStoragePoolOfVolume(cmd.getVolumeId());
            tgtDsName = poolTo.getUuid().replace("-", "");

            // find VM through datacenter (VM is not at the target host yet)
            vmMo = srcHyperHost.findVmOnPeerHyperHost(vmName);
            if (vmMo == null) {
                String msg = "VM " + vmName + " does not exist in VMware datacenter " + morDc.getValue();
                s_logger.error(msg);
                throw new Exception(msg);
            }
            morDs = HypervisorHostHelper.findDatastoreWithBackwardsCompatibility(srcHyperHost, tgtDsName);
            if (morDs == null) {
                String msg = "Unable to find the mounted datastore with name " + tgtDsName + " to execute MigrateVolumeCommand";
                s_logger.error(msg);
                throw new Exception(msg);
            }

            srcDiskName = String.format("[%s] %s.vmdk", srcDsName, volumePath);
            diskLocator = new VirtualMachineRelocateSpecDiskLocator();
            diskLocator.setDatastore(morDs);
            diskLocator.setDiskId(getVirtualDiskInfo(vmMo, srcDiskName));

            diskLocators.add(diskLocator);
            relocateSpec.getDisk().add(diskLocator);

            // Change datastore
            if (!vmMo.changeDatastore(relocateSpec)) {
                throw new Exception("Change datastore operation failed during volume migration");
            } else {
                s_logger.debug("Successfully migrated volume " + volumePath + " to target datastore " + tgtDsName);
            }

            return new MigrateVolumeAnswer(cmd, true, null, volumePath);
        } catch (Exception e) {
            String msg = "Catch Exception " + e.getClass().getName() + " due to " + e.toString();
            s_logger.error(msg, e);
            return new MigrateVolumeAnswer(cmd, false, msg, null);
        }
    }

    private int getVirtualDiskInfo(VirtualMachineMO vmMo, String srcDiskName) throws Exception {
        Pair<VirtualDisk, String> deviceInfo = vmMo.getDiskDevice(srcDiskName, false);
        if(deviceInfo == null) {
            throw new Exception("No such disk device: " + srcDiskName);
        }
        return deviceInfo.first().getKey();
    }

    private VmwareHypervisorHost getTargetHyperHost(DatacenterMO dcMo, String destIp) throws Exception {

        VmwareManager mgr = dcMo.getContext().getStockObject(VmwareManager.CONTEXT_STOCK_NAME);

        List<ObjectContent> ocs = dcMo.getHostPropertiesOnDatacenterHostFolder(new String[] { "name", "parent" });
        if (ocs != null && ocs.size() > 0) {
            for (ObjectContent oc : ocs) {
                HostMO hostMo = new HostMO(dcMo.getContext(), oc.getObj());
                VmwareHypervisorHostNetworkSummary netSummary = hostMo.getHyperHostNetworkSummary(mgr.getManagementPortGroupByHost(hostMo));
                if (destIp.equalsIgnoreCase(netSummary.getHostIp())) {
                    return new HostMO(dcMo.getContext(), oc.getObj());
                }
            }
        }

        throw new Exception("Unable to locate dest host by " + destIp);
    }

    protected Answer execute(CreateStoragePoolCommand cmd) {
        return new Answer(cmd, true, "success");
    }

    protected Answer execute(ModifyStoragePoolCommand cmd) {
        if (s_logger.isInfoEnabled()) {
            s_logger.info("Executing resource ModifyStoragePoolCommand: " + _gson.toJson(cmd));
        }

        try {
            VmwareHypervisorHost hyperHost = getHyperHost(getServiceContext());
            StorageFilerTO pool = cmd.getPool();

            if (pool.getType() != StoragePoolType.NetworkFilesystem && pool.getType() != StoragePoolType.VMFS) {
                throw new Exception("Unsupported storage pool type " + pool.getType());
            }

            ManagedObjectReference morDatastore = null;
            morDatastore = HypervisorHostHelper.findDatastoreWithBackwardsCompatibility(hyperHost, pool.getUuid());
            if(morDatastore == null)
                morDatastore = hyperHost.mountDatastore(pool.getType() == StoragePoolType.VMFS, pool.getHost(),
                pool.getPort(), pool.getPath(), pool.getUuid().replace("-", ""));

            assert (morDatastore != null);
            DatastoreSummary summary = new DatastoreMO(getServiceContext(), morDatastore).getSummary();
            long capacity = summary.getCapacity();
            long available = summary.getFreeSpace();
            Map<String, TemplateProp> tInfo = new HashMap<String, TemplateProp>();
            ModifyStoragePoolAnswer answer = new ModifyStoragePoolAnswer(cmd, capacity, available, tInfo);
            return answer;
        } catch (Throwable e) {
            if (e instanceof RemoteException) {
                s_logger.warn("Encounter remote exception to vCenter, invalidate VMware session context");
                invalidateServiceContext();
            }

            String msg = "ModifyStoragePoolCommand failed due to " + VmwareHelper.getExceptionMessage(e);
            s_logger.error(msg, e);
            return new Answer(cmd, false, msg);
        }
    }

    protected Answer execute(DeleteStoragePoolCommand cmd) {
        if (s_logger.isInfoEnabled()) {
            s_logger.info("Executing resource DeleteStoragePoolCommand: " + _gson.toJson(cmd));
        }

        StorageFilerTO pool = cmd.getPool();
        try {
            // We will leave datastore cleanup management to vCenter. Since for cluster VMFS datastore, it will always
            // be mounted by vCenter.

            // VmwareHypervisorHost hyperHost = this.getHyperHost(getServiceContext());
            // hyperHost.unmountDatastore(pool.getUuid());
            Answer answer = new Answer(cmd, true, "success");
            return answer;
        } catch (Throwable e) {
            if (e instanceof RemoteException) {
                s_logger.warn("Encounter remote exception to vCenter, invalidate VMware session context");
                invalidateServiceContext();
            }

            String msg = "DeleteStoragePoolCommand (pool: " + pool.getHost() + ", path: " + pool.getPath() + ") failed due to " + VmwareHelper.getExceptionMessage(e);
            return new Answer(cmd, false, msg);
        }
    }

    protected Answer execute(AttachVolumeCommand cmd) {
        if (s_logger.isInfoEnabled()) {
            s_logger.info("Executing resource AttachVolumeCommand: " + _gson.toJson(cmd));
        }

        /*
         * AttachVolumeCommand { "attach":true,"vmName":"i-2-1-KY","pooltype":"NetworkFilesystem",
         * "volumeFolder":"/export/home/kelven/vmware-test/primary", "volumePath":"uuid",
         * "volumeName":"volume name","deviceId":1 }
         */
        try {
            VmwareHypervisorHost hyperHost = getHyperHost(getServiceContext());
            VirtualMachineMO vmMo = hyperHost.findVmOnHyperHost(cmd.getVmName());
            if (vmMo == null) {
                String msg = "Unable to find the VM to execute AttachVolumeCommand, vmName: " + cmd.getVmName();
                s_logger.error(msg);
                throw new Exception(msg);
            }

            ManagedObjectReference morDs = HypervisorHostHelper.findDatastoreWithBackwardsCompatibility(hyperHost, cmd.getPoolUuid());
            if (morDs == null) {
                String msg = "Unable to find the mounted datastore to execute AttachVolumeCommand, vmName: " + cmd.getVmName();
                s_logger.error(msg);
                throw new Exception(msg);
            }

            DatastoreMO dsMo = new DatastoreMO(getServiceContext(), morDs);
            String datastoreVolumePath = dsMo.searchFileInSubFolders(cmd.getVolumePath() + ".vmdk", true);
            assert (datastoreVolumePath != null) : "Virtual disk file must exist in specified datastore for attach/detach operations.";

            AttachVolumeAnswer answer = new AttachVolumeAnswer(cmd, cmd.getDeviceId());
            if (cmd.getAttach()) {
                vmMo.attachDisk(new String[] { datastoreVolumePath }, morDs);
            } else {
                vmMo.removeAllSnapshots();
                vmMo.detachDisk(datastoreVolumePath, false);
            }

            return answer;
        } catch (Throwable e) {
            if (e instanceof RemoteException) {
                s_logger.warn("Encounter remote exception to vCenter, invalidate VMware session context");
                invalidateServiceContext();
            }

            String msg = "AttachVolumeCommand failed due to " + VmwareHelper.getExceptionMessage(e);
            s_logger.error(msg, e);
            return new AttachVolumeAnswer(cmd, msg);
        }
    }

    protected Answer execute(AttachIsoCommand cmd) {
        if (s_logger.isInfoEnabled()) {
            s_logger.info("Executing resource AttachIsoCommand: " + _gson.toJson(cmd));
        }

        try {
            VmwareHypervisorHost hyperHost = getHyperHost(getServiceContext());
            VirtualMachineMO vmMo = hyperHost.findVmOnHyperHost(cmd.getVmName());
            if (vmMo == null) {
                String msg = "Unable to find VM in vSphere to execute AttachIsoCommand, vmName: " + cmd.getVmName();
                s_logger.error(msg);
                throw new Exception(msg);
            }

            String storeUrl = cmd.getStoreUrl();
            if (storeUrl == null) {
                if (!cmd.getIsoPath().equalsIgnoreCase("vmware-tools.iso")) {
                    String msg = "ISO store root url is not found in AttachIsoCommand";
                    s_logger.error(msg);
                    throw new Exception(msg);
                } else {
                    if (cmd.isAttach()) {
                        vmMo.mountToolsInstaller();
                    } else {
                        try{
                            vmMo.unmountToolsInstaller();
                        }catch(Throwable e){
                            vmMo.detachIso(null);
                        }
                    }

                    return new Answer(cmd);
                }
            }

            ManagedObjectReference morSecondaryDs = prepareSecondaryDatastoreOnHost(storeUrl);
            String isoPath = cmd.getIsoPath();
            if (!isoPath.startsWith(storeUrl)) {
                assert (false);
                String msg = "ISO path does not start with the secondary storage root";
                s_logger.error(msg);
                throw new Exception(msg);
            }

            int isoNameStartPos = isoPath.lastIndexOf('/');
            String isoFileName = isoPath.substring(isoNameStartPos + 1);
            String isoStorePathFromRoot = isoPath.substring(storeUrl.length(), isoNameStartPos);

            // TODO, check if iso is already attached, or if there is a previous
            // attachment
            DatastoreMO secondaryDsMo = new DatastoreMO(getServiceContext(), morSecondaryDs);
            String storeName = secondaryDsMo.getName();
            String isoDatastorePath = String.format("[%s] %s%s", storeName, isoStorePathFromRoot, isoFileName);

            if (cmd.isAttach()) {
                vmMo.attachIso(isoDatastorePath, morSecondaryDs, true, false);
            } else {
                vmMo.detachIso(isoDatastorePath);
            }

            return new Answer(cmd);
        } catch (Throwable e) {
            if (e instanceof RemoteException) {
                s_logger.warn("Encounter remote exception to vCenter, invalidate VMware session context");
                invalidateServiceContext();
            }

            if(cmd.isAttach()) {
                String msg = "AttachIsoCommand(attach) failed due to " + VmwareHelper.getExceptionMessage(e);
                s_logger.error(msg, e);
                return new Answer(cmd, false, msg);
            } else {
                String msg = "AttachIsoCommand(detach) failed due to " + VmwareHelper.getExceptionMessage(e);
                s_logger.warn(msg, e);
                return new Answer(cmd, false, msg);
            }
        }
    }

    public synchronized ManagedObjectReference prepareSecondaryDatastoreOnHost(String storeUrl) throws Exception {
        String storeName = getSecondaryDatastoreUUID(storeUrl);
        URI uri = new URI(storeUrl);

        VmwareHypervisorHost hyperHost = getHyperHost(getServiceContext());
        ManagedObjectReference morDatastore = hyperHost.mountDatastore(false, uri.getHost(), 0, uri.getPath(), storeName.replace("-", ""));

        if (morDatastore == null)
            throw new Exception("Unable to mount secondary storage on host. storeUrl: " + storeUrl);

        return morDatastore;
    }

    private static String getSecondaryDatastoreUUID(String storeUrl) {
        return UUID.nameUUIDFromBytes(storeUrl.getBytes()).toString();
    }

    protected Answer execute(ValidateSnapshotCommand cmd) {
        if (s_logger.isInfoEnabled()) {
            s_logger.info("Executing resource ValidateSnapshotCommand: " + _gson.toJson(cmd));
        }

        // the command is no longer available
        String expectedSnapshotBackupUuid = null;
        String actualSnapshotBackupUuid = null;
        String actualSnapshotUuid = null;
        return new ValidateSnapshotAnswer(cmd, false, "ValidateSnapshotCommand is not supported for vmware yet", expectedSnapshotBackupUuid, actualSnapshotBackupUuid, actualSnapshotUuid);
    }

    protected Answer execute(ManageSnapshotCommand cmd) {
        if (s_logger.isInfoEnabled()) {
            s_logger.info("Executing resource ManageSnapshotCommand: " + _gson.toJson(cmd));
        }

        long snapshotId = cmd.getSnapshotId();

        /*
         * "ManageSnapshotCommand",
         * "{\"_commandSwitch\":\"-c\",\"_volumePath\":\"i-2-3-KY-ROOT\",\"_snapshotName\":\"i-2-3-KY_i-2-3-KY-ROOT_20101102203827\",\"_snapshotId\":1,\"_vmName\":\"i-2-3-KY\"}"
         */
        boolean success = false;
        String cmdSwitch = cmd.getCommandSwitch();
        String snapshotOp = "Unsupported snapshot command." + cmdSwitch;
        if (cmdSwitch.equals(ManageSnapshotCommand.CREATE_SNAPSHOT)) {
            snapshotOp = "create";
        } else if (cmdSwitch.equals(ManageSnapshotCommand.DESTROY_SNAPSHOT)) {
            snapshotOp = "destroy";
        }

        String details = "ManageSnapshotCommand operation: " + snapshotOp + " Failed for snapshotId: " + snapshotId;
        String snapshotUUID = null;

        // snapshot operation (create or destroy) is handled inside BackupSnapshotCommand(), we just fake
        // a success return here
        snapshotUUID = UUID.randomUUID().toString();
        success = true;
        details = null;

        return new ManageSnapshotAnswer(cmd, snapshotId, snapshotUUID, success, details);
    }

    protected Answer execute(BackupSnapshotCommand cmd) {
        if (s_logger.isInfoEnabled()) {
            s_logger.info("Executing resource BackupSnapshotCommand: " + _gson.toJson(cmd));
        }

        try {
            VmwareContext context = getServiceContext();
            VmwareManager mgr = context.getStockObject(VmwareManager.CONTEXT_STOCK_NAME);

            return mgr.getStorageManager().execute(this, cmd);
        } catch (Throwable e) {
            if (e instanceof RemoteException) {
                s_logger.warn("Encounter remote exception to vCenter, invalidate VMware session context");
                invalidateServiceContext();
            }

            String details = "BackupSnapshotCommand failed due to " + VmwareHelper.getExceptionMessage(e);
            s_logger.error(details, e);
            return new BackupSnapshotAnswer(cmd, false, details, null, true);
        }
    }

    protected Answer execute(CreateVMSnapshotCommand cmd) {
        try {
            VmwareContext context = getServiceContext();
            VmwareManager mgr = context
                    .getStockObject(VmwareManager.CONTEXT_STOCK_NAME);

            return mgr.getStorageManager().execute(this, cmd);
        } catch (Exception e) {
            e.printStackTrace();
            return new CreateVMSnapshotAnswer(cmd, false, "");
        }
    }

    protected Answer execute(DeleteVMSnapshotCommand cmd) {
        try {
            VmwareContext context = getServiceContext();
            VmwareManager mgr = context
                    .getStockObject(VmwareManager.CONTEXT_STOCK_NAME);

            return mgr.getStorageManager().execute(this, cmd);
        } catch (Exception e) {
            e.printStackTrace();
            return new DeleteVMSnapshotAnswer(cmd, false, "");
        }
    }

    protected Answer execute(RevertToVMSnapshotCommand cmd){
    	try{
    		VmwareContext context = getServiceContext();
			VmwareManager mgr = context.getStockObject(VmwareManager.CONTEXT_STOCK_NAME);
			return mgr.getStorageManager().execute(this, cmd);
    	}catch (Exception e){
    		e.printStackTrace();
    		return new RevertToVMSnapshotAnswer(cmd,false,"");
    	}
    }
    protected Answer execute(CreateVolumeFromSnapshotCommand cmd) {
        if (s_logger.isInfoEnabled()) {
            s_logger.info("Executing resource CreateVolumeFromSnapshotCommand: " + _gson.toJson(cmd));
        }

        String details = null;
        boolean success = false;
        String newVolumeName = UUID.randomUUID().toString();

        try {
            VmwareContext context = getServiceContext();
            VmwareManager mgr = context.getStockObject(VmwareManager.CONTEXT_STOCK_NAME);
            return mgr.getStorageManager().execute(this, cmd);
        } catch (Throwable e) {
            if (e instanceof RemoteException) {
                s_logger.warn("Encounter remote exception to vCenter, invalidate VMware session context");
                invalidateServiceContext();
            }

            details = "CreateVolumeFromSnapshotCommand failed due to " + VmwareHelper.getExceptionMessage(e);
            s_logger.error(details, e);
        }

        return new CreateVolumeFromSnapshotAnswer(cmd, success, details, newVolumeName);
    }

    protected Answer execute(CreatePrivateTemplateFromVolumeCommand cmd) {
        if (s_logger.isInfoEnabled()) {
            s_logger.info("Executing resource CreatePrivateTemplateFromVolumeCommand: " + _gson.toJson(cmd));
        }

        try {
            VmwareContext context = getServiceContext();
            VmwareManager mgr = context.getStockObject(VmwareManager.CONTEXT_STOCK_NAME);

            return mgr.getStorageManager().execute(this, cmd);

        } catch (Throwable e) {
            if (e instanceof RemoteException) {
                s_logger.warn("Encounter remote exception to vCenter, invalidate VMware session context");
                invalidateServiceContext();
            }

            String details = "CreatePrivateTemplateFromVolumeCommand failed due to " + VmwareHelper.getExceptionMessage(e);
            s_logger.error(details, e);
            return new CreatePrivateTemplateAnswer(cmd, false, details);
        }
    }

    protected Answer execute(final UpgradeSnapshotCommand cmd) {
        return new Answer(cmd, true, "success");
    }

    protected Answer execute(CreatePrivateTemplateFromSnapshotCommand cmd) {
        if (s_logger.isInfoEnabled()) {
            s_logger.info("Executing resource CreatePrivateTemplateFromSnapshotCommand: " + _gson.toJson(cmd));
        }

        try {
            VmwareManager mgr = getServiceContext().getStockObject(VmwareManager.CONTEXT_STOCK_NAME);
            return mgr.getStorageManager().execute(this, cmd);

        } catch (Throwable e) {
            if (e instanceof RemoteException) {
                s_logger.warn("Encounter remote exception to vCenter, invalidate VMware session context");
                invalidateServiceContext();
            }

            String details = "CreatePrivateTemplateFromSnapshotCommand failed due to " + VmwareHelper.getExceptionMessage(e);
            s_logger.error(details, e);
            return new CreatePrivateTemplateAnswer(cmd, false, details);
        }
    }

    protected Answer execute(GetStorageStatsCommand cmd) {
        if (s_logger.isTraceEnabled()) {
            s_logger.trace("Executing resource GetStorageStatsCommand: " + _gson.toJson(cmd));
        }

        try {
            VmwareContext context = getServiceContext();
            VmwareHypervisorHost hyperHost = getHyperHost(context);
            ManagedObjectReference morDs = HypervisorHostHelper.findDatastoreWithBackwardsCompatibility(hyperHost, cmd.getStorageId());

            if (morDs != null) {
                DatastoreMO datastoreMo = new DatastoreMO(context, morDs);
                DatastoreSummary summary = datastoreMo.getSummary();
                assert (summary != null);

                long capacity = summary.getCapacity();
                long free = summary.getFreeSpace();
                long used = capacity - free;

                if (s_logger.isDebugEnabled()) {
                    s_logger.debug("Datastore summary info, storageId: " + cmd.getStorageId() + ", localPath: " + cmd.getLocalPath() + ", poolType: " + cmd.getPooltype() + ", capacity: " + capacity
                            + ", free: " + free + ", used: " + used);
                }

                if (summary.getCapacity() <= 0) {
                    s_logger.warn("Something is wrong with vSphere NFS datastore, rebooting ESX(ESXi) host should help");
                }

                return new GetStorageStatsAnswer(cmd, capacity, used);
            } else {
                String msg = "Could not find datastore for GetStorageStatsCommand storageId : " + cmd.getStorageId() + ", localPath: " + cmd.getLocalPath() + ", poolType: " + cmd.getPooltype();

                s_logger.error(msg);
                return new GetStorageStatsAnswer(cmd, msg);
            }
        } catch (Throwable e) {
            if (e instanceof RemoteException) {
                s_logger.warn("Encounter remote exception to vCenter, invalidate VMware session context");
                invalidateServiceContext();
            }

            String msg = "Unable to execute GetStorageStatsCommand(storageId : " + cmd.getStorageId() + ", localPath: " + cmd.getLocalPath() + ", poolType: " + cmd.getPooltype() + ") due to "
                    + VmwareHelper.getExceptionMessage(e);
            s_logger.error(msg, e);
            return new GetStorageStatsAnswer(cmd, msg);
        }
    }

    protected Answer execute(GetVncPortCommand cmd) {
        if (s_logger.isTraceEnabled()) {
            s_logger.trace("Executing resource GetVncPortCommand: " + _gson.toJson(cmd));
        }

        try {
            VmwareContext context = getServiceContext();
            VmwareHypervisorHost hyperHost = getHyperHost(context);
            assert(hyperHost instanceof HostMO);
            VmwareManager mgr = context.getStockObject(VmwareManager.CONTEXT_STOCK_NAME);

            VirtualMachineMO vmMo = hyperHost.findVmOnHyperHost(cmd.getName());
            if (vmMo == null) {
                if (s_logger.isDebugEnabled()) {
                    s_logger.debug("Unable to find the owner VM for GetVncPortCommand on host " + hyperHost.getHyperHostName() + ", try within datacenter");
                }

                vmMo = hyperHost.findVmOnPeerHyperHost(cmd.getName());

                if (vmMo == null) {
                    throw new Exception("Unable to find VM in vSphere, vm: " + cmd.getName());
                }
            }

            Pair<String, Integer> portInfo = vmMo.getVncPort(mgr.getManagementPortGroupByHost((HostMO)hyperHost));

            if (s_logger.isTraceEnabled()) {
                s_logger.trace("Found vnc port info. vm: " + cmd.getName() + " host: " + portInfo.first() + ", vnc port: " + portInfo.second());
            }
            return new GetVncPortAnswer(cmd, portInfo.first(), portInfo.second());
        } catch (Throwable e) {
            if (e instanceof RemoteException) {
                s_logger.warn("Encounter remote exception to vCenter, invalidate VMware session context");
                invalidateServiceContext();
            }

            String msg = "GetVncPortCommand failed due to " + VmwareHelper.getExceptionMessage(e);
            s_logger.error(msg, e);
            return new GetVncPortAnswer(cmd, msg);
        }
    }

    protected Answer execute(SetupCommand cmd) {
        if (s_logger.isInfoEnabled()) {
            s_logger.info("Executing resource SetupCommand: " + _gson.toJson(cmd));
        }

        return new SetupAnswer(cmd, false);
    }

    protected Answer execute(MaintainCommand cmd) {
        if (s_logger.isInfoEnabled()) {
            s_logger.info("Executing resource MaintainCommand: " + _gson.toJson(cmd));
        }

        return new MaintainAnswer(cmd, "Put host in maintaince");
    }

    protected Answer execute(PingTestCommand cmd) {
        if (s_logger.isInfoEnabled()) {
            s_logger.info("Executing resource PingTestCommand: " + _gson.toJson(cmd));
        }
        String controlIp = cmd.getRouterIp();
        String args = " -c 1 -n -q " + cmd.getPrivateIp();
        try {
            VmwareManager mgr = getServiceContext().getStockObject(VmwareManager.CONTEXT_STOCK_NAME);
            Pair<Boolean, String> result = SshHelper.sshExecute(controlIp, DEFAULT_DOMR_SSHPORT, "root", mgr.getSystemVMKeyFile(), null, "/bin/ping" + args);
            if(result.first())
                return new Answer(cmd);
        } catch (Exception e) {
            s_logger.error("Unable to execute ping command on DomR (" + controlIp + "), domR may not be ready yet. failure due to "
                    + VmwareHelper.getExceptionMessage(e), e);
        }
        return new Answer(cmd,false,"PingTestCommand failed");
    }

    protected Answer execute(CheckOnHostCommand cmd) {
        if (s_logger.isInfoEnabled()) {
            s_logger.info("Executing resource CheckOnHostCommand: " + _gson.toJson(cmd));
        }

        return new CheckOnHostAnswer(cmd, null, "Not Implmeneted");
    }

    protected Answer execute(ModifySshKeysCommand cmd) {
        //do not log the command contents for this command. do NOT log the ssh keys
        if (s_logger.isInfoEnabled()) {
            s_logger.info("Executing resource ModifySshKeysCommand.");
        }

        return new Answer(cmd);
    }

    protected Answer execute(PoolEjectCommand cmd) {
        if (s_logger.isInfoEnabled()) {
            s_logger.info("Executing resource PoolEjectCommand: " + _gson.toJson(cmd));
        }

        return new Answer(cmd, false, "PoolEjectCommand is not available for vmware");
    }

    @Override
    public PrimaryStorageDownloadAnswer execute(PrimaryStorageDownloadCommand cmd) {
        if (s_logger.isInfoEnabled()) {
            s_logger.info("Executing resource PrimaryStorageDownloadCommand: " + _gson.toJson(cmd));
        }

        try {
            VmwareContext context = getServiceContext();
            VmwareManager mgr = context.getStockObject(VmwareManager.CONTEXT_STOCK_NAME);
            return (PrimaryStorageDownloadAnswer) mgr.getStorageManager().execute(this, cmd);
        } catch (Throwable e) {
            if (e instanceof RemoteException) {
                s_logger.warn("Encounter remote exception to vCenter, invalidate VMware session context");
                invalidateServiceContext();
            }

            String msg = "PrimaryStorageDownloadCommand failed due to " + VmwareHelper.getExceptionMessage(e);
            s_logger.error(msg, e);
            return new PrimaryStorageDownloadAnswer(msg);
        }
    }

    protected Answer execute(PvlanSetupCommand cmd) {
        // Pvlan related operations are performed in the start/stop command paths
        // for vmware. This function is implemented to support mgmt layer code
        // that issue this command. Note that pvlan operations are supported only
        // in Distributed Virtual Switch environments for vmware deployments.
        return new Answer(cmd, true, "success");
    }

    protected Answer execute(UnregisterVMCommand cmd){
        if (s_logger.isInfoEnabled()) {
            s_logger.info("Executing resource UnregisterVMCommand: " + _gson.toJson(cmd));
        }

        VmwareContext context = getServiceContext();
        VmwareHypervisorHost hyperHost = getHyperHost(context);
        try {
            VirtualMachineMO vmMo = hyperHost.findVmOnHyperHost(cmd.getVmName());
            if (vmMo != null) {
                try {
                    context.getService().unregisterVM(vmMo.getMor());
                    return new Answer(cmd, true, "unregister succeeded");
                } catch(Exception e) {
                    s_logger.warn("We are not able to unregister VM " + VmwareHelper.getExceptionMessage(e));
                }

                String msg = "Expunge failed in vSphere. vm: " + cmd.getVmName();
                s_logger.warn(msg);
                return new Answer(cmd, false, msg);
            } else {
                String msg = "Unable to find the VM in vSphere to unregister, assume it is already removed. VM: " + cmd.getVmName();
                s_logger.warn(msg);
                return new Answer(cmd, true, msg);
            }
        } catch (Exception e) {
            if (e instanceof RemoteException) {
                s_logger.warn("Encounter remote exception to vCenter, invalidate VMware session context");
                invalidateServiceContext();
            }

            String msg = "UnregisterVMCommand failed due to " + VmwareHelper.getExceptionMessage(e);
            s_logger.error(msg);
            return new Answer(cmd, false, msg);
        }
    }

    public Answer execute(DeleteCommand cmd) {
        if (s_logger.isInfoEnabled()) {
            s_logger.info("Executing resource DestroyCommand: " + _gson.toJson(cmd));
        }

        /*
         * DestroyCommand content exafmple
         *
         * {"volume": {"id":5,"name":"Volume1", "mountPoint":"/export/home/kelven/vmware-test/primary",
         * "path":"6bb8762f-c34c-453c-8e03-26cc246ceec4", "size":0,"type":"DATADISK","resourceType":
         * "STORAGE_POOL","storagePoolType":"NetworkFilesystem", "poolId":0,"deviceId":0 } }
         *
         * {"volume": {"id":1, "name":"i-2-1-KY-ROOT", "mountPoint":"/export/home/kelven/vmware-test/primary",
         * "path":"i-2-1-KY-ROOT","size":0,"type":"ROOT", "resourceType":"STORAGE_POOL", "storagePoolType":"NetworkFilesystem",
         * "poolId":0,"deviceId":0 } }
         */

        try {
            VmwareContext context = getServiceContext();
            VmwareHypervisorHost hyperHost = getHyperHost(context);
            VolumeObjectTO vol = (VolumeObjectTO)cmd.getData();
            PrimaryDataStoreTO store = (PrimaryDataStoreTO)vol.getDataStore();

            ManagedObjectReference morDs = HypervisorHostHelper.findDatastoreWithBackwardsCompatibility(hyperHost, store.getUuid());
            if (morDs == null) {
                String msg = "Unable to find datastore based on volume mount point " + store.getPath();
                s_logger.error(msg);
                throw new Exception(msg);
            }

            DatastoreMO dsMo = new DatastoreMO(context, morDs);

            ManagedObjectReference morDc = hyperHost.getHyperHostDatacenter();
            ManagedObjectReference morCluster = hyperHost.getHyperHostCluster();
            ClusterMO clusterMo = new ClusterMO(context, morCluster);

            if (vol.getVolumeType() == Volume.Type.ROOT) {
                String vmName = vol.getVmName();
                if (vmName != null) {
                    VirtualMachineMO vmMo = clusterMo.findVmOnHyperHost(vmName);
                    if (vmMo != null) {
                        if (s_logger.isInfoEnabled()) {
                            s_logger.info("Destroy root volume and VM itself. vmName " + vmName);
                        }

                        HostMO hostMo = vmMo.getRunningHost();
                        List<NetworkDetails> networks = vmMo.getNetworksWithDetails();

                        // tear down all devices first before we destroy the VM to avoid accidently delete disk backing files
                        if (getVmState(vmMo) != PowerState.PowerOff)
                            vmMo.safePowerOff(_shutdown_waitMs);
                        vmMo.tearDownDevices(new Class<?>[] { VirtualDisk.class, VirtualEthernetCard.class });
                        vmMo.destroy();

                        for (NetworkDetails netDetails : networks) {
                            if (netDetails.getGCTag() != null && netDetails.getGCTag().equalsIgnoreCase("true")) {
                                if (netDetails.getVMMorsOnNetwork() == null || netDetails.getVMMorsOnNetwork().length == 1) {
                                    cleanupNetwork(hostMo, netDetails);
                                }
                            }
                        }
                    }

                    if (s_logger.isInfoEnabled())
                        s_logger.info("Destroy volume by original name: " + vol.getPath() + ".vmdk");
                    dsMo.deleteFile(vol.getPath() + ".vmdk", morDc, true);

                    // root volume may be created via linked-clone, delete the delta disk as well
                    if (_fullCloneFlag) {
                        if (s_logger.isInfoEnabled()) {
                            s_logger.info("Destroy volume by derived name: " + vol.getPath() + "-flat.vmdk");
                        }
                        dsMo.deleteFile(vol.getPath() + "-flat.vmdk", morDc, true);
                    } else {
                        if (s_logger.isInfoEnabled()) {
                        s_logger.info("Destroy volume by derived name: " + vol.getPath() + "-delta.vmdk");
                        }
                    dsMo.deleteFile(vol.getPath() + "-delta.vmdk", morDc, true);
                    }
                    return new Answer(cmd, true, "Success");
                }

                if (s_logger.isInfoEnabled()) {
                    s_logger.info("Destroy root volume directly from datastore");
                }
            } else {
                // evitTemplate will be converted into DestroyCommand, test if we are running in this case
                VirtualMachineMO vmMo = clusterMo.findVmOnHyperHost(vol.getPath());
                if (vmMo != null) {
                    if (s_logger.isInfoEnabled())
                        s_logger.info("Destroy template volume " + vol.getPath());

                    vmMo.destroy();
                    return new Answer(cmd, true, "Success");
                }
            }

            String chainInfo = vol.getChainInfo();
            if (chainInfo != null && !chainInfo.isEmpty()) {
                s_logger.info("Destroy volume by chain info: " + chainInfo);
                String[] diskChain = _gson.fromJson(chainInfo, String[].class);

                if (diskChain != null && diskChain.length > 0) {
                    for (String backingName : diskChain) {
                        if (s_logger.isInfoEnabled()) {
                            s_logger.info("Delete volume backing file: " + backingName);
                        }
                        dsMo.deleteFile(backingName, morDc, true);
                    }
                } else {
                    if (s_logger.isInfoEnabled()) {
                        s_logger.info("Empty disk chain info, fall back to try to delete by original backing file name");
                    }
                    dsMo.deleteFile(vol.getPath() + ".vmdk", morDc, true);

                    if (s_logger.isInfoEnabled()) {
                        s_logger.info("Destroy volume by derived name: " + vol.getPath() + "-flat.vmdk");
                    }
                    dsMo.deleteFile(vol.getPath() + "-flat.vmdk", morDc, true);
                }
            } else {
                if (s_logger.isInfoEnabled()) {
                    s_logger.info("Destroy volume by original name: " + vol.getPath() + ".vmdk");
                }
                dsMo.deleteFile(vol.getPath() + ".vmdk", morDc, true);

                if (s_logger.isInfoEnabled()) {
                    s_logger.info("Destroy volume by derived name: " + vol.getPath() + "-flat.vmdk");
                }
                dsMo.deleteFile(vol.getPath() + "-flat.vmdk", morDc, true);
            }

            return new Answer(cmd, true, "Success");
        } catch (Throwable e) {
            if (e instanceof RemoteException) {
                s_logger.warn("Encounter remote exception to vCenter, invalidate VMware session context");
                invalidateServiceContext();
            }

            String msg = "DestroyCommand failed due to " + VmwareHelper.getExceptionMessage(e);
            s_logger.error(msg, e);
            return new Answer(cmd, false, msg);
        }
    }

    public void cleanupNetwork(HostMO hostMo, NetworkDetails netDetails) {
        // we will no longer cleanup VLAN networks in order to support native VMware HA
        /*
         * assert(netDetails.getName() != null); try { synchronized(this) { NetworkMO networkMo = new
         * NetworkMO(hostMo.getContext(), netDetails.getNetworkMor()); ManagedObjectReference[] vms =
         * networkMo.getVMsOnNetwork(); if(vms == null || vms.length == 0) { if(s_logger.isInfoEnabled()) {
         * s_logger.info("Cleanup network as it is currently not in use: " + netDetails.getName()); }
         *
         * hostMo.deletePortGroup(netDetails.getName()); } } } catch(Throwable e) {
         * s_logger.warn("Unable to cleanup network due to exception, skip for next time"); }
         */
    }

    @Override
    public CopyVolumeAnswer execute(CopyVolumeCommand cmd) {
        if (s_logger.isInfoEnabled()) {
            s_logger.info("Executing resource CopyVolumeCommand: " + _gson.toJson(cmd));
        }

        try {
            VmwareContext context = getServiceContext();
            VmwareManager mgr = context.getStockObject(VmwareManager.CONTEXT_STOCK_NAME);
            return (CopyVolumeAnswer) mgr.getStorageManager().execute(this, cmd);
        } catch (Throwable e) {
            if (e instanceof RemoteException) {
                s_logger.warn("Encounter remote exception to vCenter, invalidate VMware session context");
                invalidateServiceContext();
            }

            String msg = "CopyVolumeCommand failed due to " + VmwareHelper.getExceptionMessage(e);
            s_logger.error(msg, e);
            return new CopyVolumeAnswer(cmd, false, msg, null, null);
        }
    }

    @Override
    public CreateVolumeOVAAnswer execute(CreateVolumeOVACommand cmd) {
        if (s_logger.isInfoEnabled()) {
            s_logger.info("Executing resource CreateVolumeOVACommand: " + _gson.toJson(cmd));
        }

        try {
            VmwareContext context = getServiceContext();
            VmwareManager mgr = context.getStockObject(VmwareManager.CONTEXT_STOCK_NAME);
            return (CreateVolumeOVAAnswer) mgr.getStorageManager().execute(this, cmd);
        } catch (Throwable e) {
            if (e instanceof RemoteException) {
                s_logger.warn("Encounter remote exception to vCenter, invalidate VMware session context");
                invalidateServiceContext();
            }

            String msg = "CreateVolumeOVACommand failed due to " + VmwareHelper.getExceptionMessage(e);
            s_logger.error(msg, e);
            return new CreateVolumeOVAAnswer(cmd, false, msg);
        }
    }

    protected Answer execute(PrepareOVAPackingCommand cmd) {
        if (s_logger.isInfoEnabled()) {
            s_logger.info("Executing resource PrepareOVAPackingCommand: " + _gson.toJson(cmd));
        }

        try {
            VmwareContext context = getServiceContext();
            VmwareManager mgr = context.getStockObject(VmwareManager.CONTEXT_STOCK_NAME);

            return mgr.getStorageManager().execute(this, cmd);
        } catch (Throwable e) {
            if (e instanceof RemoteException) {
                s_logger.warn("Encounter remote exception to vCenter, invalidate VMware session context");
                invalidateServiceContext();
            }

            String details = "PrepareOVAPacking for template failed due to " + VmwareHelper.getExceptionMessage(e);
            s_logger.error(details, e);
            return new PrepareOVAPackingAnswer(cmd, false, details);
        }
    }
    private boolean createVMFullClone(VirtualMachineMO vmTemplate, DatacenterMO dcMo, DatastoreMO dsMo,
            String vmdkName, ManagedObjectReference morDatastore, ManagedObjectReference morPool) throws Exception {

        if(dsMo.folderExists(String.format("[%s]", dsMo.getName()), vmdkName))
            dsMo.deleteFile(String.format("[%s] %s/", dsMo.getName(), vmdkName), dcMo.getMor(), false);

        s_logger.info("creating full clone from template");
        if (!vmTemplate.createFullClone(vmdkName, dcMo.getVmFolder(), morPool, morDatastore)) {
            String msg = "Unable to create full clone from the template";
            s_logger.error(msg);
            throw new Exception(msg);
        }

        // we can't rely on un-offical API (VirtualMachineMO.moveAllVmDiskFiles() any more, use hard-coded disk names that we know
        // to move files
        s_logger.info("Move volume out of volume-wrapper VM ");
        dsMo.moveDatastoreFile(String.format("[%s] %s/%s.vmdk", dsMo.getName(), vmdkName, vmdkName),
                dcMo.getMor(), dsMo.getMor(),
                String.format("[%s] %s.vmdk", dsMo.getName(), vmdkName), dcMo.getMor(), true);

        dsMo.moveDatastoreFile(String.format("[%s] %s/%s-flat.vmdk", dsMo.getName(), vmdkName, vmdkName),
                dcMo.getMor(), dsMo.getMor(),
                String.format("[%s] %s-flat.vmdk", dsMo.getName(), vmdkName), dcMo.getMor(), true);

        return true;
    }

    private boolean createVMLinkedClone(VirtualMachineMO vmTemplate, DatacenterMO dcMo, DatastoreMO dsMo,
            String vmdkName, ManagedObjectReference morDatastore, ManagedObjectReference morPool) throws Exception {

        ManagedObjectReference morBaseSnapshot = vmTemplate.getSnapshotMor("cloud.template.base");
        if (morBaseSnapshot == null) {
            String msg = "Unable to find template base snapshot, invalid template";
            s_logger.error(msg);
            throw new Exception(msg);
        }

        if(dsMo.folderExists(String.format("[%s]", dsMo.getName()), vmdkName))
            dsMo.deleteFile(String.format("[%s] %s/", dsMo.getName(), vmdkName), dcMo.getMor(), false);

        s_logger.info("creating linked clone from template");
        if (!vmTemplate.createLinkedClone(vmdkName, morBaseSnapshot, dcMo.getVmFolder(), morPool, morDatastore)) {
            String msg = "Unable to clone from the template";
            s_logger.error(msg);
            throw new Exception(msg);
        }

        // we can't rely on un-offical API (VirtualMachineMO.moveAllVmDiskFiles() any more, use hard-coded disk names that we know
        // to move files
        s_logger.info("Move volume out of volume-wrapper VM ");
        dsMo.moveDatastoreFile(String.format("[%s] %s/%s.vmdk", dsMo.getName(), vmdkName, vmdkName),
                dcMo.getMor(), dsMo.getMor(),
                String.format("[%s] %s.vmdk", dsMo.getName(), vmdkName), dcMo.getMor(), true);

        dsMo.moveDatastoreFile(String.format("[%s] %s/%s-delta.vmdk", dsMo.getName(), vmdkName, vmdkName),
                dcMo.getMor(), dsMo.getMor(),
                String.format("[%s] %s-delta.vmdk", dsMo.getName(), vmdkName), dcMo.getMor(), true);

        return true;
    }

    @Override
    public synchronized CreateAnswer execute(CreateCommand cmd) {
        if (s_logger.isInfoEnabled()) {
            s_logger.info("Executing resource CreateCommand: " + _gson.toJson(cmd));
        }

        StorageFilerTO pool = cmd.getPool();
        DiskProfile dskch = cmd.getDiskCharacteristics();

        try {
            VmwareContext context = getServiceContext();
            VmwareHypervisorHost hyperHost = getHyperHost(context);
            DatacenterMO dcMo = new DatacenterMO(context, hyperHost.getHyperHostDatacenter());

            ManagedObjectReference morDatastore = HypervisorHostHelper.findDatastoreWithBackwardsCompatibility(hyperHost, pool.getUuid());
            if (morDatastore == null)
                throw new Exception("Unable to find datastore in vSphere");

            DatastoreMO dsMo = new DatastoreMO(context, morDatastore);

            if (dskch.getType() == Volume.Type.ROOT) {
                // attach volume id to make the name unique
                String vmdkName = dskch.getName() + "-" + dskch.getVolumeId();
                if (cmd.getTemplateUrl() == null) {
                    // create a root volume for blank VM
                    String dummyVmName = getWorkerName(context, cmd, 0);
                    VirtualMachineMO vmMo = null;

                    try {
                        vmMo = prepareVolumeHostDummyVm(hyperHost, dsMo, dummyVmName);
                        if (vmMo == null) {
                            throw new Exception("Unable to create a dummy VM for volume creation");
                        }

                        String volumeDatastorePath = String.format("[%s] %s.vmdk", dsMo.getName(), vmdkName);
                        synchronized (this) {
                            s_logger.info("Delete file if exists in datastore to clear the way for creating the volume. file: " + volumeDatastorePath);
                            VmwareHelper.deleteVolumeVmdkFiles(dsMo, vmdkName, dcMo);
                            vmMo.createDisk(volumeDatastorePath, (int) (dskch.getSize() / (1024L * 1024L)), morDatastore, -1);
                            vmMo.detachDisk(volumeDatastorePath, false);
                        }

                        VolumeTO vol = new VolumeTO(cmd.getVolumeId(), dskch.getType(), pool.getType(), pool.getUuid(), dskch.getName(), pool.getPath(), vmdkName, dskch.getSize(), null);
                        return new CreateAnswer(cmd, vol);
                    } finally {
                        vmMo.detachAllDisks();

                        s_logger.info("Destroy dummy VM after volume creation");
                        vmMo.destroy();
                    }
                } else {
                    VirtualMachineMO vmTemplate = VmwareHelper.pickOneVmOnRunningHost(dcMo.findVmByNameAndLabel(cmd.getTemplateUrl()), true);
                    if (vmTemplate == null) {
                        s_logger.warn("Template host in vSphere is not in connected state, request template reload");
                        return new CreateAnswer(cmd, "Template host in vSphere is not in connected state, request template reload", true);
                    }

                    ManagedObjectReference morPool = hyperHost.getHyperHostOwnerResourcePool();
                    ManagedObjectReference morCluster = hyperHost.getHyperHostCluster();
                    //createVMLinkedClone(vmTemplate, dcMo, dsMo, vmdkName, morDatastore, morPool);
                    if (!_fullCloneFlag) {
                        createVMLinkedClone(vmTemplate, dcMo, dsMo, vmdkName, morDatastore, morPool);
                    } else {
                        createVMFullClone(vmTemplate, dcMo, dsMo, vmdkName, morDatastore, morPool);
                    }

                    VirtualMachineMO vmMo = new ClusterMO(context, morCluster).findVmOnHyperHost(vmdkName);
                    assert (vmMo != null);

                    s_logger.info("detach disks from volume-wrapper VM " + vmdkName);
                    vmMo.detachAllDisks();

                    s_logger.info("destroy volume-wrapper VM " + vmdkName);
                    vmMo.destroy();

                    String srcFile = String.format("[%s] %s/", dsMo.getName(), vmdkName);
                    dsMo.deleteFile(srcFile, dcMo.getMor(), true);

                    VolumeTO vol = new VolumeTO(cmd.getVolumeId(), dskch.getType(), pool.getType(), pool.getUuid(), dskch.getName(), pool.getPath(), vmdkName, dskch.getSize(), null);
                    return new CreateAnswer(cmd, vol);
                }
            } else {
                // create data volume
                VirtualMachineMO vmMo = null;
                String volumeUuid = UUID.randomUUID().toString().replace("-", "");
                String volumeDatastorePath = String.format("[%s] %s.vmdk", dsMo.getName(), volumeUuid);
                String dummyVmName = getWorkerName(context, cmd, 0);
                try {
                    vmMo = prepareVolumeHostDummyVm(hyperHost, dsMo, dummyVmName);
                    if (vmMo == null) {
                        throw new Exception("Unable to create a dummy VM for volume creation");
                    }

                    synchronized (this) {
                        // s_logger.info("Delete file if exists in datastore to clear the way for creating the volume. file: " + volumeDatastorePath);
                        VmwareHelper.deleteVolumeVmdkFiles(dsMo, volumeUuid.toString(), dcMo);

                        vmMo.createDisk(volumeDatastorePath, (int) (dskch.getSize() / (1024L * 1024L)), morDatastore, vmMo.getScsiDeviceControllerKey());
                        vmMo.detachDisk(volumeDatastorePath, false);
                    }

                    VolumeTO vol = new VolumeTO(cmd.getVolumeId(), dskch.getType(), pool.getType(), pool.getUuid(), dskch.getName(), pool.getPath(), volumeUuid, dskch.getSize(), null);
                    return new CreateAnswer(cmd, vol);
                } finally {
                    s_logger.info("Destroy dummy VM after volume creation");
                    vmMo.detachAllDisks();
                    vmMo.destroy();
                }
            }
        } catch (Throwable e) {
            if (e instanceof RemoteException) {
                s_logger.warn("Encounter remote exception to vCenter, invalidate VMware session context");
                invalidateServiceContext();
            }

            String msg = "CreateCommand failed due to " + VmwareHelper.getExceptionMessage(e);
            s_logger.error(msg, e);
            return new CreateAnswer(cmd, new Exception(e));
        }
    }

    protected VirtualMachineMO prepareVolumeHostDummyVm(VmwareHypervisorHost hyperHost, DatastoreMO dsMo, String vmName) throws Exception {
        assert (hyperHost != null);

        VirtualMachineMO vmMo = null;
        VirtualMachineConfigSpec vmConfig = new VirtualMachineConfigSpec();
        vmConfig.setName(vmName);
        vmConfig.setMemoryMB((long) 4); // vmware request minimum of 4 MB
        vmConfig.setNumCPUs(1);
        vmConfig.setGuestId(VirtualMachineGuestOsIdentifier.OTHER_GUEST.value());
        VirtualMachineFileInfo fileInfo = new VirtualMachineFileInfo();
        fileInfo.setVmPathName(String.format("[%s]", dsMo.getName()));
        vmConfig.setFiles(fileInfo);

        // Scsi controller
        VirtualLsiLogicController scsiController = new VirtualLsiLogicController();
        scsiController.setSharedBus(VirtualSCSISharing.NO_SHARING);
        scsiController.setBusNumber(0);
        scsiController.setKey(1);
        VirtualDeviceConfigSpec scsiControllerSpec = new VirtualDeviceConfigSpec();
        scsiControllerSpec.setDevice(scsiController);
        scsiControllerSpec.setOperation(VirtualDeviceConfigSpecOperation.ADD);

        vmConfig.getDeviceChange().add(scsiControllerSpec );
        hyperHost.createVm(vmConfig);
        vmMo = hyperHost.findVmOnHyperHost(vmName);
        return vmMo;
    }

    @Override
    public void disconnected() {
    }

    @Override
    public IAgentControl getAgentControl() {
        return null;
    }

    @Override
    public PingCommand getCurrentStatus(long id) {
        HashMap<String, PowerState> newStates = sync();
        if (newStates == null) {
            return null;
        }

        try {
            // take the chance to do left-over dummy VM cleanup from previous run
            VmwareContext context = getServiceContext();
            VmwareHypervisorHost hyperHost = getHyperHost(context);
            VmwareManager mgr = hyperHost.getContext().getStockObject(VmwareManager.CONTEXT_STOCK_NAME);

            if(hyperHost.isHyperHostConnected()) {
                mgr.gcLeftOverVMs(context);

                if(_recycleHungWorker) {
                    s_logger.info("Scan hung worker VM to recycle");

                    // GC worker that has been running for too long
                    ObjectContent[] ocs = hyperHost.getVmPropertiesOnHyperHost(
                            new String[] {"name", "config.template", "runtime.powerState", "runtime.bootTime"});
                    if(ocs != null) {
                        for(ObjectContent oc : ocs) {
                            List<DynamicProperty> props = oc.getPropSet();
                            if(props != null) {
                                String name = null;
                                boolean template = false;
                                VirtualMachinePowerState powerState = VirtualMachinePowerState.POWERED_OFF;
                                GregorianCalendar bootTime = null;

                                for(DynamicProperty prop : props) {
                                    if(prop.getName().equals("name"))
                                        name = prop.getVal().toString();
                                    else if(prop.getName().equals("config.template"))
                                        template = (Boolean)prop.getVal();
                                    else if(prop.getName().equals("runtime.powerState"))
                                        powerState = (VirtualMachinePowerState)prop.getVal();
                                    else if(prop.getName().equals("runtime.bootTime"))
                                        bootTime = (GregorianCalendar)prop.getVal();
                                }

                                if(!template && name.matches("[0-9a-f]{8}-[0-9a-f]{4}-[0-9a-f]{4}-[0-9a-f]{4}-[0-9a-f]{12}")) {
                                    boolean recycle = false;

                                    // recycle stopped worker VM and VM that has been running for too long (hard-coded 10 hours for now)
                                    if(powerState == VirtualMachinePowerState.POWERED_OFF)
                                        recycle = true;
                                    else if(bootTime != null && (new Date().getTime() - bootTime.getTimeInMillis() > 10*3600*1000))
                                        recycle = true;

                                    if(recycle) {
                                        s_logger.info("Recycle pending worker VM: " + name);

                                        VirtualMachineMO vmMo = new VirtualMachineMO(hyperHost.getContext(), oc.getObj());
                                        vmMo.powerOff();
                                        vmMo.destroy();
                                    }
                                }
                            }
                        }
                    }
                }
            } else {
                s_logger.error("Host is no longer connected.");
                return null;
            }
        } catch (Throwable e) {
            if (e instanceof RemoteException) {
                s_logger.warn("Encounter remote exception to vCenter, invalidate VMware session context");
                invalidateServiceContext();
                return null;
            }
        }

        return new PingRoutingCommand(getType(), id, newStates);
    }

    @Override
    public Type getType() {
        return com.cloud.host.Host.Type.Routing;
    }

    @Override
    public StartupCommand[] initialize() {
        String hostApiVersion = "4.1";
        VmwareContext context = getServiceContext();
        try {
            VmwareHypervisorHost hyperHost = getHyperHost(context);
            assert(hyperHost instanceof HostMO);
            if(!((HostMO)hyperHost).isHyperHostConnected()) {
                s_logger.info("Host " + hyperHost.getHyperHostName() + " is not in connected state");
                return null;
            }

            AboutInfo aboutInfo = ((HostMO)hyperHost).getHostAboutInfo();
            hostApiVersion = aboutInfo.getApiVersion();

        } catch (Exception e) {
            String msg = "VmwareResource intialize() failed due to : " + VmwareHelper.getExceptionMessage(e);
            s_logger.error(msg);
            invalidateServiceContext();
            return null;
        }

        StartupRoutingCommand cmd = new StartupRoutingCommand();
        fillHostInfo(cmd);

        Map<String, PowerState> changes = null;
        synchronized (_vms) {
            _vms.clear();
            changes = sync();
        }

        cmd.setHypervisorType(HypervisorType.VMware);
        cmd.setStateChanges(changes);
        cmd.setCluster(_cluster);
        cmd.setHypervisorVersion(hostApiVersion);

        List<StartupStorageCommand> storageCmds = initializeLocalStorage();
        StartupCommand[] answerCmds = new StartupCommand[1 + storageCmds.size()];
        answerCmds[0] = cmd;
        for (int i = 0; i < storageCmds.size(); i++) {
            answerCmds[i + 1] = storageCmds.get(i);
        }

        return answerCmds;
    }

    private List<StartupStorageCommand> initializeLocalStorage() {
        List<StartupStorageCommand> storageCmds = new ArrayList<StartupStorageCommand>();
        VmwareContext context = getServiceContext();

        try {
            VmwareHypervisorHost hyperHost = getHyperHost(context);
            if (hyperHost instanceof HostMO) {
                HostMO hostMo = (HostMO) hyperHost;

                List<Pair<ManagedObjectReference, String>> dsList = hostMo.getLocalDatastoreOnHost();
                for (Pair<ManagedObjectReference, String> dsPair : dsList) {
                    DatastoreMO dsMo = new DatastoreMO(context, dsPair.first());

                    String poolUuid = dsMo.getCustomFieldValue(CustomFieldConstants.CLOUD_UUID);
                    if (poolUuid == null || poolUuid.isEmpty()) {
                        poolUuid = UUID.randomUUID().toString();
                        dsMo.setCustomFieldValue(CustomFieldConstants.CLOUD_UUID, poolUuid);
                    }

                    DatastoreSummary dsSummary = dsMo.getSummary();
                    String address = hostMo.getHostName();
                    StoragePoolInfo pInfo = new StoragePoolInfo(poolUuid, address, dsMo.getMor().getValue(), "", StoragePoolType.LVM, dsSummary.getCapacity(),
                            dsSummary.getFreeSpace());
                    StartupStorageCommand cmd = new StartupStorageCommand();
                    cmd.setName(poolUuid);
                    cmd.setPoolInfo(pInfo);
                    cmd.setGuid(poolUuid); // give storage host the same UUID as the local storage pool itself
                    cmd.setResourceType(Storage.StorageResourceType.STORAGE_POOL);
                    cmd.setDataCenter(_dcId);
                    cmd.setPod(_pod);
                    cmd.setCluster(_cluster);

                    s_logger.info("Add local storage startup command: " + _gson.toJson(cmd));
                    storageCmds.add(cmd);
                }

            } else {
                s_logger.info("Cluster host does not support local storage, skip it");
            }
        } catch (Exception e) {
            String msg = "initializing local storage failed due to : " + VmwareHelper.getExceptionMessage(e);
            s_logger.error(msg);
            invalidateServiceContext();
            throw new CloudRuntimeException(msg);
        }

        return storageCmds;
    }

    protected void fillHostInfo(StartupRoutingCommand cmd) {
        VmwareContext serviceContext = getServiceContext();
        Map<String, String> details = cmd.getHostDetails();
        if (details == null) {
            details = new HashMap<String, String>();
        }

        try {
            fillHostHardwareInfo(serviceContext, cmd);
            fillHostNetworkInfo(serviceContext, cmd);
            fillHostDetailsInfo(serviceContext, details);
        } catch (RuntimeFaultFaultMsg e) {
            s_logger.error("RuntimeFault while retrieving host info: " + e.toString(), e);
            throw new CloudRuntimeException("RuntimeFault while retrieving host info");
        } catch (RemoteException e) {
            s_logger.error("RemoteException while retrieving host info: " + e.toString(), e);
            invalidateServiceContext();
            throw new CloudRuntimeException("RemoteException while retrieving host info");
        } catch (Exception e) {
            s_logger.error("Exception while retrieving host info: " + e.toString(), e);
            invalidateServiceContext();
            throw new CloudRuntimeException("Exception while retrieving host info: " + e.toString());
        }

        cmd.setHostDetails(details);
        cmd.setName(_url);
        cmd.setGuid(_guid);
        cmd.setDataCenter(_dcId);
        cmd.setPod(_pod);
        cmd.setCluster(_cluster);
        cmd.setVersion(VmwareResource.class.getPackage().getImplementationVersion());
    }

    private void fillHostHardwareInfo(VmwareContext serviceContext, StartupRoutingCommand cmd) throws RuntimeFaultFaultMsg, RemoteException, Exception {

        VmwareHypervisorHost hyperHost = getHyperHost(getServiceContext());
        VmwareHypervisorHostResourceSummary summary = hyperHost.getHyperHostResourceSummary();

        if (s_logger.isInfoEnabled()) {
            s_logger.info("Startup report on host hardware info. " + _gson.toJson(summary));
        }

        cmd.setCaps("hvm");
        cmd.setDom0MinMemory(0);
        cmd.setSpeed(summary.getCpuSpeed());
        cmd.setCpus((int) summary.getCpuCount());
        cmd.setMemory(summary.getMemoryBytes());
    }

    private void fillHostNetworkInfo(VmwareContext serviceContext, StartupRoutingCommand cmd) throws RuntimeFaultFaultMsg, RemoteException {

        try {
            VmwareHypervisorHost hyperHost = getHyperHost(getServiceContext());

            assert(hyperHost instanceof HostMO);
            VmwareManager mgr = hyperHost.getContext().getStockObject(VmwareManager.CONTEXT_STOCK_NAME);

            VmwareHypervisorHostNetworkSummary summary = hyperHost.getHyperHostNetworkSummary(mgr.getManagementPortGroupByHost((HostMO)hyperHost));
            if (summary == null) {
                throw new Exception("No ESX(i) host found");
            }

            if (s_logger.isInfoEnabled()) {
                s_logger.info("Startup report on host network info. " + _gson.toJson(summary));
            }

            cmd.setPrivateIpAddress(summary.getHostIp());
            cmd.setPrivateNetmask(summary.getHostNetmask());
            cmd.setPrivateMacAddress(summary.getHostMacAddress());

            cmd.setStorageIpAddress(summary.getHostIp());
            cmd.setStorageNetmask(summary.getHostNetmask());
            cmd.setStorageMacAddress(summary.getHostMacAddress());

        } catch (Throwable e) {
            String msg = "querying host network info failed due to " + VmwareHelper.getExceptionMessage(e);
            s_logger.error(msg, e);
            throw new CloudRuntimeException(msg);
        }
    }

    private void fillHostDetailsInfo(VmwareContext serviceContext, Map<String, String> details) throws Exception {
        VmwareHypervisorHost hyperHost = getHyperHost(getServiceContext());

        ClusterDasConfigInfo dasConfig = hyperHost.getDasConfig();
        if (dasConfig != null && dasConfig.isEnabled() != null && dasConfig.isEnabled().booleanValue()) {
            details.put("NativeHA", "true");
        }
    }
    
    protected HashMap<String, PowerState> sync() {
    	try {
    		return getVmStates();
    	} catch(Exception e) {
    		return new HashMap<String, PowerState>();
    	}
    }

/*
    protected HashMap<String, State> sync() {
        HashMap<String, State> changes = new HashMap<String, State>();
        HashMap<String, State> oldStates = null;

        try {
            synchronized (_vms) {
                HashMap<String, State> newStates = getVmStates();
                oldStates = new HashMap<String, State>(_vms.size());
                oldStates.putAll(_vms);

                for (final Map.Entry<String, State> entry : newStates.entrySet()) {
                    final String vm = entry.getKey();

                    State newState = entry.getValue();
                    final State oldState = oldStates.remove(vm);

                    if (s_logger.isTraceEnabled()) {
                        s_logger.trace("VM " + vm + ": vSphere has state " + newState + " and we have state " + (oldState != null ? oldState.toString() : "null"));
                    }

                    if (vm.startsWith("migrating")) {
                        s_logger.debug("Migrating detected.  Skipping");
                        continue;
                    }

                    if (oldState == null) {
                        _vms.put(vm, newState);
                        s_logger.debug("Detecting a new state but couldn't find a old state so adding it to the changes: " + vm);
                        changes.put(vm, newState);
                    } else if (oldState == State.Starting) {
                        if (newState == State.Running) {
                            _vms.put(vm, newState);
                        } else if (newState == State.Stopped) {
                            s_logger.debug("Ignoring vm " + vm + " because of a lag in starting the vm.");
                        }
                    } else if (oldState == State.Migrating) {
                        if (newState == State.Running) {
                            s_logger.debug("Detected that an migrating VM is now running: " + vm);
                            _vms.put(vm, newState);
                        }
                    } else if (oldState == State.Stopping) {
                        if (newState == State.Stopped) {
                            _vms.put(vm, newState);
                        } else if (newState == State.Running) {
                            s_logger.debug("Ignoring vm " + vm + " because of a lag in stopping the vm. ");
                        }
                    } else if (oldState != newState) {
                        _vms.put(vm, newState);
                        if (newState == State.Stopped) {
                        }
                        changes.put(vm, newState);
                    }
                }

                for (final Map.Entry<String, State> entry : oldStates.entrySet()) {
                    final String vm = entry.getKey();
                    final State oldState = entry.getValue();

                    if (isVmInCluster(vm)) {
                        if (s_logger.isDebugEnabled()) {
                            s_logger.debug("VM " + vm + " is now missing from host report but we detected that it might be migrated to other host by vCenter");
                        }

                        if(oldState != State.Starting && oldState != State.Migrating) {
                            s_logger.debug("VM " + vm + " is now missing from host report and VM is not at starting/migrating state, remove it from host VM-sync map, oldState: " + oldState);
                            _vms.remove(vm);
                        } else {
                            s_logger.debug("VM " + vm + " is missing from host report, but we will ignore VM " + vm + " in transition state " + oldState);
                        }
                        continue;
                    }

                    if (s_logger.isDebugEnabled()) {
                        s_logger.debug("VM " + vm + " is now missing from host report");
                    }

                    if (oldState == State.Stopping) {
                        s_logger.debug("Ignoring VM " + vm + " in transition state stopping.");
                        _vms.remove(vm);
                    } else if (oldState == State.Starting) {
                        s_logger.debug("Ignoring VM " + vm + " in transition state starting.");
                    } else if (oldState == State.Stopped) {
                        _vms.remove(vm);
                    } else if (oldState == State.Migrating) {
                        s_logger.debug("Ignoring VM " + vm + " in migrating state.");
                    } else {
                        State state = State.Stopped;
                        changes.put(entry.getKey(), state);
                    }
                }
            }
        } catch (Throwable e) {
            if (e instanceof RemoteException) {
                s_logger.warn("Encounter remote exception to vCenter, invalidate VMware session context");
                invalidateServiceContext();
            }

            s_logger.error("Unable to perform sync information collection process at this point due to " + VmwareHelper.getExceptionMessage(e), e);
            return null;
        }
        return changes;
    }
*/
    private boolean isVmInCluster(String vmName) throws Exception {
        VmwareHypervisorHost hyperHost = getHyperHost(getServiceContext());

        return hyperHost.findVmOnPeerHyperHost(vmName) != null;
    }

    protected OptionValue[] configureVnc(OptionValue[] optionsToMerge, VmwareHypervisorHost hyperHost, String vmName,
            String vncPassword, String keyboardLayout) throws Exception {

        VirtualMachineMO vmMo = hyperHost.findVmOnHyperHost(vmName);

        VmwareManager mgr = hyperHost.getContext().getStockObject(VmwareManager.CONTEXT_STOCK_NAME);
        if(!mgr.beginExclusiveOperation(600))
            throw new Exception("Unable to begin exclusive operation, lock time out");

        try {
            int maxVncPorts = 64;
            int vncPort = 0;
            Random random = new Random();

            HostMO vmOwnerHost = vmMo.getRunningHost();

            ManagedObjectReference morParent = vmOwnerHost.getParentMor();
            HashMap<String, Integer> portInfo;
            if(morParent.getType().equalsIgnoreCase("ClusterComputeResource")) {
                ClusterMO clusterMo = new ClusterMO(vmOwnerHost.getContext(), morParent);
                portInfo = clusterMo.getVmVncPortsOnCluster();
            } else {
                portInfo = vmOwnerHost.getVmVncPortsOnHost();
            }

            // allocate first at 5900 - 5964 range
            Collection<Integer> existingPorts = portInfo.values();
            int val = random.nextInt(maxVncPorts);
            int startVal = val;
            do {
                if (!existingPorts.contains(5900 + val)) {
                    vncPort = 5900 + val;
                    break;
                }

                val = (++val) % maxVncPorts;
            } while (val != startVal);

            if(vncPort == 0) {
                s_logger.info("we've run out of range for ports between 5900-5964 for the cluster, we will try port range at 59000-60000");

                Pair<Integer, Integer> additionalRange = mgr.getAddiionalVncPortRange();
                maxVncPorts = additionalRange.second();
                val = random.nextInt(maxVncPorts);
                startVal = val;
                do {
                    if (!existingPorts.contains(additionalRange.first() + val)) {
                        vncPort = additionalRange.first() + val;
                        break;
                    }

                    val = (++val) % maxVncPorts;
                } while (val != startVal);
            }

            if (vncPort == 0) {
                throw new Exception("Unable to find an available VNC port on host");
            }

            if (s_logger.isInfoEnabled()) {
                s_logger.info("Configure VNC port for VM " + vmName + ", port: " + vncPort + ", host: " + vmOwnerHost.getHyperHostName());
            }

            return VmwareHelper.composeVncOptions(optionsToMerge, true, vncPassword, vncPort, keyboardLayout);
        } finally {
            try {
                mgr.endExclusiveOperation();
            } catch(Throwable e) {
                assert(false);
                s_logger.error("Unexpected exception ", e);
            }
        }
    }

    private VirtualMachineGuestOsIdentifier translateGuestOsIdentifier(String cpuArchitecture, String cloudGuestOs) {
        if (cpuArchitecture == null) {
            s_logger.warn("CPU arch is not set, default to i386. guest os: " + cloudGuestOs);
            cpuArchitecture = "i386";
        }

        VirtualMachineGuestOsIdentifier identifier = VmwareGuestOsMapper.getGuestOsIdentifier(cloudGuestOs);
        if (identifier != null) {
            return identifier;
        }

        if (cpuArchitecture.equalsIgnoreCase("x86_64")) {
            return VirtualMachineGuestOsIdentifier.OTHER_GUEST_64;
        }
        return VirtualMachineGuestOsIdentifier.OTHER_GUEST;
    }

<<<<<<< HEAD
    private void prepareNetworkForVmTargetHost(HostMO hostMo, VirtualMachineMO vmMo) throws Exception {
        assert (vmMo != null);
        assert (hostMo != null);

        String[] networks = vmMo.getNetworks();
        for (String networkName : networks) {
            HostPortGroupSpec portGroupSpec = hostMo.getHostPortGroupSpec(networkName);
            HostNetworkTrafficShapingPolicy shapingPolicy = null;
            if (portGroupSpec != null) {
                shapingPolicy = portGroupSpec.getPolicy().getShapingPolicy();
            }

            if (networkName.startsWith("cloud.private")) {
                String[] tokens = networkName.split("\\.");
                if (tokens.length == 3) {
                    Integer networkRateMbps = null;
                    if (shapingPolicy != null && shapingPolicy.isEnabled() != null && shapingPolicy.isEnabled().booleanValue()) {
                        networkRateMbps = (int) (shapingPolicy.getPeakBandwidth().longValue() / (1024 * 1024));
                    }
                    String vlanId = null;
                    if(!"untagged".equalsIgnoreCase(tokens[2]))
                        vlanId = tokens[2];

                    HypervisorHostHelper.prepareNetwork(_privateNetworkVSwitchName, "cloud.private",
                            hostMo, vlanId, networkRateMbps, null, _ops_timeout, false);
                } else {
                    s_logger.info("Skip suspecious cloud network " + networkName);
                }
            } else if (networkName.startsWith("cloud.public")) {
                String[] tokens = networkName.split("\\.");
                if (tokens.length == 3) {
                    Integer networkRateMbps = null;
                    if (shapingPolicy != null && shapingPolicy.isEnabled() != null && shapingPolicy.isEnabled().booleanValue()) {
                        networkRateMbps = (int) (shapingPolicy.getPeakBandwidth().longValue() / (1024 * 1024));
                    }
                    String vlanId = null;
                    if(!"untagged".equalsIgnoreCase(tokens[2]))
                        vlanId = tokens[2];

                    HypervisorHostHelper.prepareNetwork(_publicTrafficInfo.getVirtualSwitchName(), "cloud.public",
                            hostMo, vlanId, networkRateMbps, null, _ops_timeout, false);
                } else {
                    s_logger.info("Skip suspecious cloud network " + networkName);
                }
            } else if (networkName.startsWith("cloud.guest")) {
                String[] tokens = networkName.split("\\.");
                if (tokens.length >= 3) {
                    Integer networkRateMbps = null;
                    if (shapingPolicy != null && shapingPolicy.isEnabled() != null && shapingPolicy.isEnabled().booleanValue()) {
                        networkRateMbps = (int) (shapingPolicy.getPeakBandwidth().longValue() / (1024 * 1024));
                    }

                    String vlanId = null;
                    if(!"untagged".equalsIgnoreCase(tokens[2]))
                        vlanId = tokens[2];

                    HypervisorHostHelper.prepareNetwork(_guestTrafficInfo.getVirtualSwitchName(), "cloud.guest",
                            hostMo, vlanId, networkRateMbps, null, _ops_timeout, false);
                } else {
                    s_logger.info("Skip suspecious cloud network " + networkName);
                }
            } else {
                s_logger.info("Skip non-cloud network " + networkName + " when preparing target host");
            }
        }
    }

    private HashMap<String, PowerState> getVmStates() throws Exception {
=======
    private HashMap<String, State> getVmStates() throws Exception {
>>>>>>> 6ea38bff
        VmwareHypervisorHost hyperHost = getHyperHost(getServiceContext());
        ObjectContent[] ocs = hyperHost.getVmPropertiesOnHyperHost(new String[] { "name", "runtime.powerState", "config.template" });

        HashMap<String, PowerState> newStates = new HashMap<String, PowerState>();
        if (ocs != null && ocs.length > 0) {
            for (ObjectContent oc : ocs) {
                List<DynamicProperty> objProps = oc.getPropSet();
                if (objProps != null) {

                    boolean isTemplate = false;
                    String name = null;
                    VirtualMachinePowerState powerState = VirtualMachinePowerState.POWERED_OFF;
                    for (DynamicProperty objProp : objProps) {
                        if (objProp.getName().equals("config.template")) {
                            if (objProp.getVal().toString().equalsIgnoreCase("true")) {
                                isTemplate = true;
                            }
                        } else if (objProp.getName().equals("name")) {
                            name = (String) objProp.getVal();
                        } else if (objProp.getName().equals("runtime.powerState")) {
                            powerState = (VirtualMachinePowerState) objProp.getVal();
                        } else {
                            assert (false);
                        }
                    }

                    if (!isTemplate) {
                        newStates.put(name, convertState(powerState));
                    }
                }
            }
        }
        return newStates;
    }

    private HashMap<String, VmStatsEntry> getVmStats(List<String> vmNames) throws Exception {
        VmwareHypervisorHost hyperHost = getHyperHost(getServiceContext());
        HashMap<String, VmStatsEntry> vmResponseMap = new HashMap<String, VmStatsEntry>();
        ManagedObjectReference perfMgr = getServiceContext().getServiceContent().getPerfManager();
        VimPortType service = getServiceContext().getService();
        PerfCounterInfo rxPerfCounterInfo = null;
        PerfCounterInfo txPerfCounterInfo = null;

        List<PerfCounterInfo> cInfo = (List<PerfCounterInfo>) getServiceContext().getVimClient().getDynamicProperty(perfMgr, "perfCounter");
        for(PerfCounterInfo info : cInfo) {
            if ("net".equalsIgnoreCase(info.getGroupInfo().getKey())) {
                if ("transmitted".equalsIgnoreCase(info.getNameInfo().getKey())) {
                    txPerfCounterInfo = info;
                }
                if ("received".equalsIgnoreCase(info.getNameInfo().getKey())) {
                    rxPerfCounterInfo = info;
                }
            }
        }

        ObjectContent[] ocs = hyperHost.getVmPropertiesOnHyperHost(new String[] {"name", "summary.config.numCpu", "summary.quickStats.overallCpuUsage"});
        if (ocs != null && ocs.length > 0) {
            for (ObjectContent oc : ocs) {
                List<DynamicProperty> objProps = oc.getPropSet();
                if (objProps != null) {
                    String name = null;
                    String numberCPUs = null;
                    String maxCpuUsage = null;

                    for (DynamicProperty objProp : objProps) {
                        if (objProp.getName().equals("name")) {
                            name = objProp.getVal().toString();
                        } else if (objProp.getName().equals("summary.config.numCpu")) {
                            numberCPUs = objProp.getVal().toString();
                        } else if (objProp.getName().equals("summary.quickStats.overallCpuUsage")) {
                            maxCpuUsage =  objProp.getVal().toString();
                        }
                    }

                    if (!vmNames.contains(name)) {
                        continue;
                    }

                    ManagedObjectReference vmMor = hyperHost.findVmOnHyperHost(name).getMor();
                    assert(vmMor!=null);

                    ArrayList vmNetworkMetrics = new ArrayList();
                    // get all the metrics from the available sample period
                    List<PerfMetricId> perfMetrics = service.queryAvailablePerfMetric(perfMgr, vmMor, null, null, null);
                    if(perfMetrics != null) {
                        for(int index=0; index < perfMetrics.size(); ++index) {
                            if ( ((rxPerfCounterInfo != null) && (perfMetrics.get(index).getCounterId() == rxPerfCounterInfo.getKey())) ||
                                    ((txPerfCounterInfo != null) && (perfMetrics.get(index).getCounterId() == txPerfCounterInfo.getKey())) ) {
                                vmNetworkMetrics.add(perfMetrics.get(index));
                            }
                        }
                    }

                    double networkReadKBs=0;
                    double networkWriteKBs=0;
                    long sampleDuration=0;

                    if (vmNetworkMetrics.size() != 0) {
                        PerfQuerySpec qSpec = new PerfQuerySpec();
                        qSpec.setEntity(vmMor);
                        PerfMetricId[] availableMetricIds = (PerfMetricId[]) vmNetworkMetrics.toArray(new PerfMetricId[0]);
                        qSpec.getMetricId().addAll(Arrays.asList(availableMetricIds));
                        List<PerfQuerySpec> qSpecs = new ArrayList<PerfQuerySpec>();
                        qSpecs.add(qSpec);
                        List<PerfEntityMetricBase> values = service.queryPerf(perfMgr, qSpecs);

                        for(int i=0; i<values.size(); ++i) {
                            List<PerfSampleInfo>  infos = ((PerfEntityMetric)values.get(i)).getSampleInfo();
                            int endMs = infos.get(infos.size()-1).getTimestamp().getSecond() * 1000 + infos.get(infos.size()-1).getTimestamp().getMillisecond();
                            int beginMs = infos.get(0).getTimestamp().getSecond() * 1000 + infos.get(0).getTimestamp().getMillisecond();
                            sampleDuration = (endMs - beginMs) /1000;
                            List<PerfMetricSeries> vals = ((PerfEntityMetric)values.get(i)).getValue();
                            for(int vi = 0; ((vals!= null) && (vi < vals.size())); ++vi){
                                if(vals.get(vi) instanceof PerfMetricIntSeries) {
                                    PerfMetricIntSeries val = (PerfMetricIntSeries)vals.get(vi);
                                    List<Long> perfValues = val.getValue();
                                    if (vals.get(vi).getId().getCounterId() == rxPerfCounterInfo.getKey()) {
                                        networkReadKBs = sampleDuration * perfValues.get(3); //get the average RX rate multiplied by sampled duration
                                    }
                                    if (vals.get(vi).getId().getCounterId() == txPerfCounterInfo.getKey()) {
                                        networkWriteKBs = sampleDuration * perfValues.get(3);//get the average TX rate multiplied by sampled duration
                                    }
                                }
                            }
                        }
                    }
                    vmResponseMap.put(name, new VmStatsEntry(Integer.parseInt(maxCpuUsage), networkReadKBs, networkWriteKBs, Integer.parseInt(numberCPUs), "vm"));
                }
            }
        }
        return vmResponseMap;
    }

    protected String networkUsage(final String privateIpAddress, final String option, final String ethName) {
        String args = null;
        if (option.equals("get")) {
            args = "-g";
        } else if (option.equals("create")) {
            args = "-c";
        } else if (option.equals("reset")) {
            args = "-r";
        } else if (option.equals("addVif")) {
            args = "-a";
            args += ethName;
        } else if (option.equals("deleteVif")) {
            args = "-d";
            args += ethName;
        }

        try {
            if (s_logger.isTraceEnabled()) {
                s_logger.trace("Executing /opt/cloud/bin/netusage.sh " + args + " on DomR " + privateIpAddress);
            }

            VmwareManager mgr = getServiceContext().getStockObject(VmwareManager.CONTEXT_STOCK_NAME);

            Pair<Boolean, String> result = SshHelper.sshExecute(privateIpAddress, DEFAULT_DOMR_SSHPORT, "root", mgr.getSystemVMKeyFile(), null, "/opt/cloud/bin/netusage.sh " + args);

            if (!result.first()) {
                return null;
            }

            return result.second();
        } catch (Throwable e) {
            s_logger.error("Unable to execute NetworkUsage command on DomR (" + privateIpAddress + "), domR may not be ready yet. failure due to "
                    + VmwareHelper.getExceptionMessage(e), e);
        }

        return null;
    }

    private long[] getNetworkStats(String privateIP) {
        String result = networkUsage(privateIP, "get", null);
        long[] stats = new long[2];
        if (result != null) {
            try {
                String[] splitResult = result.split(":");
                int i = 0;
                while (i < splitResult.length - 1) {
                    stats[0] += (new Long(splitResult[i++])).longValue();
                    stats[1] += (new Long(splitResult[i++])).longValue();
                }
            } catch (Throwable e) {
                s_logger.warn("Unable to parse return from script return of network usage command: " + e.toString(), e);
            }
        }
        return stats;
    }

    protected String connect(final String vmName, final String ipAddress, final int port) {
        long startTick = System.currentTimeMillis();

        // wait until we have at least been waiting for _ops_timeout time or
        // at least have tried _retry times, this is to coordinate with system
        // VM patching/rebooting time that may need
        int retry = _retry;
        while (System.currentTimeMillis() - startTick <= _ops_timeout || --retry > 0) {
            SocketChannel sch = null;
            try {
                s_logger.info("Trying to connect to " + ipAddress);
                sch = SocketChannel.open();
                sch.configureBlocking(true);
                sch.socket().setSoTimeout(5000);

                InetSocketAddress addr = new InetSocketAddress(ipAddress, port);
                sch.connect(addr);
                return null;
            } catch (IOException e) {
                s_logger.info("Could not connect to " + ipAddress + " due to " + e.toString());
                if (e instanceof ConnectException) {
                    // if connection is refused because of VM is being started,
                    // we give it more sleep time
                    // to avoid running out of retry quota too quickly
                    try {
                        Thread.sleep(5000);
                    } catch (InterruptedException ex) {
                    }
                }
            } finally {
                if (sch != null) {
                    try {
                        sch.close();
                    } catch (IOException e) {
                    }
                }
            }

            try {
                Thread.sleep(1000);
            } catch (InterruptedException ex) {
            }
        }

        s_logger.info("Unable to logon to " + ipAddress);

        return "Unable to connect";
    }

    protected String connect(final String vmname, final String ipAddress) {
        return connect(vmname, ipAddress, 3922);
    }

    private static PowerState convertState(VirtualMachinePowerState powerState) {
        return s_statesTable.get(powerState);
    }

    public static PowerState getVmState(VirtualMachineMO vmMo) throws Exception {
        VirtualMachineRuntimeInfo runtimeInfo = vmMo.getRuntimeInfo();
        return convertState(runtimeInfo.getPowerState());
    }

    private static HostStatsEntry getHyperHostStats(VmwareHypervisorHost hyperHost) throws Exception {
        ComputeResourceSummary hardwareSummary = hyperHost.getHyperHostHardwareSummary();
        if(hardwareSummary == null)
            return null;

        HostStatsEntry entry = new HostStatsEntry();

        entry.setEntityType("host");
        double cpuUtilization = ((double) (hardwareSummary.getTotalCpu() - hardwareSummary.getEffectiveCpu()) / (double) hardwareSummary.getTotalCpu() * 100);
        entry.setCpuUtilization(cpuUtilization);
        entry.setTotalMemoryKBs(hardwareSummary.getTotalMemory() / 1024);
        entry.setFreeMemoryKBs(hardwareSummary.getEffectiveMemory() * 1024);

        return entry;
    }

    private static String getRouterSshControlIp(NetworkElementCommand cmd) {
        String routerIp = cmd.getAccessDetail(NetworkElementCommand.ROUTER_IP);
        String routerGuestIp = cmd.getAccessDetail(NetworkElementCommand.ROUTER_GUEST_IP);
        String zoneNetworkType = cmd.getAccessDetail(NetworkElementCommand.ZONE_NETWORK_TYPE);

        if(routerGuestIp != null && zoneNetworkType != null && NetworkType.valueOf(zoneNetworkType) == NetworkType.Basic) {
            if(s_logger.isDebugEnabled())
                s_logger.debug("In Basic zone mode, use router's guest IP for SSH control. guest IP : " + routerGuestIp);

            return routerGuestIp;
        }

        if(s_logger.isDebugEnabled())
            s_logger.debug("Use router's private IP for SSH control. IP : " + routerIp);
        return routerIp;
    }

    @Override
    public void setAgentControl(IAgentControl agentControl) {
    }

    @Override
    public boolean configure(String name, Map<String, Object> params) throws ConfigurationException {
        _name = name;

        _url = (String) params.get("url");
        _username = (String) params.get("username");
        _password = (String) params.get("password");
        _dcId = (String) params.get("zone");
        _pod = (String) params.get("pod");
        _cluster = (String) params.get("cluster");

        _guid = (String) params.get("guid");
        String[] tokens = _guid.split("@");
        _vCenterAddress = tokens[1];
        _morHyperHost = new ManagedObjectReference();
        String[] hostTokens = tokens[0].split(":");
        _morHyperHost.setType(hostTokens[0]);
        _morHyperHost.setValue(hostTokens[1]);

        _guestTrafficInfo = (VmwareTrafficLabel) params.get("guestTrafficInfo");
        _publicTrafficInfo = (VmwareTrafficLabel) params.get("publicTrafficInfo");
        VmwareContext context = getServiceContext();
        volMgr = ComponentContext.inject(VolumeManagerImpl.class);
        try {
            VmwareManager mgr = context.getStockObject(VmwareManager.CONTEXT_STOCK_NAME);
            mgr.setupResourceStartupParams(params);

            CustomFieldsManagerMO cfmMo = new CustomFieldsManagerMO(context, context.getServiceContent().getCustomFieldsManager());
            cfmMo.ensureCustomFieldDef("Datastore", CustomFieldConstants.CLOUD_UUID);
            if (_publicTrafficInfo != null && _publicTrafficInfo.getVirtualSwitchType() != VirtualSwitchType.StandardVirtualSwitch ||
                _guestTrafficInfo != null && _guestTrafficInfo.getVirtualSwitchType() != VirtualSwitchType.StandardVirtualSwitch) {
                cfmMo.ensureCustomFieldDef("DistributedVirtualPortgroup", CustomFieldConstants.CLOUD_GC_DVP);
            }
                cfmMo.ensureCustomFieldDef("Network", CustomFieldConstants.CLOUD_GC);
            cfmMo.ensureCustomFieldDef("VirtualMachine", CustomFieldConstants.CLOUD_UUID);
            cfmMo.ensureCustomFieldDef("VirtualMachine", CustomFieldConstants.CLOUD_NIC_MASK);

            VmwareHypervisorHost hostMo = this.getHyperHost(context);
            _hostName = hostMo.getHyperHostName();

            Map<String, String> vsmCredentials;
            if (_guestTrafficInfo.getVirtualSwitchType() == VirtualSwitchType.NexusDistributedVirtualSwitch ||
                _publicTrafficInfo.getVirtualSwitchType() == VirtualSwitchType.NexusDistributedVirtualSwitch) {
                vsmCredentials = mgr.getNexusVSMCredentialsByClusterId(Long.parseLong(_cluster));
                if (vsmCredentials != null) {
                    s_logger.info("Stocking credentials while configuring resource.");
                    context.registerStockObject("vsmcredentials", vsmCredentials);
                }
                _privateNetworkVSwitchName = mgr.getPrivateVSwitchName(Long.parseLong(_dcId), HypervisorType.VMware);
            }

        } catch (Exception e) {
            s_logger.error("Unexpected Exception ", e);
        }

        if(_privateNetworkVSwitchName == null) {
            _privateNetworkVSwitchName = (String) params.get("private.network.vswitch.name");
        }

        String value = (String) params.get("vmware.reserve.cpu");
        if(value != null && value.equalsIgnoreCase("true"))
            _reserveCpu = true;

        value = (String) params.get("vmware.recycle.hung.wokervm");
        if(value != null && value.equalsIgnoreCase("true"))
            _recycleHungWorker = true;

        value = (String) params.get("vmware.reserve.mem");
        if(value != null && value.equalsIgnoreCase("true"))
            _reserveMem = true;

        value = (String)params.get("vmware.root.disk.controller");
        if(value != null && value.equalsIgnoreCase("scsi"))
            _rootDiskController = DiskControllerType.scsi;
        else
            _rootDiskController = DiskControllerType.ide;

        Integer intObj = (Integer) params.get("ports.per.dvportgroup");
        if (intObj != null)
            _portsPerDvPortGroup = intObj.intValue();

        s_logger.info("VmwareResource network configuration info." +
                " private traffic over vSwitch: " + _privateNetworkVSwitchName + ", public traffic over " +
                _publicTrafficInfo.getVirtualSwitchType() + " : " + _publicTrafficInfo.getVirtualSwitchName() +
                ", guest traffic over " + _guestTrafficInfo.getVirtualSwitchType() + " : " +
                _guestTrafficInfo.getVirtualSwitchName());

        value = params.get("vmware.create.full.clone").toString();
        if (value != null && value.equalsIgnoreCase("true")) {
            _fullCloneFlag = true;
        } else {
            _fullCloneFlag = false;
        }
        value = (String)params.get("scripts.timeout");
        int timeout = NumbersUtil.parseInt(value, 1440) * 1000;
        VmwareManager mgr = context.getStockObject(VmwareManager.CONTEXT_STOCK_NAME);
        VmwareStorageProcessor storageProcessor = new VmwareStorageProcessor((VmwareHostService)this, _fullCloneFlag, (VmwareStorageMount)mgr,
        		timeout, this, _shutdown_waitMs
        		);
        storageHandler = new StorageSubsystemCommandHandlerBase(storageProcessor);

        return true;
    }

    @Override
    public String getName() {
        return _name;
    }

    @Override
    public boolean start() {
        return true;
    }

    @Override
    public boolean stop() {
        return true;
    }

    public VmwareContext getServiceContext() {
        return getServiceContext(null);
    }

    public void invalidateServiceContext() {
        invalidateServiceContext(null);
    }

    public VmwareHypervisorHost getHyperHost(VmwareContext context) {
        return getHyperHost(context, null);
    }

    @Override
    public synchronized VmwareContext getServiceContext(Command cmd) {
        if (_serviceContext == null) {
            try {
                _serviceContext = VmwareContextFactory.create(_vCenterAddress, _username, _password);
                VmwareHypervisorHost hyperHost = getHyperHost(_serviceContext, cmd);
                assert(hyperHost instanceof HostMO);

                HostFirewallSystemMO firewallMo = ((HostMO)hyperHost).getHostFirewallSystemMO();
                boolean bRefresh = false;
                if(firewallMo != null) {
                    HostFirewallInfo firewallInfo = firewallMo.getFirewallInfo();
                    if(firewallInfo != null && firewallInfo.getRuleset() != null) {
                        for(HostFirewallRuleset rule : firewallInfo.getRuleset()) {
                            if("vncServer".equalsIgnoreCase(rule.getKey())) {
                                bRefresh = true;
                                firewallMo.enableRuleset("vncServer");
                            } else if("gdbserver".equalsIgnoreCase(rule.getKey())) {
                                bRefresh = true;
                                firewallMo.enableRuleset("gdbserver");
                            }
                        }
                    }

                    if(bRefresh)
                        firewallMo.refreshFirewall();
                }
            } catch (Exception e) {
                s_logger.error("Unable to connect to vSphere server: " + _vCenterAddress, e);
                throw new CloudRuntimeException("Unable to connect to vSphere server: " + _vCenterAddress);
            }
        }
        return _serviceContext;
    }

    @Override
    public synchronized void invalidateServiceContext(VmwareContext context) {
        if (_serviceContext != null) {
            _serviceContext.close();
        }
        _serviceContext = null;
    }

    @Override
    public VmwareHypervisorHost getHyperHost(VmwareContext context, Command cmd) {
        if (_morHyperHost.getType().equalsIgnoreCase("HostSystem")) {
            return new HostMO(context, _morHyperHost);
        }
        return new ClusterMO(context, _morHyperHost);
    }

    @Override
    @DB
    public String getWorkerName(VmwareContext context, Command cmd, int workerSequence) {
        VmwareManager mgr = context.getStockObject(VmwareManager.CONTEXT_STOCK_NAME);
        String vmName = mgr.composeWorkerName();

        assert(cmd != null);
        VmwareManager vmwareMgr = context.getStockObject(VmwareManager.CONTEXT_STOCK_NAME);
        // TODO: Fix this? long checkPointId = vmwareMgr.pushCleanupCheckpoint(this._guid, vmName);
        // TODO: Fix this? cmd.setContextParam("checkpoint", String.valueOf(checkPointId));
        return vmName;
    }

	@Override
	public void setName(String name) {
		// TODO Auto-generated method stub

	}

	@Override
	public void setConfigParams(Map<String, Object> params) {
		// TODO Auto-generated method stub

	}

	@Override
	public Map<String, Object> getConfigParams() {
		// TODO Auto-generated method stub
		return null;
	}

	@Override
	public int getRunLevel() {
		// TODO Auto-generated method stub
		return 0;
	}

	@Override
	public void setRunLevel(int level) {
		// TODO Auto-generated method stub

	}

	@Override
	public Answer execute(DestroyCommand cmd) {
		// TODO Auto-generated method stub
		return null;
	}
    private boolean isVMWareToolsInstalled(VirtualMachineMO vmMo) throws Exception{
        GuestInfo guestInfo = vmMo.getVmGuestInfo();
        return (guestInfo != null && guestInfo.getGuestState() != null && guestInfo.getGuestState().equalsIgnoreCase("running"));
    }
}<|MERGE_RESOLUTION|>--- conflicted
+++ resolved
@@ -56,8 +56,6 @@
 import com.vmware.vim25.HostCapability;
 import com.vmware.vim25.HostFirewallInfo;
 import com.vmware.vim25.HostFirewallRuleset;
-import com.vmware.vim25.HostNetworkTrafficShapingPolicy;
-import com.vmware.vim25.HostPortGroupSpec;
 import com.vmware.vim25.ManagedObjectReference;
 import com.vmware.vim25.ObjectContent;
 import com.vmware.vim25.OptionValue;
@@ -275,7 +273,6 @@
 import com.cloud.network.LoadBalancerConfigurator;
 import com.cloud.network.Networks;
 import com.cloud.network.Networks.BroadcastDomainType;
-import com.cloud.network.Networks.IsolationType;
 import com.cloud.network.Networks.TrafficType;
 import com.cloud.network.VmwareTrafficLabel;
 import com.cloud.network.rules.FirewallRule;
@@ -1798,11 +1795,7 @@
                     vmMo.getRunningHost(), vlanId, null, null, _ops_timeout, true, BroadcastDomainType.Vlan);
         } else {
             networkInfo = HypervisorHostHelper.prepareNetwork(_publicTrafficInfo.getVirtualSwitchName(), "cloud.public",
-<<<<<<< HEAD
-                    vmMo.getRunningHost(), vlanId, null, null, null, _ops_timeout, vSwitchType, _portsPerDvPortGroup, null, false);
-=======
                     vmMo.getRunningHost(), vlanId, null, null, null, _ops_timeout, vSwitchType, _portsPerDvPortGroup, null, false, BroadcastDomainType.Vlan);
->>>>>>> 6ea38bff
         }
 
         int nicIndex = allocPublicNicIndex(vmMo);
@@ -2766,7 +2759,7 @@
             newVal.setKey("devices.hotplug");
             newVal.setValue("true");
             extraOptions.add(newVal);
-            
+
             /**
              * Extra Config : nvp.vm-uuid = uuid
              *  - Required for Nicira NVP integration
@@ -2788,7 +2781,7 @@
                 extraOptions.add(newVal);
                 nicNum++;
             }
-            
+
             for(Map.Entry<String, String> entry : validateVmDetails(vmSpec.getDetails()).entrySet()) {
                 newVal = new OptionValue();
                 newVal.setKey(entry.getKey());
@@ -2999,7 +2992,7 @@
                 svlanId = getPvlanInfo(nicTo);
             }
             networkInfo = HypervisorHostHelper.prepareNetwork(switchName.first(), namePrefix, hostMo, vlanId, svlanId,
-                    nicTo.getNetworkRateMbps(), nicTo.getNetworkRateMulticastMbps(), _ops_timeout, switchType, 
+                    nicTo.getNetworkRateMbps(), nicTo.getNetworkRateMulticastMbps(), _ops_timeout, switchType,
                     _portsPerDvPortGroup, nicTo.getGateway(), configureVServiceInNexus, nicTo.getBroadcastType());
         }
 
@@ -5367,78 +5360,7 @@
         return VirtualMachineGuestOsIdentifier.OTHER_GUEST;
     }
 
-<<<<<<< HEAD
-    private void prepareNetworkForVmTargetHost(HostMO hostMo, VirtualMachineMO vmMo) throws Exception {
-        assert (vmMo != null);
-        assert (hostMo != null);
-
-        String[] networks = vmMo.getNetworks();
-        for (String networkName : networks) {
-            HostPortGroupSpec portGroupSpec = hostMo.getHostPortGroupSpec(networkName);
-            HostNetworkTrafficShapingPolicy shapingPolicy = null;
-            if (portGroupSpec != null) {
-                shapingPolicy = portGroupSpec.getPolicy().getShapingPolicy();
-            }
-
-            if (networkName.startsWith("cloud.private")) {
-                String[] tokens = networkName.split("\\.");
-                if (tokens.length == 3) {
-                    Integer networkRateMbps = null;
-                    if (shapingPolicy != null && shapingPolicy.isEnabled() != null && shapingPolicy.isEnabled().booleanValue()) {
-                        networkRateMbps = (int) (shapingPolicy.getPeakBandwidth().longValue() / (1024 * 1024));
-                    }
-                    String vlanId = null;
-                    if(!"untagged".equalsIgnoreCase(tokens[2]))
-                        vlanId = tokens[2];
-
-                    HypervisorHostHelper.prepareNetwork(_privateNetworkVSwitchName, "cloud.private",
-                            hostMo, vlanId, networkRateMbps, null, _ops_timeout, false);
-                } else {
-                    s_logger.info("Skip suspecious cloud network " + networkName);
-                }
-            } else if (networkName.startsWith("cloud.public")) {
-                String[] tokens = networkName.split("\\.");
-                if (tokens.length == 3) {
-                    Integer networkRateMbps = null;
-                    if (shapingPolicy != null && shapingPolicy.isEnabled() != null && shapingPolicy.isEnabled().booleanValue()) {
-                        networkRateMbps = (int) (shapingPolicy.getPeakBandwidth().longValue() / (1024 * 1024));
-                    }
-                    String vlanId = null;
-                    if(!"untagged".equalsIgnoreCase(tokens[2]))
-                        vlanId = tokens[2];
-
-                    HypervisorHostHelper.prepareNetwork(_publicTrafficInfo.getVirtualSwitchName(), "cloud.public",
-                            hostMo, vlanId, networkRateMbps, null, _ops_timeout, false);
-                } else {
-                    s_logger.info("Skip suspecious cloud network " + networkName);
-                }
-            } else if (networkName.startsWith("cloud.guest")) {
-                String[] tokens = networkName.split("\\.");
-                if (tokens.length >= 3) {
-                    Integer networkRateMbps = null;
-                    if (shapingPolicy != null && shapingPolicy.isEnabled() != null && shapingPolicy.isEnabled().booleanValue()) {
-                        networkRateMbps = (int) (shapingPolicy.getPeakBandwidth().longValue() / (1024 * 1024));
-                    }
-
-                    String vlanId = null;
-                    if(!"untagged".equalsIgnoreCase(tokens[2]))
-                        vlanId = tokens[2];
-
-                    HypervisorHostHelper.prepareNetwork(_guestTrafficInfo.getVirtualSwitchName(), "cloud.guest",
-                            hostMo, vlanId, networkRateMbps, null, _ops_timeout, false);
-                } else {
-                    s_logger.info("Skip suspecious cloud network " + networkName);
-                }
-            } else {
-                s_logger.info("Skip non-cloud network " + networkName + " when preparing target host");
-            }
-        }
-    }
-
     private HashMap<String, PowerState> getVmStates() throws Exception {
-=======
-    private HashMap<String, State> getVmStates() throws Exception {
->>>>>>> 6ea38bff
         VmwareHypervisorHost hyperHost = getHyperHost(getServiceContext());
         ObjectContent[] ocs = hyperHost.getVmPropertiesOnHyperHost(new String[] { "name", "runtime.powerState", "config.template" });
 
