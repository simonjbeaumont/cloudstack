--- conflicted
+++ resolved
@@ -2100,18 +2100,10 @@
                         }
                     }
 
-<<<<<<< HEAD
-                    assert (vmSpec.getSpeed() != null) && (rootDiskDataStoreDetails != null);
-
-                    if (!hyperHost.createBlankVm(vmName, vmSpec.getCpus(), vmSpec.getSpeed().intValue(),
-                            getReserveCpuMHz(vmSpec.getSpeed().intValue()), vmSpec.getLimitCpuUse(), ramMb, getReserveMemMB(ramMb),
-                            translateGuestOsIdentifier(vmSpec.getArch(), vmSpec.getOs()).value(), rootDiskDataStoreDetails.first(), false)) {
-=======
                     assert (vmSpec.getMinSpeed() != null) && (rootDiskDataStoreDetails != null);
                     if (!hyperHost.createBlankVm(vmName, vmSpec.getCpus(), vmSpec.getMaxSpeed().intValue(),
                     vmSpec.getMinSpeed(), vmSpec.getLimitCpuUse(),(int)(vmSpec.getMaxRam()/(1024*1024)), ramMb,
                     translateGuestOsIdentifier(vmSpec.getArch(), vmSpec.getOs()).toString(), rootDiskDataStoreDetails.first(), false)) {
->>>>>>> c30da358
                         throw new Exception("Failed to create VM. vmName: " + vmName);
                     }
                 }
@@ -2141,17 +2133,10 @@
 
             VirtualMachineConfigSpec vmConfigSpec = new VirtualMachineConfigSpec();
             int ramMb = (int) (vmSpec.getMinRam() / (1024 * 1024));
-<<<<<<< HEAD
-            VmwareHelper.setBasicVmConfig(vmConfigSpec, vmSpec.getCpus(), vmSpec.getSpeed().intValue(),
-                    getReserveCpuMHz(vmSpec.getSpeed().intValue()), ramMb, getReserveMemMB(ramMb),
-                    translateGuestOsIdentifier(vmSpec.getArch(), vmSpec.getOs()).value(), vmSpec.getLimitCpuUse());
-
-=======
             VmwareHelper.setBasicVmConfig(vmConfigSpec, vmSpec.getCpus(), vmSpec.getMaxSpeed(),
             vmSpec.getMinSpeed(),(int) (vmSpec.getMaxRam()/(1024*1024)), ramMb,
             translateGuestOsIdentifier(vmSpec.getArch(), vmSpec.getOs()).toString(), vmSpec.getLimitCpuUse());
-            
->>>>>>> c30da358
+
             VirtualDeviceConfigSpec[] deviceConfigSpecArray = new VirtualDeviceConfigSpec[totalChangeDevices];
             int i = 0;
             int ideControllerKey = vmMo.getIDEDeviceControllerKey();
@@ -2404,7 +2389,7 @@
     }
 
 
-    
+
     private NicTO[] sortNicsByDeviceId(NicTO[] nics) {
 
         List<NicTO> listForSort = new ArrayList<NicTO>();
@@ -3388,7 +3373,7 @@
             return new CreateVMSnapshotAnswer(cmd, false, "");
         }
     }
-    
+
     protected Answer execute(DeleteVMSnapshotCommand cmd) {
         try {
             VmwareContext context = getServiceContext();
@@ -3401,7 +3386,7 @@
             return new DeleteVMSnapshotAnswer(cmd, false, "");
         }
     }
-    
+
     protected Answer execute(RevertToVMSnapshotCommand cmd){
     	try{
     		VmwareContext context = getServiceContext();
