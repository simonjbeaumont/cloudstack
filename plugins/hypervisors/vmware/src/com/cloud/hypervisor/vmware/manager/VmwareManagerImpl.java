// Licensed to the Apache Software Foundation (ASF) under one
// or more contributor license agreements.  See the NOTICE file
// distributed with this work for additional information
// regarding copyright ownership.  The ASF licenses this file
// to you under the Apache License, Version 2.0 (the
// "License"); you may not use this file except in compliance
// with the License.  You may obtain a copy of the License at
//
//   http://www.apache.org/licenses/LICENSE-2.0
//
// Unless required by applicable law or agreed to in writing,
// software distributed under the License is distributed on an
// "AS IS" BASIS, WITHOUT WARRANTIES OR CONDITIONS OF ANY
// KIND, either express or implied.  See the License for the
// specific language governing permissions and limitations
// under the License.
package com.cloud.hypervisor.vmware.manager;

import java.io.File;
import java.io.IOException;
import java.net.URI;
import java.net.URISyntaxException;
import java.net.URL;
import java.util.ArrayList;
import java.util.HashMap;
import java.util.List;
import java.util.Map;
import java.util.Random;
import java.util.UUID;
import java.util.concurrent.Executors;
import java.util.concurrent.ScheduledExecutorService;
import java.util.concurrent.TimeUnit;

import javax.ejb.Local;
import javax.inject.Inject;
import javax.naming.ConfigurationException;

import org.apache.log4j.Logger;

import com.cloud.agent.AgentManager;
import com.cloud.agent.Listener;
import com.cloud.agent.api.AgentControlAnswer;
import com.cloud.agent.api.AgentControlCommand;
import com.cloud.agent.api.Answer;
import com.cloud.agent.api.Command;
import com.cloud.agent.api.StartupCommand;
import com.cloud.agent.api.StartupRoutingCommand;
import com.cloud.cluster.ClusterManager;
import com.cloud.configuration.Config;
import com.cloud.configuration.dao.ConfigurationDao;
import com.cloud.dc.ClusterDetailsDao;
import com.cloud.dc.ClusterVO;
import com.cloud.dc.ClusterVSMMapVO;
import com.cloud.dc.dao.ClusterDao;
import com.cloud.dc.dao.ClusterVSMMapDao;
import com.cloud.exception.DiscoveredWithErrorException;
import com.cloud.host.HostVO;
import com.cloud.host.Status;
import com.cloud.host.dao.HostDao;
import com.cloud.hypervisor.Hypervisor.HypervisorType;
import com.cloud.hypervisor.dao.HypervisorCapabilitiesDao;
import com.cloud.hypervisor.vmware.VmwareCleanupMaid;
import com.cloud.hypervisor.vmware.mo.DiskControllerType;
import com.cloud.hypervisor.vmware.mo.HostFirewallSystemMO;
import com.cloud.hypervisor.vmware.mo.HostMO;
import com.cloud.hypervisor.vmware.mo.HypervisorHostHelper;
import com.cloud.hypervisor.vmware.mo.TaskMO;
import com.cloud.hypervisor.vmware.mo.VirtualEthernetCardType;
import com.cloud.hypervisor.vmware.mo.VmwareHostType;
import com.cloud.utils.ssh.SshHelper;
import com.cloud.hypervisor.vmware.util.VmwareClient;
import com.cloud.hypervisor.vmware.util.VmwareContext;
import com.cloud.network.CiscoNexusVSMDeviceVO;
import com.cloud.network.NetworkModel;
import com.cloud.network.dao.CiscoNexusVSMDeviceDao;
import com.cloud.org.Cluster.ClusterType;
import com.cloud.secstorage.CommandExecLogDao;
import com.cloud.serializer.GsonHelper;
import com.cloud.server.ConfigurationServer;
import com.cloud.storage.JavaStorageLayer;
import com.cloud.storage.StorageLayer;
import com.cloud.storage.secondary.SecondaryStorageVmManager;
import com.cloud.utils.FileUtil;
import com.cloud.utils.NumbersUtil;
import com.cloud.utils.Pair;
import com.cloud.utils.component.Manager;
import com.cloud.utils.component.ManagerBase;
import com.cloud.utils.concurrency.NamedThreadFactory;
import com.cloud.utils.db.DB;
import com.cloud.utils.db.GlobalLock;
import com.cloud.utils.exception.CloudRuntimeException;
import com.cloud.utils.script.Script;
import com.cloud.utils.ssh.SshHelper;
import com.cloud.vm.DomainRouterVO;
import com.google.gson.Gson;
<<<<<<< HEAD
=======
import com.vmware.apputils.vim25.ServiceUtil;
import com.vmware.vim25.AboutInfo;
>>>>>>> c30da358
import com.vmware.vim25.HostConnectSpec;
import com.vmware.vim25.ManagedObjectReference;

@Local(value = {VmwareManager.class})
public class VmwareManagerImpl extends ManagerBase implements VmwareManager, VmwareStorageMount, Listener {
    private static final Logger s_logger = Logger.getLogger(VmwareManagerImpl.class);

    private static final int STARTUP_DELAY = 60000; 				// 60 seconds
    private static final long DEFAULT_HOST_SCAN_INTERVAL = 600000; 	// every 10 minutes

    private long _hostScanInterval = DEFAULT_HOST_SCAN_INTERVAL;
    int _timeout;

    private String _instance;

    @Inject AgentManager _agentMgr;
    @Inject
    protected NetworkModel _netMgr;
    @Inject HostDao _hostDao;
    @Inject ClusterDao _clusterDao;
    @Inject ClusterDetailsDao _clusterDetailsDao;
    @Inject CommandExecLogDao _cmdExecLogDao;
    @Inject ClusterManager _clusterMgr;
    @Inject SecondaryStorageVmManager _ssvmMgr;
    @Inject CiscoNexusVSMDeviceDao _nexusDao;
    @Inject ClusterVSMMapDao _vsmMapDao;
    @Inject ConfigurationDao _configDao;
    @Inject ConfigurationServer _configServer;
    @Inject HypervisorCapabilitiesDao _hvCapabilitiesDao;

    String _mountParent;
    StorageLayer _storage;

    String _privateNetworkVSwitchName;
    String _publicNetworkVSwitchName;
    String _guestNetworkVSwitchName;
    boolean _nexusVSwitchActive;
    String _serviceConsoleName;
    String _managemetPortGroupName;
    String _defaultSystemVmNicAdapterType = VirtualEthernetCardType.E1000.toString();
    String _recycleHungWorker = "false";
    int _additionalPortRangeStart;
    int _additionalPortRangeSize;
    int _routerExtraPublicNics = 2;

    String _reserveCpu = "false";

    String _reserveMem = "false";

    String _rootDiskController = DiskControllerType.ide.toString();

    Map<String, String> _storageMounts = new HashMap<String, String>();

    Random _rand = new Random(System.currentTimeMillis());
    Gson _gson;

    VmwareStorageManager _storageMgr;
    GlobalLock _exclusiveOpLock = GlobalLock.getInternLock("vmware.exclusive.op");

    private final ScheduledExecutorService _hostScanScheduler = Executors.newScheduledThreadPool(
            1, new NamedThreadFactory("Vmware-Host-Scan"));

    public VmwareManagerImpl() {
        _gson = GsonHelper.getGsonLogger();
        _storageMgr = new VmwareStorageManagerImpl(this);
    }

    @Override
    public boolean configure(String name, Map<String, Object> params) throws ConfigurationException {
        s_logger.info("Configure VmwareManagerImpl, manager name: " + name);

        if(!_configDao.isPremium()) {
            s_logger.error("Vmware component can only run under premium distribution");
            throw new ConfigurationException("Vmware component can only run under premium distribution");
        }

        _instance = _configDao.getValue(Config.InstanceName.key());
        if (_instance == null) {
            _instance = "DEFAULT";
        }
        s_logger.info("VmwareManagerImpl config - instance.name: " + _instance);

        _mountParent = _configDao.getValue(Config.MountParent.key());
        if (_mountParent == null) {
            _mountParent = File.separator + "mnt";
        }

        if (_instance != null) {
            _mountParent = _mountParent + File.separator + _instance;
        }
        s_logger.info("VmwareManagerImpl config - _mountParent: " + _mountParent);

        String value = (String)params.get("scripts.timeout");
        _timeout = NumbersUtil.parseInt(value, 1440) * 1000;

        _storage = (StorageLayer)params.get(StorageLayer.InstanceConfigKey);
        if (_storage == null) {
            _storage = new JavaStorageLayer();
            _storage.configure("StorageLayer", params);
        }

        value = _configDao.getValue(Config.VmwareUseNexusVSwitch.key());
        if(value == null) {
            _nexusVSwitchActive = false;
        }
        else
        {
            _nexusVSwitchActive = Boolean.parseBoolean(value);
        }

        _privateNetworkVSwitchName = _configDao.getValue(Config.VmwarePrivateNetworkVSwitch.key());

        if (_privateNetworkVSwitchName == null) {
            if (_nexusVSwitchActive) {
                _privateNetworkVSwitchName = "privateEthernetPortProfile";
            } else {
                _privateNetworkVSwitchName = "vSwitch0";
            }
        }

        _publicNetworkVSwitchName = _configDao.getValue(Config.VmwarePublicNetworkVSwitch.key());

        if (_publicNetworkVSwitchName == null) {
            if (_nexusVSwitchActive) {
                _publicNetworkVSwitchName = "publicEthernetPortProfile";
            } else {
                _publicNetworkVSwitchName = "vSwitch0";
            }
        }

        _guestNetworkVSwitchName = _configDao.getValue(Config.VmwareGuestNetworkVSwitch.key());

        if (_guestNetworkVSwitchName == null) {
            if (_nexusVSwitchActive) {
                _guestNetworkVSwitchName = "guestEthernetPortProfile";
            } else {
                _guestNetworkVSwitchName = "vSwitch0";
            }
        }

        _serviceConsoleName = _configDao.getValue(Config.VmwareServiceConsole.key());
        if(_serviceConsoleName == null) {
            _serviceConsoleName = "Service Console";
        }

        _managemetPortGroupName = _configDao.getValue(Config.VmwareManagementPortGroup.key());
        if(_managemetPortGroupName == null) {
            _managemetPortGroupName = "Management Network";
        }

        _defaultSystemVmNicAdapterType = _configDao.getValue(Config.VmwareSystemVmNicDeviceType.key());
        if(_defaultSystemVmNicAdapterType == null)
            _defaultSystemVmNicAdapterType = VirtualEthernetCardType.E1000.toString();

        _additionalPortRangeStart = NumbersUtil.parseInt(_configDao.getValue(Config.VmwareAdditionalVncPortRangeStart.key()), 59000);
        if(_additionalPortRangeStart > 65535) {
            s_logger.warn("Invalid port range start port (" + _additionalPortRangeStart + ") for additional VNC port allocation, reset it to default start port 59000");
            _additionalPortRangeStart = 59000;
        }

        _additionalPortRangeSize = NumbersUtil.parseInt(_configDao.getValue(Config.VmwareAdditionalVncPortRangeSize.key()), 1000);
        if(_additionalPortRangeSize < 0 || _additionalPortRangeStart + _additionalPortRangeSize > 65535) {
            s_logger.warn("Invalid port range size (" + _additionalPortRangeSize + " for range starts at " + _additionalPortRangeStart);
            _additionalPortRangeSize = Math.min(1000, 65535 - _additionalPortRangeStart);
        }

        _routerExtraPublicNics = NumbersUtil.parseInt(_configDao.getValue(Config.RouterExtraPublicNics.key()), 2);

        _reserveCpu = _configDao.getValue(Config.VmwareReserveCpu.key());
        if(_reserveCpu == null || _reserveCpu.isEmpty())
            _reserveCpu = "false";
        _reserveMem = _configDao.getValue(Config.VmwareReserveMem.key());
        if(_reserveMem == null || _reserveMem.isEmpty())
            _reserveMem = "false";

        _recycleHungWorker = _configDao.getValue(Config.VmwareRecycleHungWorker.key());
        if(_recycleHungWorker == null || _recycleHungWorker.isEmpty())
            _recycleHungWorker = "false";

        _rootDiskController = _configDao.getValue(Config.VmwareRootDiskControllerType.key());
        if(_rootDiskController == null || _rootDiskController.isEmpty())
            _rootDiskController = DiskControllerType.ide.toString();

        s_logger.info("Additional VNC port allocation range is settled at " + _additionalPortRangeStart + " to " + (_additionalPortRangeStart + _additionalPortRangeSize));

        value = _configDao.getValue("vmware.host.scan.interval");
        _hostScanInterval = NumbersUtil.parseLong(value, DEFAULT_HOST_SCAN_INTERVAL);
        s_logger.info("VmwareManagerImpl config - vmware.host.scan.interval: " + _hostScanInterval);

        ((VmwareStorageManagerImpl)_storageMgr).configure(params);

        _agentMgr.registerForHostEvents(this, true, true, true);

        s_logger.info("VmwareManagerImpl has been successfully configured");
        return true;
    }

    @Override
    public boolean start() {
        _hostScanScheduler.scheduleAtFixedRate(getHostScanTask(),
                STARTUP_DELAY, _hostScanInterval, TimeUnit.MILLISECONDS);

        startupCleanup(_mountParent);
        return true;
    }

    @Override
    public boolean stop() {
        _hostScanScheduler.shutdownNow();
        try {
            _hostScanScheduler.awaitTermination(3000, TimeUnit.MILLISECONDS);
        } catch (InterruptedException e) {
        }

        shutdownCleanup();
        return true;
    }

    @Override
    public boolean getNexusVSwitchGlobalParameter() {
        return _nexusVSwitchActive;
    }

    @Override
    public String composeWorkerName() {
        return UUID.randomUUID().toString().replace("-", "");
    }

    @Override
    public String getPrivateVSwitchName(long dcId, HypervisorType hypervisorType) {
        return _netMgr.getDefaultManagementTrafficLabel(dcId, hypervisorType);
    }

    @Override
    public String getPublicVSwitchName(long dcId, HypervisorType hypervisorType) {
        return _netMgr.getDefaultPublicTrafficLabel(dcId, hypervisorType);
    }

    @Override
    public String getGuestVSwitchName(long dcId, HypervisorType hypervisorType) {
        return _netMgr.getDefaultGuestTrafficLabel(dcId, hypervisorType);
    }

    private void prepareHost(HostMO hostMo, String privateTrafficLabel) throws Exception {
        // For ESX host, we need to enable host firewall to allow VNC access
        HostFirewallSystemMO firewallMo = hostMo.getHostFirewallSystemMO();
        if(firewallMo != null) {
            if(hostMo.getHostType() == VmwareHostType.ESX) {
                firewallMo.enableRuleset("vncServer");
                firewallMo.refreshFirewall();
            }
        }

        // prepare at least one network on the vswitch to enable OVF importing
        String vSwitchName = privateTrafficLabel;
        String vlanId = null;
        String[] tokens = privateTrafficLabel.split(",");
        if(tokens.length == 2) {
            vSwitchName = tokens[0].trim();
            vlanId = tokens[1].trim();
        }

        s_logger.info("Preparing network on host " + hostMo.getContext().toString() + " for " + privateTrafficLabel);
        if(!_nexusVSwitchActive) {
            HypervisorHostHelper.prepareNetwork(vSwitchName, "cloud.private", hostMo, vlanId, null, null, 180000, false);
        }
        else {
            HypervisorHostHelper.prepareNetwork(vSwitchName, "cloud.private", hostMo, vlanId, null, null, 180000);
        }
    }

    @Override
    public List<ManagedObjectReference> addHostToPodCluster(VmwareContext serviceContext, long dcId, Long podId, Long clusterId,
            String hostInventoryPath) throws Exception {
        ManagedObjectReference mor = null;
        if (serviceContext != null)
            mor = serviceContext.getHostMorByPath(hostInventoryPath);
        String privateTrafficLabel = null;
        privateTrafficLabel = serviceContext.getStockObject("privateTrafficLabel");
        if (privateTrafficLabel == null) {
            privateTrafficLabel = _privateNetworkVSwitchName;
        }

        if(mor != null) {
            List<ManagedObjectReference> returnedHostList = new ArrayList<ManagedObjectReference>();

            if(mor.getType().equals("ComputeResource")) {
                List<ManagedObjectReference> hosts = (List<ManagedObjectReference>)serviceContext.getVimClient().getDynamicProperty(mor, "host");
                assert(hosts != null && hosts.size() > 0);

                // For ESX host, we need to enable host firewall to allow VNC access
                HostMO hostMo = new HostMO(serviceContext, hosts.get(0));

                prepareHost(hostMo, privateTrafficLabel);
                returnedHostList.add(hosts.get(0));
                return returnedHostList;
            } else if(mor.getType().equals("ClusterComputeResource")) {
                List<ManagedObjectReference> hosts = (List<ManagedObjectReference>)serviceContext.getVimClient().getDynamicProperty(mor, "host");
                assert(hosts != null);

<<<<<<< HEAD
                if(hosts.size() > _maxHostsPerCluster) {
                    String msg = "vCenter cluster size is too big (current configured cluster size: " + _maxHostsPerCluster + ")";
                    s_logger.error(msg);
                    throw new DiscoveredWithErrorException(msg);
=======
                if (hosts.length > 0) {
                    AboutInfo about = (AboutInfo)(serviceContext.getServiceUtil().getDynamicProperty(hosts[0], "config.product"));
                    String version = about.getApiVersion();
                    int maxHostsPerCluster = _hvCapabilitiesDao.getMaxHostsPerCluster(HypervisorType.VMware, version);
                    if (hosts.length > maxHostsPerCluster) {
                        String msg = "vCenter cluster size is too big (current configured cluster size: " + maxHostsPerCluster + ")";
                        s_logger.error(msg);
                        throw new DiscoveredWithErrorException(msg);
                    }
>>>>>>> c30da358
                }

                for(ManagedObjectReference morHost: hosts) {
                    // For ESX host, we need to enable host firewall to allow VNC access
                    HostMO hostMo = new HostMO(serviceContext, morHost);
                    prepareHost(hostMo, privateTrafficLabel);
                    returnedHostList.add(morHost);
                }
                return returnedHostList;
            } else if(mor.getType().equals("HostSystem")) {
                // For ESX host, we need to enable host firewall to allow VNC access
                HostMO hostMo = new HostMO(serviceContext, mor);
                prepareHost(hostMo, privateTrafficLabel);
                returnedHostList.add(mor);
                return returnedHostList;
            } else {
                s_logger.error("Unsupport host type " + mor.getType() + ":" + mor.getValue() + " from inventory path: " + hostInventoryPath);
                return null;
            }
        }

        s_logger.error("Unable to find host from inventory path: " + hostInventoryPath);
        return null;
    }

    @Deprecated
    private ManagedObjectReference addHostToVCenterCluster(VmwareContext serviceContext, ManagedObjectReference morCluster,
            String host, String userName, String password) throws Exception {

        VmwareClient vclient = serviceContext.getVimClient();
        ManagedObjectReference morHost = vclient.getDecendentMoRef(morCluster, "HostSystem", host);
        if(morHost == null) {
            HostConnectSpec hostSpec = new HostConnectSpec();
            hostSpec.setUserName(userName);
            hostSpec.setPassword(password);
            hostSpec.setHostName(host);
            hostSpec.setForce(true);		// forcely take over the host

            ManagedObjectReference morTask = serviceContext.getService().addHostTask(morCluster, hostSpec, true, null, null);
            boolean taskResult = vclient.waitForTask(morTask);
            if(!taskResult) {
                s_logger.error("Unable to add host " + host + " to vSphere cluster due to " + TaskMO.getTaskFailureInfo(serviceContext, morTask));
                throw new CloudRuntimeException("Unable to add host " + host + " to vSphere cluster due to " + taskResult);
            }
            serviceContext.waitForTaskProgressDone(morTask);

            // init morHost after it has been created
            morHost = vclient.getDecendentMoRef(morCluster, "HostSystem", host);
            if(morHost == null) {
                throw new CloudRuntimeException("Successfully added host into vSphere but unable to find it later on?!. Please make sure you are either using IP address or full qualified domain name for host");
            }
        }

        // For ESX host, we need to enable host firewall to allow VNC access
        HostMO hostMo = new HostMO(serviceContext, morHost);
        HostFirewallSystemMO firewallMo = hostMo.getHostFirewallSystemMO();
        if(firewallMo != null) {
            firewallMo.enableRuleset("vncServer");
            firewallMo.refreshFirewall();
        }
        return morHost;
    }

    @Override
    public String getSecondaryStorageStoreUrl(long dcId) {

        List<HostVO> secStorageHosts = _ssvmMgr.listSecondaryStorageHostsInOneZone(dcId);
        if(secStorageHosts.size() > 0)
            return secStorageHosts.get(0).getStorageUrl();

        return null;
    }

    @Override
    public String getServiceConsolePortGroupName() {
        return _serviceConsoleName;
    }

    @Override
    public String getManagementPortGroupName() {
        return _managemetPortGroupName;
    }

    @Override
    public String getManagementPortGroupByHost(HostMO hostMo) throws Exception {
        if(hostMo.getHostType() == VmwareHostType.ESXi)
            return  this._managemetPortGroupName;
        return this._serviceConsoleName;
    }

    @Override
    public void setupResourceStartupParams(Map<String, Object> params) {
        params.put("private.network.vswitch.name", _privateNetworkVSwitchName);
        params.put("public.network.vswitch.name", _publicNetworkVSwitchName);
        params.put("guest.network.vswitch.name", _guestNetworkVSwitchName);
        params.put("vmware.use.nexus.vswitch", _nexusVSwitchActive);
        params.put("service.console.name", _serviceConsoleName);
        params.put("management.portgroup.name", _managemetPortGroupName);
        params.put("vmware.reserve.cpu", _reserveCpu);
        params.put("vmware.reserve.mem", _reserveMem);
        params.put("vmware.root.disk.controller", _rootDiskController);
        params.put("vmware.recycle.hung.wokervm", _recycleHungWorker);
    }

    @Override
    public VmwareStorageManager getStorageManager() {
        return _storageMgr;
    }


    @Override
    public void gcLeftOverVMs(VmwareContext context) {
        VmwareCleanupMaid.gcLeftOverVMs(context);
    }

    @Override
    public void prepareSecondaryStorageStore(String storageUrl) {
        String mountPoint = getMountPoint(storageUrl);

        GlobalLock lock = GlobalLock.getInternLock("prepare.systemvm");
        try {
            if(lock.lock(3600)) {
                try {
                    File patchFolder = new File(mountPoint + "/systemvm");
                    if(!patchFolder.exists()) {
                        if(!patchFolder.mkdirs()) {
                            String msg = "Unable to create systemvm folder on secondary storage. location: " + patchFolder.toString();
                            s_logger.error(msg);
                            throw new CloudRuntimeException(msg);
                        }
                    }

                    File srcIso = getSystemVMPatchIsoFile();
                    File destIso = new File(mountPoint + "/systemvm/" + getSystemVMIsoFileNameOnDatastore());
                    if(!destIso.exists()) {
                        s_logger.info("Inject SSH key pairs before copying systemvm.iso into secondary storage");
                        _configServer.updateKeyPairs();


                        try {
                            FileUtil.copyfile(srcIso, destIso);
                        } catch(IOException e) {
                            s_logger.error("Unexpected exception ", e);

                            String msg = "Unable to copy systemvm ISO on secondary storage. src location: " + srcIso.toString() + ", dest location: " + destIso;
                            s_logger.error(msg);
                            throw new CloudRuntimeException(msg);
                        }
                    } else {
                        if(s_logger.isTraceEnabled())
                            s_logger.trace("SystemVM ISO file " + destIso.getPath() + " already exists");
                    }
                } finally {
                    lock.unlock();
                }
            }
        } finally {
            lock.releaseRef();
        }
    }

    @Override
    public String getSystemVMIsoFileNameOnDatastore() {
        String version = this.getClass().getPackage().getImplementationVersion();
        String fileName = "systemvm-" + version + ".iso";
        return fileName.replace(':', '-');
    }

    @Override
    public String getSystemVMDefaultNicAdapterType() {
        return this._defaultSystemVmNicAdapterType;
    }

    private File getSystemVMPatchIsoFile() {
        // locate systemvm.iso
        //URL url = this.getClass().getProtectionDomain().getCodeSource().getLocation();
        //File file = new File(url.getFile());
        //File isoFile = new File(file.getParent() + "/vms/systemvm.iso");
        URL url = this.getClass().getClassLoader().getResource("vms/systemvm.iso");
        File isoFile = null;
        if (url != null) {
            isoFile = new File(url.getPath());
        }
        if (isoFile == null || !isoFile.exists()) {
            isoFile = new File("/usr/lib64/cloud/common/" + "/vms/systemvm.iso");
            if (!isoFile.exists()) {
                isoFile = new File("/usr/lib/cloud/common/" + "/vms/systemvm.iso");
            }
        }
        return isoFile;
    }

    @Override
    public File getSystemVMKeyFile() {
       // URL url = this.getClass().getProtectionDomain().getCodeSource().getLocation();
       // File file = new File(url.getFile());
        URL url = this.getClass().getClassLoader().getResource("scripts/vm/systemvm/id_rsa.cloud");
        File keyFile = null;
        if ( url != null ){
            keyFile = new File(url.getPath());
        }
        if (keyFile == null || !keyFile.exists()) {
            keyFile = new File("/usr/lib64/cloud/common" + "/scripts/vm/systemvm/id_rsa.cloud");
            if (!keyFile.exists()) {
                keyFile = new File("/usr/lib/cloud/common" + "/scripts/vm/systemvm/id_rsa.cloud");
            }
        }
        return keyFile;
    }

    private Runnable getHostScanTask() {
        return new Runnable() {
            @Override
            public void run() {
                // TODO scan vSphere for newly added hosts.
                // we are going to both support adding host from CloudStack UI and
                // adding host via vSphere server
                //
                // will implement host scanning later
            }
        };
    }

    @Override
    public String getMountPoint(String storageUrl) {
        String mountPoint = null;
        synchronized(_storageMounts) {
            mountPoint = _storageMounts.get(storageUrl);
            if(mountPoint != null) {
                return mountPoint;
            }

            URI uri;
            try {
                uri = new URI(storageUrl);
            } catch (URISyntaxException e) {
                s_logger.error("Invalid storage URL format ", e);
                throw new CloudRuntimeException("Unable to create mount point due to invalid storage URL format " + storageUrl);
            }
            mountPoint = mount(uri.getHost() + ":" + uri.getPath(), _mountParent);
            if(mountPoint == null) {
                s_logger.error("Unable to create mount point for " + storageUrl);
                return "/mnt/sec"; // throw new CloudRuntimeException("Unable to create mount point for " + storageUrl);
            }

            _storageMounts.put(storageUrl, mountPoint);
            return mountPoint;
        }
    }

    private String setupMountPoint(String parent) {
        String mountPoint = null;
        long mshostId = _clusterMgr.getManagementNodeId();
        for (int i = 0; i < 10; i++) {
            String mntPt = parent + File.separator + String.valueOf(mshostId) + "." + Integer.toHexString(_rand.nextInt(Integer.MAX_VALUE));
            File file = new File(mntPt);
            if (!file.exists()) {
                if (_storage.mkdir(mntPt)) {
                    mountPoint = mntPt;
                    break;
                }
            }
            s_logger.error("Unable to create mount: " + mntPt);
        }

        return mountPoint;
    }

    private void startupCleanup(String parent) {
        s_logger.info("Cleanup mounted NFS mount points used in previous session");

        long mshostId = _clusterMgr.getManagementNodeId();

        // cleanup left-over NFS mounts from previous session
        String[] mounts = _storage.listFiles(parent + File.separator + String.valueOf(mshostId) + ".*");
        if(mounts != null && mounts.length > 0) {
            for(String mountPoint : mounts) {
                s_logger.info("umount NFS mount from previous session: " + mountPoint);

                String result = null;
                Script command = new Script(true, "umount", _timeout, s_logger);
                command.add(mountPoint);
                result = command.execute();
                if (result != null) {
                    s_logger.warn("Unable to umount " + mountPoint + " due to " + result);
                }
                File file = new File(mountPoint);
                if (file.exists()) {
                    file.delete();
                }
            }
        }
    }

    private void shutdownCleanup() {
        s_logger.info("Cleanup mounted NFS mount points used in current session");

        for(String mountPoint : _storageMounts.values()) {
            s_logger.info("umount NFS mount: " + mountPoint);

            String result = null;
            Script command = new Script(true, "umount", _timeout, s_logger);
            command.add(mountPoint);
            result = command.execute();
            if (result != null) {
                s_logger.warn("Unable to umount " + mountPoint + " due to " + result);
            }
            File file = new File(mountPoint);
            if (file.exists()) {
                file.delete();
            }
        }
    }

    protected String mount(String path, String parent) {
        String mountPoint = setupMountPoint(parent);
        if (mountPoint == null) {
            s_logger.warn("Unable to create a mount point");
            return null;
        }

        Script script = null;
        String result = null;
        Script command = new Script(true, "mount", _timeout, s_logger);
        command.add("-t", "nfs");
        // command.add("-o", "soft,timeo=133,retrans=2147483647,tcp,acdirmax=0,acdirmin=0");
        if ("Mac OS X".equalsIgnoreCase(System.getProperty("os.name"))) {
            command.add("-o", "resvport");
        }
        command.add(path);
        command.add(mountPoint);
        result = command.execute();
        if (result != null) {
            s_logger.warn("Unable to mount " + path + " due to " + result);
            File file = new File(mountPoint);
            if (file.exists()) {
                file.delete();
            }
            return null;
        }

        // Change permissions for the mountpoint
        script = new Script(true, "chmod", _timeout, s_logger);
        script.add("777", mountPoint);
        result = script.execute();
        if (result != null) {
            s_logger.warn("Unable to set permissions for " + mountPoint + " due to " + result);
            return null;
        }
        return mountPoint;
    }

    @DB
    private void updateClusterNativeHAState(HostVO host, StartupCommand cmd) {
        ClusterVO cluster = _clusterDao.findById(host.getClusterId());
        if(cluster.getClusterType() == ClusterType.ExternalManaged) {
            if(cmd instanceof StartupRoutingCommand) {
                StartupRoutingCommand hostStartupCmd = (StartupRoutingCommand)cmd;
                Map<String, String> details = hostStartupCmd.getHostDetails();

                if(details.get("NativeHA") != null && details.get("NativeHA").equalsIgnoreCase("true")) {
                    _clusterDetailsDao.persist(host.getClusterId(), "NativeHA", "true");
                } else {
                    _clusterDetailsDao.persist(host.getClusterId(), "NativeHA", "false");
                }
            }
        }
    }

    @Override @DB
    public boolean processAnswers(long agentId, long seq, Answer[] answers) {
        if(answers != null) {
            for(Answer answer : answers) {
                String execIdStr = answer.getContextParam("execid");
                if(execIdStr != null) {
                    long execId = 0;
                    try {
                        execId = Long.parseLong(execIdStr);
                    } catch(NumberFormatException e) {
                        assert(false);
                    }

                    _cmdExecLogDao.expunge(execId);
                }
            }
        }

        return false;
    }

    @Override
    public boolean processCommands(long agentId, long seq, Command[] commands) {
        return false;
    }

    @Override
    public AgentControlAnswer processControlCommand(long agentId, AgentControlCommand cmd) {
        return null;
    }

    @Override
    public void processConnect(HostVO host, StartupCommand cmd, boolean forRebalance) {
        if(cmd instanceof StartupCommand) {
            if(host.getHypervisorType() == HypervisorType.VMware) {
                updateClusterNativeHAState(host, cmd);
            } else {
                return;
            }
        }
    }

    protected final int DEFAULT_DOMR_SSHPORT = 3922;

    protected boolean shutdownRouterVM(DomainRouterVO router) {
        if (s_logger.isDebugEnabled()) {
            s_logger.debug("Try to shutdown router VM " + router.getInstanceName() + " directly.");
        }

        Pair<Boolean, String> result;
        try {
            result = SshHelper.sshExecute(router.getPrivateIpAddress(), DEFAULT_DOMR_SSHPORT, "root", getSystemVMKeyFile(), null,
                    "poweroff -f");

            if (!result.first()) {
                s_logger.debug("Unable to shutdown " + router.getInstanceName() + " directly");
                return false;
            }
        } catch (Throwable e) {
            s_logger.warn("Unable to shutdown router " + router.getInstanceName() + " directly.");
            return false;
        }
        if (s_logger.isDebugEnabled()) {
            s_logger.debug("Shutdown router " + router.getInstanceName() + " successful.");
        }
        return true;
    }

    @Override
    public boolean processDisconnect(long agentId, Status state) {
        return false;
    }

    @Override
    public boolean isRecurring() {
        return false;
    }

    @Override
    public int getTimeout() {
        return 0;
    }

    @Override
    public boolean processTimeout(long agentId, long seq) {
        return false;
    }

    @Override
    public boolean beginExclusiveOperation(int timeOutSeconds) {
        return _exclusiveOpLock.lock(timeOutSeconds);
    }

    @Override
    public void endExclusiveOperation() {
        _exclusiveOpLock.unlock();
    }

    @Override
    public Pair<Integer, Integer> getAddiionalVncPortRange() {
        return new Pair<Integer, Integer>(_additionalPortRangeStart, _additionalPortRangeSize);
    }

    @Override
    public int getRouterExtraPublicNics() {
        return this._routerExtraPublicNics;
    }

    @Override
    public Map<String, String> getNexusVSMCredentialsByClusterId(Long clusterId) {
        CiscoNexusVSMDeviceVO nexusVSM = null;
        ClusterVSMMapVO vsmMapVO = null;

        vsmMapVO = _vsmMapDao.findByClusterId(clusterId);
        long vsmId = 0;
        if (vsmMapVO != null) {
            vsmId = vsmMapVO.getVsmId();
            s_logger.info("vsmId is " + vsmId);
            nexusVSM = _nexusDao.findById(vsmId);
            s_logger.info("Fetching nexus vsm credentials from database.");
        }
        else {
            s_logger.info("Found empty vsmMapVO.");
            return null;
        }

        Map<String, String> nexusVSMCredentials = new HashMap<String, String>();
        if (nexusVSM != null) {
            nexusVSMCredentials.put("vsmip", nexusVSM.getipaddr());
            nexusVSMCredentials.put("vsmusername", nexusVSM.getUserName());
            nexusVSMCredentials.put("vsmpassword", nexusVSM.getPassword());
            s_logger.info("Successfully fetched the credentials of Nexus VSM.");
        }
        return nexusVSMCredentials;
    }

    @Override
    public String getRootDiskController() {
        return _rootDiskController;
    }
}<|MERGE_RESOLUTION|>--- conflicted
+++ resolved
@@ -93,11 +93,7 @@
 import com.cloud.utils.ssh.SshHelper;
 import com.cloud.vm.DomainRouterVO;
 import com.google.gson.Gson;
-<<<<<<< HEAD
-=======
-import com.vmware.apputils.vim25.ServiceUtil;
 import com.vmware.vim25.AboutInfo;
->>>>>>> c30da358
 import com.vmware.vim25.HostConnectSpec;
 import com.vmware.vim25.ManagedObjectReference;
 
@@ -398,22 +394,15 @@
                 List<ManagedObjectReference> hosts = (List<ManagedObjectReference>)serviceContext.getVimClient().getDynamicProperty(mor, "host");
                 assert(hosts != null);
 
-<<<<<<< HEAD
-                if(hosts.size() > _maxHostsPerCluster) {
-                    String msg = "vCenter cluster size is too big (current configured cluster size: " + _maxHostsPerCluster + ")";
+                if (hosts.size() > 0) {
+                    AboutInfo about = (AboutInfo)(serviceContext.getVimClient().getDynamicProperty(hosts.get(0), "config.product"));
+                    String version = about.getApiVersion();
+                    int maxHostsPerCluster = _hvCapabilitiesDao.getMaxHostsPerCluster(HypervisorType.VMware, version);
+                    if (hosts.size() > maxHostsPerCluster) {
+                        String msg = "vCenter cluster size is too big (current configured cluster size: " + maxHostsPerCluster + ")";
                     s_logger.error(msg);
                     throw new DiscoveredWithErrorException(msg);
-=======
-                if (hosts.length > 0) {
-                    AboutInfo about = (AboutInfo)(serviceContext.getServiceUtil().getDynamicProperty(hosts[0], "config.product"));
-                    String version = about.getApiVersion();
-                    int maxHostsPerCluster = _hvCapabilitiesDao.getMaxHostsPerCluster(HypervisorType.VMware, version);
-                    if (hosts.length > maxHostsPerCluster) {
-                        String msg = "vCenter cluster size is too big (current configured cluster size: " + maxHostsPerCluster + ")";
-                        s_logger.error(msg);
-                        throw new DiscoveredWithErrorException(msg);
-                    }
->>>>>>> c30da358
+                }
                 }
 
                 for(ManagedObjectReference morHost: hosts) {
