--- conflicted
+++ resolved
@@ -362,7 +362,7 @@
     private String _pingTestPath;
 
     private int _dom0MinMem;
-    
+
     protected enum BridgeType {
         NATIVE, OPENVSWITCH
     }
@@ -370,7 +370,7 @@
     protected enum defineOps {
         UNDEFINE_VM, DEFINE_VM
     }
-    
+
     protected BridgeType _bridgeType;
 
     private String getEndIpFromStartIp(String startIp, int numIps) {
@@ -472,7 +472,7 @@
         if (storageScriptsDir == null) {
             storageScriptsDir = getDefaultStorageScriptsDir();
         }
-        
+
         String bridgeType = (String) params.get("network.bridge.type");
         if (bridgeType == null) {
             _bridgeType = BridgeType.NATIVE;
@@ -722,7 +722,7 @@
             break;
         case NATIVE:
         default:
-            getPifs();
+        getPifs();
             break;
         }
 
@@ -784,18 +784,13 @@
         // Load the vif driver
         String vifDriverName = (String) params.get("libvirt.vif.driver");
         if (vifDriverName == null) {
-<<<<<<< HEAD
-            s_logger.info("No libvirt.vif.driver specififed. Defaults to BridgeVifDriver.");
-            vifDriverName = "com.cloud.hypervisor.kvm.resource.BridgeVifDriver";
-=======
             if (_bridgeType == BridgeType.OPENVSWITCH) {
                 s_logger.info("No libvirt.vif.driver specififed. Defaults to OvsVifDriver.");
                 vifDriverName = "com.cloud.hypervisor.kvm.resource.OvsVifDriver";
             } else {
-                s_logger.info("No libvirt.vif.driver specififed. Defaults to BridgeVifDriver.");
-                vifDriverName = "com.cloud.hypervisor.kvm.resource.BridgeVifDriver";
-            }
->>>>>>> a2b2d45e
+            s_logger.info("No libvirt.vif.driver specififed. Defaults to BridgeVifDriver.");
+            vifDriverName = "com.cloud.hypervisor.kvm.resource.BridgeVifDriver";
+        }
         }
 
         params.put("libvirt.computing.resource", this);
@@ -842,7 +837,7 @@
         }
         s_logger.debug("done looking for pifs, no more bridges");
     }
-    
+
     private void getOvsPifs() {
         String cmdout = Script.runSimpleBashScript("ovs-vsctl list-br | sed '{:q;N;s/\\n/%/g;t q}'");
         s_logger.debug("cmdout was " + cmdout);
@@ -868,14 +863,9 @@
         String pif = matchPifFileInDirectory(bridge);
         File vlanfile = new File("/proc/net/vlan" + pif);
 
-<<<<<<< HEAD
-        if (vlan != null && !vlan.isEmpty()) {
-            pif = Script.runSimpleBashScript("grep ^Device\\: /proc/net/vlan/" + pif + " | awk {'print $2'}");
-=======
         if (vlanfile.isFile()) {
                 pif = Script.runSimpleBashScript("grep ^Device\\: /proc/net/vlan/"
                                                   + pif + " | awk {'print $2'}");
->>>>>>> a2b2d45e
         }
 
         return pif;
@@ -939,7 +929,7 @@
             return true;
         }
     }
-    
+
     private boolean checkOvsNetwork(String networkName) {
         s_logger.debug("Checking if network " + networkName + " exists as openvswitch bridge");
         if (networkName == null) {
@@ -1740,16 +1730,9 @@
                 String pluggedVlan = pluggedNic.getBrName();
                 if (pluggedVlan.equalsIgnoreCase(_linkLocalBridgeName)) {
                     vlanToNicNum.put("LinkLocal",devNum); 
-<<<<<<< HEAD
-                }
-                else if (pluggedVlan.equalsIgnoreCase(_publicBridgeName)
+                } else if (pluggedVlan.equalsIgnoreCase(_publicBridgeName)
                         || pluggedVlan.equalsIgnoreCase(_privBridgeName)
                         || pluggedVlan.equalsIgnoreCase(_guestBridgeName)) {
-=======
-                } else if (pluggedVlan.equalsIgnoreCase(_publicBridgeName)
-                         || pluggedVlan.equalsIgnoreCase(_privBridgeName)
-                         || pluggedVlan.equalsIgnoreCase(_guestBridgeName)) {
->>>>>>> a2b2d45e
                     vlanToNicNum.put(Vlan.UNTAGGED,devNum);
                 } else {
                     vlanToNicNum.put(getVlanIdFromBridge(pluggedVlan),devNum);
