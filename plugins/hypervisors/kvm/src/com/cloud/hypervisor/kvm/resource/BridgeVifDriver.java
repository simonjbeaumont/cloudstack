/*
 * Licensed to the Apache Software Foundation (ASF) under one
 * or more contributor license agreements.  See the NOTICE file
 * distributed with this work for additional information
 * regarding copyright ownership.  The ASF licenses this file
 * to you under the Apache License, Version 2.0 (the
 * "License"); you may not use this file except in compliance
 * with the License.  You may obtain a copy of the License at
 *
 *   http://www.apache.org/licenses/LICENSE-2.0
 *
 * Unless required by applicable law or agreed to in writing,
 * software distributed under the License is distributed on an
 * "AS IS" BASIS, WITHOUT WARRANTIES OR CONDITIONS OF ANY
 * KIND, either express or implied.  See the License for the
 * specific language governing permissions and limitations
 * under the License.
 */

package com.cloud.hypervisor.kvm.resource;

import com.cloud.agent.api.to.NicTO;
import com.cloud.agent.resource.virtualnetwork.VirtualRoutingResource;
import com.cloud.exception.InternalErrorException;
import com.cloud.network.Networks;
import com.cloud.utils.NumbersUtil;
import com.cloud.utils.net.NetUtils;
import com.cloud.utils.script.OutputInterpreter;
import com.cloud.utils.script.Script;
import org.apache.log4j.Logger;
import org.libvirt.LibvirtException;

import javax.naming.ConfigurationException;
import java.net.URI;
import java.util.Map;
import java.util.regex.Matcher;
import java.util.regex.Pattern;
import java.io.File;

public class BridgeVifDriver extends VifDriverBase {

    private static final Logger s_logger = Logger
            .getLogger(BridgeVifDriver.class);
    private int _timeout;
    
    private static final Object _vnetBridgeMonitor = new Object();
    private String _modifyVlanPath;
    private String bridgeNameSchema;

    @Override
    public void configure(Map<String, Object> params) throws ConfigurationException {

        super.configure(params);

        // Set the domr scripts directory
        params.put("domr.scripts.dir", "scripts/network/domr/kvm");


        String networkScriptsDir = (String) params.get("network.scripts.dir");
        if (networkScriptsDir == null) {
            networkScriptsDir = "scripts/vm/network/vnet";
        }

        bridgeNameSchema = (String) params.get("network.bridge.name.schema");

        String value = (String) params.get("scripts.timeout");
        _timeout = NumbersUtil.parseInt(value, 30 * 60) * 1000;

        _modifyVlanPath = Script.findScript(networkScriptsDir, "modifyvlan.sh");
        if (_modifyVlanPath == null) {
            throw new ConfigurationException("Unable to find modifyvlan.sh");
        }

        try {
            createControlNetwork();
        } catch (LibvirtException e) {
            throw new ConfigurationException(e.getMessage());
        }
    }

    @Override
    public LibvirtVMDef.InterfaceDef plug(NicTO nic, String guestOsType)
            throws InternalErrorException, LibvirtException {

        if (s_logger.isDebugEnabled()) {
            s_logger.debug("nic=" + nic);
        }

        LibvirtVMDef.InterfaceDef intf = new LibvirtVMDef.InterfaceDef();

        String vlanId = null;
        if (nic.getBroadcastType() == Networks.BroadcastDomainType.Vlan) {
            URI broadcastUri = nic.getBroadcastUri();
            vlanId = broadcastUri.getHost();
        }
        else if (nic.getBroadcastType() == Networks.BroadcastDomainType.Lswitch) {
            throw new InternalErrorException("Nicira NVP Logicalswitches are not supported by the BridgeVifDriver");
        }
        String trafficLabel = nic.getName();
        if (nic.getType() == Networks.TrafficType.Guest) {
            Integer networkRateKBps = (nic.getNetworkRateMbps() != null && nic.getNetworkRateMbps().intValue() != -1)? nic.getNetworkRateMbps().intValue() * 128: 0;
            if (nic.getBroadcastType() == Networks.BroadcastDomainType.Vlan
                    && !vlanId.equalsIgnoreCase("untagged")) {
                if(trafficLabel != null && !trafficLabel.isEmpty()) {
                    s_logger.debug("creating a vlan dev and bridge for guest traffic per traffic label " + trafficLabel);
                    String brName = createVlanBr(vlanId, _pifs.get(trafficLabel));
                    intf.defBridgeNet(brName, null, nic.getMac(), getGuestNicModel(guestOsType), networkRateKBps);
                } else {
                    String brName = createVlanBr(vlanId, _pifs.get("private"));
                    intf.defBridgeNet(brName, null, nic.getMac(), getGuestNicModel(guestOsType), networkRateKBps);
                }
            } else {
                intf.defBridgeNet(_bridges.get("guest"), null, nic.getMac(), getGuestNicModel(guestOsType), networkRateKBps);
            }
        } else if (nic.getType() == Networks.TrafficType.Control) {
            /* Make sure the network is still there */
            createControlNetwork();
            intf.defBridgeNet(_bridges.get("linklocal"), null, nic.getMac(), getGuestNicModel(guestOsType));
        } else if (nic.getType() == Networks.TrafficType.Public) {
            Integer networkRateKBps = (nic.getNetworkRateMbps() != null && nic.getNetworkRateMbps().intValue() != -1)? nic.getNetworkRateMbps().intValue() * 128: 0;
            if (nic.getBroadcastType() == Networks.BroadcastDomainType.Vlan
                    && !vlanId.equalsIgnoreCase("untagged")) {
                if(trafficLabel != null && !trafficLabel.isEmpty()){
                    s_logger.debug("creating a vlan dev and bridge for public traffic per traffic label " + trafficLabel);
                    String brName = createVlanBr(vlanId, _pifs.get(trafficLabel));
                    intf.defBridgeNet(brName, null, nic.getMac(), getGuestNicModel(guestOsType), networkRateKBps);
                } else {
                    String brName = createVlanBr(vlanId, _pifs.get("public"));
                    intf.defBridgeNet(brName, null, nic.getMac(), getGuestNicModel(guestOsType), networkRateKBps);
                }
            } else {
                intf.defBridgeNet(_bridges.get("public"), null, nic.getMac(), getGuestNicModel(guestOsType), networkRateKBps);
            }
        } else if (nic.getType() == Networks.TrafficType.Management) {
            intf.defBridgeNet(_bridges.get("private"), null, nic.getMac(), getGuestNicModel(guestOsType));
        } else if (nic.getType() == Networks.TrafficType.Storage) {
            String storageBrName = nic.getName() == null ? _bridges.get("private")
                    : nic.getName();
            intf.defBridgeNet(storageBrName, null, nic.getMac(), getGuestNicModel(guestOsType));
        }
        return intf;
    }

    @Override
    public void unplug(LibvirtVMDef.InterfaceDef iface) {
        deleteVnetBr(iface.getBrName());
    }

    private String setVnetBrName(String pifName, String vnetId) {
<<<<<<< HEAD
        String brName = null;
        if (bridgeNameSchema != null) {
            if (bridgeNameSchema.equalsIgnoreCase("3.0")) {
                brName = "cloudVirBr" + vnetId;
            } else if (bridgeNameSchema.equalsIgnoreCase("4.0")) {
                brName = "br" + pifName + "-"+ vnetId;
            }
        } else {
            brName = "br" + pifName + "-"+ vnetId;
        }

        return brName;
=======
        return "br" + pifName + "-"+ vnetId;
>>>>>>> 4533d2d8
    }

    private String createVlanBr(String vlanId, String nic)
            throws InternalErrorException {
        String brName = setVnetBrName(nic, vlanId);
        createVnet(vlanId, nic, brName);
        return brName;
    }

    private void createVnet(String vnetId, String pif, String brName)
            throws InternalErrorException {
        synchronized (_vnetBridgeMonitor) {
            final Script command = new Script(_modifyVlanPath, _timeout, s_logger);
            command.add("-v", vnetId);
            command.add("-p", pif);
            command.add("-b", brName);
            command.add("-o", "add");
            
            final String result = command.execute();
            if (result != null) {
                throw new InternalErrorException("Failed to create vnet " + vnetId
                        + ": " + result);
            }
        }
    }
    
    private void deleteVnetBr(String brName){
        synchronized (_vnetBridgeMonitor) {
            String cmdout = Script.runSimpleBashScript("ls /sys/class/net/" + brName + "/brif | grep vnet");
            if (cmdout != null && cmdout.contains("vnet")) {
                // Active VM remains on that bridge
                return;
            }
            
            Pattern oldStyleBrNameRegex = Pattern.compile("^cloudVirBr(\\d+)$");
            Pattern brNameRegex = Pattern.compile("^br(\\S+)-(\\d+)$");
            Matcher oldStyleBrNameMatcher = oldStyleBrNameRegex.matcher(brName);
            Matcher brNameMatcher = brNameRegex.matcher(brName);
            
            String pName = null;
            String vNetId = null;
            if (oldStyleBrNameMatcher.find()) {
                // Actually modifyvlan.sh doesn't require pif name when deleting its bridge so far.
                pName = "undefined";
                vNetId = oldStyleBrNameMatcher.group(1);
            } else if (brNameMatcher.find()) {
                if(brNameMatcher.group(1) != null || !brNameMatcher.group(1).isEmpty()) {
                    pName = brNameMatcher.group(1);
                } else {
                    pName = "undefined";
                }
                vNetId = brNameMatcher.group(2);
            }
            
            if (vNetId == null || vNetId.isEmpty()) {
                s_logger.debug("unable to get a vNet ID from name "+ brName);
                return;
            }
            
            final Script command = new Script(_modifyVlanPath, _timeout, s_logger);
            command.add("-o", "delete");
            command.add("-v", vNetId);
            command.add("-p", pName);
            command.add("-b", brName);
            
            final String result = command.execute();
            if (result != null) {
                s_logger.debug("Delete bridge " + brName + " failed: " + result);
            }
        }
    }

    private void createControlNetwork() throws LibvirtException {
        createControlNetwork(_bridges.get("linklocal"));
    }

    private void deleteExitingLinkLocalRouteTable(String linkLocalBr) {
        Script command = new Script("/bin/bash", _timeout);
        command.add("-c");
        command.add("ip route | grep " + NetUtils.getLinkLocalCIDR());
        OutputInterpreter.AllLinesParser parser = new OutputInterpreter.AllLinesParser();
        String result = command.execute(parser);
        boolean foundLinkLocalBr = false;
        if (result == null && parser.getLines() != null) {
            String[] lines = parser.getLines().split("\\n");
            for (String line : lines) {
                String[] tokens = line.split(" ");
                if (!tokens[2].equalsIgnoreCase(linkLocalBr)) {
                    Script.runSimpleBashScript("ip route del " + NetUtils.getLinkLocalCIDR());
                } else {
                    foundLinkLocalBr = true;
                }
            }
        }
        if (!foundLinkLocalBr) {
            Script.runSimpleBashScript("ifconfig " + linkLocalBr + " 169.254.0.1;" + "ip route add " +
                    NetUtils.getLinkLocalCIDR() + " dev " + linkLocalBr + " src " + NetUtils.getLinkLocalGateway());
        }
    }

    private void createControlNetwork(String privBrName) {
        deleteExitingLinkLocalRouteTable(privBrName);
        if (!isBridgeExists(privBrName)) {
            Script.runSimpleBashScript("brctl addbr " + privBrName + "; ifconfig " + privBrName + " up; ifconfig " +
                    privBrName + " 169.254.0.1", _timeout);
        }

    }

    private boolean isBridgeExists(String bridgeName) {
        File f = new File("/sys/devices/virtual/net/" + bridgeName);
        if (f.exists()) {
            return true;
        } else {
            return false;
        }
    }
}<|MERGE_RESOLUTION|>--- conflicted
+++ resolved
@@ -147,22 +147,7 @@
     }
 
     private String setVnetBrName(String pifName, String vnetId) {
-<<<<<<< HEAD
-        String brName = null;
-        if (bridgeNameSchema != null) {
-            if (bridgeNameSchema.equalsIgnoreCase("3.0")) {
-                brName = "cloudVirBr" + vnetId;
-            } else if (bridgeNameSchema.equalsIgnoreCase("4.0")) {
-                brName = "br" + pifName + "-"+ vnetId;
-            }
-        } else {
-            brName = "br" + pifName + "-"+ vnetId;
-        }
-
-        return brName;
-=======
         return "br" + pifName + "-"+ vnetId;
->>>>>>> 4533d2d8
     }
 
     private String createVlanBr(String vlanId, String nic)
