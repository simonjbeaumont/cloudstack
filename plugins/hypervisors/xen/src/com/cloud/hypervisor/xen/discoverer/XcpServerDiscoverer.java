// Licensed to the Apache Software Foundation (ASF) under one
// or more contributor license agreements.  See the NOTICE file
// distributed with this work for additional information
// regarding copyright ownership.  The ASF licenses this file
// to you under the Apache License, Version 2.0 (the
// "License"); you may not use this file except in compliance
// with the License.  You may obtain a copy of the License at
//
//   http://www.apache.org/licenses/LICENSE-2.0
//
// Unless required by applicable law or agreed to in writing,
// software distributed under the License is distributed on an
// "AS IS" BASIS, WITHOUT WARRANTIES OR CONDITIONS OF ANY
// KIND, either express or implied.  See the License for the
// specific language governing permissions and limitations
// under the License.
package com.cloud.hypervisor.xen.discoverer;

import com.cloud.agent.AgentManager;
import com.cloud.agent.Listener;
import com.cloud.agent.api.AgentControlAnswer;
import com.cloud.agent.api.AgentControlCommand;
import com.cloud.agent.api.Answer;
import com.cloud.agent.api.Command;
import com.cloud.agent.api.PoolEjectCommand;
import com.cloud.agent.api.SetupAnswer;
import com.cloud.agent.api.SetupCommand;
import com.cloud.agent.api.StartupCommand;
import com.cloud.agent.api.StartupRoutingCommand;
import com.cloud.alert.AlertManager;
import com.cloud.configuration.Config;
import com.cloud.dc.ClusterVO;
import com.cloud.dc.DataCenterVO;
import com.cloud.dc.HostPodVO;
import com.cloud.dc.dao.DataCenterDao;
import com.cloud.dc.dao.HostPodDao;
import com.cloud.exception.AgentUnavailableException;
import com.cloud.exception.ConnectionException;
import com.cloud.exception.DiscoveredWithErrorException;
import com.cloud.exception.DiscoveryException;
import com.cloud.exception.OperationTimedoutException;
import com.cloud.host.HostEnvironment;
import com.cloud.host.HostInfo;
import com.cloud.host.HostVO;
import com.cloud.host.Status;
import com.cloud.hypervisor.Hypervisor;
import com.cloud.hypervisor.Hypervisor.HypervisorType;
import com.cloud.hypervisor.xen.resource.CitrixResourceBase;
import com.cloud.hypervisor.xen.resource.XcpOssResource;
import com.cloud.hypervisor.xen.resource.XcpServer16Resource;
import com.cloud.hypervisor.xen.resource.XcpServerResource;
import com.cloud.hypervisor.xen.resource.XenServer56FP1Resource;
import com.cloud.hypervisor.xen.resource.XenServer56Resource;
import com.cloud.hypervisor.xen.resource.XenServer56SP2Resource;
import com.cloud.hypervisor.xen.resource.XenServer600Resource;
import com.cloud.hypervisor.xen.resource.XenServer602Resource;
import com.cloud.hypervisor.xen.resource.XenServer610Resource;
import com.cloud.hypervisor.xen.resource.XenServerConnectionPool;
import com.cloud.resource.Discoverer;
import com.cloud.resource.DiscovererBase;
import com.cloud.resource.ResourceManager;
import com.cloud.resource.ResourceStateAdapter;
import com.cloud.resource.ServerResource;
import com.cloud.resource.UnableDeleteHostException;
import com.cloud.storage.Storage.ImageFormat;
import com.cloud.storage.Storage.TemplateType;
import com.cloud.storage.VMTemplateVO;
import com.cloud.storage.dao.VMTemplateDao;
import com.cloud.user.Account;
import com.cloud.utils.NumbersUtil;
import com.cloud.utils.db.SearchCriteria.Op;
import com.cloud.utils.db.SearchCriteria2;
import com.cloud.utils.db.SearchCriteriaService;
import com.cloud.utils.exception.CloudRuntimeException;
import com.cloud.utils.exception.HypervisorVersionChangedException;
import com.xensource.xenapi.Connection;
import com.xensource.xenapi.Host;
import com.xensource.xenapi.Pool;
import com.xensource.xenapi.Session;
import com.xensource.xenapi.Types.SessionAuthenticationFailed;
import com.xensource.xenapi.Types.XenAPIException;
import org.apache.log4j.Logger;
import org.apache.xmlrpc.XmlRpcException;

import javax.ejb.Local;
import javax.inject.Inject;
import javax.naming.ConfigurationException;
import javax.persistence.EntityExistsException;
import java.net.InetAddress;
import java.net.URI;
import java.net.UnknownHostException;
import java.util.HashMap;
import java.util.LinkedList;
import java.util.List;
import java.util.Map;
import java.util.Queue;
import java.util.Set;

@Local(value=Discoverer.class)
public class XcpServerDiscoverer extends DiscovererBase implements Discoverer, Listener, ResourceStateAdapter {
    private static final Logger s_logger = Logger.getLogger(XcpServerDiscoverer.class);
    protected String _publicNic;
    protected String _privateNic;
    protected String _storageNic1;
    protected String _storageNic2;
    protected int _wait;
    protected XenServerConnectionPool _connPool;
    protected boolean _checkHvm;
    protected String _guestNic;
    protected boolean _setupMultipath;
    protected String _instance;

    @Inject protected AlertManager _alertMgr;
    @Inject protected AgentManager _agentMgr;
    @Inject VMTemplateDao _tmpltDao;
    @Inject ResourceManager _resourceMgr;
    @Inject HostPodDao _podDao;
    @Inject DataCenterDao _dcDao;

    protected XcpServerDiscoverer() {
    }

    void setClusterGuid(ClusterVO cluster, String guid) {
        cluster.setGuid(guid);
        try {
            _clusterDao.update(cluster.getId(), cluster);
        } catch (EntityExistsException e) {
            SearchCriteriaService<ClusterVO, ClusterVO> sc = SearchCriteria2.create(ClusterVO.class);
            sc.addAnd(sc.getEntity().getGuid(), Op.EQ, guid);
            List<ClusterVO> clusters = sc.list();
            ClusterVO clu = clusters.get(0);
            List<HostVO> clusterHosts = _resourceMgr.listAllHostsInCluster(clu.getId());
            if (clusterHosts == null || clusterHosts.size() == 0) {
                clu.setGuid(null);
                _clusterDao.update(clu.getId(), clu);
                _clusterDao.update(cluster.getId(), cluster);
                return;
            }
            throw e;
        }
    }

    @Override
    public Map<? extends ServerResource, Map<String, String>> find(long dcId, Long podId, Long clusterId, URI url, String username, String password, List<String> hostTags) throws DiscoveryException {
        Map<CitrixResourceBase, Map<String, String>> resources = new HashMap<CitrixResourceBase, Map<String, String>>();
        Connection conn = null;
        if (!url.getScheme().equals("http")) {
            String msg = "urlString is not http so we're not taking care of the discovery for this: " + url;
            s_logger.debug(msg);
            return null;
        }
        if (clusterId == null) {
            String msg = "must specify cluster Id when add host";
            s_logger.debug(msg);
            throw new RuntimeException(msg);
        }

		if (podId == null) {
			String msg = "must specify pod Id when add host";
			s_logger.debug(msg);
			throw new RuntimeException(msg);
		}

        ClusterVO cluster = _clusterDao.findById(clusterId);
        if(cluster == null || cluster.getHypervisorType() != HypervisorType.XenServer) {
        	if(s_logger.isInfoEnabled())
                s_logger.info("invalid cluster id or cluster is not for XenServer hypervisors");
    		return null;
        }

        try {
            List<HostVO> eHosts = _resourceMgr.listAllHostsInCluster(clusterId);
            if( eHosts.size() > 0 ) {
            	HostVO eHost = eHosts.get(0);
            	_hostDao.loadDetails(eHost);
            }
            String hostname = url.getHost();
            InetAddress ia = InetAddress.getByName(hostname);
            String hostIp = ia.getHostAddress();
            Queue<String> pass=new LinkedList<String>();
            pass.add(password);
            String masterIp = _connPool.getMasterIp(hostIp, username, pass);
            conn = _connPool.masterConnect(masterIp, username, pass);
            if (conn == null) {
                String msg = "Unable to get a connection to " + url;
                s_logger.debug(msg);
                throw new DiscoveryException(msg);
            }

            Set<Pool> pools = Pool.getAll(conn);
            Pool pool = pools.iterator().next();
            Pool.Record pr = pool.getRecord(conn);
            String poolUuid = pr.uuid;
            Map<Host, Host.Record> hosts = Host.getAllRecords(conn);

            /*set cluster hypervisor type to xenserver*/
            ClusterVO clu = _clusterDao.findById(clusterId);
            if ( clu.getGuid()== null ) {
                setClusterGuid(clu, poolUuid);
            } else {
                List<HostVO> clusterHosts = _resourceMgr.listAllHostsInCluster(clusterId);
                if( clusterHosts != null && clusterHosts.size() > 0) {
                    if (!clu.getGuid().equals(poolUuid)) {
                        if (hosts.size() == 1) {
                            if (!addHostsToPool(conn, hostIp, clusterId)) {
                                String msg = "Unable to add host(" + hostIp + ") to cluster " + clusterId;
                                s_logger.warn(msg);
                                throw new DiscoveryException(msg);
                            }
                        } else {
                            String msg = "Host (" + hostIp + ") is already in pool(" + poolUuid + "), can to join pool(" + clu.getGuid() + ")";
                            s_logger.warn(msg);
                            throw new DiscoveryException(msg);
                        }
                    }
                } else {
                    setClusterGuid(clu, poolUuid);
                }
            }
            // can not use this conn after this point, because this host may join a pool, this conn is retired
            if (conn != null) {
                try{
                    Session.logout(conn);
                } catch (Exception e ) {
                }
                conn.dispose();
                conn = null;
            }

            poolUuid = clu.getGuid();
            _clusterDao.update(clusterId, clu);


            if (_checkHvm) {
                for (Map.Entry<Host, Host.Record> entry : hosts.entrySet()) {
                    Host.Record record = entry.getValue();

                    boolean support_hvm = false;
                    for ( String capability : record.capabilities ) {
                        if(capability.contains("hvm")) {
                           support_hvm = true;
                           break;
                        }
                    }
                    if( !support_hvm ) {
                        String msg = "Unable to add host " + record.address + " because it doesn't support hvm";
                        _alertMgr.sendAlert(AlertManager.ALERT_TYPE_HOST, dcId, podId, msg, msg);
                        s_logger.debug(msg);
                        throw new RuntimeException(msg);
                    }
                }
            }

            for (Map.Entry<Host, Host.Record> entry : hosts.entrySet()) {
                Host.Record record = entry.getValue();
                String hostAddr = record.address;

                String prodVersion = record.softwareVersion.get("product_version");
                if (prodVersion == null) {
                	prodVersion = record.softwareVersion.get("platform_version");
                }
                String xenVersion = record.softwareVersion.get("xen");
                String hostOS = record.softwareVersion.get("product_brand");
                if (hostOS == null) {
                	hostOS = record.softwareVersion.get("platform_name");
                }

                String hostOSVer = prodVersion;
                String hostKernelVer = record.softwareVersion.get("linux");

                if (_resourceMgr.findHostByGuid(record.uuid) != null) {
                    s_logger.debug("Skipping " + record.address + " because " + record.uuid + " is already in the database.");
                    continue;
                }

                CitrixResourceBase resource = createServerResource(dcId, podId, record);
                s_logger.info("Found host " + record.hostname + " ip=" + record.address + " product version=" + prodVersion);

                Map<String, String> details = new HashMap<String, String>();
                Map<String, Object> params = new HashMap<String, Object>();
                details.put("url", hostAddr);
                details.put("username", username);
                params.put("username", username);
                details.put("password", password);
                params.put("password", password);
                params.put("zone", Long.toString(dcId));
                params.put("guid", record.uuid);
                params.put("pod", podId.toString());
                params.put("cluster", clusterId.toString());
                params.put("pool", poolUuid);
                params.put("ipaddress", record.address);

                details.put(HostInfo.HOST_OS, hostOS);
                details.put(HostInfo.HOST_OS_VERSION, hostOSVer);
                details.put(HostInfo.HOST_OS_KERNEL_VERSION, hostKernelVer);
                details.put(HostInfo.HYPERVISOR_VERSION, xenVersion);

                String privateNetworkLabel = _networkMgr.getDefaultManagementTrafficLabel(dcId, HypervisorType.XenServer);
                String storageNetworkLabel = _networkMgr.getDefaultStorageTrafficLabel(dcId, HypervisorType.XenServer);

                if (!params.containsKey("private.network.device") && privateNetworkLabel != null) {
                    params.put("private.network.device", privateNetworkLabel);
                    details.put("private.network.device", privateNetworkLabel);
                }

                if (!params.containsKey("storage.network.device1") && storageNetworkLabel != null) {
                    params.put("storage.network.device1", storageNetworkLabel);
                    details.put("storage.network.device1", storageNetworkLabel);
                }


                params.put("wait", Integer.toString(_wait));
                details.put("wait", Integer.toString(_wait));
                params.put("migratewait", _configDao.getValue(Config.MigrateWait.toString()));
                params.put(Config.XenMaxNics.toString().toLowerCase(), _configDao.getValue(Config.XenMaxNics.toString()));
                params.put(Config.XenHeartBeatInterval.toString().toLowerCase(), _configDao.getValue(Config.XenHeartBeatInterval.toString()));
                params.put(Config.InstanceName.toString().toLowerCase(), _instance);
                details.put(Config.InstanceName.toString().toLowerCase(), _instance);
                try {
                    resource.configure("Xen Server", params);
                } catch (ConfigurationException e) {
                    _alertMgr.sendAlert(AlertManager.ALERT_TYPE_HOST, dcId, podId, "Unable to add " + record.address, "Error is " + e.getMessage());
                    s_logger.warn("Unable to instantiate " + record.address, e);
                    continue;
                }
                resource.start();
                resources.put(resource, details);
            }
        } catch (SessionAuthenticationFailed e) {
            throw new DiscoveredWithErrorException("Authentication error");
        } catch (XenAPIException e) {
            s_logger.warn("XenAPI exception", e);
            return null;
        } catch (XmlRpcException e) {
            s_logger.warn("Xml Rpc Exception", e);
            return null;
        } catch (UnknownHostException e) {
            s_logger.warn("Unable to resolve the host name", e);
            return null;
        } catch (Exception e) {
        	s_logger.debug("other exceptions: " + e.toString(), e);
        	return null;
        }
        return resources;
    }

    String getPoolUuid(Connection conn) throws XenAPIException, XmlRpcException {
        Map<Pool, Pool.Record> pools = Pool.getAllRecords(conn);
        assert pools.size() == 1 : "Pools size is " + pools.size();
        return pools.values().iterator().next().uuid;
    }

    protected void addSamePool(Connection conn, Map<CitrixResourceBase, Map<String, String>> resources) throws XenAPIException, XmlRpcException {
        Map<Pool, Pool.Record> hps = Pool.getAllRecords(conn);
        assert (hps.size() == 1) : "How can it be more than one but it's actually " + hps.size();

        // This is the pool.
        String poolUuid = hps.values().iterator().next().uuid;

        for (Map<String, String> details : resources.values()) {
            details.put("pool", poolUuid);
        }
    }

    protected boolean addHostsToPool(Connection conn, String hostIp, Long clusterId) throws XenAPIException, XmlRpcException, DiscoveryException {

        List<HostVO> hosts;
        hosts = _resourceMgr.listAllHostsInCluster(clusterId);

        String masterIp = null;
        String username = null;
        String password = null;
        Queue<String> pass=new LinkedList<String>();
        for (HostVO host : hosts) {
            _hostDao.loadDetails(host);
            username = host.getDetail("username");
            password = host.getDetail("password");
            pass.add(password);
            String address = host.getPrivateIpAddress();
            Connection hostConn = _connPool.slaveConnect(address, username, pass);
            if (hostConn == null) {
                continue;
            }
            try {
                Set<Pool> pools = Pool.getAll(hostConn);
                Pool pool = pools.iterator().next();
                masterIp = pool.getMaster(hostConn).getAddress(hostConn);
                break;

            } catch (Exception e ) {
                s_logger.warn("Can not get master ip address from host " + address);
            } finally {
                try{
                    Session.localLogout(hostConn);
                } catch (Exception e ) {
                }
                hostConn.dispose();
                hostConn = null;
            }
        }

        if (masterIp == null) {
            s_logger.warn("Unable to reach the pool master of the existing cluster");
            throw new CloudRuntimeException("Unable to reach the pool master of the existing cluster");
        }

        if( !_connPool.joinPool(conn, hostIp, masterIp, username, pass) ){
            s_logger.warn("Unable to join the pool");
            throw new DiscoveryException("Unable to join the pool");
        }
        return true;
    }

    protected CitrixResourceBase createServerResource(long dcId, Long podId, Host.Record record) {
    	String prodBrand = record.softwareVersion.get("product_brand");
    	if (prodBrand == null) {
    		prodBrand = record.softwareVersion.get("platform_name").trim();
    	} else {
    		prodBrand = prodBrand.trim();
    	}

    	String prodVersion = record.softwareVersion.get("product_version");
    	if (prodVersion == null) {
    		prodVersion = record.softwareVersion.get("platform_version").trim();
    	} else {
    		prodVersion = prodVersion.trim();
    	}

        // Xen Cloud Platform group of hypervisors
        if (prodBrand.equals("XCP") && (
                prodVersion.equals("1.0.0")
                        || prodVersion.equals("1.1.0")
                        || prodVersion.equals("5.6.100")
                        || prodVersion.startsWith("1.4")
        )) {
            return new XcpServerResource();
        } else if (prodBrand.equals("XCP") && prodVersion.startsWith("1.6")) {
            return new XcpServer16Resource();
        } // Citrix Xenserver group of hypervisors
        else if (prodBrand.equals("XenServer") && prodVersion.equals("5.6.0"))
    		return new XenServer56Resource();
        else if (prodBrand.equals("XenServer") && prodVersion.equals("6.0.0"))
    		return new XenServer600Resource();
        else if (prodBrand.equals("XenServer") && prodVersion.equals("6.0.2"))
    		return new XenServer602Resource();
        else if (prodBrand.equals("XenServer") && prodVersion.equals("6.1.0"))
            return new XenServer610Resource();
        else if (prodBrand.equals("XenServer") && prodVersion.equals("6.1.83"))
            return new XenServer610Resource();
        else if (prodBrand.equals("XenServer") && prodVersion.equals("6.2.0"))
            return new XenServer610Resource();
        else if (prodBrand.equals("XenServer") && prodVersion.equals("5.6.100")) {
    		String prodVersionTextShort = record.softwareVersion.get("product_version_text_short").trim();
            if ("5.6 SP2".equals(prodVersionTextShort)) {
    			return new XenServer56SP2Resource();
            } else if ("5.6 FP1".equals(prodVersionTextShort)) {
    			return new XenServer56FP1Resource();
    		}
        } else if (prodBrand.equals("XCP_Kronos")) {
<<<<<<< HEAD
    		return new XcpOssResource();
    	}

        String msg = "Only support XCP 1.0.0, 1.1.0, 1.4.x, 1.5 beta, 1.6.x; XenServer 5.6,  XenServer 5.6 FP1, XenServer 5.6 SP2, Xenserver 6.0, 6.0.2, 6.1.0 but this one is " + prodBrand + " " + prodVersion;
=======
            return new XcpOssResource();
        }
    	
        String msg = "Only support XCP 1.0.0, 1.1.0, 1.4.x, 1.5 beta, 1.6.x; XenServer 5.6,  XenServer 5.6 FP1, XenServer 5.6 SP2, Xenserver 6.0, 6.0.2, 6.1.0, 6.1.83, 6.2.0 but this one is " + prodBrand + " " + prodVersion;
>>>>>>> 8925d39b
    			_alertMgr.sendAlert(AlertManager.ALERT_TYPE_HOST, dcId, podId, msg, msg);
    	s_logger.debug(msg);
    	throw new RuntimeException(msg);

    }

    protected void serverConfig() {
        String value = _params.get(Config.XenSetupMultipath.key());
        _setupMultipath = Boolean.parseBoolean(value);
    }

    @Override
    public boolean configure(String name, Map<String, Object> params) throws ConfigurationException {
        super.configure(name, params);
        serverConfig();

        _publicNic = _params.get(Config.XenPublicNetwork.key());
        _privateNic = _params.get(Config.XenPrivateNetwork.key());

        _storageNic1 = _params.get(Config.XenStorageNetwork1.key());
        _storageNic2 = _params.get(Config.XenStorageNetwork2.key());

        _guestNic = _params.get(Config.XenGuestNetwork.key());

        String value = _params.get(Config.XapiWait.toString());
        _wait = NumbersUtil.parseInt(value, Integer.parseInt(Config.XapiWait.getDefaultValue()));

        _instance = _params.get(Config.InstanceName.key());

        value = _params.get(Config.XenSetupMultipath.key());
        Boolean.parseBoolean(value);

        value = _params.get("xen.check.hvm");
        _checkHvm = false;
        _connPool = XenServerConnectionPool.getInstance();

        _agentMgr.registerForHostEvents(this, true, false, true);

        createXsToolsISO();
        _resourceMgr.registerResourceStateAdapter(this.getClass().getSimpleName(), this);
        return true;
    }

    @Override
	public boolean matchHypervisor(String hypervisor) {
    	if(hypervisor == null)
    		return true;
    	return Hypervisor.HypervisorType.XenServer.toString().equalsIgnoreCase(hypervisor);
    }

    @Override
	public Hypervisor.HypervisorType getHypervisorType() {
    	return Hypervisor.HypervisorType.XenServer;
    }

    @Override
    public void postDiscovery(List<HostVO> hosts, long msId)  throws DiscoveryException{
        //do nothing
    }

    @Override
    public int getTimeout() {
        return 0;
    }

    @Override
    public boolean isRecurring() {
        return false;
    }

    @Override
    public boolean processAnswers(long agentId, long seq, Answer[] answers) {
        return false;
    }

    @Override
    public boolean processCommands(long agentId, long seq, Command[] commands) {
        return false;
    }

    private void createXsToolsISO() {
        String isoName = "xs-tools.iso";
        VMTemplateVO tmplt = _tmpltDao.findByTemplateName(isoName);
        Long id;
        if (tmplt == null) {
            id = _tmpltDao.getNextInSequence(Long.class, "id");
            VMTemplateVO template =  VMTemplateVO.createPreHostIso(id, isoName, isoName, ImageFormat.ISO, true, true,
                    TemplateType.PERHOST, null, null, true, 64,
                    Account.ACCOUNT_ID_SYSTEM, null, "xen-pv-drv-iso", false, 1, false, HypervisorType.XenServer);
            _tmpltDao.persist(template);
        } else {
            id = tmplt.getId();
            tmplt.setTemplateType(TemplateType.PERHOST);
            tmplt.setUrl(null);
            _tmpltDao.update(id, tmplt);
        }
    }

    @Override
    public void processConnect(com.cloud.host.Host agent, StartupCommand cmd, boolean forRebalance) throws ConnectionException {
        if (!(cmd instanceof StartupRoutingCommand )) {
            return;
        }
        long agentId = agent.getId();

        StartupRoutingCommand startup = (StartupRoutingCommand)cmd;
        if (startup.getHypervisorType() != HypervisorType.XenServer) {
            s_logger.debug("Not XenServer so moving on.");
            return;
        }

        HostVO host = _hostDao.findById(agentId);

        ClusterVO cluster = _clusterDao.findById(host.getClusterId());
        if ( cluster.getGuid() == null) {
            cluster.setGuid(startup.getPool());
            _clusterDao.update(cluster.getId(), cluster);
        } else if (! cluster.getGuid().equals(startup.getPool()) ) {
            String msg = "pool uuid for cluster " + cluster.getId() + " changed from " + cluster.getGuid() + " to " + cmd.getPod();
            s_logger.warn(msg);
            throw new CloudRuntimeException(msg);
        }
        String resource = null;
        Map<String, String> details = startup.getHostDetails();
        String prodBrand = details.get("product_brand").trim();
        String prodVersion = details.get("product_version").trim();

        if (prodBrand.equals("XCP") && (prodVersion.equals("1.0.0") || prodVersion.equals("1.1.0") || prodVersion.equals("5.6.100") || prodVersion.startsWith("1.4"))) {
            resource = XcpServerResource.class.getName();
        } else if (prodBrand.equals("XCP") && prodVersion.startsWith("1.6")) {
            resource = XcpServer16Resource.class.getName();
        } else if (prodBrand.equals("XenServer") && prodVersion.equals("5.6.0")) {
            resource = XenServer56Resource.class.getName();
        } else if (prodBrand.equals("XenServer") && prodVersion.equals("6.0.0")) {
            resource = XenServer600Resource.class.getName();
        } else if (prodBrand.equals("XenServer") && prodVersion.equals("6.0.2")) {
            resource = XenServer602Resource.class.getName();
        } else if (prodBrand.equals("XenServer") && prodVersion.equals("6.1.0")) {
            resource = XenServer610Resource.class.getName();
        } else if (prodBrand.equals("XenServer") && prodVersion.equals("6.1.83")) {
            resource = XenServer610Resource.class.getName();
        } else if (prodBrand.equals("XenServer") && prodVersion.equals("6.2.0")) {
            resource = XenServer610Resource.class.getName();
        } else if (prodBrand.equals("XenServer") && prodVersion.equals("5.6.100")) {
            String prodVersionTextShort = details.get("product_version_text_short").trim();
            if ("5.6 SP2".equals(prodVersionTextShort)) {
                resource = XenServer56SP2Resource.class.getName();
            } else if ("5.6 FP1".equals(prodVersionTextShort)) {
                resource = XenServer56FP1Resource.class.getName();
            }
        } else if (prodBrand.equals("XCP_Kronos")) {
        	resource = XcpOssResource.class.getName();
        }

        if( resource == null ){
            String msg = "Only support XCP 1.0.0, 1.1.0, 1.4.x, 1.5 beta, 1.6.x; XenServer 5.6, 5.6 FP1, 5.6 SP2 and Xenserver 6.0 , 6.0.2, 6.1.0, 6.1.83, 6.2.0 but this one is " + prodBrand + " " + prodVersion;
            s_logger.debug(msg);
            throw new RuntimeException(msg);
        }
        if (! resource.equals(host.getResource()) ) {
            String msg = "host " + host.getPrivateIpAddress() + " changed from " + host.getResource() + " to " + resource;
            s_logger.debug(msg);
            host.setResource(resource);
            host.setSetup(false);
            _hostDao.update(agentId, host);
            throw new HypervisorVersionChangedException(msg);
        }


        if (s_logger.isDebugEnabled()) {
            s_logger.debug("Setting up host " + agentId);
        }
        HostEnvironment env = new HostEnvironment();

        SetupCommand setup = new SetupCommand(env);
        if (_setupMultipath) {
            setup.setMultipathOn();
        }
        if (!host.isSetup()) {
            setup.setNeedSetup(true);
        }

        try {
            SetupAnswer answer = (SetupAnswer)_agentMgr.send(agentId, setup);
            if (answer != null && answer.getResult()) {
                host.setSetup(true);
                host.setLastPinged((System.currentTimeMillis()>>10) - 5 * 60 );
                _hostDao.update(host.getId(), host);
                if ( answer.needReconnect() ) {
                    throw new ConnectionException(false, "Reinitialize agent after setup.");
                }
                return;
            } else {
                s_logger.warn("Unable to setup agent " + agentId + " due to " + ((answer != null)?answer.getDetails():"return null"));
            }
        } catch (AgentUnavailableException e) {
            s_logger.warn("Unable to setup agent " + agentId + " because it became unavailable.", e);
        } catch (OperationTimedoutException e) {
            s_logger.warn("Unable to setup agent " + agentId + " because it timed out", e);
        }
        throw new ConnectionException(true, "Reinitialize agent after setup.");
    }

    @Override
    public AgentControlAnswer processControlCommand(long agentId, AgentControlCommand cmd) {
        return null;
    }

    @Override
    public boolean processDisconnect(long agentId, Status state) {
        return false;
    }

    @Override
    public boolean processTimeout(long agentId, long seq) {
        return false;
    }

	@Override
    public HostVO createHostVOForConnectedAgent(HostVO host, StartupCommand[] cmd) {
	    // TODO Auto-generated method stub
	    return null;
    }

	@Override
    public HostVO createHostVOForDirectConnectAgent(HostVO host, StartupCommand[] startup, ServerResource resource, Map<String, String> details,
            List<String> hostTags) {
		StartupCommand firstCmd = startup[0];
		if (!(firstCmd instanceof StartupRoutingCommand)) {
			return null;
		}

		StartupRoutingCommand ssCmd = ((StartupRoutingCommand) firstCmd);
		if (ssCmd.getHypervisorType() != HypervisorType.XenServer) {
			return null;
		}

		HostPodVO pod = _podDao.findById(host.getPodId());
		DataCenterVO dc = _dcDao.findById(host.getDataCenterId());
		s_logger.info("Host: " + host.getName() + " connected with hypervisor type: " + HypervisorType.XenServer + ". Checking CIDR...");
		_resourceMgr.checkCIDR(pod, dc, ssCmd.getPrivateIpAddress(), ssCmd.getPrivateNetmask());
		return _resourceMgr.fillRoutingHostVO(host, ssCmd, HypervisorType.XenServer, details, hostTags);
    }

	@Override
    public DeleteHostAnswer deleteHost(HostVO host, boolean isForced, boolean isForceDeleteStorage) throws UnableDeleteHostException {
		if (host.getType() != com.cloud.host.Host.Type.Routing || host.getHypervisorType() != HypervisorType.XenServer) {
			return null;
		}

		_resourceMgr.deleteRoutingHost(host, isForced, isForceDeleteStorage);
		if (host.getClusterId() != null) {
			List<HostVO> hosts = _resourceMgr.listAllUpAndEnabledHosts(com.cloud.host.Host.Type.Routing, host.getClusterId(), host.getPodId(), host.getDataCenterId());
			boolean success = true;
			for (HostVO thost : hosts) {
				if (thost.getId() == host.getId()) {
					continue;
				}

				long thostId = thost.getId();
				PoolEjectCommand eject = new PoolEjectCommand(host.getGuid());
				Answer answer = _agentMgr.easySend(thostId, eject);
				if (answer != null && answer.getResult()) {
					s_logger.debug("Eject Host: " + host.getId() + " from " + thostId + " Succeed");
					success = true;
					break;
				} else {
					success = false;
					s_logger.warn("Eject Host: " + host.getId() + " from " + thostId + " failed due to " + (answer != null ? answer.getDetails() : "no answer"));
				}
			}
			if (!success) {
				String msg = "Unable to eject host " + host.getGuid() + " due to there is no host up in this cluster, please execute xe pool-eject host-uuid="
				        + host.getGuid() + "in this host " + host.getPrivateIpAddress();
				s_logger.warn(msg);
				_alertMgr.sendAlert(AlertManager.ALERT_TYPE_HOST, host.getDataCenterId(), host.getPodId(), "Unable to eject host " + host.getGuid(), msg);
			}
		}

		return new DeleteHostAnswer(true);
    }

    @Override
    public boolean stop() {
    	_resourceMgr.unregisterResourceStateAdapter(this.getClass().getSimpleName());
        return super.stop();
    }
}<|MERGE_RESOLUTION|>--- conflicted
+++ resolved
@@ -457,18 +457,11 @@
     			return new XenServer56FP1Resource();
     		}
         } else if (prodBrand.equals("XCP_Kronos")) {
-<<<<<<< HEAD
-    		return new XcpOssResource();
-    	}
-
-        String msg = "Only support XCP 1.0.0, 1.1.0, 1.4.x, 1.5 beta, 1.6.x; XenServer 5.6,  XenServer 5.6 FP1, XenServer 5.6 SP2, Xenserver 6.0, 6.0.2, 6.1.0 but this one is " + prodBrand + " " + prodVersion;
-=======
             return new XcpOssResource();
         }
     	
         String msg = "Only support XCP 1.0.0, 1.1.0, 1.4.x, 1.5 beta, 1.6.x; XenServer 5.6,  XenServer 5.6 FP1, XenServer 5.6 SP2, Xenserver 6.0, 6.0.2, 6.1.0, 6.1.83, 6.2.0 but this one is " + prodBrand + " " + prodVersion;
->>>>>>> 8925d39b
-    			_alertMgr.sendAlert(AlertManager.ALERT_TYPE_HOST, dcId, podId, msg, msg);
+    	_alertMgr.sendAlert(AlertManager.ALERT_TYPE_HOST, dcId, podId, msg, msg);
     	s_logger.debug(msg);
     	throw new RuntimeException(msg);
 
